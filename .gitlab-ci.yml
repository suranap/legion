--- conflicted
+++ resolved
@@ -590,25 +590,14 @@
   variables:
     <<: [*gcc49, *terra38, *debug, *cxx98_normal, *hdf5, *mpi, *regent]
 # Multi-node Legion Spy
-<<<<<<< HEAD
 #gcc49_cxx98_debug_spy_gasnet_regent:
 #  <<: [*linux_compute, *image, *tests]
 #  variables:
-#    <<: [*gcc49, *terra38, *cxx98_spy, *gasnet, *regent]
+#    <<: [*gcc49, *terra38, *cxx98_normal, *spy, *gasnet, *regent]
 #gcc49_cxx98_debug_spy_mpi_regent:
 #  <<: [*linux_compute, *image, *tests]
 #  variables:
-#    <<: [*gcc49, *terra38, *cxx98_spy, *mpi, *regent]
-=======
-gcc49_cxx98_debug_spy_gasnet_regent:
-  <<: [*linux_compute, *image, *tests]
-  variables:
-    <<: [*gcc49, *terra38, *cxx98_normal, *spy, *gasnet, *regent]
-gcc49_cxx98_debug_spy_mpi_regent:
-  <<: [*linux_compute, *image, *tests]
-  variables:
-    <<: [*gcc49, *terra38, *cxx98_normal, *spy, *mpi, *regent]
->>>>>>> d5963a20
+#    <<: [*gcc49, *terra38, *cxx98_normal, *spy, *mpi, *regent]
 # * Different architectures
 gcc49_cxx98_32bit_debug_legion:
   <<: [*linux, *image, *tests]
