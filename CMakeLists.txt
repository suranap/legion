--- conflicted
+++ resolved
@@ -406,76 +406,12 @@
 # GPU configuration
 #------------------------------------------------------------------------------#
 option(Legion_USE_CUDA "Enable support for the CUDA runtime" OFF)
-<<<<<<< HEAD
 option(Legion_USE_HIP "Enable support for the HIP runtime on AMD/NVIDIA GPU" OFF)
 
 set(Legion_HIP_TARGETS "ROCM" "CUDA")
 mark_as_advanced(Legion_HIP_TARGETS)
 set(Legion_HIP_TARGET "ROCM" CACHE STRING "Select HIP target ${Legion_HIP_TARGETS}")
 set_property(CACHE Legion_HIP_TARGET PROPERTY STRINGS ${Legion_HIP_TARGETS})
-=======
-if(Legion_USE_CUDA)
-  find_package(CUDA REQUIRED)
-  set(Legion_CUDA_ARCH "" CACHE STRING "Comma-separated list of CUDA architectures to build for (e.g. 60,70)")
-  option(Legion_CUDA_DYNAMIC_LOAD "Load cuda libraries at runtime" OFF)
-
-  # Fill in the most compatible set of architectures we support
-  if("${Legion_CUDA_ARCH}" STREQUAL "")
-    if (${CUDA_VERSION_STRING} VERSION_LESS "11.5")
-      # Prior to 11.5, we don't have -arch=all and have to list the architectures out manually
-      if (${CUDA_VERSION_STRING} VERSION_GREATER_EQUAL "3.2" AND ${CUDA_VERSION_STRING} VERSION_LESS "9.0")
-        list(APPEND Legion_CUDA_ARCH 20)
-      endif ()
-      if (${CUDA_VERSION_STRING} VERSION_GREATER_EQUAL "5.0" AND ${CUDA_VERSION_STRING} VERSION_LESS "11.0")
-        list(APPEND Legion_CUDA_ARCH 30)
-      endif ()
-      if (${CUDA_VERSION_STRING} VERSION_GREATER_EQUAL "5.0" AND ${CUDA_VERSION_STRING} VERSION_LESS "12.0")
-        list(APPEND Legion_CUDA_ARCH 35)
-      endif ()
-      if (${CUDA_VERSION_STRING} VERSION_GREATER_EQUAL "6.0" AND ${CUDA_VERSION_STRING} VERSION_LESS "12.0")
-        list(APPEND Legion_CUDA_ARCH 50)
-      endif ()
-      if (${CUDA_VERSION_STRING} VERSION_GREATER_EQUAL "8.0")
-        list(APPEND Legion_CUDA_ARCH 60)
-      endif ()
-      if (${CUDA_VERSION_STRING} VERSION_GREATER_EQUAL "9.0")
-        list(APPEND Legion_CUDA_ARCH 70)
-      endif ()
-      if (${CUDA_VERSION_STRING} VERSION_GREATER_EQUAL "11.0")
-        list(APPEND Legion_CUDA_ARCH 80)
-      endif ()
-    else ()
-        # New with 11.5, nvcc supports 'all-major' which does all this for us
-        set(CUDA_GENCODE "-arch all-major")
-    endif ()
-  else ()
-      # If the user specified a specific gencode to use, use that
-      string(REPLACE "," ";" Legion_CUDA_ARCH "${Legion_CUDA_ARCH}")
-  endif ()
-
-  if (Legion_CUDA_ARCH)
-    list(SORT Legion_CUDA_ARCH)
-    set(CUDA_GENCODE "${Legion_CUDA_ARCH}")
-    # Add all the specified architectures we support
-    string(REGEX REPLACE "([0-9]+)" "-gencode arch=compute_\\1,code=sm_\\1" CUDA_GENCODE "${CUDA_GENCODE}")
-    list(GET Legion_CUDA_ARCH -1 COMPUTE_ARCH)
-    # For the last architecture we support, add PTX
-    list(APPEND CUDA_GENCODE "-gencode arch=compute_${COMPUTE_ARCH},code=compute_${COMPUTE_ARCH}")
-  endif ()
-
-  if(NOT BUILD_SHARED_LIBS)
-    set(CUDA_USE_STATIC_CUDA_RUNTIME ON)
-  else()
-    set(CUDA_USE_STATIC_CUDA_RUNTIME OFF)
-  endif()
-
-  install(FILES ${Legion_SOURCE_DIR}/cmake/FindCUDA.cmake
-    DESTINATION ${CMAKE_INSTALL_DATADIR}/Legion/cmake
-  )
-  install(FILES ${Legion_SOURCE_DIR}/cmake/newcmake/FindCUDA.cmake
-    DESTINATION ${CMAKE_INSTALL_DATADIR}/Legion/cmake/newcmake
-  )
->>>>>>> 6a0afff8
 
 if(Legion_USE_CUDA OR Legion_USE_HIP)
 
@@ -605,43 +541,15 @@
 # HIP configuration
 #------------------------------------------------------------------------------#
 if(Legion_USE_HIP)
-<<<<<<< HEAD
 
   set(HIPCC_FLAGS ${HIPCC_FLAGS})
 
   if(Legion_HIP_TARGET STREQUAL "CUDA")
     list(APPEND HIPCC_FLAGS -D__HIP_PLATFORM_NVCC__)
   elseif(Legion_HIP_TARGET STREQUAL "ROCM")
-=======
-  if (Legion_HIP_TARGET STREQUAL "CUDA")
-    find_package(CUDA REQUIRED)
-    set(Legion_CUDA_ARCH "" CACHE STRING "Comma-separated list of CUDA architectures to build for (e.g. 60,70)")
-
-    if("${Legion_CUDA_ARCH}" STREQUAL "")
-      set(CUDA_GENCODE "")
-    else()
-      string(REPLACE "," ";" CUDA_GENCODE "${Legion_CUDA_ARCH}")
-      string(REGEX REPLACE "([0-9]+)" "-gencode arch=compute_\\1,code=sm_\\1" CUDA_GENCODE "${CUDA_GENCODE}")
-    endif()
-
-    if(NOT BUILD_SHARED_LIBS)
-      set(CUDA_USE_STATIC_CUDA_RUNTIME ON)
-    else()
-      set(CUDA_USE_STATIC_CUDA_RUNTIME OFF)
-    endif()
-
-    install(FILES ${Legion_SOURCE_DIR}/cmake/FindCUDA.cmake
-      DESTINATION ${CMAKE_INSTALL_DATADIR}/Legion/cmake
-    )
-    install(FILES ${Legion_SOURCE_DIR}/cmake/newcmake/FindCUDA.cmake
-      DESTINATION ${CMAKE_INSTALL_DATADIR}/Legion/cmake/newcmake
-    )
-    set(HIPCC_FLAGS "${HIPCC_FLAGS} -D__HIP_PLATFORM_NVCC__")
-  endif()
-
-  if (Legion_HIP_TARGET STREQUAL "ROCM")
+    # find the hip library
     find_package(HIP REQUIRED)
->>>>>>> 6a0afff8
+
     set(Legion_HIP_ARCH "" CACHE STRING "Comma-separated list of HIP architectures to build for (e.g. gfx906,gfx908)")
 
     set(HIPCC_FLAGS "-fno-strict-aliasing")
@@ -658,35 +566,12 @@
     install(FILES ${Legion_SOURCE_DIR}/cmake/FindHIP.cmake
       DESTINATION ${CMAKE_INSTALL_DATADIR}/Legion/cmake
     )
-<<<<<<< HEAD
-
-    list(APPEND HIPCC_FLAGS -fno-strict-aliasing)
-
-    if("${Legion_HIP_ARCH}" STREQUAL "")
-      set(HIP_GENCODE "")
-    else()
-      set(HIP_GENCODE "--offload-arch=${Legion_HIP_ARCH}")
-    endif()
   endif()
 
   option(Legion_HIJACK_HIP "Enable HIJACK HIP" ON)
 
-  # find the hip library
-  find_package(HIP REQUIRED)
   # define variable for legion_defines.h
   set(LEGION_USE_HIP ON)
-=======
-  endif()
-
-  # define variable for legion_defines.h
-  set(LEGION_USE_HIP ON)
-
-  option(Legion_GPU_REDUCTIONS "Support reductions natively on GPU" OFF)
-  if(Legion_GPU_REDUCTIONS)
-    set(LEGION_GPU_REDUCTIONS ON)
-  endif()
-
->>>>>>> 6a0afff8
   # define variable for realm_defines.h
   set(REALM_USE_HIP ON)
   set(REALM_USE_HIP_HIJACK ${Legion_HIJACK_HIP})
@@ -1007,32 +892,6 @@
   add_library(Legion::Legion ALIAS Legion)
   add_library(Legion::Realm ALIAS Realm)
 
-<<<<<<< HEAD
-=======
-  if(Legion_USE_CUDA)
-    # CUDA has some issues propogating target interface properties so we
-    # have to extract them from the target and manually add them to the nvcc
-    # flags
-    set(PROP $<TARGET_PROPERTY:Legion::Legion,INTERFACE_COMPILE_OPTIONS>)
-    set(CUDA_NVCC_FLAGS "${CUDA_NVCC_FLAGS} ${PROP}")
-    set(PROP $<TARGET_PROPERTY:Legion::Legion,INTERFACE_COMPILE_DEFINITIONS>)
-    set(CUDA_NVCC_FLAGS "${CUDA_NVCC_FLAGS} $<$<BOOL:${PROP}>:-D$<JOIN:${PROP}, -D>>")
-    set(PROP $<TARGET_PROPERTY:Legion::Legion,INTERFACE_INCLUDE_DIRECTORIES>)
-    set(CUDA_NVCC_FLAGS "${CUDA_NVCC_FLAGS} $<$<BOOL:${PROP}>:-I$<JOIN:${PROP}, -I>>")
-    set(CUDA_NVCC_FLAGS "${CUDA_NVCC_FLAGS} ${CUDA_GENCODE}")
-  endif()
-
-  if(Legion_HIP_TARGET STREQUAL "CUDA")
-    set(PROP $<TARGET_PROPERTY:Legion::Legion,INTERFACE_COMPILE_OPTIONS>)
-    set(CUDA_NVCC_FLAGS "${CUDA_NVCC_FLAGS} ${PROP}")
-    set(PROP $<TARGET_PROPERTY:Legion::Legion,INTERFACE_COMPILE_DEFINITIONS>)
-    set(CUDA_NVCC_FLAGS "${CUDA_NVCC_FLAGS} $<$<BOOL:${PROP}>:-D$<JOIN:${PROP}, -D>>")
-    set(PROP $<TARGET_PROPERTY:Legion::Legion,INTERFACE_INCLUDE_DIRECTORIES>)
-    set(CUDA_NVCC_FLAGS "${CUDA_NVCC_FLAGS} $<$<BOOL:${PROP}>:-I$<JOIN:${PROP}, -I>>")
-    set(CUDA_NVCC_FLAGS "${CUDA_NVCC_FLAGS} ${HIPCC_FLAGS} ${CUDA_GENCODE}")
-  endif()
-
->>>>>>> 6a0afff8
   if(Legion_HIP_TARGET STREQUAL "ROCM")
     set(HIP_HIPCC_FLAGS "${HIP_HIPCC_FLAGS} ${HIPCC_FLAGS} ${HIP_GENCODE}")
   endif()
