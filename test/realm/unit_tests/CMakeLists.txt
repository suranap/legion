#------------------------------------------------------------------------------#
# Copyright 2024 Stanford University
#
# Licensed under the Apache License, Version 2.0 (the "License");
# you may not use this file except in compliance with the License.
# You may obtain a copy of the License at
#
# http://www.apache.org/licenses/LICENSE-2.0
#
# Unless required by applicable law or agreed to in writing, software
# distributed under the License is distributed on an "AS IS" BASIS,
# WITHOUT WARRANTIES OR CONDITIONS OF ANY KIND, either express or implied.
# See the License for the specific language governing permissions and
# limitations under the License.
#------------------------------------------------------------------------------#

cmake_minimum_required(VERSION 3.16 FATAL_ERROR)
project(LegionTest_realm_unittest)

if(NOT Legion_SOURCE_DIR)
  find_package(Legion REQUIRED)
endif()

list(APPEND REALM_TESTS
<<<<<<< HEAD
  addrsplit_channel_test.cc
=======
  comp_queue_test.cc
  ucx_mpool_test.cc
  barrier_test.cc
>>>>>>> df29f362
  event_test.cc
  path_cache_test.cc
  transfer_utils_test.cc
  address_list_test.cc
  cmdline_parser_test.cc
  sequence_assembler_test.cc
  dynamic_table_test.cc
  range_allocator_test.cc
  pri_queue_test.cc
  intrusive_list_test.cc
  point_test.cc
  repl_heap_test.cc
  nodeset_test.cc
  transfer_iterator_test.cc
  lowlevel_dma_test.cc
  circ_queue_test.cc
  gather_scatter_test.cc
 )

list(APPEND UCX_SOURCES
   ${Legion_SOURCE_DIR}/runtime/realm/ucx/mpool.h
   ${Legion_SOURCE_DIR}/runtime/realm/ucx/mpool.cc
)

if(NOT WIN32)
list(APPEND REALM_TESTS
  backtrace_test.cc
)
endif()

include(FetchContent)
FetchContent_Declare(
  googletest
  URL https://github.com/google/googletest/archive/refs/tags/v1.14.0.zip
)

FetchContent_MakeAvailable(googletest)

enable_testing()
add_executable(realm_tests ${REALM_TESTS})

target_sources(realm_tests PRIVATE ${UCX_SOURCES})

list(APPEND REALM_UNIT_TESTS_LIST
  realm_tests
)

foreach(ITEM IN LISTS REALM_UNIT_TESTS_LIST)
  if(REALM_LIMIT_SYMBOL_VISIBILITY)
    set_target_properties(${ITEM} PROPERTIES CXX_VISIBILITY_PRESET hidden)
    set_target_properties(${ITEM} PROPERTIES VISIBILITY_INLINES_HIDDEN 1)
  endif()
  target_link_libraries(${ITEM} Legion::RealmTests GTest::gmock_main ${CMAKE_DL_LIBS})
  target_compile_options(${ITEM} PRIVATE $<$<COMPILE_LANGUAGE:CXX>:${CXX_BUILD_WARNING_FLAGS}>)
  include(GoogleTest)
  gtest_discover_tests(${ITEM})
  if(Legion_ENABLE_TESTING)
    add_test(NAME ${ITEM} COMMAND $<TARGET_FILE:${ITEM}> ${Legion_TEST_ARGS} ${TESTARGS_${ITEM}})
  endif()
endforeach()<|MERGE_RESOLUTION|>--- conflicted
+++ resolved
@@ -22,13 +22,10 @@
 endif()
 
 list(APPEND REALM_TESTS
-<<<<<<< HEAD
   addrsplit_channel_test.cc
-=======
   comp_queue_test.cc
   ucx_mpool_test.cc
   barrier_test.cc
->>>>>>> df29f362
   event_test.cc
   path_cache_test.cc
   transfer_utils_test.cc
