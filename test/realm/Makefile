--- conflicted
+++ resolved
@@ -76,11 +76,8 @@
 TESTS += rect_transform_test
 TESTS += rsrv_acquire_poisoned
 TESTS += sparsity_destroy
-<<<<<<< HEAD
+TESTS += refcount_image_test
 TESTS += refcount_preimage_test
-=======
-TESTS += refcount_image_test
->>>>>>> 0ae6b82f
 TESTS += inst_chain_redistrict
 
 ifeq ($(strip $(USE_CUDA)),1)
