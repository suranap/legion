--- conflicted
+++ resolved
@@ -52,22 +52,14 @@
 #include <valgrind/memcheck.h>
 #endif
 
-<<<<<<< HEAD
-#include <math.h>
-#include <stdio.h>
-#include <string.h>
-
-#include <iomanip>
-#include <algorithm>
-#include <sstream>
-=======
+
 #include <algorithm>
 #include <iomanip>
 #include <memory>
 #include <sstream>
 #include <stdio.h>
 #include <string.h>
->>>>>>> d5660934
+#include <math.h>
 
 #define IS_DEFAULT_STREAM(stream)   \
   (((stream) == 0) || ((stream) == CU_STREAM_LEGACY) || ((stream) == CU_STREAM_PER_THREAD))
