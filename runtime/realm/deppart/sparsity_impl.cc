--- conflicted
+++ resolved
@@ -256,14 +256,9 @@
   {
     if(map_impl.load() != 0) {
       if(need_refcount) {
-<<<<<<< HEAD
-        log_dpops.warning() << "Leaking sparsity map:" << me
-                            << " refs:" << references.load();
-=======
         log_dpops.fatal() << "leaking sparsity map me:" << me
                           << " refs:" << references.load()
                           << " node:" << Network::my_node_id;
->>>>>>> e386769b
         assert(0);
       }
       (*map_deleter)(map_impl.load());
