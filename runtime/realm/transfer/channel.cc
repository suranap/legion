--- conflicted
+++ resolved
@@ -3965,7 +3965,6 @@
     return 0;
   }
 
-<<<<<<< HEAD
   uint64_t RemoteChannel::supports_path(
       ChannelCopyInfo channel_copy_info, CustomSerdezID src_serdez_id,
       CustomSerdezID dst_serdez_id, ReductionOpID redop_id, size_t total_bytes,
@@ -3974,26 +3973,13 @@
   {
     // simultaneous serialization/deserialization not
     //  allowed anywhere right now
-    if((src_serdez_id != 0) && (dst_serdez_id != 0))
+    if((src_serdez_id != 0) && (dst_serdez_id != 0)) {
       return 0;
-=======
-      uint64_t RemoteChannel::supports_path(
-          ChannelCopyInfo channel_copy_info, CustomSerdezID src_serdez_id,
-          CustomSerdezID dst_serdez_id, ReductionOpID redop_id, size_t total_bytes,
-          const std::vector<size_t> *src_frags, const std::vector<size_t> *dst_frags,
-          XferDesKind *kind_ret /*= 0*/, unsigned *bw_ret /*= 0*/,
-          unsigned *lat_ret /*= 0*/)
-      {
-        // simultaneous serialization/deserialization not
-        //  allowed anywhere right now
-        if((src_serdez_id != 0) && (dst_serdez_id != 0)) {
-          return 0;
-        }
-
-        if(!supports_redop(redop_id)) {
-          return 0;
-        }
->>>>>>> a13a1ca3
+    }
+
+    if(!supports_redop(redop_id)) {
+      return 0;
+    }
 
     // fall through to normal checks
     return Channel::supports_path(channel_copy_info, src_serdez_id, dst_serdez_id,
