--- conflicted
+++ resolved
@@ -160,13 +160,8 @@
             log_annc.debug() << "adding proc " << p << " (kind = " << kind << 
                                 " num_cores = " << num_cores << ")";
 	    if(remote) {
-<<<<<<< HEAD
 	      RemoteProcessor *proc = new RemoteProcessor(p, kind, num_cores);
-	      get_runtime()->nodes[ID(p).node()].processors[ID(p).index()] = proc;
-=======
-	      RemoteProcessor *proc = new RemoteProcessor(p, kind);
 	      get_runtime()->nodes[id.proc.owner_node].processors[id.proc.proc_idx] = proc;
->>>>>>> 981ac63c
 	    }
 	  }
 	  break;
