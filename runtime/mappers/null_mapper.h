--- conflicted
+++ resolved
@@ -226,19 +226,12 @@
                                 const StealRequestInput&    intput,
                                       StealRequestOutput&   output) override;
     public: // handling
-<<<<<<< HEAD
-      virtual void handle_message(const MapperContext           ctx,
-                                  const MapperMessage&          message);
-      virtual void handle_task_result(const MapperContext           ctx,
-                                      const MapperTaskResult&       result);
-      virtual void handle_instance_collection(const MapperContext ctx,
-                                              const PhysicalInstance& inst);
-=======
       void handle_message(const MapperContext           ctx,
                           const MapperMessage&          message) override;
       void handle_task_result(const MapperContext           ctx,
                               const MapperTaskResult&       result) override;
->>>>>>> 7c11e97e
+      void handle_instance_collection(const MapperContext ctx,
+                                      const PhysicalInstance& inst) override;
     protected:
       const Machine machine;
     };
