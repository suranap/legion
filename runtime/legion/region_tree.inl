/* Copyright 2019 Stanford University, NVIDIA Corporation
 *
 * Licensed under the Apache License, Version 2.0 (the "License");
 * you may not use this file except in compliance with the License.
 * You may obtain a copy of the License at
 *
 *     http://www.apache.org/licenses/LICENSE-2.0
 *
 * Unless required by applicable law or agreed to in writing, software
 * distributed under the License is distributed on an "AS IS" BASIS,
 * WITHOUT WARRANTIES OR CONDITIONS OF ANY KIND, either express or implied.
 * See the License for the specific language governing permissions and
 * limitations under the License.
 */

namespace Legion {
  namespace Internal {

    LEGION_EXTERN_LOGGER_DECLARATIONS

    /////////////////////////////////////////////////////////////
    // Index Space Expression 
    /////////////////////////////////////////////////////////////

    //--------------------------------------------------------------------------
    template<int DIM, typename T>
    inline ApEvent IndexSpaceExpression::issue_fill_internal(
                                 RegionTreeForest *forest,
                                 const Realm::IndexSpace<DIM,T> &space,
                                 const PhysicalTraceInfo &trace_info,
                                 const std::vector<CopySrcDstField> &dst_fields,
                                 const void *fill_value, size_t fill_size,
#ifdef LEGION_SPY
                                 UniqueID fill_uid,
                                 FieldSpace handle,
                                 RegionTreeID tree_id,
#endif
                                 ApEvent precondition, PredEvent pred_guard)
    //--------------------------------------------------------------------------
    {
      DETAILED_PROFILER(forest->runtime, REALM_ISSUE_FILL_CALL);
#ifdef DEBUG_LEGION
      assert(!space.empty());
#endif
      // Now that we know we're going to do this fill add any profiling requests
      Realm::ProfilingRequestSet requests;
      if (trace_info.op != NULL)
        trace_info.op->add_copy_profiling_request(requests);
      if (forest->runtime->profiler != NULL)
        forest->runtime->profiler->add_fill_request(requests, trace_info.op);
#ifdef LEGION_SPY
      // Have to convert back to Realm data structures because C++ is dumb
      std::vector<Realm::CopySrcDstField> realm_dst_fields(dst_fields.size());
      for (unsigned idx = 0; idx < dst_fields.size(); idx++)
        realm_dst_fields[idx] = dst_fields[idx];
#endif
      ApEvent result;
      if (pred_guard.exists())
      {
        ApEvent pred_pre = 
          Runtime::merge_events(&trace_info, precondition, ApEvent(pred_guard));
        if (trace_info.recording)
          trace_info.tpl->record_merge_events(pred_pre, precondition,
                                  ApEvent(pred_guard), trace_info.op);
#ifdef LEGION_SPY
        result = Runtime::ignorefaults(space.fill(realm_dst_fields, requests, 
                                              fill_value, fill_size, pred_pre));
#else
        result = Runtime::ignorefaults(space.fill(dst_fields, requests, 
                                              fill_value, fill_size, pred_pre));
#endif                               
      }
      else
      {
#ifdef LEGION_SPY
        result = ApEvent(space.fill(realm_dst_fields, requests, 
                                    fill_value, fill_size, precondition));
#else
        result = ApEvent(space.fill(dst_fields, requests, 
                                    fill_value, fill_size, precondition));
#endif
      }
#ifdef LEGION_SPY
      if (trace_info.op != NULL)
      {
        if (!result.exists())
        {
          ApUserEvent new_result = Runtime::create_ap_user_event();
          Runtime::trigger_event(new_result);
          result = new_result;
        }
        LegionSpy::log_fill_events(trace_info.op->get_unique_op_id(), 
            expr_id, handle, tree_id, precondition, result, fill_uid);
        for (unsigned idx = 0; idx < dst_fields.size(); idx++)
          LegionSpy::log_fill_field(result, dst_fields[idx].field_id,
                                    dst_fields[idx].inst_event);
      }
#endif
      if (trace_info.recording)
      {
        trace_info.record_issue_fill(result, this, dst_fields,
                                     fill_value, fill_size,
#ifdef LEGION_SPY
                                     fill_uid, handle, tree_id,
#endif
                                     precondition);
      }
      return result;
    }

    //--------------------------------------------------------------------------
    template<int DIM, typename T>
    inline ApEvent IndexSpaceExpression::issue_copy_internal(
                                 RegionTreeForest *forest,
                                 const Realm::IndexSpace<DIM,T> &space,
                                 const PhysicalTraceInfo &trace_info,
                                 const std::vector<CopySrcDstField> &dst_fields,
                                 const std::vector<CopySrcDstField> &src_fields,
#ifdef LEGION_SPY
                                 FieldSpace handle,
                                 RegionTreeID src_tree_id,
                                 RegionTreeID dst_tree_id,
#endif
                                 ApEvent precondition, PredEvent pred_guard,
                                 ReductionOpID redop, bool reduction_fold)
    //--------------------------------------------------------------------------
    {
      DETAILED_PROFILER(forest->runtime, REALM_ISSUE_COPY_CALL);
#ifdef DEBUG_LEGION
      assert(!space.empty());
#endif
      // Now that we know we're going to do this copy add any profling requests
      Realm::ProfilingRequestSet requests;
      if (trace_info.op != NULL)
        trace_info.op->add_copy_profiling_request(requests);
      if (forest->runtime->profiler != NULL)
        forest->runtime->profiler->add_copy_request(requests, trace_info.op);
#ifdef LEGION_SPY
      // Have to convert back to Realm structures because C++ is dumb  
      std::vector<Realm::CopySrcDstField> realm_src_fields(src_fields.size());
      for (unsigned idx = 0; idx < src_fields.size(); idx++)
        realm_src_fields[idx] = src_fields[idx];
      std::vector<Realm::CopySrcDstField> realm_dst_fields(dst_fields.size());
      for (unsigned idx = 0; idx < dst_fields.size(); idx++)
        realm_dst_fields[idx] = dst_fields[idx];
#endif 
      ApEvent result;
      if (pred_guard.exists())
      {
        ApEvent pred_pre = 
          Runtime::merge_events(&trace_info, precondition, ApEvent(pred_guard));
        if (trace_info.recording)
          trace_info.tpl->record_merge_events(pred_pre, precondition,
                                  ApEvent(pred_guard), trace_info.op);
#ifdef LEGION_SPY
        result = Runtime::ignorefaults(space.copy(realm_src_fields, 
              realm_dst_fields, requests, pred_pre, redop, reduction_fold));
#else
        result = Runtime::ignorefaults(space.copy(src_fields, dst_fields, 
                                requests, pred_pre, redop, reduction_fold));
#endif
      }
      else
      {
#ifdef LEGION_SPY
        result = ApEvent(space.copy(realm_src_fields, realm_dst_fields, 
                          requests, precondition, redop, reduction_fold));
#else
        result = ApEvent(space.copy(src_fields, dst_fields, requests, 
                          precondition, redop, reduction_fold));
#endif
      }
      if (trace_info.recording)
      {
        trace_info.record_issue_copy(result, this, src_fields, dst_fields,
#ifdef LEGION_SPY
                                     handle, src_tree_id, dst_tree_id,
#endif
                                     precondition, redop, reduction_fold);
      }
#ifdef LEGION_SPY
      if (trace_info.op != NULL)
      {
        if (!result.exists())
        {
          ApUserEvent new_result = Runtime::create_ap_user_event();
          Runtime::trigger_event(new_result);
          result = new_result;
        }
        LegionSpy::log_copy_events(trace_info.op->get_unique_op_id(), 
            expr_id, handle, src_tree_id, dst_tree_id, precondition, result);
        for (unsigned idx = 0; idx < src_fields.size(); idx++)
          LegionSpy::log_copy_field(result, src_fields[idx].field_id,
                                    src_fields[idx].inst_event,
                                    dst_fields[idx].field_id,
                                    dst_fields[idx].inst_event, redop);
      }
#endif
      return result;
    }

    //--------------------------------------------------------------------------
    template<int DIM, typename T>
    void IndexSpaceExpression::construct_indirections_internal(
                                     const std::vector<unsigned> &field_indexes,
                                     const FieldID indirect_field,
                                     const TypeTag indirect_type,
                                     const PhysicalInstance indirect_instance,
                                     const LegionVector<
                                            IndirectRecord>::aligned &records,
                                     std::vector<void*> &indirects,
                                     std::vector<unsigned> &indirect_indexes)
    //--------------------------------------------------------------------------
    {
      typedef std::vector<typename Realm::CopyIndirection<DIM,T>::Base*>
        IndirectionVector;
      IndirectionVector &indirections = 
        *reinterpret_cast<IndirectionVector*>(&indirects);
      // Sort instances into field sets and
      FieldMaskSet<IndirectRecord> record_sets;
      for (unsigned idx = 0; idx < records.size(); idx++)
        record_sets.insert(const_cast<IndirectRecord*>(&records[idx]), 
                           records[idx].fields);
#ifdef DEBUG_LEGION
      // Little sanity check here that all fields are represented
      assert(unsigned(record_sets.get_valid_mask().pop_count()) == 
              field_indexes.size());
#endif
      // construct indirections for each field set
      LegionList<FieldSet<IndirectRecord*> >::aligned field_sets;
      record_sets.compute_field_sets(FieldMask(), field_sets);
      // Note that we might be appending to some existing indirections
      const unsigned offset = indirections.size();
      indirections.resize(offset+field_sets.size());
      unsigned index = 0;
      for (LegionList<FieldSet<IndirectRecord*> >::aligned::const_iterator it =
            field_sets.begin(); it != field_sets.end(); it++, index++)
      {
        UnstructuredIndirectionHelper<DIM,T> helper(indirect_field,
                                  indirect_instance, it->elements);
        NT_TemplateHelper::demux<UnstructuredIndirectionHelper<DIM,T> >(
            indirect_type, &helper);
        indirections[offset+index] = helper.result;
      }
      // For each field find it's indirection and record it
#ifdef DEBUG_LEGION
      assert(indirect_indexes.empty());
#endif
      indirect_indexes.resize(field_indexes.size());  
      for (unsigned idx = 0; idx < field_indexes.size(); idx++)
      {
        const unsigned fidx = field_indexes[idx];
        // Search through the set of indirections and find the one that is
        // set for this field
        index = 0;
        for (LegionList<FieldSet<IndirectRecord*> >::aligned::const_iterator
              it = field_sets.begin(); it != field_sets.end(); it++, index++)
        {
          if (!it->set_mask.is_set(fidx))
            continue;
          indirect_indexes[idx] = offset+index;
          break;
        }
#ifdef DEBUG_LEGION
        // Should have found it in the set
        assert(index < field_sets.size());
#endif
      }
    }

    //--------------------------------------------------------------------------
    template<int DIM, typename T>
    void IndexSpaceExpression::destroy_indirections_internal(
                                                  std::vector<void*> &indirects)
    //--------------------------------------------------------------------------
    {
      typedef std::vector<typename Realm::CopyIndirection<DIM,T>::Base*>
        IndirectionVector;
      IndirectionVector &indirections = 
        *reinterpret_cast<IndirectionVector*>(&indirects);
      for (unsigned idx = 0; idx < indirections.size(); idx++)
        delete indirections[idx];
      indirects.clear();
    }

    //--------------------------------------------------------------------------
    template<int DIM, typename T>
    ApEvent IndexSpaceExpression::issue_indirect_internal(
                                 RegionTreeForest *forest,
                                 const Realm::IndexSpace<DIM,T> &space,
                                 const PhysicalTraceInfo &trace_info,
                                 const std::vector<CopySrcDstField> &dst_fields,
                                 const std::vector<CopySrcDstField> &src_fields,
                                 const std::vector<void*> &indirects,
                                 ApEvent precondition, PredEvent pred_guard)
    //--------------------------------------------------------------------------
    {
#ifdef DEBUG_LEGION
      assert(!space.empty());
#endif
      // Now that we know we're going to do this copy add any profling requests
      Realm::ProfilingRequestSet requests;
      if (trace_info.op != NULL)
        trace_info.op->add_copy_profiling_request(requests);
      if (forest->runtime->profiler != NULL)
        forest->runtime->profiler->add_copy_request(requests, trace_info.op);
#ifdef LEGION_SPY
      // Have to convert back to Realm structures because C++ is dumb  
      std::vector<Realm::CopySrcDstField> realm_src_fields(src_fields.size());
      for (unsigned idx = 0; idx < src_fields.size(); idx++)
        realm_src_fields[idx] = src_fields[idx];
      std::vector<Realm::CopySrcDstField> realm_dst_fields(dst_fields.size());
      for (unsigned idx = 0; idx < dst_fields.size(); idx++)
        realm_dst_fields[idx] = dst_fields[idx];
#endif 
      typedef std::vector<const typename Realm::CopyIndirection<DIM,T>::Base*>
        IndirectionVector;
      const IndirectionVector &indirections = 
        *reinterpret_cast<const IndirectionVector*>(&indirects);
      ApEvent result;
      if (pred_guard.exists())
      {
        ApEvent pred_pre = 
          Runtime::merge_events(&trace_info, precondition, ApEvent(pred_guard));
        if (trace_info.recording)
          trace_info.tpl->record_merge_events(pred_pre, precondition,
                                  ApEvent(pred_guard), trace_info.op);
#ifdef LEGION_SPY
        result = Runtime::ignorefaults(space.copy(realm_src_fields, 
                          realm_dst_fields, indirections, requests, pred_pre));
#else
        result = Runtime::ignorefaults(space.copy(src_fields, dst_fields, 
                                            indirections, requests, pred_pre));
#endif
      }
      else
      {
#ifdef LEGION_SPY
        result = ApEvent(space.copy(realm_src_fields, realm_dst_fields, 
                                    indirections, requests, precondition));
#else
        result = ApEvent(space.copy(src_fields, dst_fields, indirections,
                                    requests, precondition));
#endif
      }
      if (trace_info.recording)
        trace_info.record_issue_indirect(result, this, src_fields, dst_fields,
                                         indirects, precondition);
#ifdef LEGION_SPY
      if (trace_info.op != NULL)
      {
        if (!result.exists())
        {
          ApUserEvent new_result = Runtime::create_ap_user_event();
          Runtime::trigger_event(new_result);
          result = new_result;
        }
#if 0
        LegionSpy::log_copy_events(trace_info.op->get_unique_op_id(), 
            expr_id, handle, src_tree_id, dst_tree_id, precondition, result);
        for (unsigned idx = 0; idx < src_fields.size(); idx++)
          LegionSpy::log_copy_field(result, src_fields[idx].field_id,
                                    src_fields[idx].inst_event,
                                    dst_fields[idx].field_id,
                                    dst_fields[idx].inst_event, redop);
#else
        // TODO: Legion Spy for indirect copies
        assert(false);
#endif
      }
#endif
      return result;
    }

    //--------------------------------------------------------------------------
    template<int DIM, typename T>
    Realm::InstanceLayoutGeneric* IndexSpaceExpression::create_layout_internal(
                                    const Realm::IndexSpace<DIM,T> &space,
                                    const Realm::InstanceLayoutConstraints &ilc,
                                    const OrderingConstraint &constraint) const
    //--------------------------------------------------------------------------
    {
      int dim_order[DIM];
      // Construct the dimension ordering
      unsigned next_dim = 0;
      for (std::vector<DimensionKind>::const_iterator it = 
            constraint.ordering.begin(); it != constraint.ordering.end(); it++)
      {
        // Skip the field dimension we already handled it
        if ((*it) == DIM_F)
          continue;
        if ((*it) > DIM_F)
          assert(false); // TODO: handle split dimensions
        if ((*it) >= DIM) // Skip dimensions bigger than ours
          continue;
        dim_order[next_dim++] = *it;
      }
#ifdef DEBUG_LEGION
      assert(next_dim == DIM); // should have filled them all in
#endif
      return Realm::InstanceLayoutGeneric::choose_instance_layout(space,
                                                            ilc, dim_order);
    }

    /////////////////////////////////////////////////////////////
    // Index Space Operations 
    /////////////////////////////////////////////////////////////
    
    //--------------------------------------------------------------------------
    template<int DIM, typename T>
    IndexSpaceOperationT<DIM,T>::IndexSpaceOperationT(OperationKind kind,
                                                      RegionTreeForest *ctx)
      : IndexSpaceOperation(NT_TemplateHelper::encode_tag<DIM,T>(),
                            kind, ctx), is_index_space_tight(false)
    //--------------------------------------------------------------------------
    {
    }

    //--------------------------------------------------------------------------
    template<int DIM, typename T>
    IndexSpaceOperationT<DIM,T>::IndexSpaceOperationT(OperationKind kind,
                                  RegionTreeForest *ctx, Deserializer &derez)
      : IndexSpaceOperation(NT_TemplateHelper::encode_tag<DIM,T>(),
                            kind, ctx, derez), is_index_space_tight(false)
    //--------------------------------------------------------------------------
    {
      // We can unpack the index space here directly
      derez.deserialize(this->realm_index_space);
      this->tight_index_space = this->realm_index_space;
      derez.deserialize(this->realm_index_space_ready);
      // We'll do the make_valid request in activate_remote if needed
    }

    //--------------------------------------------------------------------------
    template<int DIM, typename T>
    IndexSpaceOperationT<DIM,T>::~IndexSpaceOperationT(void)
    //--------------------------------------------------------------------------
    {
      if (this->origin_space == this->context->runtime->address_space)
      {
        this->realm_index_space.destroy(realm_index_space_ready);
        this->tight_index_space.destroy(tight_index_space_ready);
      }
    }

    //--------------------------------------------------------------------------
    template<int DIM, typename T>
    ApEvent IndexSpaceOperationT<DIM,T>::get_expr_index_space(void *result,
                                            TypeTag tag, bool need_tight_result)
    //--------------------------------------------------------------------------
    {
#ifdef DEBUG_LEGION
      assert(tag == type_tag);
#endif
      Realm::IndexSpace<DIM,T> *space = 
        reinterpret_cast<Realm::IndexSpace<DIM,T>*>(result);
      return get_realm_index_space(*space, need_tight_result);
    }

    //--------------------------------------------------------------------------
    template<int DIM, typename T>
    Domain IndexSpaceOperationT<DIM,T>::get_domain(ApEvent &ready, bool tight)
    //--------------------------------------------------------------------------
    {
      Realm::IndexSpace<DIM,T> result;
      ready = get_realm_index_space(result, tight);
      return DomainT<DIM,T>(result);
    }

    //--------------------------------------------------------------------------
    template<int DIM, typename T>
    ApEvent IndexSpaceOperationT<DIM,T>::get_realm_index_space(
                        Realm::IndexSpace<DIM,T> &space, bool need_tight_result)
    //--------------------------------------------------------------------------
    {
      if (!is_index_space_tight)
      {
        if (need_tight_result)
        {
          // Wait for the index space to be tight
          if (tight_index_space_ready.exists() && 
              !tight_index_space_ready.has_triggered())
            tight_index_space_ready.wait();
          space = tight_index_space;
          return ApEvent::NO_AP_EVENT;
        }
        else
        {
          space = realm_index_space;
          return realm_index_space_ready;
        }
      }
      else
      {
        // Already tight so we can just return that
        space = tight_index_space;
        return ApEvent::NO_AP_EVENT;
      }
    }

    //--------------------------------------------------------------------------
    template<int DIM, typename T>
    void IndexSpaceOperationT<DIM,T>::tighten_index_space(void)
    //--------------------------------------------------------------------------
    {
#ifdef DEBUG_LEGION
      assert(realm_index_space.is_valid());
#endif
      tight_index_space = realm_index_space.tighten();
#ifdef DEBUG_LEGION
      assert(tight_index_space.is_valid());
#endif
      // Small memory fence to propagate writes before setting the flag
      __sync_synchronize();
      is_index_space_tight = true;
    }

    //--------------------------------------------------------------------------
    template<int DIM, typename T>
    bool IndexSpaceOperationT<DIM,T>::check_empty(void)
    //--------------------------------------------------------------------------
    {
      return (get_volume() == 0);
    }

    //--------------------------------------------------------------------------
    template<int DIM, typename T>
    size_t IndexSpaceOperationT<DIM,T>::get_volume(void)
    //--------------------------------------------------------------------------
    {
      if (has_volume)
        return volume;
      Realm::IndexSpace<DIM,T> temp;
      ApEvent ready = get_realm_index_space(temp, true/*tight*/);
      if (ready.exists() && !ready.has_triggered())
        ready.wait();
      volume = temp.volume();
      __sync_synchronize();
      has_volume = true;
      return volume;
    }

    //--------------------------------------------------------------------------
    template<int DIM, typename T>
    void IndexSpaceOperationT<DIM,T>::activate_remote(void)
    //--------------------------------------------------------------------------
    {
      // Request that we make the valid index space valid
      this->tight_index_space_ready = 
        RtEvent(this->realm_index_space.make_valid());
    }

    //--------------------------------------------------------------------------
    template<int DIM, typename T>
    void IndexSpaceOperationT<DIM,T>::pack_expression(Serializer &rez,
                                                      AddressSpaceID target)
    //--------------------------------------------------------------------------
    {
      if (target == context->runtime->address_space)
      {
        rez.serialize<bool>(true/*local*/);
        rez.serialize(this);
      }
      else if (target == origin_space)
      {
        rez.serialize<bool>(true/*local*/);
        rez.serialize(origin_expr);
      }
      else
      {
        rez.serialize<bool>(false/*local*/);
        rez.serialize<bool>(false/*index space*/);
        rez.serialize(expr_id);
        rez.serialize(origin_expr);
      }
    }

    //--------------------------------------------------------------------------
    template<int DIM, typename T>
    IndexSpaceNode* IndexSpaceOperationT<DIM,T>::find_or_create_node(
                                                               TaskContext *ctx)
    //--------------------------------------------------------------------------
    {
      if (node != NULL)
        return node;
      Runtime *runtime = context->runtime;
      {
        AutoLock i_lock(inter_lock);
        // Retest after we get the lock
        if (node != NULL)
          return node;
        // Make a handle and DID to use for this index space
        IndexSpace handle = runtime->help_create_index_space_handle(type_tag);
        DistributedID did = runtime->get_available_distributed_id();
#ifdef DEBUG_LEGION
        if (ctx != NULL)
          log_index.debug("Creating index space %x in task%s (ID %lld)", 
                handle.get_id(), ctx->get_task_name(), ctx->get_unique_id());
#endif
        
        if (is_index_space_tight)
          node = context->create_node(handle, &tight_index_space,
                                      NULL/*parent*/, 0/*color*/, did,
                                      realm_index_space_ready, expr_id);
        else
          node = context->create_node(handle, &realm_index_space,
                                      NULL/*parent*/, 0/*color*/, did,
                                      realm_index_space_ready, expr_id);
      }
      if (ctx != NULL)
        ctx->register_index_space_creation(node->handle);
      if (runtime->legion_spy_enabled)
        LegionSpy::log_top_index_space(node->handle.get_id());
      return node;
    }

    //--------------------------------------------------------------------------
    template<int DIM, typename T>
    ApEvent IndexSpaceOperationT<DIM,T>::issue_fill(
                                 const PhysicalTraceInfo &trace_info,
                                 const std::vector<CopySrcDstField> &dst_fields,
                                 const void *fill_value, size_t fill_size,
#ifdef LEGION_SPY
                                 UniqueID fill_uid,
                                 FieldSpace handle,
                                 RegionTreeID tree_id,
#endif
                                 ApEvent precondition, PredEvent pred_guard)
    //--------------------------------------------------------------------------
    {
      Realm::IndexSpace<DIM,T> local_space;
      ApEvent space_ready = get_realm_index_space(local_space, true/*tight*/);
      if (space_ready.exists() && precondition.exists())
        return issue_fill_internal(context, local_space, trace_info, 
            dst_fields, fill_value, fill_size, 
#ifdef LEGION_SPY
            fill_uid, handle, tree_id,
#endif
            Runtime::merge_events(&trace_info, space_ready, precondition), 
            pred_guard);
      else if (space_ready.exists())
        return issue_fill_internal(context, local_space, trace_info, 
                                   dst_fields, fill_value, fill_size,
#ifdef LEGION_SPY
                                   fill_uid, handle, tree_id,
#endif
                                   space_ready, pred_guard);
      else
        return issue_fill_internal(context, local_space, trace_info, 
                                   dst_fields, fill_value, fill_size,
#ifdef LEGION_SPY
                                   fill_uid, handle, tree_id,
#endif
                                   precondition, pred_guard);
    }

    //--------------------------------------------------------------------------
    template<int DIM, typename T>
    ApEvent IndexSpaceOperationT<DIM,T>::issue_copy(
                                 const PhysicalTraceInfo &trace_info,
                                 const std::vector<CopySrcDstField> &dst_fields,
                                 const std::vector<CopySrcDstField> &src_fields,
#ifdef LEGION_SPY
                                 FieldSpace handle, 
                                 RegionTreeID src_tree_id,
                                 RegionTreeID dst_tree_id,
#endif
                                 ApEvent precondition, PredEvent pred_guard,
                                 ReductionOpID redop, bool reduction_fold)
    //--------------------------------------------------------------------------
    {
      Realm::IndexSpace<DIM,T> local_space;
      ApEvent space_ready = get_realm_index_space(local_space, true/*tight*/);
      if (space_ready.exists() && precondition.exists())
        return issue_copy_internal(context, local_space, trace_info, 
            dst_fields, src_fields,
#ifdef LEGION_SPY
            handle, src_tree_id, dst_tree_id,
#endif
            Runtime::merge_events(&trace_info, precondition, space_ready),
            pred_guard, redop, reduction_fold);
      else if (space_ready.exists())
        return issue_copy_internal(context, local_space, trace_info, 
                dst_fields, src_fields, 
#ifdef LEGION_SPY
                handle, src_tree_id, dst_tree_id,
#endif
                space_ready, pred_guard, redop, reduction_fold);
      else
        return issue_copy_internal(context, local_space, trace_info, 
                dst_fields, src_fields, 
#ifdef LEGION_SPY
                handle, src_tree_id, dst_tree_id,
#endif
                precondition, pred_guard, redop, reduction_fold);
    }

    //--------------------------------------------------------------------------
    template<int DIM, typename T>
    void IndexSpaceOperationT<DIM,T>::construct_indirections(
                                     const std::vector<unsigned> &field_indexes,
                                     const FieldID indirect_field,
                                     const TypeTag indirect_type,
                                     const PhysicalInstance indirect_instance,
                                     const LegionVector<
                                            IndirectRecord>::aligned &records,
                                     std::vector<void*> &indirections,
                                     std::vector<unsigned> &indirect_indexes)
    //--------------------------------------------------------------------------
    {
      construct_indirections_internal<DIM,T>(field_indexes, indirect_field,
                                 indirect_type, indirect_instance, records, 
                                 indirections, indirect_indexes);
    }

    //--------------------------------------------------------------------------
    template<int DIM, typename T>
    void IndexSpaceOperationT<DIM,T>::destroy_indirections(
                                               std::vector<void*> &indirections)
    //--------------------------------------------------------------------------
    {
      destroy_indirections_internal<DIM,T>(indirections);
    }

    //--------------------------------------------------------------------------
    template<int DIM, typename T>
    ApEvent IndexSpaceOperationT<DIM,T>::issue_indirect(
                                 const PhysicalTraceInfo &trace_info,
                                 const std::vector<CopySrcDstField> &dst_fields,
                                 const std::vector<CopySrcDstField> &src_fields,
                                 const std::vector<void*> &indirects,
                                 ApEvent precondition, PredEvent pred_guard)
    //--------------------------------------------------------------------------
    {
      Realm::IndexSpace<DIM,T> local_space;
      ApEvent space_ready = get_realm_index_space(local_space, true/*tight*/);
      if (space_ready.exists() && precondition.exists())
        return issue_indirect_internal(context, local_space, trace_info, 
            dst_fields, src_fields, indirects,
            Runtime::merge_events(&trace_info, precondition, space_ready),
            pred_guard);
      else if (space_ready.exists())
        return issue_indirect_internal(context, local_space, trace_info, 
                                       dst_fields, src_fields, indirects, 
                                       space_ready, pred_guard); 
      else
        return issue_indirect_internal(context, local_space, trace_info, 
                                       dst_fields, src_fields, indirects,
                                       precondition, pred_guard); 
    }

    //--------------------------------------------------------------------------
    template<int DIM, typename T>
    Realm::InstanceLayoutGeneric* IndexSpaceOperationT<DIM,T>::create_layout(
                                    const Realm::InstanceLayoutConstraints &ilc,
                                    const OrderingConstraint &constraint)
    //--------------------------------------------------------------------------
    {
      Realm::IndexSpace<DIM,T> local_space;
      ApEvent space_ready = get_realm_index_space(local_space, true/*tight*/);
      if (space_ready.exists())
        space_ready.wait();
      return create_layout_internal(local_space, ilc, constraint);
    }

    //--------------------------------------------------------------------------
    template<int DIM, typename T>
    IndexSpaceUnion<DIM,T>::IndexSpaceUnion(
                            const std::vector<IndexSpaceExpression*> &to_union,
                            RegionTreeForest *ctx)
      : IndexSpaceOperationT<DIM,T>(IndexSpaceOperation::UNION_OP_KIND, ctx),
        sub_expressions(to_union)
    //--------------------------------------------------------------------------
    {
      std::set<ApEvent> preconditions;
      std::vector<Realm::IndexSpace<DIM,T> > spaces(sub_expressions.size());
      for (unsigned idx = 0; idx < sub_expressions.size(); idx++)
      {
        IndexSpaceExpression *sub = sub_expressions[idx];
        // Add the parent and the reference
        sub->add_parent_operation(this);
        sub->add_expression_reference();
        // Then get the realm index space expression
        ApEvent precondition = sub->get_expr_index_space(
            &spaces[idx], this->type_tag, false/*need tight result*/);
        if (precondition.exists())
          preconditions.insert(precondition);
      }
      // Kick this off to Realm
      ApEvent precondition = Runtime::merge_events(NULL, preconditions);
      Realm::ProfilingRequestSet requests;
      if (ctx->runtime->profiler != NULL)
        ctx->runtime->profiler->add_partition_request(requests,
                      implicit_provenance, DEP_PART_UNION_REDUCTION);
      this->realm_index_space_ready = ApEvent(
          Realm::IndexSpace<DIM,T>::compute_union(
              spaces, this->realm_index_space, requests, precondition));
      // Then launch the tighten call for it too since we know we're
      // going to want this eventually
      const RtEvent valid_event(this->realm_index_space.make_valid());
      // See if both the events needed for the tighten call are done
      if (!this->realm_index_space_ready.has_triggered() || 
          !valid_event.has_triggered())
      {
        IndexSpaceExpression::TightenIndexSpaceArgs args(this);
        if (!this->realm_index_space_ready.has_triggered())
        {
          if (!valid_event.has_triggered())
            this->tight_index_space_ready = 
              ctx->runtime->issue_runtime_meta_task(args, 
                  LG_LATENCY_WORK_PRIORITY, Runtime::merge_events(valid_event,
                    Runtime::protect_event(this->realm_index_space_ready)));
          else
            this->tight_index_space_ready = 
              ctx->runtime->issue_runtime_meta_task(args, 
                  LG_LATENCY_WORK_PRIORITY,
                  Runtime::protect_event(this->realm_index_space_ready));
        }
        else
          this->tight_index_space_ready = 
            ctx->runtime->issue_runtime_meta_task(args, 
                LG_LATENCY_WORK_PRIORITY, valid_event);
      }
      else // We can do the tighten call now
        this->tighten_index_space();
      if (ctx->runtime->legion_spy_enabled)
      {
        std::vector<IndexSpaceExprID> sources(this->sub_expressions.size()); 
        for (unsigned idx = 0; idx < this->sub_expressions.size(); idx++)
          sources[idx] = this->sub_expressions[idx]->expr_id;
        LegionSpy::log_index_space_union(this->expr_id, sources);
      }
    }

    //--------------------------------------------------------------------------
    template<int DIM, typename T>
    IndexSpaceUnion<DIM,T>::IndexSpaceUnion(
                            const std::vector<IndexSpaceExpression*> &to_union,
                            RegionTreeForest *ctx, Deserializer &derez)
      : IndexSpaceOperationT<DIM,T>(IndexSpaceOperation::UNION_OP_KIND, 
                                    ctx, derez), sub_expressions(to_union)
    //--------------------------------------------------------------------------
    {
      // Just update the tree correctly with references
      for (unsigned idx = 0; idx < sub_expressions.size(); idx++)
      {
        IndexSpaceExpression *sub = sub_expressions[idx];
        // Add the parent and the reference
        sub->add_parent_operation(this);
        sub->add_expression_reference();
      }
    }

    //--------------------------------------------------------------------------
    template<int DIM, typename T>
    IndexSpaceUnion<DIM,T>::IndexSpaceUnion(const IndexSpaceUnion<DIM,T> &rhs)
      : IndexSpaceOperationT<DIM,T>(IndexSpaceOperation::UNION_OP_KIND, NULL)
    //--------------------------------------------------------------------------
    {
      // should never be called
      assert(false);
    }

    //--------------------------------------------------------------------------
    template<int DIM, typename T>
    IndexSpaceUnion<DIM,T>::~IndexSpaceUnion(void)
    //--------------------------------------------------------------------------
    {
      // Remove references from our sub expressions
      for (unsigned idx = 0; idx < sub_expressions.size(); idx++)
        if (sub_expressions[idx]->remove_expression_reference())
          delete sub_expressions[idx];
    }

    //--------------------------------------------------------------------------
    template<int DIM, typename T>
    IndexSpaceUnion<DIM,T>& IndexSpaceUnion<DIM,T>::operator=(
                                              const IndexSpaceUnion<DIM,T> &rhs)
    //--------------------------------------------------------------------------
    {
      // should never be called
      assert(false);
      return *this;
    }

    //--------------------------------------------------------------------------
    template<int DIM, typename T>
    void IndexSpaceUnion<DIM,T>::pack_expression_structure(Serializer &rez,
                                                          AddressSpaceID target,
                                                          const bool top)
    //--------------------------------------------------------------------------
    {
#ifdef DEBUG_LEGION
      assert(target != this->context->runtime->address_space);
#endif
      if (top)
        this->record_remote_expression(target);
      rez.serialize<bool>(false); // not an index space
      if (target == this->origin_space)
      {
        rez.serialize<bool>(true); // local
        rez.serialize(this->origin_expr);
      }
      else
      {
        rez.serialize<bool>(false); // not local
        const bool local_empty = this->is_empty();
        if (!local_empty)
        {
          rez.serialize<size_t>(sub_expressions.size());
          for (std::vector<IndexSpaceExpression*>::const_iterator it = 
                sub_expressions.begin(); it != sub_expressions.end(); it++)
            (*it)->pack_expression_structure(rez, target, false/*top*/);
        }
        else
          rez.serialize<size_t>(0);
        rez.serialize(this->op_kind); 
        rez.serialize(this->type_tag); // unpacked by creator
        rez.serialize(this->expr_id); // unpacked by IndexSpaceOperation
        rez.serialize(this->origin_expr); // unpacked by IndexSpaceOperation
        // unpacked by IndexSpaceOperationT
        if (!local_empty)
        {
          Realm::IndexSpace<DIM,T> temp;
          ApEvent ready = this->get_realm_index_space(temp, true/*tight*/);
          rez.serialize(temp);
          rez.serialize(ready);
        }
        else
        {
          const Realm::IndexSpace<DIM,T> temp = 
            Realm::IndexSpace<DIM,T>::make_empty();
          rez.serialize(temp);
          rez.serialize(ApEvent::NO_AP_EVENT);
        }
      }
    }

    //--------------------------------------------------------------------------
    template<int DIM, typename T>
    bool IndexSpaceUnion<DIM,T>::remove_operation(RegionTreeForest *forest)
    //--------------------------------------------------------------------------
    {
      // Remove the parent operation from all the sub expressions
      for (unsigned idx = 0; idx < sub_expressions.size(); idx++)
        sub_expressions[idx]->remove_parent_operation(this);
      // Then remove ourselves from the tree
      if (forest != NULL)
        forest->remove_union_operation(this, sub_expressions);
      // Remove our expression reference added by invalidate_operation
      // and return true if we should be deleted
      return this->remove_expression_reference();
    }

    //--------------------------------------------------------------------------
    template<int DIM, typename T>
    IndexSpaceExpression* IndexSpaceUnion<DIM,T>::find_congruence(void) 
    //--------------------------------------------------------------------------
    {
      const size_t local_volume = this->get_volume();
      if (local_volume == 0)
        return NULL;
      for (typename std::vector<IndexSpaceExpression*>::const_iterator it = 
            sub_expressions.begin(); it != sub_expressions.end(); it++)
        if ((*it)->get_volume() == local_volume)
          return (*it);
      return NULL;
    }

    //--------------------------------------------------------------------------
    template<int DIM, typename T>
    IndexSpaceIntersection<DIM,T>::IndexSpaceIntersection(
                            const std::vector<IndexSpaceExpression*> &to_inter,
                            RegionTreeForest *ctx)
      : IndexSpaceOperationT<DIM,T>(IndexSpaceOperation::INTERSECT_OP_KIND,ctx),
        sub_expressions(to_inter)
    //--------------------------------------------------------------------------
    {
      std::set<ApEvent> preconditions;
      std::vector<Realm::IndexSpace<DIM,T> > spaces(sub_expressions.size());
      for (unsigned idx = 0; idx < sub_expressions.size(); idx++)
      {
        IndexSpaceExpression *sub = sub_expressions[idx];
        // Add the parent and the reference
        sub->add_parent_operation(this);
        sub->add_expression_reference();
        ApEvent precondition = sub->get_expr_index_space(
            &spaces[idx], this->type_tag, false/*need tight result*/);
        if (precondition.exists())
          preconditions.insert(precondition);
      }
      // Kick this off to Realm
      ApEvent precondition = Runtime::merge_events(NULL, preconditions);
      Realm::ProfilingRequestSet requests;
      if (ctx->runtime->profiler != NULL)
        ctx->runtime->profiler->add_partition_request(requests,
                implicit_provenance, DEP_PART_INTERSECTION_REDUCTION);
      this->realm_index_space_ready = ApEvent(
          Realm::IndexSpace<DIM,T>::compute_intersection(
              spaces, this->realm_index_space, requests, precondition));
      // Then launch the tighten call for it too since we know we're
      // going to want this eventually
      const RtEvent valid_event(this->realm_index_space.make_valid());
      // See if both the events needed for the tighten call are done
      if (!this->realm_index_space_ready.has_triggered() || 
          !valid_event.has_triggered())
      {
        IndexSpaceExpression::TightenIndexSpaceArgs args(this);
        if (!this->realm_index_space_ready.has_triggered())
        {
          if (!valid_event.has_triggered())
            this->tight_index_space_ready = 
              ctx->runtime->issue_runtime_meta_task(args, 
                  LG_LATENCY_WORK_PRIORITY, Runtime::merge_events(valid_event,
                    Runtime::protect_event(this->realm_index_space_ready)));
          else
            this->tight_index_space_ready = 
              ctx->runtime->issue_runtime_meta_task(args, 
                  LG_LATENCY_WORK_PRIORITY,
                  Runtime::protect_event(this->realm_index_space_ready));
        }
        else
          this->tight_index_space_ready = 
            ctx->runtime->issue_runtime_meta_task(args, 
                LG_LATENCY_WORK_PRIORITY, valid_event);
      }
      else // We can do the tighten call now
        this->tighten_index_space();
      if (ctx->runtime->legion_spy_enabled)
      {
        std::vector<IndexSpaceExprID> sources(this->sub_expressions.size()); 
        for (unsigned idx = 0; idx < this->sub_expressions.size(); idx++)
          sources[idx] = this->sub_expressions[idx]->expr_id;
        LegionSpy::log_index_space_intersection(this->expr_id, sources);
      }
    }

    //--------------------------------------------------------------------------
    template<int DIM, typename T>
    IndexSpaceIntersection<DIM,T>::IndexSpaceIntersection(
                            const std::vector<IndexSpaceExpression*> &to_inter,
                            RegionTreeForest *ctx, Deserializer &derez)
      : IndexSpaceOperationT<DIM,T>(IndexSpaceOperation::INTERSECT_OP_KIND,
                                    ctx, derez), sub_expressions(to_inter)
    //--------------------------------------------------------------------------
    {
      // Just update the tree correctly with references
      for (unsigned idx = 0; idx < sub_expressions.size(); idx++)
      {
        IndexSpaceExpression *sub = sub_expressions[idx];
        // Add the parent and the reference
        sub->add_parent_operation(this);
        sub->add_expression_reference();
      }
    }

    //--------------------------------------------------------------------------
    template<int DIM, typename T>
    IndexSpaceIntersection<DIM,T>::IndexSpaceIntersection(
                                      const IndexSpaceIntersection<DIM,T> &rhs)
      : IndexSpaceOperationT<DIM,T>(IndexSpaceOperation::INTERSECT_OP_KIND,NULL)
    //--------------------------------------------------------------------------
    {
      // should never be called
      assert(false);
    }

    //--------------------------------------------------------------------------
    template<int DIM, typename T>
    IndexSpaceIntersection<DIM,T>::~IndexSpaceIntersection(void)
    //--------------------------------------------------------------------------
    {
      // Remove references from our sub expressions
      for (unsigned idx = 0; idx < sub_expressions.size(); idx++)
        if (sub_expressions[idx]->remove_expression_reference())
          delete sub_expressions[idx];
    }

    //--------------------------------------------------------------------------
    template<int DIM, typename T>
    IndexSpaceIntersection<DIM,T>& IndexSpaceIntersection<DIM,T>::operator=(
                                       const IndexSpaceIntersection<DIM,T> &rhs)
    //--------------------------------------------------------------------------
    {
      // should never be called
      assert(false);
      return *this;
    }

    //--------------------------------------------------------------------------
    template<int DIM, typename T>
    void IndexSpaceIntersection<DIM,T>::pack_expression_structure(
                         Serializer &rez, AddressSpaceID target, const bool top)
    //--------------------------------------------------------------------------
    {
#ifdef DEBUG_LEGION
      assert(target != this->context->runtime->address_space);
#endif
      if (top)
        this->record_remote_expression(target);
      rez.serialize<bool>(false); // not an index space
      if (target == this->origin_space)
      {
        rez.serialize<bool>(true); // local
        rez.serialize(this->origin_expr);
      }
      else
      {
        rez.serialize<bool>(false); // not local
        const bool local_empty = this->is_empty();
        if (!local_empty)
        {
          rez.serialize<size_t>(sub_expressions.size());
          for (std::vector<IndexSpaceExpression*>::const_iterator it = 
                sub_expressions.begin(); it != sub_expressions.end(); it++)
            (*it)->pack_expression_structure(rez, target, false/*top*/);
        }
        else
          rez.serialize<size_t>(0);
        rez.serialize(this->op_kind); 
        rez.serialize(this->type_tag); // unpacked by creator
        rez.serialize(this->expr_id); // unpacked by IndexSpaceOperation
        rez.serialize(this->origin_expr); // unpacked by IndexSpaceOperation
        // unpacked by IndexSpaceOperationT
        if (!local_empty)
        {
          Realm::IndexSpace<DIM,T> temp;
          ApEvent ready = this->get_realm_index_space(temp, true/*tight*/);
          rez.serialize(temp);
          rez.serialize(ready);
        }
        else
        {
          const Realm::IndexSpace<DIM,T> temp = 
            Realm::IndexSpace<DIM,T>::make_empty();
          rez.serialize(temp);
          rez.serialize(ApEvent::NO_AP_EVENT);
        }
      }
    }

    //--------------------------------------------------------------------------
    template<int DIM, typename T>
    bool IndexSpaceIntersection<DIM,T>::remove_operation(
                                                       RegionTreeForest *forest)
    //--------------------------------------------------------------------------
    {
      // Remove the parent operation from all the sub expressions
      for (unsigned idx = 0; idx < sub_expressions.size(); idx++)
        sub_expressions[idx]->remove_parent_operation(this);
      // Then remove ourselves from the tree
      if (forest != NULL)
        forest->remove_intersection_operation(this, sub_expressions);
      // Remove our expression reference added by invalidate_operation
      // and return true if we should be deleted
      return this->remove_expression_reference();
    }

    //--------------------------------------------------------------------------
    template<int DIM, typename T>
    IndexSpaceExpression* IndexSpaceIntersection<DIM,T>::find_congruence(void)
    //--------------------------------------------------------------------------
    {
      const size_t local_volume = this->get_volume();
      if (local_volume == 0)
        return NULL;
      for (typename std::vector<IndexSpaceExpression*>::const_iterator it = 
            sub_expressions.begin(); it != sub_expressions.end(); it++)
        if ((*it)->get_volume() == local_volume)
          return (*it);
      return NULL;
    }

    //--------------------------------------------------------------------------
    template<int DIM, typename T>
    IndexSpaceDifference<DIM,T>::IndexSpaceDifference(IndexSpaceExpression *l,
                IndexSpaceExpression *r, RegionTreeForest *ctx) 
      : IndexSpaceOperationT<DIM,T>(IndexSpaceOperation::DIFFERENCE_OP_KIND,ctx)
        , lhs(l), rhs(r)
    //--------------------------------------------------------------------------
    {
      if (lhs == rhs)
      {
        // Special case for when the expressions are the same
        lhs->add_parent_operation(this);
        lhs->add_expression_reference();
        this->realm_index_space = Realm::IndexSpace<DIM,T>::make_empty();
        this->tight_index_space = Realm::IndexSpace<DIM,T>::make_empty();
        this->realm_index_space_ready = ApEvent::NO_AP_EVENT;
        this->tight_index_space_ready = RtEvent::NO_RT_EVENT;
      }
      else
      {
        Realm::IndexSpace<DIM,T> lhs_space, rhs_space;
        // Add the parent and the references
        lhs->add_parent_operation(this);
        rhs->add_parent_operation(this);
        lhs->add_expression_reference();
        rhs->add_expression_reference();
        ApEvent left_ready = 
          lhs->get_expr_index_space(&lhs_space, this->type_tag, false/*tight*/);
        ApEvent right_ready = 
          rhs->get_expr_index_space(&rhs_space, this->type_tag, false/*tight*/);
        ApEvent precondition = 
          Runtime::merge_events(NULL, left_ready, right_ready);
        Realm::ProfilingRequestSet requests;
        if (ctx->runtime->profiler != NULL)
          ctx->runtime->profiler->add_partition_request(requests,
                                implicit_provenance, DEP_PART_DIFFERENCE);
        this->realm_index_space_ready = ApEvent(
            Realm::IndexSpace<DIM,T>::compute_difference(lhs_space, rhs_space, 
                              this->realm_index_space, requests, precondition));
        // Then launch the tighten call for it too since we know we're
        // going to want this eventually
        const RtEvent valid_event(this->realm_index_space.make_valid());
        // See if both the events needed for the tighten call are done
        if (!this->realm_index_space_ready.has_triggered() || 
            !valid_event.has_triggered())
        {
          IndexSpaceExpression::TightenIndexSpaceArgs args(this);
          if (!this->realm_index_space_ready.has_triggered())
          {
            if (!valid_event.has_triggered())
              this->tight_index_space_ready = 
                ctx->runtime->issue_runtime_meta_task(args, 
                    LG_LATENCY_WORK_PRIORITY, Runtime::merge_events(valid_event,
                      Runtime::protect_event(this->realm_index_space_ready)));
            else
              this->tight_index_space_ready = 
                ctx->runtime->issue_runtime_meta_task(args, 
                    LG_LATENCY_WORK_PRIORITY,
                    Runtime::protect_event(this->realm_index_space_ready));
          }
          else
            this->tight_index_space_ready = 
              ctx->runtime->issue_runtime_meta_task(args, 
                  LG_LATENCY_WORK_PRIORITY, valid_event);
        }
        else // We can do the tighten call now
          this->tighten_index_space();
      }
      if (ctx->runtime->legion_spy_enabled)
        LegionSpy::log_index_space_difference(this->expr_id,
                                              lhs->expr_id, rhs->expr_id);
    }

    //--------------------------------------------------------------------------
    template<int DIM, typename T>
    IndexSpaceDifference<DIM,T>::IndexSpaceDifference(IndexSpaceExpression *l,
            IndexSpaceExpression *r, RegionTreeForest *ctx, Deserializer &derez) 
      : IndexSpaceOperationT<DIM,T>(IndexSpaceOperation::DIFFERENCE_OP_KIND,
                                    ctx, derez), lhs(l), rhs(r)
    //--------------------------------------------------------------------------
    {
      if (lhs != NULL)
      {
        lhs->add_parent_operation(this);
        lhs->add_expression_reference();
      }
      if (rhs != NULL)
      {
        rhs->add_parent_operation(this);
        rhs->add_expression_reference();
      }
    }

    //--------------------------------------------------------------------------
    template<int DIM, typename T>
    IndexSpaceDifference<DIM,T>::IndexSpaceDifference(
                                      const IndexSpaceDifference<DIM,T> &rhs)
     : IndexSpaceOperationT<DIM,T>(IndexSpaceOperation::DIFFERENCE_OP_KIND,NULL)
    //--------------------------------------------------------------------------
    {
      // should never be called
      assert(false);
    }

    //--------------------------------------------------------------------------
    template<int DIM, typename T>
    IndexSpaceDifference<DIM,T>::~IndexSpaceDifference(void)
    //--------------------------------------------------------------------------
    {
      if ((rhs != NULL) && (lhs != rhs) && rhs->remove_expression_reference())
        delete rhs;
      if ((lhs != NULL) && lhs->remove_expression_reference())
        delete lhs;
    }

    //--------------------------------------------------------------------------
    template<int DIM, typename T>
    IndexSpaceDifference<DIM,T>& IndexSpaceDifference<DIM,T>::operator=(
                                         const IndexSpaceDifference<DIM,T> &rhs)
    //--------------------------------------------------------------------------
    {
      // should never be called
      assert(false);
      return *this;
    }

    //--------------------------------------------------------------------------
    template<int DIM, typename T>
    void IndexSpaceDifference<DIM,T>::pack_expression_structure(Serializer &rez,
                                          AddressSpaceID target, const bool top)
    //--------------------------------------------------------------------------
    {
#ifdef DEBUG_LEGION
      assert(target != this->context->runtime->address_space);
#endif
      if (top)
        this->record_remote_expression(target);
      rez.serialize<bool>(false); // not an index space
      if (target == this->origin_space)
      {
        rez.serialize<bool>(true); // local
        rez.serialize(this->origin_expr);
      }
      else
      {
        rez.serialize<bool>(false); // not local
        const bool local_empty = this->is_empty();
        if (!local_empty)
        {
          rez.serialize<size_t>(2);
          lhs->pack_expression_structure(rez, target, false/*top*/);
          rhs->pack_expression_structure(rez, target, false/*top*/);
        }
        else
          rez.serialize<size_t>(0);
        rez.serialize(this->op_kind); 
        rez.serialize(this->type_tag); // unpacked by creator
        rez.serialize(this->expr_id); // unpacked by IndexSpaceOperation
        rez.serialize(this->origin_expr); // unpacked by IndexSpaceOperation
        // unpacked by IndexSpaceOperationT
        if (!local_empty)
        {
          Realm::IndexSpace<DIM,T> temp;
          ApEvent ready = this->get_realm_index_space(temp, true/*tight*/);
          rez.serialize(temp);
          rez.serialize(ready);
        }
        else
        {
          const Realm::IndexSpace<DIM,T> temp = 
            Realm::IndexSpace<DIM,T>::make_empty();
          rez.serialize(temp);
          rez.serialize(ApEvent::NO_AP_EVENT);
        }
      }
    }

    //--------------------------------------------------------------------------
    template<int DIM, typename T>
    bool IndexSpaceDifference<DIM,T>::remove_operation(RegionTreeForest *forest)
    //--------------------------------------------------------------------------
    {
      // Remove the parent operation from all the sub expressions
      if (lhs != NULL)
        lhs->remove_parent_operation(this);
      if ((rhs != NULL) && (lhs != rhs))
        rhs->remove_parent_operation(this);
      // Then remove ourselves from the tree
      if ((forest != NULL) && (lhs != NULL) && (rhs != NULL))
        forest->remove_subtraction_operation(this, lhs, rhs);
      // Remove our expression reference added by invalidate_operation
      // and return true if we should be deleted
      return this->remove_expression_reference();
    }

    //--------------------------------------------------------------------------
    template<int DIM, typename T>
    IndexSpaceExpression* IndexSpaceDifference<DIM,T>::find_congruence(void)
    //--------------------------------------------------------------------------
    {
      const size_t local_volume = this->get_volume();
      if (local_volume == 0)
        return NULL;
      if (local_volume == lhs->get_volume())
        return lhs;
      return NULL;
    }

    /////////////////////////////////////////////////////////////
    // Templated Index Space Node 
    /////////////////////////////////////////////////////////////

    //--------------------------------------------------------------------------
    template<int DIM, typename T>
    IndexSpaceNodeT<DIM,T>::IndexSpaceNodeT(RegionTreeForest *ctx, 
        IndexSpace handle, IndexPartNode *parent, LegionColor color,
        const Realm::IndexSpace<DIM,T> *is, DistributedID did, 
        ApEvent ready, IndexSpaceExprID expr_id)
      : IndexSpaceNode(ctx, handle, parent, color, did, ready, expr_id), 
        linearization_ready(false)
    //--------------------------------------------------------------------------
    {
      if (is != NULL)
      {
        realm_index_space = *is;
        Runtime::trigger_event(realm_index_space_set);
      }
    }

    //--------------------------------------------------------------------------
    template<int DIM, typename T>
    IndexSpaceNodeT<DIM,T>::IndexSpaceNodeT(const IndexSpaceNodeT &rhs)
      : IndexSpaceNode(rhs)
    //--------------------------------------------------------------------------
    {
      // should never be called
      assert(false);
    }

    //--------------------------------------------------------------------------
    template<int DIM, typename T>
    IndexSpaceNodeT<DIM,T>::~IndexSpaceNodeT(void)
    //--------------------------------------------------------------------------
    { 
      // Destory our index space if we are the owner and it has been set
      if (is_owner() && realm_index_space_set.has_triggered())
        realm_index_space.destroy();
    }

    //--------------------------------------------------------------------------
    template<int DIM, typename T>
    IndexSpaceNodeT<DIM,T>& IndexSpaceNodeT<DIM,T>::operator=(
                                                     const IndexSpaceNodeT &rhs)
    //--------------------------------------------------------------------------
    {
      // should never be called
      assert(false);
      return *this;
    }

    //--------------------------------------------------------------------------
    template<int DIM, typename T>
    inline ApEvent IndexSpaceNodeT<DIM,T>::get_realm_index_space(
                      Realm::IndexSpace<DIM,T> &result, bool need_tight_result)
    //--------------------------------------------------------------------------
    {
      if (!tight_index_space)
      {
        if (need_tight_result)
        {
          // Wait for the index space to be tight
          tight_index_space_set.wait();
          // Fall through and get the result when we're done
        }
        else
        {
          if (!realm_index_space_set.has_triggered())
            realm_index_space_set.wait();
          // Not tight yet so still subject to change so we need the lock
          AutoLock n_lock(node_lock,1,false/*exclusive*/);
          result = realm_index_space;
          return index_space_ready;
        }
      }
      // At this point we have a tight index space
      // That means it's already ready
      result = realm_index_space;
      return ApEvent::NO_AP_EVENT;
    }

    //--------------------------------------------------------------------------
    template<int DIM, typename T>
    inline void IndexSpaceNodeT<DIM,T>::set_realm_index_space(
                  AddressSpaceID source, const Realm::IndexSpace<DIM,T> &value)
    //--------------------------------------------------------------------------
    {
#ifdef DEBUG_LEGION
      assert(!realm_index_space_set.has_triggered());
#endif
      // We can set this now but triggering the realm_index_space_set
      // event has to be done while holding the node_lock on the owner
      // node so that it is serialized with respect to queries from 
      // remote nodes for copies about the remote instance
      realm_index_space = value;
      // If we're not the owner, send a message back to the
      // owner specifying that it can set the index space value
      const AddressSpaceID owner_space = get_owner_space();
      if (owner_space != context->runtime->address_space)
      {
        // We're not the owner so we can trigger the event without the lock
        Runtime::trigger_event(realm_index_space_set);
        // We're not the owner, if this is not from the owner then
        // send a message there telling the owner that it is set
        if (source != owner_space)
        {
          Serializer rez;
          {
            RezCheck z(rez);
            rez.serialize(handle);
            pack_index_space(rez, false/*include size*/);
          }
          context->runtime->send_index_space_set(owner_space, rez);
        }
        
      }
      else
      {
        // Log subspaces being set on the owner
        if (implicit_runtime->legion_spy_enabled && (parent != NULL))
          this->log_index_space_points(realm_index_space);
        // Hold the lock while walking over the node set
        AutoLock n_lock(node_lock);
        // Now we can trigger the event while holding the lock
        Runtime::trigger_event(realm_index_space_set);
        if (has_remote_instances())
        {
          // We're the owner, send messages to everyone else that we've 
          // sent this node to except the source
          Serializer rez;
          {
            RezCheck z(rez);
            rez.serialize(handle);
            pack_index_space(rez, false/*include size*/);
          }
          IndexSpaceSetFunctor functor(context->runtime, source, rez);
          map_over_remote_instances(functor);
        }
      }
      // Now we can tighten it
      tighten_index_space();
    }

    //--------------------------------------------------------------------------
    template<int DIM, typename T>
    ApEvent IndexSpaceNodeT<DIM,T>::get_expr_index_space(void *result,
                                            TypeTag tag, bool need_tight_result)
    //--------------------------------------------------------------------------
    {
#ifdef DEBUG_LEGION
      assert(type_tag == handle.get_type_tag());
#endif
      Realm::IndexSpace<DIM,T> *space = 
        reinterpret_cast<Realm::IndexSpace<DIM,T>*>(result);
      return get_realm_index_space(*space, need_tight_result);
    }

    //--------------------------------------------------------------------------
    template<int DIM, typename T>
    Domain IndexSpaceNodeT<DIM,T>::get_domain(ApEvent &ready, bool need_tight)
    //--------------------------------------------------------------------------
    {
      Realm::IndexSpace<DIM,T> result;
      ready = get_realm_index_space(result, need_tight);
      return DomainT<DIM,T>(result);
    }

    //--------------------------------------------------------------------------
    template<int DIM, typename T>
    void IndexSpaceNodeT<DIM,T>::tighten_index_space(void)
    //--------------------------------------------------------------------------
    {
#ifdef DEBUG_LEGION
      assert(!tight_index_space);
      assert(!tight_index_space_set.has_triggered());
#endif
      const RtEvent valid_event(realm_index_space.make_valid());
      if (!index_space_ready.has_triggered() || !valid_event.has_triggered())
      {
        // If this index space isn't ready yet, then we have to defer this 
        TightenIndexSpaceArgs args(this);
        if (!index_space_ready.has_triggered())
        {
          if (!valid_event.has_triggered())
            context->runtime->issue_runtime_meta_task(args,
                LG_LATENCY_WORK_PRIORITY, Runtime::merge_events(valid_event,
                  Runtime::protect_event(index_space_ready)));
          else
            context->runtime->issue_runtime_meta_task(args,
                LG_LATENCY_WORK_PRIORITY,
                Runtime::protect_event(index_space_ready));
        }
        else
          context->runtime->issue_runtime_meta_task(args,
              LG_LATENCY_WORK_PRIORITY, valid_event);
        
        return;
      }
#ifdef DEBUG_LEGION
      assert(realm_index_space.is_valid());
#endif
      Realm::IndexSpace<DIM,T> tight_space = realm_index_space.tighten();
#ifdef DEBUG_LEGION
      assert(tight_space.is_valid());
#endif
      Realm::IndexSpace<DIM,T> old_space;
      // Now take the lock and set everything
      {
        AutoLock n_lock(node_lock);
        old_space = realm_index_space;
        realm_index_space = tight_space;
        __sync_synchronize(); // small memory fence to propagate writes
        tight_index_space = true;
      }
      Runtime::trigger_event(tight_index_space_set);
      old_space.destroy();
    }

    //--------------------------------------------------------------------------
    template<int DIM, typename T>
    bool IndexSpaceNodeT<DIM,T>::check_empty(void)
    //--------------------------------------------------------------------------
    {
      return (get_volume() == 0);
    }

    //--------------------------------------------------------------------------
    template<int DIM, typename T>
    void IndexSpaceNodeT<DIM,T>::pack_expression(Serializer &rez, 
                                                 AddressSpaceID target)
    //--------------------------------------------------------------------------
    {
      if (target != context->runtime->address_space)
      {
        rez.serialize<bool>(false/*local*/);
        rez.serialize<bool>(true/*index space*/);
        rez.serialize(handle);
      }
      else
      {
        rez.serialize<bool>(true/*local*/);
        rez.serialize<IndexSpaceExpression*>(this);
      }
    }

    //--------------------------------------------------------------------------
    template<int DIM, typename T>
    void IndexSpaceNodeT<DIM,T>::pack_expression_structure(Serializer &rez,
                                                          AddressSpaceID target,
                                                          const bool top) 
    //--------------------------------------------------------------------------
    {
      rez.serialize<bool>(true/*index space*/);
      rez.serialize(handle);
      // Make sure this doesn't get collected until we're unpacked
      // This could be a performance bug since it will block if we
      // have to send a reference to a remote node, but that should
      // never actually happen
      LocalReferenceMutator mutator;
      add_base_gc_ref(REMOTE_DID_REF, &mutator);
    }

    //--------------------------------------------------------------------------
    template<int DIM, typename T>
    void IndexSpaceNodeT<DIM,T>::log_index_space_points(void)
    //--------------------------------------------------------------------------
    {
      Realm::IndexSpace<DIM,T> tight_space;
      get_realm_index_space(tight_space, true/*tight*/);
      log_index_space_points(tight_space);
    }
      
    //--------------------------------------------------------------------------
    template<int DIM, typename T>
    void IndexSpaceNodeT<DIM,T>::log_index_space_points(
                              const Realm::IndexSpace<DIM,T> &tight_space) const
    //--------------------------------------------------------------------------
    {
      if (!tight_space.empty())
      {
        // Iterate over the rectangles and print them out 
        for (Realm::IndexSpaceIterator<DIM,T> itr(tight_space); 
              itr.valid; itr.step())
        {
          if (itr.rect.volume() == 1)
            LegionSpy::log_index_space_point(handle.get_id(), 
                                             Point<DIM,T>(itr.rect.lo));
          else
            LegionSpy::log_index_space_rect(handle.get_id(), 
                                            Rect<DIM,T>(itr.rect));
        }
      }
      else
        LegionSpy::log_empty_index_space(handle.get_id());
    }

    //--------------------------------------------------------------------------
    template<int DIM, typename T>
    ApEvent IndexSpaceNodeT<DIM,T>::compute_pending_space(Operation *op,
                          const std::vector<IndexSpace> &handles, bool is_union)
    //--------------------------------------------------------------------------
    {
      std::set<ApEvent> preconditions;
      std::vector<Realm::IndexSpace<DIM,T> > spaces(handles.size());
      for (unsigned idx = 0; idx < handles.size(); idx++)
      {
        IndexSpaceNode *node = context->get_node(handles[idx]);
        if (handles[idx].get_type_tag() != handle.get_type_tag())
        {
          TaskContext *ctx = op->get_context();
          if (is_union)
            REPORT_LEGION_ERROR(ERROR_DYNAMIC_TYPE_MISMATCH,
                          "Dynamic type mismatch in 'create_index_space_union' "
                          "performed in task %s (UID %lld)",
                          ctx->get_task_name(), ctx->get_unique_id())
          else
            REPORT_LEGION_ERROR(ERROR_DYNAMIC_TYPE_MISMATCH,
                          "Dynamic type mismatch in "
                          "'create_index_space_intersection' performed in "
                          "task %s (UID %lld)", ctx->get_task_name(),
                          ctx->get_unique_id())
        }
        IndexSpaceNodeT<DIM,T> *space = 
          static_cast<IndexSpaceNodeT<DIM,T>*>(node);
        ApEvent ready = space->get_realm_index_space(spaces[idx], false);
        if (ready.exists())
          preconditions.insert(ready);
      }
      if (op->has_execution_fence_event())
        preconditions.insert(op->get_execution_fence_event());
      // Kick this off to Realm
      ApEvent precondition = Runtime::merge_events(NULL, preconditions);
      Realm::IndexSpace<DIM,T> result_space;
      if (is_union)
      {
        Realm::ProfilingRequestSet requests;
        if (context->runtime->profiler != NULL)
          context->runtime->profiler->add_partition_request(requests,
                                        op, DEP_PART_UNION_REDUCTION);
        ApEvent result(Realm::IndexSpace<DIM,T>::compute_union(
              spaces, result_space, requests, precondition));
        set_realm_index_space(context->runtime->address_space, result_space);
        return result;
      }
      else
      {
        Realm::ProfilingRequestSet requests;
        if (context->runtime->profiler != NULL)
          context->runtime->profiler->add_partition_request(requests,
                                op, DEP_PART_INTERSECTION_REDUCTION);
        ApEvent result(Realm::IndexSpace<DIM,T>::compute_intersection(
              spaces, result_space, requests, precondition));
        set_realm_index_space(context->runtime->address_space, result_space);
        return result;
      }
    }

    //--------------------------------------------------------------------------
    template<int DIM, typename T>
    ApEvent IndexSpaceNodeT<DIM,T>::compute_pending_space(Operation *op,
                                      IndexPartition part_handle, bool is_union)
    //--------------------------------------------------------------------------
    {
      if (part_handle.get_type_tag() != handle.get_type_tag())
      {
        TaskContext *ctx = op->get_context();
        if (is_union)
          REPORT_LEGION_ERROR(ERROR_DYNAMIC_TYPE_MISMATCH,
                        "Dynamic type mismatch in 'create_index_space_union' "
                        "performed in task %s (UID %lld)",
                        ctx->get_task_name(), ctx->get_unique_id())
        else
          REPORT_LEGION_ERROR(ERROR_DYNAMIC_TYPE_MISMATCH,
                        "Dynamic type mismatch in "
                        "'create_index_space_intersection' performed in "
                        "task %s (UID %lld)", ctx->get_task_name(),
                        ctx->get_unique_id())
      }
      IndexPartNode *partition = context->get_node(part_handle);
      std::set<ApEvent> preconditions;
      std::vector<Realm::IndexSpace<DIM,T> > 
        spaces(partition->color_space->get_volume());
      unsigned subspace_index = 0;
      if (partition->total_children == partition->max_linearized_color)
      {
        for (LegionColor color = 0; color < partition->total_children; color++)
        {
          IndexSpaceNodeT<DIM,T> *child = 
            static_cast<IndexSpaceNodeT<DIM,T>*>(partition->get_child(color));
          ApEvent ready = child->get_realm_index_space(spaces[subspace_index++],
                                                       false/*tight*/);
          if (ready.exists())
            preconditions.insert(ready);
        }
      }
      else
      {
        ColorSpaceIterator *itr = 
          partition->color_space->create_color_space_iterator();
        while (itr->is_valid())
        {
          const LegionColor color = itr->yield_color();
          IndexSpaceNodeT<DIM,T> *child = 
            static_cast<IndexSpaceNodeT<DIM,T>*>(partition->get_child(color));
          ApEvent ready = child->get_realm_index_space(spaces[subspace_index++],
                                                       false/*tight*/);
          if (ready.exists())
            preconditions.insert(ready);
        }
        delete itr;
      }
      if (op->has_execution_fence_event())
        preconditions.insert(op->get_execution_fence_event());
      // Kick this off to Realm
      ApEvent precondition = Runtime::merge_events(NULL, preconditions);
      Realm::IndexSpace<DIM,T> result_space;
      if (is_union)
      {
        Realm::ProfilingRequestSet requests;
        if (context->runtime->profiler != NULL)
          context->runtime->profiler->add_partition_request(requests,
                                        op, DEP_PART_UNION_REDUCTION);
        ApEvent result(Realm::IndexSpace<DIM,T>::compute_union(
              spaces, result_space, requests, precondition));
        set_realm_index_space(context->runtime->address_space, result_space);
        return result;
      }
      else
      {
        Realm::ProfilingRequestSet requests;
        if (context->runtime->profiler != NULL)
          context->runtime->profiler->add_partition_request(requests,
                                op, DEP_PART_INTERSECTION_REDUCTION);
        ApEvent result(Realm::IndexSpace<DIM,T>::compute_intersection(
              spaces, result_space, requests, precondition));
        set_realm_index_space(context->runtime->address_space, result_space);
        return result;
      }
    }

    //--------------------------------------------------------------------------
    template<int DIM, typename T>
    ApEvent IndexSpaceNodeT<DIM,T>::compute_pending_difference(Operation *op,
                        IndexSpace init, const std::vector<IndexSpace> &handles)
    //--------------------------------------------------------------------------
    {
      if (init.get_type_tag() != handle.get_type_tag())
      {
        TaskContext *ctx = op->get_context();
        REPORT_LEGION_ERROR(ERROR_DYNAMIC_TYPE_MISMATCH,
                      "Dynamic type mismatch in "
                      "'create_index_space_difference' performed in "
                      "task %s (%lld)", ctx->get_task_name(), 
                      ctx->get_unique_id())
      }
      std::set<ApEvent> preconditions;
      std::vector<Realm::IndexSpace<DIM,T> > spaces(handles.size());
      for (unsigned idx = 0; idx < handles.size(); idx++)
      {
        IndexSpaceNode *node = context->get_node(handles[idx]);
        if (handles[idx].get_type_tag() != handle.get_type_tag())
        {
          TaskContext *ctx = op->get_context();
          REPORT_LEGION_ERROR(ERROR_DYNAMIC_TYPE_MISMATCH,
                        "Dynamic type mismatch in "
                        "'create_index_space_difference' performed in "
                        "task %s (%lld)", ctx->get_task_name(), 
                        ctx->get_unique_id())
        }
        IndexSpaceNodeT<DIM,T> *space = 
          static_cast<IndexSpaceNodeT<DIM,T>*>(node);
        ApEvent ready = space->get_realm_index_space(spaces[idx], 
                                                     false/*tight*/);
        if (ready.exists())
          preconditions.insert(ready);
      } 
      if (op->has_execution_fence_event())
        preconditions.insert(op->get_execution_fence_event());
      ApEvent precondition = Runtime::merge_events(NULL, preconditions);
      Realm::ProfilingRequestSet union_requests;
      Realm::ProfilingRequestSet diff_requests;
      if (context->runtime->profiler != NULL)
      {
        context->runtime->profiler->add_partition_request(union_requests,
                                            op, DEP_PART_UNION_REDUCTION);
        context->runtime->profiler->add_partition_request(diff_requests,
                                            op, DEP_PART_DIFFERENCE);
      }
      // Compute the union of the handles for the right-hand side
      Realm::IndexSpace<DIM,T> rhs_space;
      ApEvent rhs_ready(Realm::IndexSpace<DIM,T>::compute_union(
            spaces, rhs_space, union_requests, precondition));
      IndexSpaceNodeT<DIM,T> *lhs_node = 
        static_cast<IndexSpaceNodeT<DIM,T>*>(context->get_node(init));
      Realm::IndexSpace<DIM,T> lhs_space, result_space;
      ApEvent lhs_ready = lhs_node->get_realm_index_space(lhs_space, false);
      ApEvent result(Realm::IndexSpace<DIM,T>::compute_difference(
            lhs_space, rhs_space, result_space, diff_requests,
            Runtime::merge_events(NULL, lhs_ready, rhs_ready)));
      set_realm_index_space(context->runtime->address_space, result_space);
      // Destroy the tempory rhs space once the computation is done
      rhs_space.destroy(result);
      return result;
    } 

    //--------------------------------------------------------------------------
    template<int DIM, typename T>
    void IndexSpaceNodeT<DIM,T>::get_index_space_domain(void *realm_is, 
                                                        TypeTag type_tag)
    //--------------------------------------------------------------------------
    {
      if (type_tag != handle.get_type_tag())
        REPORT_LEGION_ERROR(ERROR_DYNAMIC_TYPE_MISMATCH,
            "Dynamic type mismatch in 'get_index_space_domain'")
      Realm::IndexSpace<DIM,T> *target = 
        static_cast<Realm::IndexSpace<DIM,T>*>(realm_is);
      // No need to wait since we're waiting for it to be tight
      // which implies that it will be ready
      get_realm_index_space(*target, true/*tight*/);
    }

    //--------------------------------------------------------------------------
    template<int DIM, typename T>
    size_t IndexSpaceNodeT<DIM,T>::get_volume(void)
    //--------------------------------------------------------------------------
    {
      if (has_volume)
        return volume;
      Realm::IndexSpace<DIM,T> volume_space;
      get_realm_index_space(volume_space, true/*tight*/);
      volume = volume_space.volume();
      __sync_synchronize();
      has_volume = true;
      return volume;
    }

    //--------------------------------------------------------------------------
    template<int DIM, typename T>
    size_t IndexSpaceNodeT<DIM,T>::get_num_dims(void) const
    //--------------------------------------------------------------------------
    {
      return DIM;
    }

    //--------------------------------------------------------------------------
    template<int DIM, typename T>
    bool IndexSpaceNodeT<DIM,T>::contains_point(const void *realm_point, 
                                                TypeTag type_tag)
    //--------------------------------------------------------------------------
    {
      if (type_tag != handle.get_type_tag())
        REPORT_LEGION_ERROR(ERROR_DYNAMIC_TYPE_MISMATCH,
            "Dynamic type mismatch in 'safe_cast'")
      const Realm::Point<DIM,T> *point = 
        static_cast<const Realm::Point<DIM,T>*>(realm_point);
      Realm::IndexSpace<DIM,T> test_space;
      // Wait for a tight space on which to perform the test
      get_realm_index_space(test_space, true/*tight*/);
      return test_space.contains(*point);
    }

    //--------------------------------------------------------------------------
    template<int DIM, typename T>
    bool IndexSpaceNodeT<DIM,T>::contains_point(const Realm::Point<DIM,T> &p)
    //--------------------------------------------------------------------------
    {
      Realm::IndexSpace<DIM,T> test_space;
      // Wait for a tight space on which to perform the test
      get_realm_index_space(test_space, true/*tight*/);
      return test_space.contains(p);
    }

    //--------------------------------------------------------------------------
    template<int DIM, typename T>
    bool IndexSpaceNodeT<DIM,T>::destroy_node(AddressSpaceID source)
    //--------------------------------------------------------------------------
    {
      if (destroyed)
        REPORT_LEGION_ERROR(ERROR_ILLEGAL_INDEX_SPACE_DELETION,
            "Duplicate deletion of Index Space %d", handle.get_id())
      destroyed = true;
      // Traverse upwards for any parent operations
      std::vector<IndexSpaceOperation*> parents;
      {
        AutoLock n_lock(node_lock,1,false/*exclusive*/);
        if (!parent_operations.empty())
        {
          parents.resize(parent_operations.size());
          unsigned idx = 0;
          for (std::set<IndexSpaceOperation*>::const_iterator it = 
                parent_operations.begin(); it != 
                parent_operations.end(); it++, idx++)
          {
            (*it)->add_reference();
            parents[idx] = (*it);
          }
        }
      }
      if (!parents.empty())
      {
        context->invalidate_index_space_expression(parents);
        // Remove any references that we have on the parents
        for (std::vector<IndexSpaceOperation*>::const_iterator it = 
              parents.begin(); it != parents.end(); it++)
          if ((*it)->remove_reference())
            delete (*it);
      }
      // If we're not the owner, send a message that we're removing
      // the application reference
      if (!is_owner())
      {
        if (source != owner_space)
          runtime->send_index_space_destruction(handle, owner_space);
        return false;
      }
      else
      {
        if (has_remote_instances())
        {
          DestroyNodeFunctor functor(handle, source, runtime);
          map_over_remote_instances(functor);
        }
        return remove_base_valid_ref(APPLICATION_REF, NULL/*mutator*/);
      }
    }

    //--------------------------------------------------------------------------
    template<int DIM, typename T>
    LegionColor IndexSpaceNodeT<DIM,T>::get_max_linearized_color(void)
    //--------------------------------------------------------------------------
    {
      Realm::IndexSpace<DIM,T> color_bounds;
      get_realm_index_space(color_bounds, true/*tight*/);
      return color_bounds.bounds.volume();
    }

    //--------------------------------------------------------------------------
    template<int DIM, typename T>
    void IndexSpaceNodeT<DIM,T>::compute_linearization_metadata(void)
    //--------------------------------------------------------------------------
    {
      Realm::IndexSpace<DIM,T> space;
      get_realm_index_space(space, true/*tight*/);
      // Don't need to wait for full index space since we just need bounds
      const Realm::Rect<DIM,T> &bounds = space.bounds;
      const long long volume = bounds.volume();
      if (volume > 0)
      {
        long long stride = 1;
        for (int idx = 0; idx < DIM; idx++)
        {
          offset[idx] = bounds.lo[idx];
          strides[idx] = stride;
          stride *= ((bounds.hi[idx] - bounds.lo[idx]) + 1);
        }
#ifdef DEBUG_LEGION
        assert(stride == volume);
#endif
      }
      else
      {
        for (int idx = 0; idx < DIM; idx++)
        {
          offset[idx] = 0;
          strides[idx] = 0;
        }
      }
      // Need a memory fence here to make sure that writes propagate on 
      // non-total-store-ordered memory consistency machines like PowerPC
      __sync_synchronize();
      linearization_ready = true;
    }

    //--------------------------------------------------------------------------
    template<int DIM, typename T>
    LegionColor IndexSpaceNodeT<DIM,T>::linearize_color(const void *realm_color,
                                                        TypeTag type_tag)
    //--------------------------------------------------------------------------
    {
#ifdef DEBUG_LEGION
      assert(type_tag == handle.get_type_tag());
#endif
      if (!linearization_ready)
        compute_linearization_metadata();
      Realm::Point<DIM,T> point = 
        *(static_cast<const Realm::Point<DIM,T>*>(realm_color));
      // First subtract the offset to get to the origin
      point -= offset;
      LegionColor color = 0;
      for (int idx = 0; idx < DIM; idx++)
        color += point[idx] * strides[idx];
      return color;
    }

    //--------------------------------------------------------------------------
    template<int DIM, typename T>
    LegionColor IndexSpaceNodeT<DIM,T>::linearize_color(Point<DIM,T> point)
    //--------------------------------------------------------------------------
    {
      if (!linearization_ready)
        compute_linearization_metadata();
      // First subtract the offset to get to the origin
      point -= offset;
      LegionColor color = 0;
      for (int idx = 0; idx < DIM; idx++)
        color += point[idx] * strides[idx];
      return color;
    }

    //--------------------------------------------------------------------------
    template<int DIM, typename T>
    void IndexSpaceNodeT<DIM,T>::delinearize_color(LegionColor color,
                                            void *realm_color, TypeTag type_tag)
    //--------------------------------------------------------------------------
    {
#ifdef DEBUG_LEGION
      assert(type_tag == handle.get_type_tag());
#endif
      if (!linearization_ready)
        compute_linearization_metadata();
      Realm::Point<DIM,T> &point = 
        *(static_cast<Realm::Point<DIM,T>*>(realm_color));
      for (int idx = DIM-1; idx >= 0; idx--)
      {
        point[idx] = color/strides[idx]; // truncates
        color -= point[idx] * strides[idx];
      }
      point += offset;
    }

    //--------------------------------------------------------------------------
    template<int DIM, typename T>
    ColorSpaceIterator* 
                       IndexSpaceNodeT<DIM,T>::create_color_space_iterator(void)
    //--------------------------------------------------------------------------
    {
      Realm::IndexSpace<DIM,T> color_space;
      // Wait for a tight space on which to perform the test
      get_realm_index_space(color_space, true/*tight*/); 
      return new ColorSpaceIteratorT<DIM,T>(color_space, this);
    }

    //--------------------------------------------------------------------------
    template<int DIM, typename T>
    bool IndexSpaceNodeT<DIM,T>::contains_color(LegionColor color, 
                                                bool report_error/*=false*/)
    //--------------------------------------------------------------------------
    {
      Realm::Point<DIM,T> point;
      delinearize_color(color, &point, handle.get_type_tag());
      Realm::IndexSpace<DIM,T> space;
      get_realm_index_space(space, true/*tight*/);
      if (!space.contains(point))
      {
        if (report_error)
          REPORT_LEGION_ERROR(ERROR_INVALID_INDEX_SPACE_COLOR,
              "Invalid color request")
        return false;
      }
      else
        return true;
    }

    //--------------------------------------------------------------------------
    template<int DIM, typename T>
    void IndexSpaceNodeT<DIM,T>::instantiate_colors(
                                               std::vector<LegionColor> &colors)
    //--------------------------------------------------------------------------
    {
      colors.resize(get_volume());
      unsigned idx = 0;
      Realm::IndexSpace<DIM,T> space;
      get_realm_index_space(space, true/*tight*/);
      for (Realm::IndexSpaceIterator<DIM,T> rect_itr(space); 
            rect_itr.valid; rect_itr.step())
      {
        for (Realm::PointInRectIterator<DIM,T> itr(rect_itr.rect);
              itr.valid; itr.step(), idx++)
          colors[idx] = linearize_color(&itr.p, handle.get_type_tag());
      }
    }

    //--------------------------------------------------------------------------
    template<int DIM, typename T>
    Domain IndexSpaceNodeT<DIM,T>::get_color_space_domain(void)
    //--------------------------------------------------------------------------
    {
      Realm::IndexSpace<DIM,T> space;
      get_realm_index_space(space, true/*tight*/);
      return Domain(DomainT<DIM,T>(space));
    }

    //--------------------------------------------------------------------------
    template<int DIM, typename T>
    DomainPoint IndexSpaceNodeT<DIM,T>::get_domain_point_color(void) const
    //--------------------------------------------------------------------------
    {
      if (parent == NULL)
        return DomainPoint(color);
      return parent->color_space->delinearize_color_to_point(color); 
    }

    //--------------------------------------------------------------------------
    template<int DIM, typename T>
    DomainPoint IndexSpaceNodeT<DIM,T>::delinearize_color_to_point(
                                                                  LegionColor c)
    //--------------------------------------------------------------------------
    {
      Realm::Point<DIM,T> color_point;
      delinearize_color(c, &color_point, handle.get_type_tag());
      return DomainPoint(Point<DIM,T>(color_point));
    } 

    //--------------------------------------------------------------------------
    template<int DIM, typename T>
    void IndexSpaceNodeT<DIM,T>::pack_index_space(Serializer &rez,
                                                  bool include_size) const
    //--------------------------------------------------------------------------
    {
#ifdef DEBUG_LEGION
      assert(realm_index_space_set.has_triggered());
#endif
      if (include_size)
        rez.serialize<size_t>(sizeof(realm_index_space));
      // No need for the lock, held by the caller
      rez.serialize(realm_index_space);
    }

    //--------------------------------------------------------------------------
    template<int DIM, typename T>
    void IndexSpaceNodeT<DIM,T>::unpack_index_space(Deserializer &derez,
                                                    AddressSpaceID source)
    //--------------------------------------------------------------------------
    {
      Realm::IndexSpace<DIM,T> result_space;
      derez.deserialize(result_space);
      set_realm_index_space(source, result_space);
    }

    //--------------------------------------------------------------------------
    template<int DIM, typename T>
    ApEvent IndexSpaceNodeT<DIM,T>::create_equal_children(Operation *op,
                                   IndexPartNode *partition, size_t granularity)
    //--------------------------------------------------------------------------
    {
#ifdef DEBUG_LEGION
      assert(partition->parent == this);
#endif
      const size_t count = partition->color_space->get_volume(); 
      std::vector<Realm::IndexSpace<DIM,T> > subspaces;
      Realm::ProfilingRequestSet requests;
      if (context->runtime->profiler != NULL)
        context->runtime->profiler->add_partition_request(requests,
                                                op, DEP_PART_EQUAL);
      Realm::IndexSpace<DIM,T> local_space;
      ApEvent ready = get_realm_index_space(local_space, false/*tight*/);
      if (op->has_execution_fence_event())
        ready = Runtime::merge_events(NULL, ready, 
                  op->get_execution_fence_event());
      ApEvent result(local_space.create_equal_subspaces(count, 
            granularity, subspaces, requests, ready));
#ifdef LEGION_SPY
      if (!result.exists() || (result == ready))
      {
        ApUserEvent new_result = Runtime::create_ap_user_event();
        Runtime::trigger_event(new_result);
        result = new_result;
      }
      LegionSpy::log_deppart_events(op->get_unique_op_id(),handle,ready,result);
#endif
      // Enumerate the colors and assign the spaces
      unsigned subspace_index = 0;
      if (partition->total_children == partition->max_linearized_color)
      {
        for (LegionColor color = 0; color < partition->total_children; color++)
        {
          IndexSpaceNodeT<DIM,T> *child = 
            static_cast<IndexSpaceNodeT<DIM,T>*>(partition->get_child(color));
#ifdef DEBUG_LEGION
          assert(subspace_index < subspaces.size());
#endif
          child->set_realm_index_space(context->runtime->address_space,
                                       subspaces[subspace_index++]);
        }
      }
      else
      {
        ColorSpaceIterator *itr = 
          partition->color_space->create_color_space_iterator();
        while (itr->is_valid())
        {
          const LegionColor color = itr->yield_color(); 
          IndexSpaceNodeT<DIM,T> *child = 
            static_cast<IndexSpaceNodeT<DIM,T>*>(partition->get_child(color));
#ifdef DEBUG_LEGION
          assert(subspace_index < subspaces.size());
#endif
          child->set_realm_index_space(context->runtime->address_space,
                                       subspaces[subspace_index++]);
        }
        delete itr;
      }
      return result;
    }

    //--------------------------------------------------------------------------
    template<int DIM, typename T>
    ApEvent IndexSpaceNodeT<DIM,T>::create_by_union(Operation *op,
                                                    IndexPartNode *partition,
                                                    IndexPartNode *left,
                                                    IndexPartNode *right)
    //--------------------------------------------------------------------------
    {
#ifdef DEBUG_LEGION
      assert(partition->parent == this);
#endif
      const size_t count = partition->color_space->get_volume();
      std::vector<Realm::IndexSpace<DIM,T> > lhs_spaces(count);
      std::vector<Realm::IndexSpace<DIM,T> > rhs_spaces(count);
      std::set<ApEvent> preconditions;
      // First we need to fill in all the subspaces
      unsigned subspace_index = 0;
      if (partition->total_children == partition->max_linearized_color)
      {
        for (LegionColor color = 0; color < partition->total_children; color++)
        {
          IndexSpaceNodeT<DIM,T> *left_child = 
            static_cast<IndexSpaceNodeT<DIM,T>*>(left->get_child(color));
          IndexSpaceNodeT<DIM,T> *right_child = 
            static_cast<IndexSpaceNodeT<DIM,T>*>(right->get_child(color));
#ifdef DEBUG_LEGION
          assert(subspace_index < count);
#endif
          ApEvent left_ready = 
            left_child->get_realm_index_space(lhs_spaces[subspace_index],
                                              false/*tight*/);
          ApEvent right_ready = 
            right_child->get_realm_index_space(rhs_spaces[subspace_index++],
                                               false/*tight*/);
          if (left_ready.exists())
            preconditions.insert(left_ready);
          if (right_ready.exists())
            preconditions.insert(right_ready);
        }
      }
      else
      {
        ColorSpaceIterator *itr = 
          partition->color_space->create_color_space_iterator();
        while (itr->is_valid())
        {
          const LegionColor color = itr->yield_color();
          IndexSpaceNodeT<DIM,T> *left_child = 
            static_cast<IndexSpaceNodeT<DIM,T>*>(partition->get_child(color));
          IndexSpaceNodeT<DIM,T> *right_child = 
            static_cast<IndexSpaceNodeT<DIM,T>*>(right->get_child(color));
#ifdef DEBUG_LEGION
          assert(subspace_index < count);
#endif
          ApEvent left_ready = 
            left_child->get_realm_index_space(lhs_spaces[subspace_index],
                                              false/*tight*/);
          ApEvent right_ready = 
            right_child->get_realm_index_space(rhs_spaces[subspace_index++],
                                               false/*tight*/);
          if (left_ready.exists())
            preconditions.insert(left_ready);
          if (right_ready.exists())
            preconditions.insert(right_ready);
        }
        delete itr;
      }
      std::vector<Realm::IndexSpace<DIM,T> > subspaces;
      Realm::ProfilingRequestSet requests;
      if (context->runtime->profiler != NULL)
        context->runtime->profiler->add_partition_request(requests,
                                              op, DEP_PART_UNIONS);
      if (op->has_execution_fence_event())
        preconditions.insert(op->get_execution_fence_event());
      ApEvent precondition = Runtime::merge_events(NULL, preconditions);
      ApEvent result(Realm::IndexSpace<DIM,T>::compute_unions(
            lhs_spaces, rhs_spaces, subspaces, requests, precondition));
#ifdef LEGION_SPY
      if (!result.exists() || (result == precondition))
      {
        ApUserEvent new_result = Runtime::create_ap_user_event();
        Runtime::trigger_event(new_result);
        result = new_result;
      }
      LegionSpy::log_deppart_events(op->get_unique_op_id(),
                                    handle, precondition, result);
#endif
      // Now set the index spaces for the results
      subspace_index = 0;
      if (partition->total_children == partition->max_linearized_color)
      {
        for (LegionColor color = 0; color < partition->total_children; color++)
        {
          IndexSpaceNodeT<DIM,T> *child = 
            static_cast<IndexSpaceNodeT<DIM,T>*>(partition->get_child(color));
#ifdef DEBUG_LEGION
          assert(subspace_index < subspaces.size());
#endif
          child->set_realm_index_space(context->runtime->address_space,
                                       subspaces[subspace_index++]);
        }
      }
      else
      {
        ColorSpaceIterator *itr = 
          partition->color_space->create_color_space_iterator();
        while (itr->is_valid())
        {
          const LegionColor color = itr->yield_color();
          IndexSpaceNodeT<DIM,T> *child = 
            static_cast<IndexSpaceNodeT<DIM,T>*>(partition->get_child(color));
#ifdef DEBUG_LEGION
          assert(subspace_index < subspaces.size());
#endif
          child->set_realm_index_space(context->runtime->address_space,
                                       subspaces[subspace_index++]);
        }
        delete itr;
      }
      return result;
    }

    //--------------------------------------------------------------------------
    template<int DIM, typename T>
    ApEvent IndexSpaceNodeT<DIM,T>::create_by_intersection(Operation *op,
                                                      IndexPartNode *partition,
                                                      IndexPartNode *left,
                                                      IndexPartNode *right)
    //--------------------------------------------------------------------------
    {
#ifdef DEBUG_LEGION
      assert(partition->parent == this);
#endif
      const size_t count = partition->color_space->get_volume();
      std::vector<Realm::IndexSpace<DIM,T> > lhs_spaces(count);
      std::vector<Realm::IndexSpace<DIM,T> > rhs_spaces(count);
      std::set<ApEvent> preconditions;
      // First we need to fill in all the subspaces
      unsigned subspace_index = 0;
      if (partition->total_children == partition->max_linearized_color)
      {
        for (LegionColor color = 0; color < partition->total_children; color++)
        {
          IndexSpaceNodeT<DIM,T> *left_child = 
            static_cast<IndexSpaceNodeT<DIM,T>*>(left->get_child(color));
          IndexSpaceNodeT<DIM,T> *right_child = 
            static_cast<IndexSpaceNodeT<DIM,T>*>(right->get_child(color));
#ifdef DEBUG_LEGION
          assert(subspace_index < count);
#endif
          ApEvent left_ready = 
            left_child->get_realm_index_space(lhs_spaces[subspace_index],
                                              false/*tight*/);
          ApEvent right_ready = 
            right_child->get_realm_index_space(rhs_spaces[subspace_index++],
                                               false/*tight*/);
          if (left_ready.exists())
            preconditions.insert(left_ready);
          if (right_ready.exists())
            preconditions.insert(right_ready);
        }
      }
      else
      {
        ColorSpaceIterator *itr = 
          partition->color_space->create_color_space_iterator();
        while (itr->is_valid())
        {
          const LegionColor color = itr->yield_color();
          IndexSpaceNodeT<DIM,T> *left_child = 
            static_cast<IndexSpaceNodeT<DIM,T>*>(partition->get_child(color));
          IndexSpaceNodeT<DIM,T> *right_child = 
            static_cast<IndexSpaceNodeT<DIM,T>*>(right->get_child(color));
#ifdef DEBUG_LEGION
          assert(subspace_index < count);
#endif
          ApEvent left_ready = 
            left_child->get_realm_index_space(lhs_spaces[subspace_index],
                                              false/*tight*/);
          ApEvent right_ready = 
            right_child->get_realm_index_space(rhs_spaces[subspace_index++],
                                               false/*tight*/);
          if (left_ready.exists())
            preconditions.insert(left_ready);
          if (right_ready.exists())
            preconditions.insert(right_ready);
        }
        delete itr;
      }
      std::vector<Realm::IndexSpace<DIM,T> > subspaces;
      Realm::ProfilingRequestSet requests;
      if (context->runtime->profiler != NULL)
        context->runtime->profiler->add_partition_request(requests,
                                        op, DEP_PART_INTERSECTIONS);
      if (op->has_execution_fence_event())
        preconditions.insert(op->get_execution_fence_event());
      ApEvent precondition = Runtime::merge_events(NULL, preconditions);
      ApEvent result(Realm::IndexSpace<DIM,T>::compute_intersections(
            lhs_spaces, rhs_spaces, subspaces, requests, precondition));
#ifdef LEGION_SPY
      if (!result.exists() || (result == precondition))
      {
        ApUserEvent new_result = Runtime::create_ap_user_event();
        Runtime::trigger_event(new_result);
        result = new_result;
      }
      LegionSpy::log_deppart_events(op->get_unique_op_id(),
                                    handle, precondition, result);
#endif
      // Now set the index spaces for the results
      subspace_index = 0;
      if (partition->total_children == partition->max_linearized_color)
      {
        for (LegionColor color = 0; color < partition->total_children; color++)
        {
          IndexSpaceNodeT<DIM,T> *child = 
            static_cast<IndexSpaceNodeT<DIM,T>*>(partition->get_child(color));
#ifdef DEBUG_LEGION
          assert(subspace_index < subspaces.size());
#endif
          child->set_realm_index_space(context->runtime->address_space,
                                       subspaces[subspace_index++]);
        }
      }
      else
      {
        ColorSpaceIterator *itr = 
          partition->color_space->create_color_space_iterator();
        while (itr->is_valid())
        {
          const LegionColor color = itr->yield_color();
          IndexSpaceNodeT<DIM,T> *child = 
            static_cast<IndexSpaceNodeT<DIM,T>*>(partition->get_child(color));
#ifdef DEBUG_LEGION
          assert(subspace_index < subspaces.size());
#endif
          child->set_realm_index_space(context->runtime->address_space,
                                       subspaces[subspace_index++]);
        }
        delete itr;
      }
      return result;
    }

    //--------------------------------------------------------------------------
    template<int DIM, typename T>
    ApEvent IndexSpaceNodeT<DIM,T>::create_by_intersection(Operation *op,
                                                      IndexPartNode *partition,
                                                      // Left is implicit "this"
                                                      IndexPartNode *right,
                                                      const bool dominates)
    //--------------------------------------------------------------------------
    {
#ifdef DEBUG_LEGION
      assert(partition->parent == this);
#endif
      const size_t count = partition->color_space->get_volume();
      std::vector<Realm::IndexSpace<DIM,T> > rhs_spaces(count);
      std::set<ApEvent> preconditions;
      // First we need to fill in all the subspaces
      unsigned subspace_index = 0;
      if (partition->total_children == partition->max_linearized_color)
      {
        for (LegionColor color = 0; color < partition->total_children; color++)
        {
          IndexSpaceNodeT<DIM,T> *right_child = 
            static_cast<IndexSpaceNodeT<DIM,T>*>(right->get_child(color));
#ifdef DEBUG_LEGION
          assert(subspace_index < count);
#endif
          ApEvent right_ready = 
            right_child->get_realm_index_space(rhs_spaces[subspace_index++],
                                               false/*tight*/);
          if (right_ready.exists())
            preconditions.insert(right_ready);
        }
      }
      else
      {
        ColorSpaceIterator *itr = 
          partition->color_space->create_color_space_iterator();
        while (itr->is_valid())
        {
          const LegionColor color = itr->yield_color();
          IndexSpaceNodeT<DIM,T> *right_child = 
            static_cast<IndexSpaceNodeT<DIM,T>*>(right->get_child(color));
#ifdef DEBUG_LEGION
          assert(subspace_index < count);
#endif
          ApEvent right_ready = 
            right_child->get_realm_index_space(rhs_spaces[subspace_index++],
                                               false/*tight*/);
          if (right_ready.exists())
            preconditions.insert(right_ready);
        }
        delete itr;
      }
      ApEvent result, precondition;
      std::vector<Realm::IndexSpace<DIM,T> > subspaces;
      if (dominates)
      {
        // If we've been told that we dominate then there is no
        // need to event do the intersection tests at all
        subspaces.swap(rhs_spaces);
        result = Runtime::merge_events(NULL, preconditions);
      }
      else
      {
        Realm::ProfilingRequestSet requests;
        if (context->runtime->profiler != NULL)
          context->runtime->profiler->add_partition_request(requests,
                                          op, DEP_PART_INTERSECTIONS);
        Realm::IndexSpace<DIM,T> lhs_space;
        ApEvent left_ready = get_realm_index_space(lhs_space, false/*tight*/);
        if (left_ready.exists())
          preconditions.insert(left_ready);
        if (op->has_execution_fence_event())
          preconditions.insert(op->get_execution_fence_event());
        precondition = Runtime::merge_events(NULL, preconditions);
        result = ApEvent(Realm::IndexSpace<DIM,T>::compute_intersections(
              lhs_space, rhs_spaces, subspaces, requests, precondition));  
      }
#ifdef LEGION_SPY
      if (!result.exists() || (result == precondition))
      {
        ApUserEvent new_result = Runtime::create_ap_user_event();
        Runtime::trigger_event(new_result);
        result = new_result;
      }
      LegionSpy::log_deppart_events(op->get_unique_op_id(),
                                    handle, precondition, result);
#endif
      // Now set the index spaces for the results
      subspace_index = 0;
      if (partition->total_children == partition->max_linearized_color)
      {
        for (LegionColor color = 0; color < partition->total_children; color++)
        {
          IndexSpaceNodeT<DIM,T> *child = 
            static_cast<IndexSpaceNodeT<DIM,T>*>(partition->get_child(color));
#ifdef DEBUG_LEGION
          assert(subspace_index < subspaces.size());
#endif
          child->set_realm_index_space(context->runtime->address_space,
                                       subspaces[subspace_index++]);
        }
      }
      else
      {
        ColorSpaceIterator *itr = 
          partition->color_space->create_color_space_iterator();
        while (itr->is_valid())
        {
          const LegionColor color = itr->yield_color();
          IndexSpaceNodeT<DIM,T> *child = 
            static_cast<IndexSpaceNodeT<DIM,T>*>(partition->get_child(color));
#ifdef DEBUG_LEGION
          assert(subspace_index < subspaces.size());
#endif
          child->set_realm_index_space(context->runtime->address_space,
                                       subspaces[subspace_index++]);
        }
        delete itr;
      }
      return result;
    }

    //--------------------------------------------------------------------------
    template<int DIM, typename T>
    ApEvent IndexSpaceNodeT<DIM,T>::create_by_difference(Operation *op,
                                                      IndexPartNode *partition,
                                                      IndexPartNode *left,
                                                      IndexPartNode *right)
    //--------------------------------------------------------------------------
    {
#ifdef DEBUG_LEGION
      assert(partition->parent == this);
#endif
      const size_t count = partition->color_space->get_volume();
      std::vector<Realm::IndexSpace<DIM,T> > lhs_spaces(count);
      std::vector<Realm::IndexSpace<DIM,T> > rhs_spaces(count);
      std::set<ApEvent> preconditions;
      // First we need to fill in all the subspaces
      unsigned subspace_index = 0;
      if (partition->total_children == partition->max_linearized_color)
      {
        for (LegionColor color = 0; color < partition->total_children; color++)
        {
          IndexSpaceNodeT<DIM,T> *left_child = 
            static_cast<IndexSpaceNodeT<DIM,T>*>(left->get_child(color));
          IndexSpaceNodeT<DIM,T> *right_child = 
            static_cast<IndexSpaceNodeT<DIM,T>*>(right->get_child(color));
#ifdef DEBUG_LEGION
          assert(subspace_index < count);
#endif
          ApEvent left_ready = 
            left_child->get_realm_index_space(lhs_spaces[subspace_index],
                                              false/*tight*/);
          ApEvent right_ready = 
            right_child->get_realm_index_space(rhs_spaces[subspace_index++],
                                               false/*tight*/);
          if (left_ready.exists())
            preconditions.insert(left_ready);
          if (right_ready.exists())
            preconditions.insert(right_ready);
        }
      }
      else
      {
        ColorSpaceIterator *itr = 
          partition->color_space->create_color_space_iterator();
        while (itr->is_valid())
        {
          const LegionColor color = itr->yield_color();
          IndexSpaceNodeT<DIM,T> *left_child = 
            static_cast<IndexSpaceNodeT<DIM,T>*>(partition->get_child(color));
          IndexSpaceNodeT<DIM,T> *right_child = 
            static_cast<IndexSpaceNodeT<DIM,T>*>(right->get_child(color));
#ifdef DEBUG_LEGION
          assert(subspace_index < count);
#endif
          ApEvent left_ready = 
            left_child->get_realm_index_space(lhs_spaces[subspace_index],
                                              false/*tight*/);
          ApEvent right_ready = 
            right_child->get_realm_index_space(rhs_spaces[subspace_index++],
                                               false/*tight*/);
          if (left_ready.exists())
            preconditions.insert(left_ready);
          if (right_ready.exists())
            preconditions.insert(right_ready);
        }
        delete itr;
      }
      std::vector<Realm::IndexSpace<DIM,T> > subspaces;
      Realm::ProfilingRequestSet requests;
      if (context->runtime->profiler != NULL)
        context->runtime->profiler->add_partition_request(requests,
                                          op, DEP_PART_DIFFERENCES);
      if (op->has_execution_fence_event())
        preconditions.insert(op->get_execution_fence_event());
      ApEvent precondition = Runtime::merge_events(NULL, preconditions);
      ApEvent result(Realm::IndexSpace<DIM,T>::compute_differences(
            lhs_spaces, rhs_spaces, subspaces, requests, precondition));
#ifdef LEGION_SPY
      if (!result.exists() || (result == precondition))
      {
        ApUserEvent new_result = Runtime::create_ap_user_event();
        Runtime::trigger_event(new_result);
        result = new_result;
      }
      LegionSpy::log_deppart_events(op->get_unique_op_id(),
                                    handle, precondition, result);
#endif
      // Now set the index spaces for the results
      subspace_index = 0;
      if (partition->total_children == partition->max_linearized_color)
      {
        for (LegionColor color = 0; color < partition->total_children; color++)
        {
          IndexSpaceNodeT<DIM,T> *child = 
            static_cast<IndexSpaceNodeT<DIM,T>*>(partition->get_child(color));
#ifdef DEBUG_LEGION
          assert(subspace_index < subspaces.size());
#endif
          child->set_realm_index_space(context->runtime->address_space,
                                       subspaces[subspace_index++]);
        }
      }
      else
      {
        ColorSpaceIterator *itr = 
          partition->color_space->create_color_space_iterator();
        while (itr->is_valid())
        {
          const LegionColor color = itr->yield_color();
          IndexSpaceNodeT<DIM,T> *child = 
            static_cast<IndexSpaceNodeT<DIM,T>*>(partition->get_child(color));
#ifdef DEBUG_LEGION
          assert(subspace_index < subspaces.size());
#endif
          child->set_realm_index_space(context->runtime->address_space,
                                       subspaces[subspace_index++]);
        }
        delete itr;
      }
      return result;
    }

    //--------------------------------------------------------------------------
    template<int DIM, typename T>
    ApEvent IndexSpaceNodeT<DIM,T>::create_by_restriction(
                                                      IndexPartNode *partition,
                                                      const void *tran,
                                                      const void *ext,
                                                      int partition_dim)
    //--------------------------------------------------------------------------
    {
#ifdef DEBUG_LEGION
      // should be called on the color space
      assert(this == partition->color_space); 
#endif
      switch (partition_dim)
      {
#define DIMFUNC(D2) \
        case D2: \
          { \
            const Realm::Matrix<D2,DIM,T> *transform = \
              static_cast<const Realm::Matrix<D2,DIM,T>*>(tran); \
            const Realm::Rect<D2,T> *extent = \
              static_cast<const Realm::Rect<D2,T>*>(ext); \
            return create_by_restriction_helper<D2>(partition, \
                                                   *transform, *extent); \
          }
        LEGION_FOREACH_N(DIMFUNC)
#undef DIMFUNC
        default:
          assert(false);
      }
      return ApEvent::NO_AP_EVENT;
    }

    //--------------------------------------------------------------------------
    template<int N, typename T> template<int M>
    ApEvent IndexSpaceNodeT<N,T>::create_by_restriction_helper(
                                        IndexPartNode *partition,
                                        const Realm::Matrix<M,N,T> &transform,
                                        const Realm::Rect<M,T> &extent)
    //--------------------------------------------------------------------------
    {
      // Get the parent index space in case it has a sparsity map
      IndexSpaceNodeT<M,T> *parent = 
                      static_cast<IndexSpaceNodeT<M,T>*>(partition->parent);
      // No need to wait since we'll just be messing with the bounds
      Realm::IndexSpace<M,T> parent_is;
      parent->get_realm_index_space(parent_is, true/*tight*/);
      Realm::IndexSpace<N,T> local_is;
      get_realm_index_space(local_is, true/*tight*/);
      // Iterate over our points (colors) and fill in the bounds
      for (Realm::IndexSpaceIterator<N,T> rect_itr(local_is); 
            rect_itr.valid; rect_itr.step())
      {
        for (Realm::PointInRectIterator<N,T> color_itr(rect_itr.rect); 
              color_itr.valid; color_itr.step())
        {
          // Copy the index space from the parent
          Realm::IndexSpace<M,T> child_is = parent_is;
          // Compute the new bounds and intersect it with the parent bounds
          child_is.bounds = parent_is.bounds.intersection(
                              extent + transform * color_itr.p);
          // Get the legion color
          LegionColor color = linearize_color(&color_itr.p, 
                                              handle.get_type_tag());
          // Get the appropriate child
          IndexSpaceNodeT<M,T> *child = 
            static_cast<IndexSpaceNodeT<M,T>*>(partition->get_child(color));
          // Then set the new index space
          child->set_realm_index_space(context->runtime->address_space, 
                                       child_is);
        }
      }
      // Our only precondition is that the parent index space is computed
      return parent->index_space_ready;
    }

    //--------------------------------------------------------------------------
    template<int DIM, typename T>
    ApEvent IndexSpaceNodeT<DIM,T>::create_by_field(Operation *op,
                                                    IndexPartNode *partition,
                              const std::vector<FieldDataDescriptor> &instances,
                                                    ApEvent instances_ready)
    //--------------------------------------------------------------------------
    {
#ifdef DEBUG_LEGION
      assert(partition->parent == this);
#endif
      // Demux the color space type to do the actual operations 
      CreateByFieldHelper creator(this, op, partition, 
                                  instances, instances_ready);
      NT_TemplateHelper::demux<CreateByFieldHelper>(
                   partition->color_space->handle.get_type_tag(), &creator);
      return creator.result;
    }

    //--------------------------------------------------------------------------
    template<int DIM, typename T> template<int COLOR_DIM, typename COLOR_T>
    ApEvent IndexSpaceNodeT<DIM,T>::create_by_field_helper(Operation *op,
                                                      IndexPartNode *partition,
                             const std::vector<FieldDataDescriptor> &instances,
                                                       ApEvent instances_ready)
    //--------------------------------------------------------------------------
    {
      IndexSpaceNodeT<COLOR_DIM,COLOR_T> *color_space = 
       static_cast<IndexSpaceNodeT<COLOR_DIM,COLOR_T>*>(partition->color_space);
      // Enumerate the color space
      Realm::IndexSpace<COLOR_DIM,COLOR_T> realm_color_space;
      color_space->get_realm_index_space(realm_color_space, true/*tight*/);
      const size_t num_colors = realm_color_space.volume();
      std::vector<Realm::Point<COLOR_DIM,COLOR_T> > colors(num_colors);
      unsigned index = 0;
      for (Realm::IndexSpaceIterator<COLOR_DIM,COLOR_T> 
            rect_iter(realm_color_space); rect_iter.valid; rect_iter.step())
      {
        for (Realm::PointInRectIterator<COLOR_DIM,COLOR_T> 
              itr(rect_iter.rect); itr.valid; itr.step())
        {
#ifdef DEBUG_LEGION
          assert(index < colors.size());
#endif
          colors[index++] = itr.p;
        }
      }
      // Translate the instances to realm field data descriptors
      typedef Realm::FieldDataDescriptor<Realm::IndexSpace<DIM,T>,
                Realm::Point<COLOR_DIM,COLOR_T> > RealmDescriptor;
      std::vector<RealmDescriptor> descriptors(instances.size());
      std::set<ApEvent> preconditions; 
      for (unsigned idx = 0; idx < instances.size(); idx++)
      {
        const FieldDataDescriptor &src = instances[idx];
        RealmDescriptor &dst = descriptors[idx];
        dst.inst = src.inst;
        dst.field_offset = src.field_offset;
        IndexSpaceNodeT<DIM,T> *node = static_cast<IndexSpaceNodeT<DIM,T>*>(
                                          context->get_node(src.index_space));
        ApEvent ready = node->get_realm_index_space(dst.index_space, 
                                                    false/*tight*/);
        if (ready.exists())
          preconditions.insert(ready);
      }
      // Get the profiling requests
      Realm::ProfilingRequestSet requests;
      if (context->runtime->profiler != NULL)
        context->runtime->profiler->add_partition_request(requests,
                                            op, DEP_PART_BY_FIELD);
      // Perform the operation
      std::vector<Realm::IndexSpace<DIM,T> > subspaces;
      Realm::IndexSpace<DIM,T> local_space;
      ApEvent ready = get_realm_index_space(local_space, false/*tight*/);
      if (ready.exists())
        preconditions.insert(ready);
      preconditions.insert(instances_ready);
      if (op->has_execution_fence_event())
        preconditions.insert(op->get_execution_fence_event());
      ApEvent precondition = Runtime::merge_events(NULL, preconditions);
      ApEvent result(local_space.create_subspaces_by_field(
            descriptors, colors, subspaces, requests, precondition));
#ifdef LEGION_SPY
      if (!result.exists() || (result == precondition))
      {
        ApUserEvent new_result = Runtime::create_ap_user_event();
        Runtime::trigger_event(new_result);
        result = new_result;
      }
      LegionSpy::log_deppart_events(op->get_unique_op_id(),handle,
                                    precondition, result);
#endif
      // Update the children with the names of their subspaces 
      for (unsigned idx = 0; idx < colors.size(); idx++)
      {
        LegionColor child_color = color_space->linearize_color(&colors[idx],
                                        color_space->handle.get_type_tag());
        IndexSpaceNodeT<DIM,T> *child = static_cast<IndexSpaceNodeT<DIM,T>*>(
                                            partition->get_child(child_color));
        child->set_realm_index_space(context->runtime->address_space,
                                     subspaces[idx]);
      }
      return result;
    }

    //--------------------------------------------------------------------------
    template<int DIM, typename T>
    ApEvent IndexSpaceNodeT<DIM,T>::create_by_image(Operation *op,
                                                    IndexPartNode *partition,
                                                    IndexPartNode *projection,
                            const std::vector<FieldDataDescriptor> &instances,
                                                    ApEvent instances_ready)
    //--------------------------------------------------------------------------
    {
#ifdef DEBUG_LEGION
      assert(partition->parent == this);
#endif
      // Demux the projection type to do the actual operations
      CreateByImageHelper creator(this, op, partition, projection,
                                  instances, instances_ready);
      NT_TemplateHelper::demux<CreateByImageHelper>(
          projection->handle.get_type_tag(), &creator);
      return creator.result;
    }

    //--------------------------------------------------------------------------
    template<int DIM1, typename T1> template<int DIM2, typename T2>
    ApEvent IndexSpaceNodeT<DIM1,T1>::create_by_image_helper(Operation *op,
                                                    IndexPartNode *partition,
                                                    IndexPartNode *projection,
                            const std::vector<FieldDataDescriptor> &instances,
                                                    ApEvent instances_ready)
    //--------------------------------------------------------------------------
    {
      // Get the index spaces of the projection partition
      std::vector<Realm::IndexSpace<DIM2,T2> > 
                                sources(projection->color_space->get_volume());
      std::set<ApEvent> preconditions; 
      if (partition->total_children == partition->max_linearized_color)
      {
        // Always use the partitions color space
        for (LegionColor color = 0; color < partition->total_children; color++)
        {
          // Get the child of the projection partition
          IndexSpaceNodeT<DIM2,T2> *child = 
           static_cast<IndexSpaceNodeT<DIM2,T2>*>(projection->get_child(color));
          ApEvent ready = child->get_realm_index_space(sources[color],
                                                       false/*tight*/);
          if (ready.exists())
            preconditions.insert(ready);
        }
      }
      else
      {
        unsigned index = 0;
        // Always use the partitions color space
        ColorSpaceIterator *itr = 
          partition->color_space->create_color_space_iterator();
        while (itr->is_valid())
        {
          const LegionColor color = itr->yield_color();
          // Get the child of the projection partition
          IndexSpaceNodeT<DIM2,T2> *child = 
           static_cast<IndexSpaceNodeT<DIM2,T2>*>(projection->get_child(color));
#ifdef DEBUG_LEGION
          assert(index < sources.size());
#endif
          ApEvent ready = child->get_realm_index_space(sources[index++],
                                                       false/*tight*/);
          if (ready.exists())
            preconditions.insert(ready);
        }
        delete itr;
      }
      // Translate the descriptors into realm descriptors
      typedef Realm::FieldDataDescriptor<Realm::IndexSpace<DIM2,T2>,
                                       Realm::Point<DIM1,T1> > RealmDescriptor;
      std::vector<RealmDescriptor> descriptors(instances.size());
      for (unsigned idx = 0; idx < instances.size(); idx++)
      {
        const FieldDataDescriptor &src = instances[idx];
        RealmDescriptor &dst = descriptors[idx];
        dst.inst = src.inst;
        dst.field_offset = src.field_offset;
        IndexSpaceNodeT<DIM2,T2> *node = static_cast<IndexSpaceNodeT<DIM2,T2>*>(
                                          context->get_node(src.index_space));
        ApEvent ready = node->get_realm_index_space(dst.index_space,
                                                    false/*tight*/);
        if (ready.exists())
          preconditions.insert(ready);
      }
      // Get the profiling requests
      Realm::ProfilingRequestSet requests;
      if (context->runtime->profiler != NULL)
        context->runtime->profiler->add_partition_request(requests,
                                            op, DEP_PART_BY_IMAGE);
      // Perform the operation
      std::vector<Realm::IndexSpace<DIM1,T1> > subspaces;
      Realm::IndexSpace<DIM1,T1> local_space;
      ApEvent ready = get_realm_index_space(local_space, false/*tight*/);
      if (ready.exists())
        preconditions.insert(ready);
      preconditions.insert(instances_ready);
      if (op->has_execution_fence_event())
        preconditions.insert(op->get_execution_fence_event());
      ApEvent precondition = Runtime::merge_events(NULL, preconditions);
      ApEvent result(local_space.create_subspaces_by_image(descriptors,
            sources, subspaces, requests, precondition));
#ifdef LEGION_SPY
      if (!result.exists() || (result == precondition))
      {
        ApUserEvent new_result = Runtime::create_ap_user_event();
        Runtime::trigger_event(new_result);
        result = new_result;
      }
      LegionSpy::log_deppart_events(op->get_unique_op_id(),handle,
                                    precondition, result);
#endif
      // Update the child subspaces of the image
      if (partition->total_children == partition->max_linearized_color)
      {
        for (LegionColor color = 0; color < partition->total_children; color++)
        {
          // Get the child of the projection partition
          IndexSpaceNodeT<DIM1,T1> *child = 
           static_cast<IndexSpaceNodeT<DIM1,T1>*>(partition->get_child(color));
          child->set_realm_index_space(context->runtime->address_space,
                                       subspaces[color]);
        }
      }
      else
      {
        unsigned index = 0;
        ColorSpaceIterator *itr = 
          partition->color_space->create_color_space_iterator();
        while (itr->is_valid())
        {
          const LegionColor color = itr->yield_color();
          // Get the child of the projection partition
          IndexSpaceNodeT<DIM1,T1> *child = 
           static_cast<IndexSpaceNodeT<DIM1,T1>*>(partition->get_child(color));
#ifdef DEBUG_LEGION
          assert(index < subspaces.size());
#endif
          child->set_realm_index_space(context->runtime->address_space,
                                       subspaces[index++]);
        }
        delete itr;
      }
      return result;
    }

    //--------------------------------------------------------------------------
    template<int DIM, typename T>
    ApEvent IndexSpaceNodeT<DIM,T>::create_by_image_range(Operation *op,
                                                    IndexPartNode *partition,
                                                    IndexPartNode *projection,
                            const std::vector<FieldDataDescriptor> &instances,
                                                    ApEvent instances_ready)
    //--------------------------------------------------------------------------
    {
#ifdef DEBUG_LEGION
      assert(partition->parent == this);
#endif
      // Demux the projection type to do the actual operations
      CreateByImageRangeHelper creator(this, op, partition, projection,
                                       instances, instances_ready);
      NT_TemplateHelper::demux<CreateByImageRangeHelper>(
          projection->handle.get_type_tag(), &creator);
      return creator.result;
    }

    //--------------------------------------------------------------------------
    template<int DIM1, typename T1> template<int DIM2, typename T2>
    ApEvent IndexSpaceNodeT<DIM1,T1>::create_by_image_range_helper(
                                                    Operation *op,
                                                    IndexPartNode *partition,
                                                    IndexPartNode *projection,
                            const std::vector<FieldDataDescriptor> &instances,
                                                    ApEvent instances_ready)
    //--------------------------------------------------------------------------
    {
      // Get the index spaces of the projection partition
      std::vector<Realm::IndexSpace<DIM2,T2> > 
                                sources(projection->color_space->get_volume());
      std::set<ApEvent> preconditions;
      if (partition->total_children == partition->max_linearized_color)
      {
        // Always use the partitions color space
        for (LegionColor color = 0; color < partition->total_children; color++)
        {
          // Get the child of the projection partition
          IndexSpaceNodeT<DIM2,T2> *child = 
           static_cast<IndexSpaceNodeT<DIM2,T2>*>(projection->get_child(color));
          ApEvent ready = child->get_realm_index_space(sources[color],
                                                       false/*tight*/);
          if (ready.exists())
            preconditions.insert(ready);
        }
      }
      else
      {
        unsigned index = 0;
        ColorSpaceIterator *itr = 
          partition->color_space->create_color_space_iterator();
        // Always use the partitions color space
        while (itr->is_valid())
        {
          const LegionColor color = itr->yield_color();
          // Get the child of the projection partition
          IndexSpaceNodeT<DIM2,T2> *child = 
           static_cast<IndexSpaceNodeT<DIM2,T2>*>(projection->get_child(color));
#ifdef DEBUG_LEGION
          assert(index < sources.size());
#endif
          ApEvent ready = child->get_realm_index_space(sources[index++],
                                                       false/*tight*/);
          if (ready.exists())
            preconditions.insert(ready);
        }
        delete itr;
      }
      // Translate the descriptors into realm descriptors
      typedef Realm::FieldDataDescriptor<Realm::IndexSpace<DIM2,T2>,
                                       Realm::Rect<DIM1,T1> > RealmDescriptor;
      std::vector<RealmDescriptor> descriptors(instances.size());
      for (unsigned idx = 0; idx < instances.size(); idx++)
      {
        const FieldDataDescriptor &src = instances[idx];
        RealmDescriptor &dst = descriptors[idx];
        dst.inst = src.inst;
        dst.field_offset = src.field_offset;
        IndexSpaceNodeT<DIM2,T2> *node = static_cast<IndexSpaceNodeT<DIM2,T2>*>(
                                          context->get_node(src.index_space));
        ApEvent ready = node->get_realm_index_space(dst.index_space,
                                                    false/*tight*/);
        if (ready.exists())
          preconditions.insert(ready);
      }
      // Get the profiling requests
      Realm::ProfilingRequestSet requests;
      if (context->runtime->profiler != NULL)
        context->runtime->profiler->add_partition_request(requests,
                                            op, DEP_PART_BY_IMAGE_RANGE);
      // Perform the operation
      std::vector<Realm::IndexSpace<DIM1,T1> > subspaces;
      Realm::IndexSpace<DIM1,T1> local_space;
      ApEvent ready = get_realm_index_space(local_space, false/*tight*/);
      if (ready.exists())
        preconditions.insert(ready);
      preconditions.insert(instances_ready);
      if (op->has_execution_fence_event())
        preconditions.insert(op->get_execution_fence_event());
      ApEvent precondition = Runtime::merge_events(NULL, preconditions);
      ApEvent result(local_space.create_subspaces_by_image(descriptors,
            sources, subspaces, requests, precondition));
#ifdef LEGION_SPY
      if (!result.exists() || (result == precondition))
      {
        ApUserEvent new_result = Runtime::create_ap_user_event();
        Runtime::trigger_event(new_result);
        result = new_result;
      }
      LegionSpy::log_deppart_events(op->get_unique_op_id(),handle,
                                    precondition, result);
#endif
      // Update the child subspaces of the image
      if (partition->total_children == partition->max_linearized_color)
      {
        for (LegionColor color = 0; color < partition->total_children; color++)
        {
          // Get the child of the projection partition
          IndexSpaceNodeT<DIM1,T1> *child = 
           static_cast<IndexSpaceNodeT<DIM1,T1>*>(partition->get_child(color));
          child->set_realm_index_space(context->runtime->address_space,
                                       subspaces[color]);
        }
      }
      else
      {
        unsigned index = 0;
        ColorSpaceIterator *itr = 
          partition->color_space->create_color_space_iterator();
        while (itr->is_valid())
        {
          const LegionColor color = itr->yield_color();
          // Get the child of the projection partition
          IndexSpaceNodeT<DIM1,T1> *child = 
           static_cast<IndexSpaceNodeT<DIM1,T1>*>(partition->get_child(color));
#ifdef DEBUG_LEGION
          assert(index < subspaces.size());
#endif
          child->set_realm_index_space(context->runtime->address_space,
                                       subspaces[index++]);
        }
        delete itr;
      }
      return result;
    }

    //--------------------------------------------------------------------------
    template<int DIM, typename T>
    ApEvent IndexSpaceNodeT<DIM,T>::create_by_preimage(Operation *op,
                                                    IndexPartNode *partition,
                                                    IndexPartNode *projection,
                            const std::vector<FieldDataDescriptor> &instances,
                                                    ApEvent instances_ready)
    //--------------------------------------------------------------------------
    {
#ifdef DEBUG_LEGION
      assert(partition->parent == this);
#endif
      // Demux the projection type to do the actual operations
      CreateByPreimageHelper creator(this, op, partition, projection,
                                     instances, instances_ready);
      NT_TemplateHelper::demux<CreateByPreimageHelper>(
          projection->handle.get_type_tag(), &creator);
      return creator.result;
    }

    //--------------------------------------------------------------------------
    template<int DIM1, typename T1> template<int DIM2, typename T2>
    ApEvent IndexSpaceNodeT<DIM1,T1>::create_by_preimage_helper(Operation *op,
                                                    IndexPartNode *partition,
                                                    IndexPartNode *projection,
                            const std::vector<FieldDataDescriptor> &instances,
                                                    ApEvent instances_ready)
    //--------------------------------------------------------------------------
    {
      // Get the index spaces of the projection partition
      std::vector<Realm::IndexSpace<DIM2,T2> > 
                                targets(projection->color_space->get_volume());
      std::set<ApEvent> preconditions;
      if (partition->total_children == partition->max_linearized_color)
      {
        // Always use the partitions color space
        for (LegionColor color = 0; color < partition->total_children; color++)
        {
          // Get the child of the projection partition
          IndexSpaceNodeT<DIM2,T2> *child = 
           static_cast<IndexSpaceNodeT<DIM2,T2>*>(projection->get_child(color));
          ApEvent ready = child->get_realm_index_space(targets[color],
                                                       false/*tight*/);
          if (ready.exists())
            preconditions.insert(ready);
        }
      }
      else
      {
        unsigned index = 0;
        ColorSpaceIterator *itr = 
          partition->color_space->create_color_space_iterator();
        // Always use the partitions color space
        while (itr->is_valid())
        {
          const LegionColor color = itr->yield_color();
          // Get the child of the projection partition
          IndexSpaceNodeT<DIM2,T2> *child = 
           static_cast<IndexSpaceNodeT<DIM2,T2>*>(projection->get_child(color));
#ifdef DEBUG_LEGION
          assert(index < targets.size());
#endif
          ApEvent ready = child->get_realm_index_space(targets[index++],
                                                       false/*tight*/);
          if (ready.exists())
            preconditions.insert(ready);
        }
        delete itr;
      }
      // Translate the descriptors into realm descriptors
      typedef Realm::FieldDataDescriptor<Realm::IndexSpace<DIM1,T1>,
                                       Realm::Point<DIM2,T2> > RealmDescriptor;
      std::vector<RealmDescriptor> descriptors(instances.size());
      for (unsigned idx = 0; idx < instances.size(); idx++)
      {
        const FieldDataDescriptor &src = instances[idx];
        RealmDescriptor &dst = descriptors[idx];
        dst.inst = src.inst;
        dst.field_offset = src.field_offset;
        IndexSpaceNodeT<DIM1,T1> *node = static_cast<IndexSpaceNodeT<DIM1,T1>*>(
                                          context->get_node(src.index_space));
        ApEvent ready = node->get_realm_index_space(dst.index_space,
                                                    false/*tight*/);
        if (ready.exists())
          preconditions.insert(ready);
      }
      // Get the profiling requests
      Realm::ProfilingRequestSet requests;
      if (context->runtime->profiler != NULL)
        context->runtime->profiler->add_partition_request(requests,
                                            op, DEP_PART_BY_PREIMAGE);
      // Perform the operation
      std::vector<Realm::IndexSpace<DIM1,T1> > subspaces;
      Realm::IndexSpace<DIM1,T1> local_space;
      ApEvent ready = get_realm_index_space(local_space, false/*tight*/);
      if (ready.exists())
        preconditions.insert(ready);
      preconditions.insert(instances_ready);
      if (op->has_execution_fence_event())
        preconditions.insert(op->get_execution_fence_event());
      ApEvent precondition = Runtime::merge_events(NULL, preconditions);
      ApEvent result(local_space.create_subspaces_by_preimage(
            descriptors, targets, subspaces, requests, precondition));
#ifdef LEGION_SPY
      if (!result.exists() || (result == precondition))
      {
        ApUserEvent new_result = Runtime::create_ap_user_event();
        Runtime::trigger_event(new_result);
        result = new_result;
      }
      LegionSpy::log_deppart_events(op->get_unique_op_id(),handle,
                                    precondition, result);
#endif
      // Update the child subspace of the preimage
      if (partition->total_children == partition->max_linearized_color)
      {
        for (LegionColor color = 0; color < partition->total_children; color++)
        {
          // Get the child of the projection partition
          IndexSpaceNodeT<DIM1,T1> *child = 
           static_cast<IndexSpaceNodeT<DIM1,T1>*>(partition->get_child(color));
          child->set_realm_index_space(context->runtime->address_space,
                                       subspaces[color]);
        }
      }
      else
      {
        unsigned index = 0;
        ColorSpaceIterator *itr = 
          partition->color_space->create_color_space_iterator();
        while (itr->is_valid())
        {
          const LegionColor color = itr->yield_color();
          // Get the child of the projection partition
          IndexSpaceNodeT<DIM1,T1> *child = 
           static_cast<IndexSpaceNodeT<DIM1,T1>*>(partition->get_child(color));
#ifdef DEBUG_LEGION
          assert(index < subspaces.size());
#endif
          child->set_realm_index_space(context->runtime->address_space,
                                       subspaces[index++]);
        }
        delete itr;
      }
      return result;
    }

    //--------------------------------------------------------------------------
    template<int DIM, typename T>
    ApEvent IndexSpaceNodeT<DIM,T>::create_by_preimage_range(Operation *op,
                                                    IndexPartNode *partition,
                                                    IndexPartNode *projection,
                            const std::vector<FieldDataDescriptor> &instances,
                                                    ApEvent instances_ready)
    //--------------------------------------------------------------------------
    {
#ifdef DEBUG_LEGION
      assert(partition->parent == this);
#endif
      // Demux the projection type to do the actual operations
      CreateByPreimageRangeHelper creator(this, op, partition, projection,
                                          instances, instances_ready);
      NT_TemplateHelper::demux<CreateByPreimageRangeHelper>(
          projection->handle.get_type_tag(), &creator);
      return creator.result;
    }

    //--------------------------------------------------------------------------
    template<int DIM1, typename T1> template<int DIM2, typename T2>
    ApEvent IndexSpaceNodeT<DIM1,T1>::create_by_preimage_range_helper(
                                                    Operation *op,
                                                    IndexPartNode *partition,
                                                    IndexPartNode *projection,
                            const std::vector<FieldDataDescriptor> &instances,
                                                    ApEvent instances_ready)
    //--------------------------------------------------------------------------
    {
      // Get the index spaces of the projection partition
      std::vector<Realm::IndexSpace<DIM2,T2> > 
                                targets(projection->color_space->get_volume());
      std::set<ApEvent> preconditions;
      if (partition->total_children == partition->max_linearized_color)
      {
        // Always use the partitions color space
        for (LegionColor color = 0; color < partition->total_children; color++)
        {
          // Get the child of the projection partition
          IndexSpaceNodeT<DIM2,T2> *child = 
           static_cast<IndexSpaceNodeT<DIM2,T2>*>(projection->get_child(color));
          ApEvent ready = child->get_realm_index_space(targets[color],
                                                       false/*tight*/);
          if (ready.exists())
            preconditions.insert(ready);
        }
      }
      else
      {
        unsigned index = 0;
        // Always use the partitions color space
        ColorSpaceIterator *itr = 
          partition->color_space->create_color_space_iterator();
        while (itr->is_valid())
        {
          const LegionColor color = itr->yield_color();
          // Get the child of the projection partition
          IndexSpaceNodeT<DIM2,T2> *child = 
           static_cast<IndexSpaceNodeT<DIM2,T2>*>(projection->get_child(color));
#ifdef DEBUG_LEGION
          assert(index < targets.size());
#endif
          ApEvent ready = child->get_realm_index_space(targets[index++],
                                                       false/*tight*/);
          if (ready.exists())
            preconditions.insert(ready);
        }
        delete itr;
      }
      // Translate the descriptors into realm descriptors
      typedef Realm::FieldDataDescriptor<Realm::IndexSpace<DIM1,T1>,
                                       Realm::Rect<DIM2,T2> > RealmDescriptor;
      std::vector<RealmDescriptor> descriptors(instances.size());
      for (unsigned idx = 0; idx < instances.size(); idx++)
      {
        const FieldDataDescriptor &src = instances[idx];
        RealmDescriptor &dst = descriptors[idx];
        dst.inst = src.inst;
        dst.field_offset = src.field_offset;
        IndexSpaceNodeT<DIM1,T1> *node = static_cast<IndexSpaceNodeT<DIM1,T1>*>(
                                          context->get_node(src.index_space));
        ApEvent ready = node->get_realm_index_space(dst.index_space,
                                                    false/*tight*/);
        if (ready.exists())
          preconditions.insert(ready);
      }
      // Get the profiling requests
      Realm::ProfilingRequestSet requests;
      if (context->runtime->profiler != NULL)
        context->runtime->profiler->add_partition_request(requests,
                                            op, DEP_PART_BY_PREIMAGE_RANGE);
      // Perform the operation
      std::vector<Realm::IndexSpace<DIM1,T1> > subspaces;
      Realm::IndexSpace<DIM1,T1> local_space;
      ApEvent ready = get_realm_index_space(local_space, false/*tight*/);
      if (ready.exists())
        preconditions.insert(ready);
      preconditions.insert(instances_ready);
      if (op->has_execution_fence_event())
        preconditions.insert(op->get_execution_fence_event());
      ApEvent precondition = Runtime::merge_events(NULL, preconditions);
      ApEvent result(local_space.create_subspaces_by_preimage(
            descriptors, targets, subspaces, requests, precondition));
#ifdef LEGION_SPY
      if (!result.exists() || (result == precondition))
      {
        ApUserEvent new_result = Runtime::create_ap_user_event();
        Runtime::trigger_event(new_result);
        result = new_result;
      }
      LegionSpy::log_deppart_events(op->get_unique_op_id(),handle,
                                    precondition, result);
#endif
      // Update the child subspace of the preimage
      if (partition->total_children == partition->max_linearized_color)
      {
        for (LegionColor color = 0; color < partition->total_children; color++)
        {
          // Get the child of the projection partition
          IndexSpaceNodeT<DIM1,T1> *child = 
           static_cast<IndexSpaceNodeT<DIM1,T1>*>(partition->get_child(color));
          child->set_realm_index_space(context->runtime->address_space,
                                       subspaces[color]);
        }
      }
      else
      {
        unsigned index = 0;
        ColorSpaceIterator *itr = 
          partition->color_space->create_color_space_iterator();
        while (itr->is_valid())
        {
          const LegionColor color = itr->yield_color();
          // Get the child of the projection partition
          IndexSpaceNodeT<DIM1,T1> *child = 
           static_cast<IndexSpaceNodeT<DIM1,T1>*>(partition->get_child(color));
#ifdef DEBUG_LEGION
          assert(index < subspaces.size());
#endif
          child->set_realm_index_space(context->runtime->address_space,
                                       subspaces[index++]);
        }
        delete itr;
      }
      return result;
    }

    //--------------------------------------------------------------------------
    template<int DIM, typename T>
    ApEvent IndexSpaceNodeT<DIM,T>::create_association(Operation *op,
                                                       IndexSpaceNode *range,
                              const std::vector<FieldDataDescriptor> &instances,
                                                       ApEvent instances_ready)
    //--------------------------------------------------------------------------
    {
      // Demux the range type to do the actual operation
      CreateAssociationHelper creator(this, op, range, 
                                      instances, instances_ready);
      NT_TemplateHelper::demux<CreateAssociationHelper>(
          range->handle.get_type_tag(), &creator);
      return creator.result;
    }

    //--------------------------------------------------------------------------
    template<int DIM1, typename T1> template<int DIM2, typename T2>
    ApEvent IndexSpaceNodeT<DIM1,T1>::create_association_helper(Operation *op,
                                                      IndexSpaceNode *range,
                              const std::vector<FieldDataDescriptor> &instances,
                                                      ApEvent instances_ready)
    //--------------------------------------------------------------------------
    {
      // Translate the descriptors into realm descriptors
      typedef Realm::FieldDataDescriptor<Realm::IndexSpace<DIM1,T1>,
                                       Realm::Point<DIM2,T2> > RealmDescriptor;
      std::vector<RealmDescriptor> descriptors(instances.size());
      std::set<ApEvent> preconditions;
      for (unsigned idx = 0; idx < instances.size(); idx++)
      {
        const FieldDataDescriptor &src = instances[idx];
        RealmDescriptor &dst = descriptors[idx];
        dst.inst = src.inst;
        dst.field_offset = src.field_offset;
        IndexSpaceNodeT<DIM1,T1> *node = static_cast<IndexSpaceNodeT<DIM1,T1>*>(
                                          context->get_node(src.index_space));
        ApEvent ready = node->get_realm_index_space(dst.index_space,
                                                    false/*tight*/);
        if (ready.exists())
          preconditions.insert(ready);
      }
      // Get the range index space
      IndexSpaceNodeT<DIM2,T2> *range_node = 
        static_cast<IndexSpaceNodeT<DIM2,T2>*>(range);
      Realm::IndexSpace<DIM2,T2> range_space;
      ApEvent range_ready = range_node->get_realm_index_space(range_space,
                                                              false/*tight*/);
      if (range_ready.exists())
        preconditions.insert(range_ready);
      // Get the profiling requests
      Realm::ProfilingRequestSet requests;
      if (context->runtime->profiler != NULL)
        context->runtime->profiler->add_partition_request(requests,
                                          op, DEP_PART_ASSOCIATION);
      Realm::IndexSpace<DIM1,T1> local_space;
      ApEvent local_ready = get_realm_index_space(local_space, false/*tight*/);
      if (local_ready.exists())
        preconditions.insert(local_ready);
      preconditions.insert(instances_ready);
      if (op->has_execution_fence_event())
        preconditions.insert(op->get_execution_fence_event());
      // Issue the operation
      ApEvent precondition = Runtime::merge_events(NULL, preconditions);
      ApEvent result(local_space.create_association(descriptors,
            range_space, requests, precondition));
#ifdef LEGION_SPY
      if (!result.exists() || (result == precondition))
      {
        ApUserEvent new_result = Runtime::create_ap_user_event();
        Runtime::trigger_event(new_result);
        result = new_result;
      }
      LegionSpy::log_deppart_events(op->get_unique_op_id(),handle,
                                    precondition, result);
#endif
      return result;
    }

    //--------------------------------------------------------------------------
    template<int DIM, typename T>
    bool IndexSpaceNodeT<DIM,T>::check_field_size(size_t field_size, bool range)
    //--------------------------------------------------------------------------
    {
      if (range)
        return (sizeof(Realm::Rect<DIM,T>) == field_size);
      else
        return (sizeof(Realm::Point<DIM,T>) == field_size);
    } 

    //--------------------------------------------------------------------------
    template<int DIM, typename T>
    PhysicalInstance IndexSpaceNodeT<DIM,T>::create_file_instance(
                                         const char *file_name,
                                         const std::vector<Realm::FieldID> &field_ids,
                                         const std::vector<size_t> &field_sizes,
                                         legion_file_mode_t file_mode,
                                         ApEvent &ready_event)
    //--------------------------------------------------------------------------
    {
      DETAILED_PROFILER(context->runtime, REALM_CREATE_INSTANCE_CALL);
      // Have to wait for the index space to be ready if necessary
      Realm::IndexSpace<DIM,T> local_space;
      get_realm_index_space(local_space, true/*tight*/);
      // No profiling for these kinds of instances currently
      Realm::ProfilingRequestSet requests;
      PhysicalInstance result;
      ready_event = ApEvent(PhysicalInstance::create_file_instance(result, 
          file_name, local_space, field_ids, field_sizes, file_mode, requests));
      return result;
    }

    //--------------------------------------------------------------------------
    template<int DIM, typename T>
    PhysicalInstance IndexSpaceNodeT<DIM,T>::create_hdf5_instance(
                                    const char *file_name,
				    const std::vector<Realm::FieldID> &field_ids,
                                    const std::vector<size_t> &field_sizes,
                                    const std::vector<const char*> &field_files,
                                    bool read_only, ApEvent &ready_event)
    //--------------------------------------------------------------------------
    {
      DETAILED_PROFILER(context->runtime, REALM_CREATE_INSTANCE_CALL);
      // Have to wait for the index space to be ready if necessary
      Realm::IndexSpace<DIM,T> local_space;
      get_realm_index_space(local_space, true/*tight*/);
      // No profiling for these kinds of instances currently
      Realm::ProfilingRequestSet requests;
      PhysicalInstance result;
#ifdef USE_HDF
      ready_event = ApEvent(PhysicalInstance::create_hdf5_instance(result, 
                            file_name, local_space, field_ids, field_sizes,
		            field_files, read_only, requests));
#else
      assert(0 && "no HDF5 support");
      result = PhysicalInstance::NO_INST;
#endif
      return result;
    }

    //--------------------------------------------------------------------------
    template<int DIM, typename T>
    PhysicalInstance IndexSpaceNodeT<DIM,T>::create_external_instance(
                                          Memory memory, uintptr_t base,
                                          Realm::InstanceLayoutGeneric *ilg,
                                          ApEvent &ready_event)
    //--------------------------------------------------------------------------
    {
      DETAILED_PROFILER(context->runtime, REALM_CREATE_INSTANCE_CALL);
      // Have to wait for the index space to be ready if necessary
      Realm::IndexSpace<DIM,T> local_space;
      get_realm_index_space(local_space, true/*tight*/);
      // No profiling for these kinds of instances currently
      Realm::ProfilingRequestSet requests;
      PhysicalInstance result;
      ready_event = ApEvent(PhysicalInstance::create_external(result,
                                        memory, base, ilg, requests));
      return result;
    }

    //--------------------------------------------------------------------------
    template<int DIM, typename T>
    ApEvent IndexSpaceNodeT<DIM,T>::issue_fill(
                                 const PhysicalTraceInfo &trace_info,
                                 const std::vector<CopySrcDstField> &dst_fields,
                                 const void *fill_value, size_t fill_size,
#ifdef LEGION_SPY
                                 UniqueID fill_uid,
                                 FieldSpace handle,
                                 RegionTreeID tree_id,
#endif
                                 ApEvent precondition, PredEvent pred_guard)
    //--------------------------------------------------------------------------
    {
      Realm::IndexSpace<DIM,T> local_space;
      ApEvent space_ready = get_realm_index_space(local_space, true/*tight*/);
      if (precondition.exists() && space_ready.exists())
        return issue_fill_internal(context, local_space, trace_info, 
                                   dst_fields, fill_value, fill_size,
#ifdef LEGION_SPY
                                   fill_uid, handle, tree_id,
#endif
            Runtime::merge_events(&trace_info, space_ready, precondition),
            pred_guard);
      else if (space_ready.exists())
        return issue_fill_internal(context, local_space, trace_info, 
                                   dst_fields, fill_value, fill_size,
#ifdef LEGION_SPY
                                   fill_uid, handle, tree_id,
#endif
                                   space_ready, pred_guard);
      else
        return issue_fill_internal(context, local_space, trace_info, 
                                   dst_fields, fill_value, fill_size,
#ifdef LEGION_SPY
                                   fill_uid, handle, tree_id,
#endif
                                   precondition, pred_guard);
    }

    //--------------------------------------------------------------------------
    template<int DIM, typename T>
    ApEvent IndexSpaceNodeT<DIM,T>::issue_copy(
                                 const PhysicalTraceInfo &trace_info,
                                 const std::vector<CopySrcDstField> &dst_fields,
                                 const std::vector<CopySrcDstField> &src_fields,
#ifdef LEGION_SPY
                                 FieldSpace handle,
                                 RegionTreeID src_tree_id,
                                 RegionTreeID dst_tree_id,
#endif
                                 ApEvent precondition, PredEvent pred_guard,
                                 ReductionOpID redop, bool reduction_fold)
    //--------------------------------------------------------------------------
    {
      Realm::IndexSpace<DIM,T> local_space;
      ApEvent space_ready = get_realm_index_space(local_space, true/*tight*/);
      if (precondition.exists() && space_ready.exists())
        return issue_copy_internal(context, local_space, trace_info, dst_fields,
            src_fields,
#ifdef LEGION_SPY
            handle, src_tree_id, dst_tree_id,
#endif
            Runtime::merge_events(&trace_info, space_ready, precondition),
            pred_guard, redop, reduction_fold);
      else if (space_ready.exists())
        return issue_copy_internal(context, local_space, trace_info, 
                dst_fields, src_fields, 
#ifdef LEGION_SPY
                handle, src_tree_id, dst_tree_id,
#endif
                space_ready, pred_guard, redop, reduction_fold);
      else
        return issue_copy_internal(context, local_space, trace_info, 
                dst_fields, src_fields, 
#ifdef LEGION_SPY
                handle, src_tree_id, dst_tree_id,
#endif
                precondition, pred_guard, redop, reduction_fold);
    }

    //--------------------------------------------------------------------------
    template<int DIM, typename T>
    void IndexSpaceNodeT<DIM,T>::construct_indirections(
                                     const std::vector<unsigned> &field_indexes,
                                     const FieldID indirect_field,
                                     const TypeTag indirect_type,
                                     const PhysicalInstance indirect_instance,
                                     const LegionVector<
                                            IndirectRecord>::aligned &records,
                                     std::vector<void*> &indirections,
                                     std::vector<unsigned> &indirect_indexes)
    //--------------------------------------------------------------------------
    {
      construct_indirections_internal<DIM,T>(field_indexes, indirect_field,
                                 indirect_type, indirect_instance, records, 
                                 indirections, indirect_indexes);
    }

    //--------------------------------------------------------------------------
    template<int DIM, typename T>
    void IndexSpaceNodeT<DIM,T>::destroy_indirections(
                                               std::vector<void*> &indirections)
    //--------------------------------------------------------------------------
    {
      destroy_indirections_internal<DIM,T>(indirections);
    }

    //--------------------------------------------------------------------------
    template<int DIM, typename T>
    ApEvent IndexSpaceNodeT<DIM,T>::issue_indirect(
                                 const PhysicalTraceInfo &trace_info,
                                 const std::vector<CopySrcDstField> &dst_fields,
                                 const std::vector<CopySrcDstField> &src_fields,
                                 const std::vector<void*> &indirects,
                                 ApEvent precondition, PredEvent pred_guard)
    //--------------------------------------------------------------------------
    {
      Realm::IndexSpace<DIM,T> local_space;
      ApEvent space_ready = get_realm_index_space(local_space, true/*tight*/);
      if (space_ready.exists() && precondition.exists())
        return issue_indirect_internal(context, local_space, trace_info, 
            dst_fields, src_fields, indirects,
            Runtime::merge_events(&trace_info, precondition, space_ready),
            pred_guard);
      else if (space_ready.exists())
        return issue_indirect_internal(context, local_space, trace_info, 
                                       dst_fields, src_fields, indirects, 
                                       space_ready, pred_guard); 
      else
        return issue_indirect_internal(context, local_space, trace_info, 
                                       dst_fields, src_fields, indirects,
                                       precondition, pred_guard); 
    }

    //--------------------------------------------------------------------------
    template<int DIM, typename T>
    Realm::InstanceLayoutGeneric* IndexSpaceNodeT<DIM,T>::create_layout(
                                    const Realm::InstanceLayoutConstraints &ilc,
                                    const OrderingConstraint &constraint)
    //--------------------------------------------------------------------------
    {
      Realm::IndexSpace<DIM,T> local_is;
      ApEvent space_ready = get_realm_index_space(local_is, true/*tight*/);
      if (space_ready.exists())
        space_ready.wait();
      return create_layout_internal(local_is, ilc, constraint); 
    }
    
    //--------------------------------------------------------------------------
    template<int DIM, typename T>
    void IndexSpaceNodeT<DIM,T>::get_launch_space_domain(Domain &launch_domain)
    //--------------------------------------------------------------------------
    {
      DomainT<DIM,T> local_space;
      get_realm_index_space(local_space, true/*tight*/);
      launch_domain = local_space;
    }

    //--------------------------------------------------------------------------
    template<int DIM, typename T>
    void IndexSpaceNodeT<DIM,T>::validate_slicing(
                                  const std::vector<IndexSpace> &slice_spaces, 
                                  MultiTask *task, MapperManager *mapper)
    //--------------------------------------------------------------------------
    {
      std::vector<IndexSpaceNodeT<DIM,T>*> slice_nodes(slice_spaces.size());
      for (unsigned idx = 0; idx < slice_spaces.size(); idx++)
      {
#ifdef DEBUG_LEGION
        assert(slice_spaces[idx].get_type_tag() == handle.get_type_tag());
#endif
        slice_nodes[idx] = static_cast<IndexSpaceNodeT<DIM,T>*>(
                            context->get_node(slice_spaces[idx]));
      }
      // Iterate over the points and make sure that they exist in exactly
      // one slice space, no more, no less
      Realm::IndexSpace<DIM,T> local_space;
      get_realm_index_space(local_space, true/*tight*/);
      for (PointInDomainIterator<DIM,T> itr(local_space); itr(); itr++)
      {
        bool found = false;
        const Realm::Point<DIM,T> &point = *itr;
        for (unsigned idx = 0; idx < slice_nodes.size(); idx++)
        {
          if (!slice_nodes[idx]->contains_point(point))
            continue;
          if (found)
            REPORT_LEGION_ERROR(ERROR_INVALID_MAPPER_OUTPUT,
                    "Invalid mapper output from invocation of 'slice_task' "
                    "on mapper %s. Mapper returned multilple slices that "
                    "contained the same point for task %s (ID %lld)",
                    mapper->get_mapper_name(), task->get_task_name(),
                    task->get_unique_id())
          else
            found = true;
        }
        if (!found)
          REPORT_LEGION_ERROR(ERROR_INVALID_MAPPER_OUTPUT,
                    "Invalid mapper output from invocation of 'slice_task' "
                    "on mapper %s. Mapper returned no slices that "
                    "contained some point(s) for task %s (ID %lld)",
                    mapper->get_mapper_name(), task->get_task_name(),
                    task->get_unique_id())
      }
    }

    //--------------------------------------------------------------------------
    template<int DIM, typename T>
    void IndexSpaceNodeT<DIM,T>::log_launch_space(UniqueID op_id)
    //--------------------------------------------------------------------------
    {
      Realm::IndexSpace<DIM,T> local_space;
      get_realm_index_space(local_space, true/*tight*/);
      for (Realm::IndexSpaceIterator<DIM,T> itr(local_space); 
            itr.valid; itr.step())
        LegionSpy::log_launch_index_space_rect<DIM>(op_id, 
                                                    Rect<DIM,T>(itr.rect));
    }

    /////////////////////////////////////////////////////////////
    // Templated Color Space Iterator
    /////////////////////////////////////////////////////////////

    //--------------------------------------------------------------------------
    template<int DIM, typename T>
    ColorSpaceIteratorT<DIM,T>::ColorSpaceIteratorT(const DomainT<DIM,T> &d,
                                                    IndexSpaceNodeT<DIM,T> *cs)
      : ColorSpaceIterator(), PointInDomainIterator<DIM,T>(d), color_space(cs)
    //--------------------------------------------------------------------------
    {
    }

    //--------------------------------------------------------------------------
    template<int DIM, typename T>
    bool ColorSpaceIteratorT<DIM,T>::is_valid(void) const
    //--------------------------------------------------------------------------
    {
      return this->valid();
    }

    //--------------------------------------------------------------------------
    template<int DIM, typename T>
    LegionColor ColorSpaceIteratorT<DIM,T>::yield_color(void)
    //--------------------------------------------------------------------------
    {
      const LegionColor result = color_space->linearize_color(this->current);
      this->step();
      return result;
    }

    /////////////////////////////////////////////////////////////
    // Templated Index Partition Node 
    /////////////////////////////////////////////////////////////

    //--------------------------------------------------------------------------
    template<int DIM, typename T>
    IndexPartNodeT<DIM,T>::IndexPartNodeT(RegionTreeForest *ctx, 
                                        IndexPartition p,
                                        IndexSpaceNode *par, IndexSpaceNode *cs,
                                        LegionColor c, bool disjoint, 
                                        int complete, DistributedID did,
                                        ApEvent part_ready, ApUserEvent pend)
      : IndexPartNode(ctx, p, par, cs, c, disjoint,complete,did,part_ready,pend)
    //--------------------------------------------------------------------------
    {
    }

    //--------------------------------------------------------------------------
    template<int DIM, typename T>
    IndexPartNodeT<DIM,T>::IndexPartNodeT(RegionTreeForest *ctx, 
                                        IndexPartition p,
                                        IndexSpaceNode *par, IndexSpaceNode *cs,
                                        LegionColor c, RtEvent disjoint_event,
                                        int complete, DistributedID did,
                                        ApEvent partition_ready, 
                                        ApUserEvent pending)
      : IndexPartNode(ctx, p, par, cs, c, disjoint_event, complete, did, 
                      partition_ready, pending)
    //--------------------------------------------------------------------------
    {
    }

    //--------------------------------------------------------------------------
    template<int DIM, typename T>
    IndexPartNodeT<DIM,T>::IndexPartNodeT(const IndexPartNodeT &rhs)
      : IndexPartNode(rhs)
    //--------------------------------------------------------------------------
    {
      // should never be called
      assert(false);
    }

    //--------------------------------------------------------------------------
    template<int DIM, typename T>
    IndexPartNodeT<DIM,T>::~IndexPartNodeT(void)
    //--------------------------------------------------------------------------
    { 
    }

    //--------------------------------------------------------------------------
    template<int DIM, typename T>
    IndexPartNodeT<DIM,T>& IndexPartNodeT<DIM,T>::operator=(
                                                      const IndexPartNodeT &rhs)
    //--------------------------------------------------------------------------
    {
      // should never be called
      assert(false);
      return *this;
<<<<<<< HEAD
    } 
=======
    }

    //--------------------------------------------------------------------------
    template<int DIM, typename T>
    bool IndexPartNodeT<DIM,T>::compute_complete(void)
    //--------------------------------------------------------------------------
    {
#ifdef DEBUG_LEGION
      assert(!is_disjoint());
#endif
      Realm::IndexSpace<DIM,T> parent_space, union_space, difference_space;
      get_union_index_space(union_space, true/*tight*/);
      ApEvent parent_ready = 
        static_cast<IndexSpaceNodeT<DIM,T>*>(parent)->get_realm_index_space(
                                                parent_space, false/*tight*/);
      Realm::ProfilingRequestSet requests;
      if (context->runtime->profiler != NULL)
        context->runtime->profiler->add_partition_request(requests,
                      (Operation*)NULL/*op*/, DEP_PART_DIFFERENCE);
      ApEvent diff_ready(Realm::IndexSpace<DIM,T>::compute_difference(
          parent_space, union_space, difference_space, requests, parent_ready));
      if (!diff_ready.has_triggered())
        diff_ready.wait();
      // Always tighten these tests so that they are precise
      Realm::IndexSpace<DIM,T> tight_space = difference_space.tighten();
      bool complete = tight_space.empty();
      difference_space.destroy();
      tight_space.destroy();
      return complete;
    }

    //--------------------------------------------------------------------------
    template<int DIM, typename T>
    bool IndexPartNodeT<DIM,T>::intersects_with(IndexSpaceNode *rhs, 
                                                bool compute)
    //--------------------------------------------------------------------------
    {
#ifdef DEBUG_LEGION
      assert(rhs->handle.get_type_tag() == handle.get_type_tag());
#endif
      {
        AutoLock n_lock(node_lock,1,false/*exclusive*/);
        typename std::map<IndexTreeNode*,IntersectInfo>::const_iterator 
          finder = intersections.find(rhs);
        if ((finder != intersections.end()) &&
            (!compute || finder->second.intersection_valid))
          return finder->second.has_intersection;
      }
      IndexSpaceNodeT<DIM,T> *rhs_node = 
        static_cast<IndexSpaceNodeT<DIM,T>*>(rhs);
      if (!compute)
      {
        // Before we do something expensive, let's do an easy test
        // just by walking the region tree
        IndexSpaceNode *temp = rhs;
        while ((temp->parent != NULL) && (temp->parent->depth >= depth))
        {
          if (temp->parent == this)
          {
            AutoLock n_lock(node_lock);
            intersections[rhs] = IntersectInfo(true/*result*/);
            return true;
          }
          temp = temp->parent->parent;
        }
        // Otherwise fall through and do the expensive test
      }
      Realm::IndexSpace<DIM,T> lhs_space, rhs_space, intersection;
      ApEvent union_precondition = get_union_index_space(lhs_space, false);
      ApEvent rhs_ready = rhs_node->get_realm_index_space(rhs_space, 
                                                          false/*tight*/);
      Realm::ProfilingRequestSet requests;
      if (context->runtime->profiler != NULL)
        context->runtime->profiler->add_partition_request(requests,
                    (Operation*)NULL/*op*/, DEP_PART_INTERSECTION);
      ApEvent ready(Realm::IndexSpace<DIM,T>::compute_intersection(
            lhs_space, rhs_space, intersection, requests,
            Runtime::merge_events(union_precondition, rhs_ready)));
      if (!ready.has_triggered())
        ready.wait();
      // Always tighten these tests so that they are precise
      Realm::IndexSpace<DIM,T> tight_intersection = intersection.tighten();
      bool result = !tight_intersection.empty();
      AutoLock n_lock(node_lock);
      if (result)
      {
        // Check to make sure we didn't lose the race
        typename std::map<IndexTreeNode*,IntersectInfo>::const_iterator finder =
          intersections.find(rhs);
        if ((finder == intersections.end()) ||
            (compute && !finder->second.intersection_valid))
          intersections[rhs] = IntersectInfo(tight_intersection);
        else
          tight_intersection.destroy();
      }
      else
        intersections[rhs] = IntersectInfo(false/*result*/);
      intersection.destroy();
      return result;
    }

    //--------------------------------------------------------------------------
    template<int DIM, typename T>
    bool IndexPartNodeT<DIM,T>::intersects_with(IndexPartNode *rhs,bool compute)
    //--------------------------------------------------------------------------
    {
#ifdef DEBUG_LEGION
      assert(rhs->handle.get_type_tag() == handle.get_type_tag());
#endif
      if (rhs == this)
        return true;
      {
        AutoLock n_lock(node_lock,1,false/*exclusive*/);
        typename std::map<IndexTreeNode*,IntersectInfo>::const_iterator 
          finder = intersections.find(rhs);
        // Only return the value if we know we are valid and we didn't
        // want to compute anything or we already did compute it
        if ((finder != intersections.end()) &&
            (!compute || finder->second.intersection_valid))
          return finder->second.has_intersection;
      }
      IndexPartNodeT<DIM,T> *rhs_node = 
        static_cast<IndexPartNodeT<DIM,T>*>(rhs);
      if (!compute)
      {
        // Before we do an expensive test, let's do an easy test
        // just by walking the region tree
        IndexPartNode *temp = rhs;
        while ((temp != NULL) && (temp->depth >= depth))
        {
          if (temp == this)
          {
            AutoLock n_lock(node_lock);
            intersections[rhs] = IntersectInfo(true/*result*/);
            return true;
          }
          temp = temp->parent->parent;
        }
      }
      Realm::IndexSpace<DIM,T> lhs_space, rhs_space, intersection;
      ApEvent union_precondition = get_union_index_space(lhs_space, 
                                                         false/*tight*/);
      ApEvent rhs_precondition = rhs_node->get_union_index_space(rhs_space, 
                                                         false/*tight*/);
      Realm::ProfilingRequestSet requests;
      if (context->runtime->profiler != NULL)
        context->runtime->profiler->add_partition_request(requests,
                    (Operation*)NULL/*op*/, DEP_PART_INTERSECTION);
      ApEvent ready(Realm::IndexSpace<DIM,T>::compute_intersection(
            lhs_space, rhs_space, intersection, requests,
            Runtime::merge_events(union_precondition, rhs_precondition)));
      if (!ready.has_triggered())
        ready.wait();
      // Always tighten these tests so that they are precise
      Realm::IndexSpace<DIM,T> tight_intersection = intersection.tighten();
      bool result = !tight_intersection.empty();
      AutoLock n_lock(node_lock);
      if (result)
      {
        // Check to make sure we didn't lose the race
        typename std::map<IndexTreeNode*,IntersectInfo>::const_iterator finder =
          intersections.find(rhs);
        if ((finder == intersections.end()) ||
            (compute && !finder->second.intersection_valid))
          intersections[rhs] = IntersectInfo(tight_intersection);
        else
          tight_intersection.destroy();
      }
      else
        intersections[rhs] = IntersectInfo(false/*result*/);
      intersection.destroy();
      return result;
    }

    //--------------------------------------------------------------------------
    template<int DIM, typename T>
    bool IndexPartNodeT<DIM,T>::dominates(IndexSpaceNode *rhs)
    //--------------------------------------------------------------------------
    {
#ifdef DEBUG_LEGION
      assert(rhs->handle.get_type_tag() == handle.get_type_tag());
#endif
      {
        AutoLock n_lock(node_lock,1,false/*exclusive*/);
        typename std::map<IndexTreeNode*,bool>::const_iterator finder = 
          dominators.find(rhs);
        if (finder != dominators.end())
          return finder->second;
      }
      IndexSpaceNodeT<DIM,T> *rhs_node = 
        static_cast<IndexSpaceNodeT<DIM,T>*>(rhs);
      // Before we do something expensive, let's do an easy test
      // just by walking the region tree
      IndexSpaceNode *temp = rhs;
      while ((temp->parent != NULL) && (temp->parent->depth >= depth))
      {
        if (temp->parent == this)
        {
          AutoLock n_lock(node_lock);
          dominators[rhs] = true;
          return true;
        }
        temp = temp->parent->parent;
      }
      // Otherwise fall through and do the expensive test
      Realm::IndexSpace<DIM,T> union_space, rhs_space, difference;
      get_union_index_space(union_space, true/*tight*/);
      bool result = false;
      if (!union_space.dense())
      {
        ApEvent rhs_ready = rhs_node->get_realm_index_space(rhs_space,
                                                            false/*tight*/);
        Realm::ProfilingRequestSet requests;
        if (context->runtime->profiler != NULL)
          context->runtime->profiler->add_partition_request(requests,
                          (Operation*)NULL/*op*/, DEP_PART_DIFFERENCE);
        ApEvent ready(Realm::IndexSpace<DIM,T>::compute_difference(
              rhs_space, union_space, difference, requests, rhs_ready));
        if (!ready.has_triggered())
          ready.wait();
        // Always tighten these tests so that they are precise
        Realm::IndexSpace<DIM,T> tight_difference = difference.tighten();
        result = tight_difference.empty();
        difference.destroy();
        tight_difference.destroy();
      }
      else // Fast path
      {
        rhs_node->get_realm_index_space(rhs_space, true/*tight*/);
        result = union_space.bounds.contains(rhs_space);
      }
      AutoLock n_lock(node_lock);
      dominators[rhs] = result;
      return result;
    }
    
    //--------------------------------------------------------------------------
    template<int DIM, typename T>
    bool IndexPartNodeT<DIM,T>::dominates(IndexPartNode *rhs)
    //--------------------------------------------------------------------------
    {
#ifdef DEBUG_LEGION
      assert(rhs->handle.get_type_tag() == handle.get_type_tag());
#endif
      if (rhs == this)
        return true;
      {
        AutoLock n_lock(node_lock,1,false/*exclusive*/);
        typename std::map<IndexTreeNode*,bool>::const_iterator finder = 
          dominators.find(rhs);
        if (finder != dominators.end())
          return finder->second;
      }
      IndexPartNodeT<DIM,T> *rhs_node = 
        static_cast<IndexPartNodeT<DIM,T>*>(rhs);
      // Before we do an expensive test, let's do an easy test
      // just by walking the region tree
      IndexPartNode *temp = rhs;
      while ((temp != NULL) && (temp->depth >= depth))
      {
        if (temp == this)
        {
          AutoLock n_lock(node_lock);
          dominators[rhs] = true;
          return true;
        }
        temp = temp->parent->parent;
      }
      // Otherwise we fall through and do the expensive test
      Realm::IndexSpace<DIM,T> union_space, rhs_space, difference;
      get_union_index_space(union_space, true/*tight*/);
      bool result = false;
      if (!union_space.dense())
      {
        ApEvent rhs_precondition = rhs_node->get_union_index_space(rhs_space,
                                                              false/*tight*/);
        Realm::ProfilingRequestSet requests;
        if (context->runtime->profiler != NULL)
          context->runtime->profiler->add_partition_request(requests,
                        (Operation*)NULL/*op*/, DEP_PART_DIFFERENCE);
        ApEvent ready(Realm::IndexSpace<DIM,T>::compute_difference(
              rhs_space, union_space, difference, requests, rhs_precondition));
        if (!ready.has_triggered())
          ready.wait();
        // Always tighten these tests so that they are precise
        Realm::IndexSpace<DIM,T> tight_difference = difference.tighten();
        result = tight_difference.empty();
        difference.destroy();
        tight_difference.destroy();
      } 
      else // Fast path
      {
        rhs_node->get_union_index_space(rhs_space, true/*tight*/);
        result = union_space.bounds.contains(rhs_space);
      }
      AutoLock n_lock(node_lock);
      dominators[rhs] = result;
      return result;
    }

    //--------------------------------------------------------------------------
    template<int DIM, typename T>
    ApEvent IndexPartNodeT<DIM,T>::get_union_index_space(
                      Realm::IndexSpace<DIM,T> &result, bool need_tight_result)
    //--------------------------------------------------------------------------
    {
      if (!union_space_tight)
      {
        if (!has_union_space)
        {
          // Compute it and then check to see if we lost the race
          std::set<ApEvent> preconditions;
          std::vector<Realm::IndexSpace<DIM,T> > subspaces(
                                                    color_space->get_volume());
          unsigned subspace_index = 0;
          if (total_children == max_linearized_color)
          {
            for (LegionColor color = 0; color < total_children; color++)
            {
              IndexSpaceNodeT<DIM,T> *child = 
                static_cast<IndexSpaceNodeT<DIM,T>*>(get_child(color));
              ApEvent ready = 
                child->get_realm_index_space(subspaces[subspace_index++],
                                             false/*tight*/);
              if (ready.exists())
                preconditions.insert(ready);
            }
          }
          else
          {
            ColorSpaceIterator *itr = 
              color_space->create_color_space_iterator();
            while (itr->is_valid())
            {
              const LegionColor color = itr->yield_color();
              IndexSpaceNodeT<DIM,T> *child = 
                static_cast<IndexSpaceNodeT<DIM,T>*>(get_child(color));
              ApEvent ready =
                child->get_realm_index_space(subspaces[subspace_index++],
                                             false/*tight*/);
              if (ready.exists())
                preconditions.insert(ready);
            }
            delete itr;
          }
          Realm::ProfilingRequestSet requests;
          if (context->runtime->profiler != NULL)
            context->runtime->profiler->add_partition_request(requests,
                      (Operation*)NULL/*op*/, DEP_PART_UNION_REDUCTION);
          Realm::IndexSpace<DIM,T> union_space;
          ApEvent union_ready(Realm::IndexSpace<DIM,T>::compute_union(
                subspaces, union_space, requests, 
                Runtime::merge_events(preconditions)));
          bool delete_union_space = false;
          {
            AutoLock n_lock(node_lock);
            if (!has_union_space)
            {
              // Won the race
              partition_union_space = union_space;
              partition_union_ready = union_ready;
              __sync_synchronize();
              has_union_space = true;
              result = partition_union_space;
              // If we don't need it tight, we are done
              if (!need_tight_result)
                return partition_union_ready;
            }
            else
            {
              // Lost the race
              result = partition_union_space;
              delete_union_space = true;
            }
          }
          if (delete_union_space)
          {
            if (!union_ready.has_triggered())
              union_ready.wait();
            union_space.destroy(); 
          }
          if (!need_tight_result)
            return partition_union_ready;
        }
        else
        {
          AutoLock n_lock(node_lock,1,false/*exclusive*/);
          result = partition_union_space;
          if (union_space_tight) // was since tightened
            return ApEvent::NO_AP_EVENT;
          else if (!need_tight_result)
            return partition_union_ready;
        }
        // If we make it here we need to tighten our result
        if (!partition_union_ready.has_triggered())
          partition_union_ready.wait();
        Realm::IndexSpace<DIM,T> tight_space = result.tighten();
        // Retake the lock and see if we were the first to tighten
        Realm::IndexSpace<DIM,T> to_destroy;
        {
          AutoLock n_lock(node_lock);
          if (!union_space_tight)
          {
            // Won the race 
            to_destroy = partition_union_space;
            partition_union_space = tight_space;
            __sync_synchronize();
            union_space_tight = true;
          }
          else // Lost the race
            to_destroy = tight_space;
        }
        to_destroy.destroy();
      }
      // Once we get here we can just read it
      result = partition_union_space;
      return ApEvent::NO_AP_EVENT;
    }
>>>>>>> d1ee212e

    //--------------------------------------------------------------------------
    template<int DIM, typename T>
    bool IndexPartNodeT<DIM,T>::destroy_node(AddressSpaceID source) 
    //--------------------------------------------------------------------------
    {
      if (destroyed)
        REPORT_LEGION_ERROR(ERROR_ILLEGAL_INDEX_PARTITION_DELETION,
            "Duplicate deletion of Index Partition %d", handle.get_id())
      destroyed = true;
      // If we're not the owner send a message to do the destruction
      // otherwise we can do it here
      if (!is_owner())
      {
        runtime->send_index_partition_destruction(handle, owner_space);
        return false;
      }
      else
        return remove_base_valid_ref(APPLICATION_REF, NULL/*mutator*/);
    } 

  }; // namespace Internal
}; // namespace Legion
<|MERGE_RESOLUTION|>--- conflicted
+++ resolved
@@ -4014,428 +4014,7 @@
       // should never be called
       assert(false);
       return *this;
-<<<<<<< HEAD
     } 
-=======
-    }
-
-    //--------------------------------------------------------------------------
-    template<int DIM, typename T>
-    bool IndexPartNodeT<DIM,T>::compute_complete(void)
-    //--------------------------------------------------------------------------
-    {
-#ifdef DEBUG_LEGION
-      assert(!is_disjoint());
-#endif
-      Realm::IndexSpace<DIM,T> parent_space, union_space, difference_space;
-      get_union_index_space(union_space, true/*tight*/);
-      ApEvent parent_ready = 
-        static_cast<IndexSpaceNodeT<DIM,T>*>(parent)->get_realm_index_space(
-                                                parent_space, false/*tight*/);
-      Realm::ProfilingRequestSet requests;
-      if (context->runtime->profiler != NULL)
-        context->runtime->profiler->add_partition_request(requests,
-                      (Operation*)NULL/*op*/, DEP_PART_DIFFERENCE);
-      ApEvent diff_ready(Realm::IndexSpace<DIM,T>::compute_difference(
-          parent_space, union_space, difference_space, requests, parent_ready));
-      if (!diff_ready.has_triggered())
-        diff_ready.wait();
-      // Always tighten these tests so that they are precise
-      Realm::IndexSpace<DIM,T> tight_space = difference_space.tighten();
-      bool complete = tight_space.empty();
-      difference_space.destroy();
-      tight_space.destroy();
-      return complete;
-    }
-
-    //--------------------------------------------------------------------------
-    template<int DIM, typename T>
-    bool IndexPartNodeT<DIM,T>::intersects_with(IndexSpaceNode *rhs, 
-                                                bool compute)
-    //--------------------------------------------------------------------------
-    {
-#ifdef DEBUG_LEGION
-      assert(rhs->handle.get_type_tag() == handle.get_type_tag());
-#endif
-      {
-        AutoLock n_lock(node_lock,1,false/*exclusive*/);
-        typename std::map<IndexTreeNode*,IntersectInfo>::const_iterator 
-          finder = intersections.find(rhs);
-        if ((finder != intersections.end()) &&
-            (!compute || finder->second.intersection_valid))
-          return finder->second.has_intersection;
-      }
-      IndexSpaceNodeT<DIM,T> *rhs_node = 
-        static_cast<IndexSpaceNodeT<DIM,T>*>(rhs);
-      if (!compute)
-      {
-        // Before we do something expensive, let's do an easy test
-        // just by walking the region tree
-        IndexSpaceNode *temp = rhs;
-        while ((temp->parent != NULL) && (temp->parent->depth >= depth))
-        {
-          if (temp->parent == this)
-          {
-            AutoLock n_lock(node_lock);
-            intersections[rhs] = IntersectInfo(true/*result*/);
-            return true;
-          }
-          temp = temp->parent->parent;
-        }
-        // Otherwise fall through and do the expensive test
-      }
-      Realm::IndexSpace<DIM,T> lhs_space, rhs_space, intersection;
-      ApEvent union_precondition = get_union_index_space(lhs_space, false);
-      ApEvent rhs_ready = rhs_node->get_realm_index_space(rhs_space, 
-                                                          false/*tight*/);
-      Realm::ProfilingRequestSet requests;
-      if (context->runtime->profiler != NULL)
-        context->runtime->profiler->add_partition_request(requests,
-                    (Operation*)NULL/*op*/, DEP_PART_INTERSECTION);
-      ApEvent ready(Realm::IndexSpace<DIM,T>::compute_intersection(
-            lhs_space, rhs_space, intersection, requests,
-            Runtime::merge_events(union_precondition, rhs_ready)));
-      if (!ready.has_triggered())
-        ready.wait();
-      // Always tighten these tests so that they are precise
-      Realm::IndexSpace<DIM,T> tight_intersection = intersection.tighten();
-      bool result = !tight_intersection.empty();
-      AutoLock n_lock(node_lock);
-      if (result)
-      {
-        // Check to make sure we didn't lose the race
-        typename std::map<IndexTreeNode*,IntersectInfo>::const_iterator finder =
-          intersections.find(rhs);
-        if ((finder == intersections.end()) ||
-            (compute && !finder->second.intersection_valid))
-          intersections[rhs] = IntersectInfo(tight_intersection);
-        else
-          tight_intersection.destroy();
-      }
-      else
-        intersections[rhs] = IntersectInfo(false/*result*/);
-      intersection.destroy();
-      return result;
-    }
-
-    //--------------------------------------------------------------------------
-    template<int DIM, typename T>
-    bool IndexPartNodeT<DIM,T>::intersects_with(IndexPartNode *rhs,bool compute)
-    //--------------------------------------------------------------------------
-    {
-#ifdef DEBUG_LEGION
-      assert(rhs->handle.get_type_tag() == handle.get_type_tag());
-#endif
-      if (rhs == this)
-        return true;
-      {
-        AutoLock n_lock(node_lock,1,false/*exclusive*/);
-        typename std::map<IndexTreeNode*,IntersectInfo>::const_iterator 
-          finder = intersections.find(rhs);
-        // Only return the value if we know we are valid and we didn't
-        // want to compute anything or we already did compute it
-        if ((finder != intersections.end()) &&
-            (!compute || finder->second.intersection_valid))
-          return finder->second.has_intersection;
-      }
-      IndexPartNodeT<DIM,T> *rhs_node = 
-        static_cast<IndexPartNodeT<DIM,T>*>(rhs);
-      if (!compute)
-      {
-        // Before we do an expensive test, let's do an easy test
-        // just by walking the region tree
-        IndexPartNode *temp = rhs;
-        while ((temp != NULL) && (temp->depth >= depth))
-        {
-          if (temp == this)
-          {
-            AutoLock n_lock(node_lock);
-            intersections[rhs] = IntersectInfo(true/*result*/);
-            return true;
-          }
-          temp = temp->parent->parent;
-        }
-      }
-      Realm::IndexSpace<DIM,T> lhs_space, rhs_space, intersection;
-      ApEvent union_precondition = get_union_index_space(lhs_space, 
-                                                         false/*tight*/);
-      ApEvent rhs_precondition = rhs_node->get_union_index_space(rhs_space, 
-                                                         false/*tight*/);
-      Realm::ProfilingRequestSet requests;
-      if (context->runtime->profiler != NULL)
-        context->runtime->profiler->add_partition_request(requests,
-                    (Operation*)NULL/*op*/, DEP_PART_INTERSECTION);
-      ApEvent ready(Realm::IndexSpace<DIM,T>::compute_intersection(
-            lhs_space, rhs_space, intersection, requests,
-            Runtime::merge_events(union_precondition, rhs_precondition)));
-      if (!ready.has_triggered())
-        ready.wait();
-      // Always tighten these tests so that they are precise
-      Realm::IndexSpace<DIM,T> tight_intersection = intersection.tighten();
-      bool result = !tight_intersection.empty();
-      AutoLock n_lock(node_lock);
-      if (result)
-      {
-        // Check to make sure we didn't lose the race
-        typename std::map<IndexTreeNode*,IntersectInfo>::const_iterator finder =
-          intersections.find(rhs);
-        if ((finder == intersections.end()) ||
-            (compute && !finder->second.intersection_valid))
-          intersections[rhs] = IntersectInfo(tight_intersection);
-        else
-          tight_intersection.destroy();
-      }
-      else
-        intersections[rhs] = IntersectInfo(false/*result*/);
-      intersection.destroy();
-      return result;
-    }
-
-    //--------------------------------------------------------------------------
-    template<int DIM, typename T>
-    bool IndexPartNodeT<DIM,T>::dominates(IndexSpaceNode *rhs)
-    //--------------------------------------------------------------------------
-    {
-#ifdef DEBUG_LEGION
-      assert(rhs->handle.get_type_tag() == handle.get_type_tag());
-#endif
-      {
-        AutoLock n_lock(node_lock,1,false/*exclusive*/);
-        typename std::map<IndexTreeNode*,bool>::const_iterator finder = 
-          dominators.find(rhs);
-        if (finder != dominators.end())
-          return finder->second;
-      }
-      IndexSpaceNodeT<DIM,T> *rhs_node = 
-        static_cast<IndexSpaceNodeT<DIM,T>*>(rhs);
-      // Before we do something expensive, let's do an easy test
-      // just by walking the region tree
-      IndexSpaceNode *temp = rhs;
-      while ((temp->parent != NULL) && (temp->parent->depth >= depth))
-      {
-        if (temp->parent == this)
-        {
-          AutoLock n_lock(node_lock);
-          dominators[rhs] = true;
-          return true;
-        }
-        temp = temp->parent->parent;
-      }
-      // Otherwise fall through and do the expensive test
-      Realm::IndexSpace<DIM,T> union_space, rhs_space, difference;
-      get_union_index_space(union_space, true/*tight*/);
-      bool result = false;
-      if (!union_space.dense())
-      {
-        ApEvent rhs_ready = rhs_node->get_realm_index_space(rhs_space,
-                                                            false/*tight*/);
-        Realm::ProfilingRequestSet requests;
-        if (context->runtime->profiler != NULL)
-          context->runtime->profiler->add_partition_request(requests,
-                          (Operation*)NULL/*op*/, DEP_PART_DIFFERENCE);
-        ApEvent ready(Realm::IndexSpace<DIM,T>::compute_difference(
-              rhs_space, union_space, difference, requests, rhs_ready));
-        if (!ready.has_triggered())
-          ready.wait();
-        // Always tighten these tests so that they are precise
-        Realm::IndexSpace<DIM,T> tight_difference = difference.tighten();
-        result = tight_difference.empty();
-        difference.destroy();
-        tight_difference.destroy();
-      }
-      else // Fast path
-      {
-        rhs_node->get_realm_index_space(rhs_space, true/*tight*/);
-        result = union_space.bounds.contains(rhs_space);
-      }
-      AutoLock n_lock(node_lock);
-      dominators[rhs] = result;
-      return result;
-    }
-    
-    //--------------------------------------------------------------------------
-    template<int DIM, typename T>
-    bool IndexPartNodeT<DIM,T>::dominates(IndexPartNode *rhs)
-    //--------------------------------------------------------------------------
-    {
-#ifdef DEBUG_LEGION
-      assert(rhs->handle.get_type_tag() == handle.get_type_tag());
-#endif
-      if (rhs == this)
-        return true;
-      {
-        AutoLock n_lock(node_lock,1,false/*exclusive*/);
-        typename std::map<IndexTreeNode*,bool>::const_iterator finder = 
-          dominators.find(rhs);
-        if (finder != dominators.end())
-          return finder->second;
-      }
-      IndexPartNodeT<DIM,T> *rhs_node = 
-        static_cast<IndexPartNodeT<DIM,T>*>(rhs);
-      // Before we do an expensive test, let's do an easy test
-      // just by walking the region tree
-      IndexPartNode *temp = rhs;
-      while ((temp != NULL) && (temp->depth >= depth))
-      {
-        if (temp == this)
-        {
-          AutoLock n_lock(node_lock);
-          dominators[rhs] = true;
-          return true;
-        }
-        temp = temp->parent->parent;
-      }
-      // Otherwise we fall through and do the expensive test
-      Realm::IndexSpace<DIM,T> union_space, rhs_space, difference;
-      get_union_index_space(union_space, true/*tight*/);
-      bool result = false;
-      if (!union_space.dense())
-      {
-        ApEvent rhs_precondition = rhs_node->get_union_index_space(rhs_space,
-                                                              false/*tight*/);
-        Realm::ProfilingRequestSet requests;
-        if (context->runtime->profiler != NULL)
-          context->runtime->profiler->add_partition_request(requests,
-                        (Operation*)NULL/*op*/, DEP_PART_DIFFERENCE);
-        ApEvent ready(Realm::IndexSpace<DIM,T>::compute_difference(
-              rhs_space, union_space, difference, requests, rhs_precondition));
-        if (!ready.has_triggered())
-          ready.wait();
-        // Always tighten these tests so that they are precise
-        Realm::IndexSpace<DIM,T> tight_difference = difference.tighten();
-        result = tight_difference.empty();
-        difference.destroy();
-        tight_difference.destroy();
-      } 
-      else // Fast path
-      {
-        rhs_node->get_union_index_space(rhs_space, true/*tight*/);
-        result = union_space.bounds.contains(rhs_space);
-      }
-      AutoLock n_lock(node_lock);
-      dominators[rhs] = result;
-      return result;
-    }
-
-    //--------------------------------------------------------------------------
-    template<int DIM, typename T>
-    ApEvent IndexPartNodeT<DIM,T>::get_union_index_space(
-                      Realm::IndexSpace<DIM,T> &result, bool need_tight_result)
-    //--------------------------------------------------------------------------
-    {
-      if (!union_space_tight)
-      {
-        if (!has_union_space)
-        {
-          // Compute it and then check to see if we lost the race
-          std::set<ApEvent> preconditions;
-          std::vector<Realm::IndexSpace<DIM,T> > subspaces(
-                                                    color_space->get_volume());
-          unsigned subspace_index = 0;
-          if (total_children == max_linearized_color)
-          {
-            for (LegionColor color = 0; color < total_children; color++)
-            {
-              IndexSpaceNodeT<DIM,T> *child = 
-                static_cast<IndexSpaceNodeT<DIM,T>*>(get_child(color));
-              ApEvent ready = 
-                child->get_realm_index_space(subspaces[subspace_index++],
-                                             false/*tight*/);
-              if (ready.exists())
-                preconditions.insert(ready);
-            }
-          }
-          else
-          {
-            ColorSpaceIterator *itr = 
-              color_space->create_color_space_iterator();
-            while (itr->is_valid())
-            {
-              const LegionColor color = itr->yield_color();
-              IndexSpaceNodeT<DIM,T> *child = 
-                static_cast<IndexSpaceNodeT<DIM,T>*>(get_child(color));
-              ApEvent ready =
-                child->get_realm_index_space(subspaces[subspace_index++],
-                                             false/*tight*/);
-              if (ready.exists())
-                preconditions.insert(ready);
-            }
-            delete itr;
-          }
-          Realm::ProfilingRequestSet requests;
-          if (context->runtime->profiler != NULL)
-            context->runtime->profiler->add_partition_request(requests,
-                      (Operation*)NULL/*op*/, DEP_PART_UNION_REDUCTION);
-          Realm::IndexSpace<DIM,T> union_space;
-          ApEvent union_ready(Realm::IndexSpace<DIM,T>::compute_union(
-                subspaces, union_space, requests, 
-                Runtime::merge_events(preconditions)));
-          bool delete_union_space = false;
-          {
-            AutoLock n_lock(node_lock);
-            if (!has_union_space)
-            {
-              // Won the race
-              partition_union_space = union_space;
-              partition_union_ready = union_ready;
-              __sync_synchronize();
-              has_union_space = true;
-              result = partition_union_space;
-              // If we don't need it tight, we are done
-              if (!need_tight_result)
-                return partition_union_ready;
-            }
-            else
-            {
-              // Lost the race
-              result = partition_union_space;
-              delete_union_space = true;
-            }
-          }
-          if (delete_union_space)
-          {
-            if (!union_ready.has_triggered())
-              union_ready.wait();
-            union_space.destroy(); 
-          }
-          if (!need_tight_result)
-            return partition_union_ready;
-        }
-        else
-        {
-          AutoLock n_lock(node_lock,1,false/*exclusive*/);
-          result = partition_union_space;
-          if (union_space_tight) // was since tightened
-            return ApEvent::NO_AP_EVENT;
-          else if (!need_tight_result)
-            return partition_union_ready;
-        }
-        // If we make it here we need to tighten our result
-        if (!partition_union_ready.has_triggered())
-          partition_union_ready.wait();
-        Realm::IndexSpace<DIM,T> tight_space = result.tighten();
-        // Retake the lock and see if we were the first to tighten
-        Realm::IndexSpace<DIM,T> to_destroy;
-        {
-          AutoLock n_lock(node_lock);
-          if (!union_space_tight)
-          {
-            // Won the race 
-            to_destroy = partition_union_space;
-            partition_union_space = tight_space;
-            __sync_synchronize();
-            union_space_tight = true;
-          }
-          else // Lost the race
-            to_destroy = tight_space;
-        }
-        to_destroy.destroy();
-      }
-      // Once we get here we can just read it
-      result = partition_union_space;
-      return ApEvent::NO_AP_EVENT;
-    }
->>>>>>> d1ee212e
 
     //--------------------------------------------------------------------------
     template<int DIM, typename T>
