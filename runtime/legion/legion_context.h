--- conflicted
+++ resolved
@@ -1152,12 +1152,9 @@
       void execute_task_launch(TaskOp *task, bool index, 
                                LegionTrace *current_trace, 
                                bool silence_warnings, bool inlining_enabled);
-<<<<<<< HEAD
       EquivalenceSet* find_or_create_top_equivalence_set(RegionTreeID tree_id);
-=======
       // Must be called while holding the dependence lock
       void insert_unordered_ops(void);
->>>>>>> 031eac67
     public:
       void clone_local_fields(
           std::map<FieldSpace,std::vector<LocalFieldInfo> > &child_local) const;
@@ -1452,8 +1449,9 @@
                            const std::vector<IndexSpace> &spaces);
       virtual IndexSpace subtract_index_spaces(RegionTreeForest *forest,
                            IndexSpace left, IndexSpace right);
-      virtual void destroy_index_space(IndexSpace handle);
-      virtual void destroy_index_partition(IndexPartition handle);
+      virtual void destroy_index_space(IndexSpace handle, const bool unordered);
+      virtual void destroy_index_partition(IndexPartition handle, 
+                                           const bool unordered);
       virtual IndexPartition create_equal_partition(RegionTreeForest *forest,
                                             IndexSpace parent,
                                             IndexSpace color_space,
@@ -1590,23 +1588,27 @@
                                             IndexSpace initial,
                                 const std::vector<IndexSpace> &handles);
       virtual FieldSpace create_field_space(RegionTreeForest *forest);
-      virtual void destroy_field_space(FieldSpace handle);
+      virtual void destroy_field_space(FieldSpace handle, const bool unordered);
       virtual FieldID allocate_field(FieldSpace space, size_t field_size,
                                      FieldID fid, bool local,
                                      CustomSerdezID serdez_id);
-      virtual void free_field(FieldSpace space, FieldID fid);
+      virtual void free_field(FieldSpace space, FieldID fid,
+                              const bool unordered);
       virtual void allocate_fields(FieldSpace space,
                                    const std::vector<size_t> &sizes,
                                    std::vector<FieldID> &resuling_fields,
                                    bool local, CustomSerdezID serdez_id);
       virtual void free_fields(FieldSpace space, 
-                               const std::set<FieldID> &to_free);
+                               const std::set<FieldID> &to_free,
+                               const bool unordered);
       virtual LogicalRegion create_logical_region(RegionTreeForest *forest,
                                             IndexSpace index_space,
                                             FieldSpace field_space,
                                             bool task_local);
-      virtual void destroy_logical_region(LogicalRegion handle);
-      virtual void destroy_logical_partition(LogicalPartition handle);
+      virtual void destroy_logical_region(LogicalRegion handle,
+                                          const bool unordered);
+      virtual void destroy_logical_partition(LogicalPartition handle,
+                                             const bool unordered);
     public:
       virtual Future execute_task(const TaskLauncher &launcher);
       virtual FutureMap execute_index_space(const IndexTaskLauncher &launcher);
@@ -1622,7 +1624,8 @@
       virtual void issue_acquire(const AcquireLauncher &launcher);
       virtual void issue_release(const ReleaseLauncher &launcher);
       virtual PhysicalRegion attach_resource(const AttachLauncher &launcher);
-      virtual Future detach_resource(PhysicalRegion region, const bool flush);
+      virtual Future detach_resource(PhysicalRegion region, const bool flush,
+                                     const bool unordered);
       virtual FutureMap execute_must_epoch(const MustEpochLauncher &launcher);
       virtual Future issue_timing_measurement(const TimingLauncher &launcher);
       virtual void issue_mapping_fence(void);
