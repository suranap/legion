/* Copyright 2020 Stanford University, NVIDIA Corporation
 *
 * Licensed under the Apache License, Version 2.0 (the "License");
 * you may not use this file except in compliance with the License.
 * You may obtain a copy of the License at
 *
 *     http://www.apache.org/licenses/LICENSE-2.0
 *
 * Unless required by applicable law or agreed to in writing, software
 * distributed under the License is distributed on an "AS IS" BASIS,
 * WITHOUT WARRANTIES OR CONDITIONS OF ANY KIND, either express or implied.
 * See the License for the specific language governing permissions and
 * limitations under the License.
 */

#ifndef __LEGION_CONTEXT_H__
#define __LEGION_CONTEXT_H__

#include "legion.h"
#include "legion/legion_tasks.h"
#include "legion/legion_mapping.h"
#include "legion/legion_instances.h"
#include "legion/legion_allocation.h"

namespace Legion {
  namespace Internal {
   
    /**
     * \class TaskContext
     * The base class for all task contexts which 
     * provide all the methods for handling the 
     * execution of a task at runtime.
     */
    class TaskContext : public ContextInterface, 
                        public ResourceTracker, public Collectable {
    public:
      class AutoRuntimeCall {
      public:
        AutoRuntimeCall(TaskContext *c) : ctx(c) { ctx->begin_runtime_call(); }
        ~AutoRuntimeCall(void) { ctx->end_runtime_call(); }
      public:
        TaskContext *const ctx;
      };
      // This is a no-op task for yield operations
      struct YieldArgs : public LgTaskArgs<YieldArgs> {
      public:
        static const LgTaskID TASK_ID = LG_YIELD_TASK_ID;
      public:
        YieldArgs(UniqueID uid) : LgTaskArgs<YieldArgs>(uid) { }
      };
    public:
      TaskContext(Runtime *runtime, TaskOp *owner, int depth,
                  const std::vector<RegionRequirement> &reqs);
      TaskContext(const TaskContext &rhs);
      virtual ~TaskContext(void);
    public:
      TaskContext& operator=(const TaskContext &rhs);
    public:
      // This is used enough that we want it inlined
      inline Processor get_executing_processor(void) const
        { return executing_processor; }
      inline void set_executing_processor(Processor p)
        { executing_processor = p; }
      inline unsigned get_tunable_index(void)
        { return total_tunable_count++; }
      inline UniqueID get_unique_id(void) const 
        { return get_context_uid(); }
      inline const char* get_task_name(void)
        { return get_task()->get_task_name(); }
      inline const std::vector<PhysicalRegion>& get_physical_regions(void) const
        { return physical_regions; }
      inline bool has_created_requirements(void) const
        { return !created_requirements.empty(); }
      inline TaskOp* get_owner_task(void) const { return owner_task; }
      inline bool is_priority_mutable(void) const { return mutable_priority; }
      inline int get_depth(void) const { return depth; }
    public:
      // Interface for task contexts
      virtual RegionTreeContext get_context(void) const = 0;
      virtual ContextID get_context_id(void) const = 0;
      virtual UniqueID get_context_uid(void) const;
      virtual Task* get_task(void); 
      virtual TaskContext* find_parent_context(void);
      virtual void pack_remote_context(Serializer &rez, 
                                       AddressSpaceID target,
                                       bool replicate = false) = 0;
      virtual bool attempt_children_complete(void) = 0;
      virtual bool attempt_children_commit(void) = 0;
      virtual void inline_child_task(TaskOp *child) = 0;
      virtual VariantImpl* select_inline_variant(TaskOp *child) const = 0;
      virtual bool is_leaf_context(void) const;
      virtual bool is_inner_context(void) const;
      virtual void print_once(FILE *f, const char *message) const;
      virtual void log_once(Realm::LoggerMessage &message) const;
      virtual ShardID get_shard_id(void) const;
      virtual size_t get_num_shards(void) const;
      virtual Future consensus_match(const void *input, void *output,
                                     size_t num_elements, size_t element_size);
    public:
      // Interface to operations performed by a context
      virtual IndexSpace create_index_space(const Domain &bounds,
                                            TypeTag type_tag);
      virtual IndexSpace create_index_space(const Future &future,
                                            TypeTag type_tag) = 0;
      virtual IndexSpace union_index_spaces(
                           const std::vector<IndexSpace> &spaces);
      virtual IndexSpace intersect_index_spaces(
                           const std::vector<IndexSpace> &spaces);
      virtual IndexSpace subtract_index_spaces(
                           IndexSpace left, IndexSpace right);
      virtual void destroy_index_space(IndexSpace handle,
                                       const bool unordered) = 0;
      virtual void destroy_index_partition(IndexPartition handle,
                                           const bool unordered) = 0;
      virtual IndexPartition create_equal_partition(
                                            IndexSpace parent,
                                            IndexSpace color_space,
                                            size_t granularity,
                                            Color color) = 0;
      virtual IndexPartition create_partition_by_weights(IndexSpace parent,
                                            const FutureMap &weights,
                                            IndexSpace color_space,
                                            size_t granularity, 
                                            Color color) = 0;
      virtual IndexPartition create_partition_by_union(
                                            IndexSpace parent,
                                            IndexPartition handle1,
                                            IndexPartition handle2,
                                            IndexSpace color_space,
                                            PartitionKind kind,
                                            Color color) = 0;
      virtual IndexPartition create_partition_by_intersection(
                                            IndexSpace parent,
                                            IndexPartition handle1,
                                            IndexPartition handle2,
                                            IndexSpace color_space,
                                            PartitionKind kind,
                                            Color color) = 0;
      virtual IndexPartition create_partition_by_intersection(
                                            IndexSpace parent,
                                            IndexPartition partition,
                                            PartitionKind kind,
                                            Color color, 
                                            bool dominates) = 0;
      virtual IndexPartition create_partition_by_difference(
                                            IndexSpace parent,
                                            IndexPartition handle1,
                                            IndexPartition handle2,
                                            IndexSpace color_space,
                                            PartitionKind kind,
                                            Color color) = 0;
      virtual Color create_cross_product_partitions(
                                            IndexPartition handle1,
                                            IndexPartition handle2,
                              std::map<IndexSpace,IndexPartition> &handles,
                                            PartitionKind kind,
                                            Color color) = 0;
      virtual void create_association(      LogicalRegion domain,
                                            LogicalRegion domain_parent,
                                            FieldID domain_fid,
                                            IndexSpace range,
                                            MapperID id, MappingTagID tag) = 0;
      virtual IndexPartition create_restricted_partition(
                                            IndexSpace parent,
                                            IndexSpace color_space,
                                            const void *transform,
                                            size_t transform_size,
                                            const void *extent,
                                            size_t extent_size,
                                            PartitionKind part_kind,
                                            Color color) = 0;
      virtual IndexPartition create_partition_by_domain(
                                            IndexSpace parent,
                                  const std::map<DomainPoint,Domain> &domains,
                                            IndexSpace color_space,
                                            bool perform_intersections,
                                            PartitionKind part_kind,
                                            Color color) = 0;
      virtual IndexPartition create_partition_by_domain(
                                            IndexSpace parent,
                                            const FutureMap &domains,
                                            IndexSpace color_space,
                                            bool perform_intersections,
                                            PartitionKind part_kind,
                                            Color color) = 0;
      virtual IndexPartition create_partition_by_field(
                                            LogicalRegion handle,
                                            LogicalRegion parent_priv,
                                            FieldID fid,
                                            IndexSpace color_space,
                                            Color color,
                                            MapperID id, MappingTagID tag,
                                            PartitionKind part_kind) = 0;
      virtual IndexPartition create_partition_by_image(
                                            IndexSpace handle,
                                            LogicalPartition projection,
                                            LogicalRegion parent,
                                            FieldID fid,
                                            IndexSpace color_space,
                                            PartitionKind part_kind,
                                            Color color,
                                            MapperID id, MappingTagID tag) = 0;
      virtual IndexPartition create_partition_by_image_range(
                                            IndexSpace handle,
                                            LogicalPartition projection,
                                            LogicalRegion parent,
                                            FieldID fid,
                                            IndexSpace color_space,
                                            PartitionKind part_kind,
                                            Color color,
                                            MapperID id, MappingTagID tag) = 0;
      virtual IndexPartition create_partition_by_preimage(
                                            IndexPartition projection,
                                            LogicalRegion handle,
                                            LogicalRegion parent,
                                            FieldID fid,
                                            IndexSpace color_space,
                                            PartitionKind part_kind,
                                            Color color,
                                            MapperID id, MappingTagID tag) = 0;
      virtual IndexPartition create_partition_by_preimage_range(
                                            IndexPartition projection,
                                            LogicalRegion handle,
                                            LogicalRegion parent,
                                            FieldID fid,
                                            IndexSpace color_space,
                                            PartitionKind part_kind,
                                            Color color,
                                            MapperID id, MappingTagID tag) = 0;
      virtual IndexPartition create_pending_partition(
                                            IndexSpace parent,
                                            IndexSpace color_space,
                                            PartitionKind part_kind,
                                            Color color) = 0;
      virtual IndexSpace create_index_space_union(
                                            IndexPartition parent,
                                            const void *realm_color,
                                            TypeTag type_tag,
                                const std::vector<IndexSpace> &handles) = 0;
      virtual IndexSpace create_index_space_union(
                                            IndexPartition parent,
                                            const void *realm_color,
                                            TypeTag type_tag,
                                            IndexPartition handle) = 0;
      virtual IndexSpace create_index_space_intersection(
                                            IndexPartition parent,
                                            const void *realm_color,
                                            TypeTag type_tag,
                                const std::vector<IndexSpace> &handles) = 0;
      virtual IndexSpace create_index_space_intersection(
                                            IndexPartition parent,
                                            const void *realm_color,
                                            TypeTag type_tag,
                                            IndexPartition handle) = 0;
      virtual IndexSpace create_index_space_difference(
                                            IndexPartition parent,
                                            const void *realm_color,
                                            TypeTag type_tag,
                                            IndexSpace initial,
                                const std::vector<IndexSpace> &handles) = 0;
      virtual FieldSpace create_field_space(RegionTreeForest *forest);
      virtual void destroy_field_space(FieldSpace handle,
                                       const bool unordered) = 0;
      virtual FieldID allocate_field(FieldSpace space, size_t field_size,
                                     FieldID fid, bool local,
                                     CustomSerdezID serdez_id);
      virtual void allocate_local_field(
                                     FieldSpace space, size_t field_size,
                                     FieldID fid, CustomSerdezID serdez_id,
                                     std::set<RtEvent> &done_events) = 0;
      virtual void free_field(FieldSpace space, FieldID fid,
                              const bool unordered) = 0;
      virtual void allocate_fields(FieldSpace space,
                                   const std::vector<size_t> &sizes,
                                   std::vector<FieldID> &resuling_fields,
                                   bool local, CustomSerdezID serdez_id);
      virtual void allocate_local_fields(FieldSpace space,
                                   const std::vector<size_t> &sizes,
                                   const std::vector<FieldID> &resuling_fields,
                                   CustomSerdezID serdez_id,
                                   std::set<RtEvent> &done_events) = 0;
      virtual void free_fields(FieldSpace space, 
                               const std::set<FieldID> &to_free,
                               const bool unordered) = 0; 
      virtual LogicalRegion create_logical_region(RegionTreeForest *forest,
                                            IndexSpace index_space,
                                            FieldSpace field_space,
                                            bool task_local);
      virtual void destroy_logical_region(LogicalRegion handle,
                                          const bool unordered) = 0;
      virtual void destroy_logical_partition(LogicalPartition handle,
                                             const bool unordered) = 0;
      virtual FieldAllocatorImpl* create_field_allocator(FieldSpace handle);
      virtual void destroy_field_allocator(FieldSpace handle);
      virtual void get_local_field_set(const FieldSpace handle,
                                       const std::set<unsigned> &indexes,
                                       std::set<FieldID> &to_set) const = 0;
      virtual void get_local_field_set(const FieldSpace handle,
                                       const std::set<unsigned> &indexes,
                                       std::vector<FieldID> &to_set) const = 0;
    public:
      virtual Future execute_task(const TaskLauncher &launcher) = 0;
      virtual FutureMap execute_index_space(
                                         const IndexTaskLauncher &launcher) = 0;
      virtual Future execute_index_space(const IndexTaskLauncher &launcher,
                                   ReductionOpID redop, bool deterministic) = 0; 
      virtual Future reduce_future_map(const FutureMap &future_map,
                                   ReductionOpID redop, bool deterministic) = 0;
      virtual FutureMap construct_future_map(const Domain &domain,
                               const std::map<DomainPoint,Future> &futures) = 0;
      virtual PhysicalRegion map_region(const InlineLauncher &launcher) = 0;
      virtual ApEvent remap_region(PhysicalRegion region) = 0;
      virtual void unmap_region(PhysicalRegion region) = 0;
      virtual void fill_fields(const FillLauncher &launcher) = 0;
      virtual void fill_fields(const IndexFillLauncher &launcher) = 0;
      virtual void issue_copy(const CopyLauncher &launcher) = 0;
      virtual void issue_copy(const IndexCopyLauncher &launcher) = 0;
      virtual void issue_acquire(const AcquireLauncher &launcher) = 0;
      virtual void issue_release(const ReleaseLauncher &launcher) = 0;
      virtual PhysicalRegion attach_resource(
                                  const AttachLauncher &launcher) = 0;
      virtual Future detach_resource(PhysicalRegion region, 
                                     const bool flush,const bool unordered) = 0;
      virtual void progress_unordered_operations(void) = 0;
      virtual FutureMap execute_must_epoch(
                                 const MustEpochLauncher &launcher) = 0;
      virtual Future issue_timing_measurement(
                                    const TimingLauncher &launcher) = 0;
      virtual Future issue_mapping_fence(void) = 0;
      virtual Future issue_execution_fence(void) = 0;
      virtual void complete_frame(void) = 0;
      virtual Predicate create_predicate(const Future &f) = 0;
      virtual Predicate predicate_not(const Predicate &p) = 0;
      virtual Predicate create_predicate(const PredicateLauncher &launcher) = 0;
      virtual Future get_predicate_future(const Predicate &p) = 0;
    public:
      // Calls for barriers and dynamic collectives
      virtual ApBarrier create_phase_barrier(unsigned arrivals,
                                                ReductionOpID redop = 0,
                                                const void *init_value = NULL,
                                                size_t init_size = 0) = 0;
      virtual void destroy_phase_barrier(ApBarrier bar) = 0;
      virtual PhaseBarrier advance_phase_barrier(PhaseBarrier bar) = 0;
      virtual void arrive_dynamic_collective(DynamicCollective dc,
                                             const void *buffer, 
                                             size_t size,
                                             unsigned count) = 0;
      virtual void defer_dynamic_collective_arrival(DynamicCollective dc,
                                                    const Future &f,
                                                    unsigned count) = 0;
      virtual Future get_dynamic_collective_result(DynamicCollective dc) = 0;
      virtual DynamicCollective advance_dynamic_collective(
                                                   DynamicCollective dc) = 0;
    public:
      // The following set of operations correspond directly
      // to the complete_mapping, complete_operation, and
      // commit_operations performed by an operation.  Every
      // one of those calls invokes the corresponding one of
      // these calls to notify the parent context.
      virtual size_t register_new_child_operation(Operation *op,
               const std::vector<StaticDependence> *dependences) = 0;
      virtual void register_new_internal_operation(InternalOp *op) = 0;
      virtual size_t register_new_close_operation(CloseOp *op) = 0;
      virtual size_t register_new_summary_operation(TraceSummaryOp *op) = 0;
      virtual void add_to_prepipeline_queue(Operation *op) = 0;
      virtual void add_to_dependence_queue(Operation *op, bool unordered) = 0;
      virtual void add_to_post_task_queue(TaskContext *ctx, RtEvent wait_on,
          const void *result, size_t size, PhysicalInstance instance) = 0;
      virtual void register_executing_child(Operation *op) = 0;
      virtual void register_child_executed(Operation *op) = 0;
      virtual void register_child_complete(Operation *op) = 0;
      virtual void register_child_commit(Operation *op) = 0; 
      virtual void unregister_child_operation(Operation *op) = 0;
      virtual ApEvent register_implicit_dependences(Operation *op) = 0;
    public:
      virtual RtEvent get_current_mapping_fence_event(void) = 0;
      virtual ApEvent get_current_execution_fence_event(void) = 0;
      // Break this into two pieces since we know that there are some
      // kinds of operations (like deletions) that want to act like 
      // one-sided fences (e.g. waiting on everything before) but not
      // preventing re-ordering for things afterwards
      virtual ApEvent perform_fence_analysis(Operation *op, 
                                        bool mapping, bool execution) = 0;
      virtual void update_current_fence(FenceOp *op, 
                                        bool mapping, bool execution) = 0;
      virtual void update_current_implicit(Operation *op) = 0;
    public:
      virtual void begin_trace(TraceID tid, bool logical_only) = 0;
      virtual void end_trace(TraceID tid) = 0;
      virtual void begin_static_trace(
                                     const std::set<RegionTreeID> *managed) = 0;
      virtual void end_static_trace(void) = 0;
      virtual void record_previous_trace(LegionTrace *trace) = 0;
      virtual void invalidate_trace_cache(LegionTrace *trace,
                                          Operation *invalidator) = 0;
      virtual void record_blocking_call(void) = 0;
    public:
      virtual void issue_frame(FrameOp *frame, ApEvent frame_termination) = 0;
      virtual void perform_frame_issue(FrameOp *frame, 
                                       ApEvent frame_termination) = 0;
      virtual void finish_frame(ApEvent frame_termination) = 0;
    public:
      virtual void increment_outstanding(void) = 0;
      virtual void decrement_outstanding(void) = 0;
      virtual void increment_pending(void) = 0;
      virtual RtEvent decrement_pending(TaskOp *child) = 0;
      virtual RtEvent decrement_pending(bool need_deferral) = 0;
      virtual void increment_frame(void) = 0;
      virtual void decrement_frame(void) = 0;
    public:
#ifdef DEBUG_LEGION_COLLECTIVES
      virtual MergeCloseOp* get_merge_close_op(const LogicalUser &user,
                                               RegionTreeNode *node) = 0;
#else
      virtual MergeCloseOp* get_merge_close_op(void) = 0;
#endif
    public:
      virtual InnerContext* find_parent_logical_context(unsigned index) = 0;
      virtual InnerContext* find_parent_physical_context(unsigned index,
                                                  LogicalRegion parent) = 0;
      // Override by RemoteTask and TopLevelTask
      virtual InnerContext* find_outermost_local_context(
                          InnerContext *previous = NULL) = 0;
      virtual InnerContext* find_top_context(void) = 0;
    public:
      virtual void initialize_region_tree_contexts(
          const std::vector<RegionRequirement> &clone_requirements,
          const std::vector<ApUserEvent> &unmap_events,
          std::set<ApEvent> &preconditions,
          std::set<RtEvent> &applied_events) = 0;
      virtual void invalidate_region_tree_contexts(void) = 0;
      virtual void send_back_created_state(AddressSpaceID target) = 0;
    public:
      virtual InstanceView* create_instance_top_view(PhysicalManager *manager,
                                                     AddressSpaceID source) = 0;
    public:
      virtual const std::vector<PhysicalRegion>& begin_task(
                                                   Legion::Runtime *&runtime);
      virtual void end_task(const void *res, size_t res_size, bool owned,
                    PhysicalInstance inst = PhysicalInstance::NO_INST) = 0;
      virtual void post_end_task(const void *res, 
                                 size_t res_size, bool owned) = 0;
      void begin_misspeculation(void);
      void end_misspeculation(const void *res, size_t res_size);
    public:
      virtual void record_dynamic_collective_contribution(DynamicCollective dc,
                                                          const Future &f) = 0;
      virtual void find_collective_contributions(DynamicCollective dc,
                                             std::vector<Future> &futures) = 0;
    public:
      virtual TaskPriority get_current_priority(void) const = 0;
      virtual void set_current_priority(TaskPriority priority) = 0;
    public:
      PhysicalRegion get_physical_region(unsigned idx);
      void get_physical_references(unsigned idx, InstanceSet &refs);
    public:
      void add_created_region(LogicalRegion handle, bool task_local);
      // for logging created region requirements
      void log_created_requirements(void);
    public: // Privilege tracker methods
      virtual void register_region_creations(
                     std::set<LogicalRegion> &regions);
      virtual void register_region_deletions(
                     std::vector<LogicalRegion> &regions,
                     std::set<RtEvent> &preconditions);
      virtual void register_field_creations(
            std::set<std::pair<FieldSpace,FieldID> > &fields);
      virtual void register_field_deletions(
            std::vector<std::pair<FieldSpace,FieldID> > &fields,
            std::set<RtEvent> &preconditions);
      virtual void register_field_space_creations(
                          std::set<FieldSpace> &spaces);
      virtual void register_latent_field_spaces(
                          std::map<FieldSpace,unsigned> &spaces);
      virtual void register_field_space_deletions(
                          std::vector<FieldSpace> &spaces,
                          std::set<RtEvent> &preconditions);
      virtual void register_index_space_creations(
                          std::set<IndexSpace> &spaces);
      virtual void register_index_space_deletions(
                          std::vector<IndexSpace> &spaces,
                          std::set<RtEvent> &preconditions);
      virtual void register_index_partition_creations(
                          std::set<IndexPartition> &parts);
      virtual void register_index_partition_deletions(
                          std::vector<IndexPartition> &parts,
                          std::set<RtEvent> &preconditions);
    protected:
      void perform_region_deletions(const std::vector<LogicalRegion> &regions,
                                    std::vector<LogicalRegion> &delete_now,
                                    std::vector<bool> &returnable);
      void perform_field_deletions(
                    const std::vector<std::pair<FieldSpace,FieldID> > &fields,
                    std::map<FieldSpace,std::vector<FieldID> > &delete_now,
                    std::vector<RegionRequirement> &deletion_requirements);
      void perform_field_space_deletions(const std::vector<FieldSpace> &spaces,
                                         std::vector<FieldSpace> &delete_now);
      void perform_index_space_deletions(const std::vector<IndexSpace> &spaces,
                                   std::vector<IndexSpace> &delete_now,
                                   std::vector<IndexPartition> &sub_partitions);
      void perform_index_partition_deletions(
                                   const std::vector<IndexPartition> &parts,
                                   std::vector<IndexPartition> &delete_now,
                                   std::vector<IndexPartition> &sub_partitions);
    public:
      void register_region_creation(LogicalRegion handle, bool task_local);
    public:
      void register_field_creation(FieldSpace space, FieldID fid, bool local);
      void register_field_creations(FieldSpace space, bool local,
                                    const std::vector<FieldID> &fields);
    public:
      void register_field_space_creation(FieldSpace space);
    public:
      bool has_created_index_space(IndexSpace space) const;
      void register_index_space_creation(IndexSpace space);
    public:
      void register_index_partition_creation(IndexPartition handle);
    public:
      void destroy_user_lock(Reservation r);
      void destroy_user_barrier(ApBarrier b);
    public:
      void report_leaks_and_duplicates(std::set<RtEvent> &preconditions);
    public:
      void analyze_destroy_index_space(IndexSpace handle,
                                  std::vector<RegionRequirement> &delete_reqs,
                                  std::vector<unsigned> &parent_req_indexes,
                                  std::vector<unsigned> &deletion_req_indexes);
      void analyze_destroy_index_partition(IndexPartition index_partition,
                                  std::vector<RegionRequirement> &delete_reqs,
                                  std::vector<unsigned> &parent_req_indexes,
                                  std::vector<unsigned> &deletion_req_indexes);
      void analyze_destroy_field_space(FieldSpace handle,
                                  std::vector<RegionRequirement> &delete_reqs,
                                  std::vector<unsigned> &parent_req_indexes,
                                  std::vector<unsigned> &deletion_req_indexes);
      void analyze_destroy_fields(FieldSpace handle,
                                  const std::set<FieldID> &to_delete,
                                  std::vector<RegionRequirement> &delete_reqs,
                                  std::vector<unsigned> &parent_req_indexes,
                                  std::vector<FieldID> &global_to_free,
                                  std::vector<FieldID> &local_to_free,
                                  std::vector<FieldID> &local_field_indexes,
                                  std::vector<unsigned> &deletion_req_indexes);
      void analyze_destroy_logical_region(LogicalRegion handle,
                                  std::vector<RegionRequirement> &delete_reqs,
                                  std::vector<unsigned> &parent_req_indexes,
                                  std::vector<bool> &returnable_privileges);
      void analyze_destroy_logical_partition(LogicalPartition handle,
                                  std::vector<RegionRequirement> &delete_reqs,
                                  std::vector<unsigned> &parent_req_indexes,
                                  std::vector<unsigned> &deletion_req_indexes);
      virtual void analyze_free_local_fields(FieldSpace handle,
                                  const std::vector<FieldID> &local_to_free,
                                  std::vector<unsigned> &local_field_indexes);
      void remove_deleted_requirements(const std::vector<unsigned> &indexes,
                                  std::vector<LogicalRegion> &to_delete);
      void remove_deleted_fields(const std::set<FieldID> &to_free,
                                 const std::vector<unsigned> &indexes);
      virtual void remove_deleted_local_fields(FieldSpace space,
                                 const std::vector<FieldID> &to_remove);
    public:
      int has_conflicting_regions(MapOp *map, bool &parent_conflict,
                                  bool &inline_conflict);
      int has_conflicting_regions(AttachOp *attach, bool &parent_conflict,
                                  bool &inline_conflict);
      int has_conflicting_internal(const RegionRequirement &req, 
                                   bool &parent_conflict,
                                   bool &inline_conflict);
      void find_conflicting_regions(TaskOp *task,
                                    std::vector<PhysicalRegion> &conflicting);
      void find_conflicting_regions(CopyOp *copy,
                                    std::vector<PhysicalRegion> &conflicting);
      void find_conflicting_regions(AcquireOp *acquire,
                                    std::vector<PhysicalRegion> &conflicting);
      void find_conflicting_regions(ReleaseOp *release,
                                    std::vector<PhysicalRegion> &conflicting);
      void find_conflicting_regions(DependentPartitionOp *partition,
                                    std::vector<PhysicalRegion> &conflicting);
      void find_conflicting_internal(const RegionRequirement &req,
                                    std::vector<PhysicalRegion> &conflicting);
      void find_conflicting_regions(FillOp *fill,
                                    std::vector<PhysicalRegion> &conflicting);
      bool check_region_dependence(RegionTreeID tid, IndexSpace space,
                                  const RegionRequirement &our_req,
                                  const RegionUsage &our_usage,
                                  const RegionRequirement &req,
                                  bool check_privileges = true) const;
      void register_inline_mapped_region(PhysicalRegion &region);
      void unregister_inline_mapped_region(PhysicalRegion &region);
    public:
      bool safe_cast(RegionTreeForest *forest, IndexSpace handle, 
                     const void *realm_point, TypeTag type_tag);
      bool is_region_mapped(unsigned idx);
      void clone_requirement(unsigned idx, RegionRequirement &target);
      int find_parent_region_req(const RegionRequirement &req, 
                                 bool check_privilege = true);
      unsigned find_parent_region(unsigned idx, TaskOp *task);
      unsigned find_parent_index_region(unsigned idx, TaskOp *task);
      LegionErrorType check_privilege(const IndexSpaceRequirement &req) const;
      LegionErrorType check_privilege(const RegionRequirement &req, 
                                      FieldID &bad_field, int &bad_index, 
                                      bool skip_privileges = false) const; 
      LogicalRegion find_logical_region(unsigned index);
    protected:
      LegionErrorType check_privilege_internal(const RegionRequirement &req,
                                      const RegionRequirement &parent_req,
                                      std::set<FieldID>& privilege_fields,
                                      FieldID &bad_field, int local, int &bad,
                                      bool skip_privileges) const;
    public:
      void add_physical_region(const RegionRequirement &req, bool mapped,
          MapperID mid, MappingTagID tag, ApUserEvent unmap_event,
          bool virtual_mapped, const InstanceSet &physical_instances);
      void initialize_overhead_tracker(void);
      void unmap_all_regions(void); 
      inline void begin_runtime_call(void);
      inline void end_runtime_call(void);
      inline void begin_task_wait(bool from_runtime);
      inline void end_task_wait(void); 
      void remap_unmapped_regions(LegionTrace *current_trace,
                           const std::vector<PhysicalRegion> &unmapped_regions);
    public:
      void* get_local_task_variable(LocalVariableID id);
      void set_local_task_variable(LocalVariableID id, const void *value,
                                   void (*destructor)(void*));
    public:
      void yield(void);
    public:
      Runtime *const runtime;
      TaskOp *const owner_task;
      const std::vector<RegionRequirement> &regions;
    protected:
      // For profiling information
      friend class SingleTask;
    protected:
      mutable LocalLock                         privilege_lock;
      int                                       depth;
      unsigned                                  next_created_index;
      // Application tasks can manipulate these next two data
      // structure by creating regions and fields, make sure you are
      // holding the operation lock when you are accessing them
      // We use a region requirement with an empty privilege_fields
      // set to indicate regions on which we have privileges for 
      // all fields because this is a created region instead of
      // a created field.
      std::map<unsigned,RegionRequirement>      created_requirements;
      std::map<unsigned,bool>                   returnable_privileges;
      // Number of outstanding deletions using this created requirement
      // The last one to send the count to zero actually gets to delete
      // the requirement and the logical region
      std::map<unsigned,unsigned>               deletion_counts;
    protected:
      // These next two data structure don't need a lock becaue
      // they are only mutated by the application task 
      std::vector<PhysicalRegion>               physical_regions;
      // Keep track of inline mapping regions for this task
      // so we can see when there are conflicts
      LegionList<PhysicalRegion,TASK_INLINE_REGION_ALLOC>::tracked
                                                inline_regions; 
    protected:
      Processor                             executing_processor;
      unsigned                              total_tunable_count;
    protected:
      Mapping::ProfilingMeasurements::RuntimeOverhead *overhead_tracker;
      long long                                previous_profiling_time;
    protected:
      // Resources that can build up over a task's lifetime
      LegionDeque<Reservation,TASK_RESERVATION_ALLOC>::tracked context_locks;
      LegionDeque<ApBarrier,TASK_BARRIER_ALLOC>::tracked context_barriers;
    protected:
      std::map<LocalVariableID,
               std::pair<void*,void (*)(void*)> > task_local_variables;
    protected:
      // Cache for accelerating safe casts
      std::map<IndexSpace,IndexSpaceNode*> safe_cast_spaces;
    protected:
      // Field allocation data
      std::map<FieldSpace,FieldAllocatorImpl*> field_allocators;
    protected:
      RtEvent pending_done;
      bool task_executed;
      bool has_inline_accessor;
      bool mutable_priority;
    protected: 
      bool children_complete_invoked;
      bool children_commit_invoked;
#ifdef LEGION_SPY
    protected:
      UniqueID current_fence_uid;
#endif
    };

    class InnerContext : public TaskContext {
    public:
      // Prepipeline stages need to hold a reference since the
      // logical analysis could clean the context up before it runs
      struct PrepipelineArgs : public LgTaskArgs<PrepipelineArgs> {
      public:
        static const LgTaskID TASK_ID = LG_PRE_PIPELINE_ID;
      public:
        PrepipelineArgs(Operation *op, InnerContext *ctx)
          : LgTaskArgs<PrepipelineArgs>(op->get_unique_op_id()),
            context(ctx) { }
      public:
        InnerContext *const context;
      };
      struct DependenceArgs : public LgTaskArgs<DependenceArgs> {
      public:
        static const LgTaskID TASK_ID = LG_TRIGGER_DEPENDENCE_ID;
      public:
        DependenceArgs(Operation *op, InnerContext *ctx)
          : LgTaskArgs<DependenceArgs>(op->get_unique_op_id()), 
            context(ctx) { }
      public:
        InnerContext *const context;
      };
      struct PostEndArgs : public LgTaskArgs<PostEndArgs> {
      public:
        static const LgTaskID TASK_ID = LG_POST_END_ID;
      public:
        PostEndArgs(TaskOp *owner, InnerContext *ctx)
          : LgTaskArgs<PostEndArgs>(owner->get_unique_op_id()),
            proxy_this(ctx) { }
      public:
        InnerContext *const proxy_this;
      };
      struct PostTaskArgs {
      public:
        PostTaskArgs(TaskContext *ctx, size_t idx, const void *r, 
                     size_t s, PhysicalInstance i, RtEvent w)
          : context(ctx), index(idx), result(r), size(s), 
            instance(i), wait_on(w) { }
      public:
        inline bool operator<(const PostTaskArgs &rhs) const
          { return index < rhs.index; }
      public:
        TaskContext *context;
        size_t index;
        const void *result;
        size_t size;
        PhysicalInstance instance;
        RtEvent wait_on;
      };
      struct PostDecrementArgs : public LgTaskArgs<PostDecrementArgs> {
      public:
        static const LgTaskID TASK_ID = LG_POST_DECREMENT_TASK_ID;
      public:
        PostDecrementArgs(InnerContext *ctx)
          : LgTaskArgs<PostDecrementArgs>(ctx->get_context_uid()),
            parent_ctx(ctx) { }
      public:
        InnerContext *const parent_ctx;
      };
      struct IssueFrameArgs : public LgTaskArgs<IssueFrameArgs> {
      public:
        static const LgTaskID TASK_ID = LG_ISSUE_FRAME_TASK_ID;
      public:
        IssueFrameArgs(TaskOp *owner, InnerContext *ctx,
                       FrameOp *f, ApEvent term)
          : LgTaskArgs<IssueFrameArgs>(owner->get_unique_op_id()),
            parent_ctx(ctx), frame(f), frame_termination(term) { }
      public:
        InnerContext *const parent_ctx;
        FrameOp *const frame;
        const ApEvent frame_termination;
      };
      struct RemoteCreateViewArgs : public LgTaskArgs<RemoteCreateViewArgs> {
      public:
        static const LgTaskID TASK_ID = LG_REMOTE_VIEW_CREATION_TASK_ID;
      public:
        RemoteCreateViewArgs(InnerContext *proxy, PhysicalManager *man,
               InstanceView **tar, RtUserEvent trig, AddressSpaceID src)
          : LgTaskArgs<RemoteCreateViewArgs>(implicit_provenance),
            proxy_this(proxy), manager(man), target(tar), 
            to_trigger(trig), source(src) { }
      public:
        InnerContext *const proxy_this;
        PhysicalManager *const manager;
        InstanceView **target;
        const RtUserEvent to_trigger;
        const AddressSpaceID source;
      };
      struct VerifyPartitionArgs : public LgTaskArgs<VerifyPartitionArgs> {
      public:
        static const LgTaskID TASK_ID = LG_DEFER_VERIFY_PARTITION_TASK_ID;
      public:
        VerifyPartitionArgs(InnerContext *proxy, IndexPartition p, 
                            PartitionKind k, const char *f)
          : LgTaskArgs<VerifyPartitionArgs>(proxy->get_unique_id()), 
            proxy_this(proxy), pid(p), kind(k), func(f) { }
      public:
        InnerContext *const proxy_this;
        const IndexPartition pid;
        const PartitionKind kind;
        const char *const func;
      };
      struct LocalFieldInfo {
      public:
        LocalFieldInfo(void)
          : fid(0), size(0), serdez(0), index(0), ancestor(false) { }
        LocalFieldInfo(FieldID f, size_t s, CustomSerdezID z, 
                       unsigned idx, bool a)
          : fid(f), size(s), serdez(z), index(idx), ancestor(a) { }
      public:
        FieldID fid;
        size_t size;
        CustomSerdezID serdez;
        unsigned index;
        bool ancestor;
      };
    public:
      InnerContext(Runtime *runtime, TaskOp *owner, int depth, bool full_inner,
                   const std::vector<RegionRequirement> &reqs,
                   const std::vector<unsigned> &parent_indexes,
                   const std::vector<bool> &virt_mapped,
                   UniqueID context_uid, bool remote = false);
      InnerContext(const InnerContext &rhs);
      virtual ~InnerContext(void);
    public:
      InnerContext& operator=(const InnerContext &rhs);
    public:
      void print_children(void);
      void perform_window_wait(void);
    public:
      // Interface for task contexts
      virtual RegionTreeContext get_context(void) const;
      virtual ContextID get_context_id(void) const;
      virtual UniqueID get_context_uid(void) const;
      virtual bool is_inner_context(void) const;
      virtual void pack_remote_context(Serializer &rez, 
          AddressSpaceID target, bool replicate = false);
      virtual void unpack_remote_context(Deserializer &derez,
                                         std::set<RtEvent> &preconditions);
      virtual RtEvent compute_equivalence_sets(VersionManager *manager,
                        RegionTreeID tree_id, IndexSpace handle,
                        IndexSpaceExpression *expr, const FieldMask &mask,
                        AddressSpaceID source);
      virtual bool attempt_children_complete(void);
      virtual bool attempt_children_commit(void);
      virtual void inline_child_task(TaskOp *child);
      virtual VariantImpl* select_inline_variant(TaskOp *child) const;
      virtual void analyze_free_local_fields(FieldSpace handle,
                                  const std::vector<FieldID> &local_to_free,
                                  std::vector<unsigned> &local_field_indexes);
      virtual void remove_deleted_local_fields(FieldSpace space,
                                 const std::vector<FieldID> &to_remove);
    public:
      // Interface to operations performed by a context
      virtual IndexSpace create_index_space(const Future &future, TypeTag tag);
      virtual void destroy_index_space(IndexSpace handle, const bool unordered);
      virtual void destroy_index_partition(IndexPartition handle,
                                           const bool unordered);
      virtual IndexPartition create_equal_partition(
                                            IndexSpace parent,
                                            IndexSpace color_space,
                                            size_t granularity,
                                            Color color);
      virtual IndexPartition create_partition_by_weights(IndexSpace parent,
                                            const FutureMap &weights,
                                            IndexSpace color_space,
                                            size_t granularity, 
                                            Color color);
      virtual IndexPartition create_partition_by_union(
                                            IndexSpace parent,
                                            IndexPartition handle1,
                                            IndexPartition handle2,
                                            IndexSpace color_space,
                                            PartitionKind kind,
                                            Color color);
      virtual IndexPartition create_partition_by_intersection(
                                            IndexSpace parent,
                                            IndexPartition handle1,
                                            IndexPartition handle2,
                                            IndexSpace color_space,
                                            PartitionKind kind,
                                            Color color);
      virtual IndexPartition create_partition_by_intersection(
                                            IndexSpace parent,
                                            IndexPartition partition,
                                            PartitionKind kind,
                                            Color color,
                                            bool dominates);
      virtual IndexPartition create_partition_by_difference(
                                            IndexSpace parent,
                                            IndexPartition handle1,
                                            IndexPartition handle2,
                                            IndexSpace color_space,
                                            PartitionKind kind,
                                            Color color);
      virtual Color create_cross_product_partitions(
                                            IndexPartition handle1,
                                            IndexPartition handle2,
                              std::map<IndexSpace,IndexPartition> &handles,
                                            PartitionKind kind,
                                            Color color);
      virtual void create_association(      LogicalRegion domain,
                                            LogicalRegion domain_parent,
                                            FieldID domain_fid,
                                            IndexSpace range,
                                            MapperID id, MappingTagID tag);
      virtual IndexPartition create_restricted_partition(
                                            IndexSpace parent,
                                            IndexSpace color_space,
                                            const void *transform,
                                            size_t transform_size,
                                            const void *extent,
                                            size_t extent_size,
                                            PartitionKind part_kind,
                                            Color color);
      virtual IndexPartition create_partition_by_domain(
                                            IndexSpace parent,
                                  const std::map<DomainPoint,Domain> &domains,
                                            IndexSpace color_space,
                                            bool perform_intersections,
                                            PartitionKind part_kind,
                                            Color color);
      virtual IndexPartition create_partition_by_domain(
                                            IndexSpace parent,
                                            const FutureMap &domains,
                                            IndexSpace color_space,
                                            bool perform_intersections,
                                            PartitionKind part_kind,
                                            Color color);
      virtual IndexPartition create_partition_by_field(
                                            LogicalRegion handle,
                                            LogicalRegion parent_priv,
                                            FieldID fid,
                                            IndexSpace color_space,
                                            Color color,
                                            MapperID id, MappingTagID tag,
                                            PartitionKind part_kind);
      virtual IndexPartition create_partition_by_image(
                                            IndexSpace handle,
                                            LogicalPartition projection,
                                            LogicalRegion parent,
                                            FieldID fid,
                                            IndexSpace color_space,
                                            PartitionKind part_kind,
                                            Color color,
                                            MapperID id, MappingTagID tag);
      virtual IndexPartition create_partition_by_image_range(
                                            IndexSpace handle,
                                            LogicalPartition projection,
                                            LogicalRegion parent,
                                            FieldID fid,
                                            IndexSpace color_space,
                                            PartitionKind part_kind,
                                            Color color,
                                            MapperID id, MappingTagID tag);
      virtual IndexPartition create_partition_by_preimage(
                                            IndexPartition projection,
                                            LogicalRegion handle,
                                            LogicalRegion parent,
                                            FieldID fid,
                                            IndexSpace color_space,
                                            PartitionKind part_kind,
                                            Color color,
                                            MapperID id, MappingTagID tag);
      virtual IndexPartition create_partition_by_preimage_range(
                                            IndexPartition projection,
                                            LogicalRegion handle,
                                            LogicalRegion parent,
                                            FieldID fid,
                                            IndexSpace color_space,
                                            PartitionKind part_kind,
                                            Color color,
                                            MapperID id, MappingTagID tag);
      virtual IndexPartition create_pending_partition(
                                            IndexSpace parent,
                                            IndexSpace color_space,
                                            PartitionKind part_kind,
                                            Color color);
      virtual IndexSpace create_index_space_union(
                                            IndexPartition parent,
                                            const void *realm_color,
                                            TypeTag type_tag,
                                const std::vector<IndexSpace> &handles);
      virtual IndexSpace create_index_space_union(
                                            IndexPartition parent,
                                            const void *realm_color,
                                            TypeTag type_tag,
                                            IndexPartition handle);
      virtual IndexSpace create_index_space_intersection(
                                            IndexPartition parent,
                                            const void *realm_color,
                                            TypeTag type_tag,
                                const std::vector<IndexSpace> &handles);
      virtual IndexSpace create_index_space_intersection(
                                            IndexPartition parent,
                                            const void *realm_color,
                                            TypeTag type_tag,
                                            IndexPartition handle);
      virtual IndexSpace create_index_space_difference(
                                            IndexPartition parent,
                                            const void *realm_color,
                                            TypeTag type_tag,
                                            IndexSpace initial,
                                const std::vector<IndexSpace> &handles);
      virtual void verify_partition(IndexPartition pid, PartitionKind kind,
                                    const char *function_name);
      static void handle_partition_verification(const void *args);
      virtual void destroy_field_space(FieldSpace handle, const bool unordered);
      virtual void allocate_local_field(FieldSpace space, size_t field_size,
                                     FieldID fid, CustomSerdezID serdez_id,
                                     std::set<RtEvent> &done_events);
      virtual void allocate_local_fields(FieldSpace space,
                                   const std::vector<size_t> &sizes,
                                   const std::vector<FieldID> &resuling_fields,
                                   CustomSerdezID serdez_id,
                                   std::set<RtEvent> &done_events);
      virtual void free_field(FieldSpace space, FieldID fid,
                              const bool unordered);
      virtual void free_fields(FieldSpace space, 
                               const std::set<FieldID> &to_free,
                               const bool unordered);
      virtual void destroy_logical_region(LogicalRegion handle,
                                          const bool unordered);
      virtual void destroy_logical_partition(LogicalPartition handle,
                                             const bool unordered);
      virtual void get_local_field_set(const FieldSpace handle,
                                       const std::set<unsigned> &indexes,
                                       std::set<FieldID> &to_set) const;
      virtual void get_local_field_set(const FieldSpace handle,
                                       const std::set<unsigned> &indexes,
                                       std::vector<FieldID> &to_set) const;
    public:
      // Find an index space name for a concrete launch domain
      virtual Future execute_task(const TaskLauncher &launcher);
      virtual FutureMap execute_index_space(const IndexTaskLauncher &launcher);
      virtual Future execute_index_space(const IndexTaskLauncher &launcher,
                                      ReductionOpID redop, bool deterministic);
      virtual Future reduce_future_map(const FutureMap &future_map,
                                       ReductionOpID redop, bool deterministic);
      virtual FutureMap construct_future_map(const Domain &domain,
                                   const std::map<DomainPoint,Future> &futures);
      virtual PhysicalRegion map_region(const InlineLauncher &launcher);
      virtual ApEvent remap_region(PhysicalRegion region);
      virtual void unmap_region(PhysicalRegion region);
      virtual void fill_fields(const FillLauncher &launcher);
      virtual void fill_fields(const IndexFillLauncher &launcher);
      virtual void issue_copy(const CopyLauncher &launcher);
      virtual void issue_copy(const IndexCopyLauncher &launcher);
      virtual void issue_acquire(const AcquireLauncher &launcher);
      virtual void issue_release(const ReleaseLauncher &launcher);
      virtual PhysicalRegion attach_resource(const AttachLauncher &launcher);
      virtual Future detach_resource(PhysicalRegion region, const bool flush,
                                     const bool unordered);
      virtual void progress_unordered_operations(void);
      virtual FutureMap execute_must_epoch(const MustEpochLauncher &launcher);
      virtual Future issue_timing_measurement(const TimingLauncher &launcher);
      virtual Future issue_mapping_fence(void);
      virtual Future issue_execution_fence(void);
      virtual void complete_frame(void);
      virtual Predicate create_predicate(const Future &f);
      virtual Predicate predicate_not(const Predicate &p);
      virtual Predicate create_predicate(const PredicateLauncher &launcher);
      virtual Future get_predicate_future(const Predicate &p);
    public:
      // Calls for barriers and dynamic collectives
      virtual ApBarrier create_phase_barrier(unsigned arrivals,
                                                ReductionOpID redop = 0,
                                                const void *init_value = NULL,
                                                size_t init_size = 0);
      virtual void destroy_phase_barrier(ApBarrier bar);
      virtual PhaseBarrier advance_phase_barrier(PhaseBarrier bar);
      virtual void arrive_dynamic_collective(DynamicCollective dc,
                                             const void *buffer, 
                                             size_t size,
                                             unsigned count);
      virtual void defer_dynamic_collective_arrival(DynamicCollective dc,
                                                    const Future &f,
                                                    unsigned count);
      virtual Future get_dynamic_collective_result(DynamicCollective dc);
      virtual DynamicCollective advance_dynamic_collective(
                                                   DynamicCollective dc);
    public:
      // The following set of operations correspond directly
      // to the complete_mapping, complete_operation, and
      // commit_operations performed by an operation.  Every
      // one of those calls invokes the corresponding one of
      // these calls to notify the parent context.
      virtual size_t register_new_child_operation(Operation *op,
                const std::vector<StaticDependence> *dependences);
      virtual void register_new_internal_operation(InternalOp *op);
      // Must be called while holding the dependence lock
      virtual void insert_unordered_ops(const bool end_task,
                                        const bool progress);
      virtual size_t register_new_close_operation(CloseOp *op);
      virtual size_t register_new_summary_operation(TraceSummaryOp *op);
      virtual void add_to_prepipeline_queue(Operation *op);
      bool process_prepipeline_stage(void);
      virtual void add_to_dependence_queue(Operation *op, bool unordered); 
      void process_dependence_stage(void);
      virtual void add_to_post_task_queue(TaskContext *ctx, RtEvent wait_on,
          const void *result, size_t size, PhysicalInstance instance);
      bool process_post_end_tasks(void);
      virtual void register_executing_child(Operation *op);
      virtual void register_child_executed(Operation *op);
      virtual void register_child_complete(Operation *op);
      virtual void register_child_commit(Operation *op); 
      virtual void unregister_child_operation(Operation *op);
      virtual ApEvent register_implicit_dependences(Operation *op);
    public:
      virtual RtEvent get_current_mapping_fence_event(void);
      virtual ApEvent get_current_execution_fence_event(void);
      virtual ApEvent perform_fence_analysis(Operation *op,
                                             bool mapping, bool execution);
      virtual void update_current_fence(FenceOp *op,
                                        bool mapping, bool execution);
      virtual void update_current_implicit(Operation *op);
    public:
      virtual void begin_trace(TraceID tid, bool logical_only);
      virtual void end_trace(TraceID tid);
      virtual void begin_static_trace(const std::set<RegionTreeID> *managed);
      virtual void end_static_trace(void);
      virtual void record_previous_trace(LegionTrace *trace);
      virtual void invalidate_trace_cache(LegionTrace *trace,
                                          Operation *invalidator);
      virtual void record_blocking_call(void);
    public:
      virtual void issue_frame(FrameOp *frame, ApEvent frame_termination);
      virtual void perform_frame_issue(FrameOp *frame, 
                                       ApEvent frame_termination);
      virtual void finish_frame(ApEvent frame_termination);
    public:
      virtual void increment_outstanding(void);
      virtual void decrement_outstanding(void);
      virtual void increment_pending(void);
      virtual RtEvent decrement_pending(TaskOp *child);
      virtual RtEvent decrement_pending(bool need_deferral);
      virtual void increment_frame(void);
      virtual void decrement_frame(void);
    public:
#ifdef DEBUG_LEGION_COLLECTIVES
      virtual MergeCloseOp* get_merge_close_op(const LogicalUser &user,
                                               RegionTreeNode *node);
#else
      virtual MergeCloseOp* get_merge_close_op(void);
#endif
    public:
      virtual InnerContext* find_parent_logical_context(unsigned index);
      virtual InnerContext* find_parent_physical_context(unsigned index,
                                                  LogicalRegion parent);
    public:
      // Override by RemoteTask and TopLevelTask
      virtual InnerContext* find_outermost_local_context(
                          InnerContext *previous = NULL);
      virtual InnerContext* find_top_context(void);
    public:
      void configure_context(MapperManager *mapper, TaskPriority priority);
      virtual void initialize_region_tree_contexts(
          const std::vector<RegionRequirement> &clone_requirements,
          const std::vector<ApUserEvent> &unmap_events,
          std::set<ApEvent> &preconditions,
          std::set<RtEvent> &applied_events);
      virtual void invalidate_region_tree_contexts(void);
      void invalidate_created_requirement_contexts(void);
      virtual void invalidate_remote_tree_contexts(Deserializer &derez);
      virtual void send_back_created_state(AddressSpaceID target);
    public:
      virtual InstanceView* create_instance_top_view(PhysicalManager *manager,
                                                     AddressSpaceID source);
      virtual FillView* find_or_create_fill_view(FillOp *op, 
                             std::set<RtEvent> &map_applied_events,
                             const void *value, const size_t value_size);
      static void handle_remote_view_creation(const void *args);
      void notify_instance_deletion(PhysicalManager *deleted); 
      static void handle_create_top_view_request(Deserializer &derez, 
                            Runtime *runtime, AddressSpaceID source);
      static void handle_create_top_view_response(Deserializer &derez,
                                                   Runtime *runtime);
    public:
      virtual const std::vector<PhysicalRegion>& begin_task(
                                                    Legion::Runtime *&runtime);
      virtual void end_task(const void *res, size_t res_size, bool owned,
                            PhysicalInstance inst = PhysicalInstance::NO_INST);
      virtual void post_end_task(const void *res, size_t res_size, bool owned);
    public:
      virtual void record_dynamic_collective_contribution(DynamicCollective dc,
                                                          const Future &f);
      virtual void find_collective_contributions(DynamicCollective dc,
                                       std::vector<Future> &contributions);
    public:
      virtual ShardingFunction* find_sharding_function(ShardingID sid);
    public:
      virtual TaskPriority get_current_priority(void) const;
      virtual void set_current_priority(TaskPriority priority);
    public:
      static void handle_compute_equivalence_sets_request(Deserializer &derez,
                                     Runtime *runtime, AddressSpaceID source);
    public:
      void invalidate_remote_contexts(void);
      void clear_instance_top_views(void); 
    public:
      void free_remote_contexts(void);
      void send_remote_context(AddressSpaceID remote_instance, 
                               RemoteContext *target);
    public:
      void convert_target_views(const InstanceSet &targets, 
                                std::vector<InstanceView*> &target_views);
      // I hate the container problem, same as previous except MaterializedView
      void convert_target_views(const InstanceSet &targets, 
                                std::vector<MaterializedView*> &target_views);
    public:
      // Find an index space name for a concrete launch domain
      IndexSpace find_index_launch_space(const Domain &domain);
    protected:
      void execute_task_launch(TaskOp *task, bool index, 
                               LegionTrace *current_trace, 
                               bool silence_warnings, bool inlining_enabled);
<<<<<<< HEAD
      EquivalenceSet* find_or_create_top_equivalence_set(RegionTreeID tree_id); 
=======
      // Must be called while holding the dependence lock
      void insert_unordered_ops(AutoLock &d_lock);
>>>>>>> 1a5ed0a3
    public:
      void clone_local_fields(
          std::map<FieldSpace,std::vector<LocalFieldInfo> > &child_local) const;
#ifdef DEBUG_LEGION
      // This is a helpful debug method that can be useful when called from
      // a debugger to find the earliest operation that hasn't mapped yet
      // which is especially useful when debugging scheduler hangs
      Operation* get_earliest(void) const;
#endif
    public:
      static void handle_prepipeline_stage(const void *args);
      static void handle_dependence_stage(const void *args);
      static void handle_post_end_task(const void *args);
    public:
      const RegionTreeContext tree_context; 
      const UniqueID context_uid;
      const bool remote_context;
      const bool full_inner_context;
    protected:
      Mapper::ContextConfigOutput           context_configuration;
    protected:
      const std::vector<unsigned>           &parent_req_indexes;
      const std::vector<bool>               &virtual_mapped;
    protected:
      mutable LocalLock                     child_op_lock;
      // Track whether this task has finished executing
      size_t total_children_count; // total number of sub-operations
      size_t total_close_count; 
      size_t total_summary_count;
      size_t outstanding_children_count;
      LegionMap<Operation*,GenerationID,
                EXECUTING_CHILD_ALLOC>::tracked executing_children;
      LegionMap<Operation*,GenerationID,
                EXECUTED_CHILD_ALLOC>::tracked executed_children;
      LegionMap<Operation*,GenerationID,
                COMPLETE_CHILD_ALLOC>::tracked complete_children; 
      // For tracking any operations that come from outside the
      // task like a garbage collector that need to be inserted
      // into the stream of operations from the task
      std::list<Operation*> unordered_ops;
#ifdef DEBUG_LEGION
      // In debug mode also keep track of them in context order so
      // we can see what the longest outstanding operation is which
      // is often useful when things hang
      std::map<unsigned,Operation*> outstanding_children;
#endif
#ifdef LEGION_SPY
      // Some help for Legion Spy for validating fences
      std::deque<UniqueID> ops_since_last_fence;
      std::set<ApEvent> previous_completion_events;
#endif
    protected: // Queues for fusing together small meta-tasks
      mutable LocalLock                               prepipeline_lock;
      std::deque<std::pair<Operation*,GenerationID> > prepipeline_queue;
      unsigned                                        outstanding_prepipeline;
    protected:
      mutable LocalLock                               dependence_lock;
      std::deque<Operation*>                          dependence_queue;
      RtEvent                                         dependence_precondition;
      // Only one of these ever to keep things in order
      bool                                            outstanding_dependence;
    protected:
      mutable LocalLock                               post_task_lock;
      std::list<PostTaskArgs>                         post_task_queue;
      CompletionQueue                                 post_task_comp_queue;
    protected:
      // Traces for this task's execution
      LegionMap<TraceID,DynamicTrace*,TASK_TRACES_ALLOC>::tracked traces;
      LegionTrace *current_trace;
      LegionTrace *previous_trace;
      bool valid_wait_event;
      RtUserEvent window_wait;
      std::deque<ApEvent> frame_events;
      RtEvent last_registration;
    protected:
      // Our cached set of index spaces for immediate domains
      std::map<Domain,IndexSpace> index_launch_spaces;
    protected:
      // Number of sub-tasks ready to map
      unsigned outstanding_subtasks;
      // Number of mapped sub-tasks that are yet to run
      unsigned pending_subtasks;
      // Number of pending_frames
      unsigned pending_frames;
      // Event used to order operations to the runtime
      RtEvent context_order_event;
      // Track whether this context is current active for scheduling
      // indicating that it is no longer far enough ahead
      bool currently_active_context;
    protected:
      FenceOp *current_mapping_fence;
      GenerationID mapping_fence_gen;
      unsigned current_mapping_fence_index;
      ApEvent current_execution_fence_event;
      unsigned current_execution_fence_index;
      // We currently do not track dependences for dependent partitioning
      // operations on index partitions and their subspaces directly, so 
      // we instead use this to ensure mapping dependence ordering with 
      // any operations which might need downstream information about 
      // partitions or subspaces. Note that this means that all dependent
      // partitioning operations are guaranteed to map in order currently
      // We've not extended this to include creation operations as well
      // for similar reasons, so now this is a general operation class
      Operation *last_implicit;
      GenerationID last_implicit_gen;
    protected:
      // For managing changing task priorities
      ApEvent realm_done_event;
      TaskPriority current_priority;
    protected: // Instance top view data structures
      mutable LocalLock                         instance_view_lock;
      std::map<PhysicalManager*,InstanceView*>  instance_top_views;
      std::map<PhysicalManager*,RtUserEvent>    pending_top_views;
    protected:
      mutable LocalLock                         tree_set_lock;
      std::map<RegionTreeID,EquivalenceSet*>    tree_equivalence_sets;
      std::map<std::pair<RegionTreeID,
        IndexSpaceExprID>,EquivalenceSet*>      empty_equivalence_sets;
    protected:
      mutable LocalLock                       remote_lock;
      std::map<AddressSpaceID,RemoteContext*> remote_instances;
    protected:
      // Tracking information for dynamic collectives
      mutable LocalLock                       collective_lock;
      std::map<ApEvent,std::vector<Future> >  collective_contributions;
    protected:
      // Track information for locally allocated fields
      mutable LocalLock                                 local_field_lock;
      std::map<FieldSpace,std::vector<LocalFieldInfo> > local_field_infos;
    protected:
      // Cache for fill views
      mutable LocalLock     fill_view_lock;            
      std::list<FillView*>  fill_view_cache;
      static const size_t MAX_FILL_VIEW_CACHE_SIZE = 64;
    };

    /**
     * \class TopLevelContext
     * This is the top-level task context that
     * exists at the root of a task tree. In
     * general there will only be one of these
     * per application unless mappers decide to
     * create their own tasks for performing
     * computation.
     */
    class TopLevelContext : public InnerContext {
    public:
      TopLevelContext(Runtime *runtime, UniqueID ctx_uid);
      TopLevelContext(const TopLevelContext &rhs);
      virtual ~TopLevelContext(void);
    public:
      TopLevelContext& operator=(const TopLevelContext &rhs);
    public:
      virtual void pack_remote_context(Serializer &rez, 
          AddressSpaceID target, bool replicate = false);
      virtual TaskContext* find_parent_context(void);
    public:
      virtual InnerContext* find_outermost_local_context(
                          InnerContext *previous = NULL);
      virtual InnerContext* find_top_context(void);
    public:
      virtual RtEvent compute_equivalence_sets(VersionManager *manager,
                        RegionTreeID tree_id, IndexSpace handle, 
                        IndexSpaceExpression *expr, const FieldMask &mask,
                        AddressSpaceID source);
    protected:
      std::vector<RegionRequirement>       dummy_requirements;
      std::vector<unsigned>                dummy_indexes;
      std::vector<bool>                    dummy_mapped;
    };

    /**
     * \class ReplicateContext
     * A replicate context is a special kind of inner context for
     * executing control-replicated tasks.
     */
    class ReplicateContext : public InnerContext {
    public: 
      struct ISBroadcast {
      public:
        ISBroadcast(void) : expr_id(0), did(0), double_buffer(false) { }
        ISBroadcast(IndexSpaceID i, IndexTreeID t, IndexSpaceExprID e, 
                    DistributedID d, bool db)
          : space_id(i), tid(t), expr_id(e), did(d), double_buffer(db) { }
      public:
        IndexSpaceID space_id;
        IndexTreeID tid;
        IndexSpaceExprID expr_id;
        DistributedID did;
        bool double_buffer;
      };
      struct IPBroadcast {
      public:
        IPBroadcast(void) : did(0), double_buffer(false) { }
        IPBroadcast(IndexPartitionID p, DistributedID d, bool db) 
          : pid(p), did(d), double_buffer(db) { }
      public:
        IndexPartitionID pid;
        DistributedID did;
        bool double_buffer;
      };
      struct FSBroadcast { 
      public:
        FSBroadcast(void) : did(0), double_buffer(false) { }
        FSBroadcast(FieldSpaceID i, DistributedID d, bool db) 
          : space_id(i), did(d), double_buffer(db) { }
      public:
        FieldSpaceID space_id;
        DistributedID did;
        bool double_buffer;
      };
      struct LRBroadcast {
      public:
        LRBroadcast(void) : tid(0), double_buffer(0) { }
        LRBroadcast(RegionTreeID t, bool db) :
          tid(t), double_buffer(db) { }
      public:
        RegionTreeID tid;
        bool double_buffer;
      };
      struct IntraSpaceDeps {
      public:
        std::map<ShardID,RtEvent> ready_deps;
        std::map<ShardID,RtUserEvent> pending_deps;
      };
    public:
      ReplicateContext(Runtime *runtime, ShardTask *owner,int d,bool full_inner,
                       const std::vector<RegionRequirement> &reqs,
                       const std::vector<unsigned> &parent_indexes,
                       const std::vector<bool> &virt_mapped,
                       UniqueID context_uid, ShardManager *manager);
      ReplicateContext(const ReplicateContext &rhs);
      virtual ~ReplicateContext(void);
    public:
      ReplicateContext& operator=(const ReplicateContext &rhs);
    public:
      inline int get_shard_collective_radix(void) const
        { return shard_collective_radix; }
      inline int get_shard_collective_log_radix(void) const
        { return shard_collective_log_radix; }
      inline int get_shard_collective_stages(void) const
        { return shard_collective_stages; }
      inline int get_shard_collective_participating_shards(void) const
        { return shard_collective_participating_shards; }
      inline int get_shard_collective_last_radix(void) const
        { return shard_collective_last_radix; }
    public: // Privilege tracker methods
      virtual void register_region_creations(
                     std::set<LogicalRegion> &regions);
      virtual void register_region_deletions(
                     std::vector<LogicalRegion> &regions,
                     std::set<RtEvent> &preconditions);
      virtual void register_field_creations(
            std::set<std::pair<FieldSpace,FieldID> > &fields);
      virtual void register_field_deletions(
            std::vector<std::pair<FieldSpace,FieldID> > &fields,
            std::set<RtEvent> &preconditions);
      virtual void register_field_space_creations(
                          std::set<FieldSpace> &spaces);
      virtual void register_latent_field_spaces(
                          std::map<FieldSpace,unsigned> &spaces);
      virtual void register_field_space_deletions(
                          std::vector<FieldSpace> &spaces,
                          std::set<RtEvent> &preconditions);
      virtual void register_index_space_creations(
                          std::set<IndexSpace> &spaces);
      virtual void register_index_space_deletions(
                          std::vector<IndexSpace> &spaces,
                          std::set<RtEvent> &preconditions);
      virtual void register_index_partition_creations(
                          std::set<IndexPartition> &parts);
      virtual void register_index_partition_deletions(
                          std::vector<IndexPartition> &parts,
                          std::set<RtEvent> &preconditions);
    public:
      void perform_replicated_region_deletions(
                     std::vector<LogicalRegion> &regions,
                     std::set<RtEvent> &preconditions);
      void perform_replicated_field_deletions(
            std::vector<std::pair<FieldSpace,FieldID> > &fields,
            std::set<RtEvent> &preconditions);
      void perform_replicated_field_space_deletions(
                          std::vector<FieldSpace> &spaces,
                          std::set<RtEvent> &preconditions);
      void perform_replicated_index_space_deletions(
                          std::vector<IndexSpace> &spaces,
                          std::set<RtEvent> &preconditions);
      void perform_replicated_index_partition_deletions(
                          std::vector<IndexPartition> &parts,
                          std::set<RtEvent> &preconditions);
    public:
      virtual void print_once(FILE *f, const char *message) const;
      virtual void log_once(Realm::LoggerMessage &message) const;
      virtual ShardID get_shard_id(void) const;
      virtual size_t get_num_shards(void) const;
      virtual Future consensus_match(const void *input, void *output,
                                     size_t num_elements, size_t element_size);
    public:
      virtual InnerContext* find_parent_physical_context(unsigned index,
                                                  LogicalRegion handle);
      virtual void invalidate_region_tree_contexts(void);
    public:
      virtual RtEvent compute_equivalence_sets(VersionManager *manager,
                        RegionTreeID tree_id, IndexSpace handle,
                        IndexSpaceExpression *expr, const FieldMask &mask,
                        AddressSpaceID source);
      // Interface to operations performed by a context
      virtual IndexSpace create_index_space(const Domain &domain, 
                                            TypeTag type_tag);
      virtual IndexSpace create_index_space(const Future &future, 
                                            TypeTag type_tag);
      virtual IndexSpace union_index_spaces(
                           const std::vector<IndexSpace> &spaces);
      virtual IndexSpace intersect_index_spaces(
                           const std::vector<IndexSpace> &spaces);
      virtual IndexSpace subtract_index_spaces(
                           IndexSpace left, IndexSpace right);
      virtual void destroy_index_space(IndexSpace handle, const bool unordered);
      virtual void destroy_index_partition(IndexPartition handle, 
                                           const bool unordered);
      virtual IndexPartition create_equal_partition(
                                            IndexSpace parent,
                                            IndexSpace color_space,
                                            size_t granularity,
                                            Color color);
      virtual IndexPartition create_partition_by_weights(IndexSpace parent,
                                            const FutureMap &weights,
                                            IndexSpace color_space,
                                            size_t granularity, 
                                            Color color);
      virtual IndexPartition create_partition_by_union(
                                            IndexSpace parent,
                                            IndexPartition handle1,
                                            IndexPartition handle2,
                                            IndexSpace color_space,
                                            PartitionKind kind,
                                            Color color);
      virtual IndexPartition create_partition_by_intersection(
                                            IndexSpace parent,
                                            IndexPartition handle1,
                                            IndexPartition handle2,
                                            IndexSpace color_space,
                                            PartitionKind kind,
                                            Color color);
      virtual IndexPartition create_partition_by_difference(
                                            IndexSpace parent,
                                            IndexPartition handle1,
                                            IndexPartition handle2,
                                            IndexSpace color_space,
                                            PartitionKind kind,
                                            Color color);
      virtual Color create_cross_product_partitions(
                                            IndexPartition handle1,
                                            IndexPartition handle2,
                              std::map<IndexSpace,IndexPartition> &handles,
                                            PartitionKind kind,
                                            Color color);
      virtual void create_association(      LogicalRegion domain,
                                            LogicalRegion domain_parent,
                                            FieldID domain_fid,
                                            IndexSpace range,
                                            MapperID id, MappingTagID tag);
      virtual IndexPartition create_restricted_partition(
                                            IndexSpace parent,
                                            IndexSpace color_space,
                                            const void *transform,
                                            size_t transform_size,
                                            const void *extent,
                                            size_t extent_size,
                                            PartitionKind part_kind,
                                            Color color);
      virtual IndexPartition create_partition_by_domain(
                                            IndexSpace parent,
                                  const std::map<DomainPoint,Domain> &domains,
                                            IndexSpace color_space,
                                            bool perform_intersections,
                                            PartitionKind part_kind,
                                            Color color);
      virtual IndexPartition create_partition_by_domain(
                                            IndexSpace parent,
                                            const FutureMap &domains,
                                            IndexSpace color_space,
                                            bool perform_intersections,
                                            PartitionKind part_kind,
                                            Color color);
      virtual IndexPartition create_partition_by_field(
                                            LogicalRegion handle,
                                            LogicalRegion parent_priv,
                                            FieldID fid,
                                            IndexSpace color_space,
                                            Color color,
                                            MapperID id, MappingTagID tag,
                                            PartitionKind part_kind);
      virtual IndexPartition create_partition_by_image(
                                            IndexSpace handle,
                                            LogicalPartition projection,
                                            LogicalRegion parent,
                                            FieldID fid,
                                            IndexSpace color_space,
                                            PartitionKind part_kind,
                                            Color color,
                                            MapperID id, MappingTagID tag);
      virtual IndexPartition create_partition_by_image_range(
                                            IndexSpace handle,
                                            LogicalPartition projection,
                                            LogicalRegion parent,
                                            FieldID fid,
                                            IndexSpace color_space,
                                            PartitionKind part_kind,
                                            Color color,
                                            MapperID id, MappingTagID tag);
      virtual IndexPartition create_partition_by_preimage(
                                            IndexPartition projection,
                                            LogicalRegion handle,
                                            LogicalRegion parent,
                                            FieldID fid,
                                            IndexSpace color_space,
                                            PartitionKind part_kind,
                                            Color color,
                                            MapperID id, MappingTagID tag);
      virtual IndexPartition create_partition_by_preimage_range(
                                            IndexPartition projection,
                                            LogicalRegion handle,
                                            LogicalRegion parent,
                                            FieldID fid,
                                            IndexSpace color_space,
                                            PartitionKind part_kind,
                                            Color color,
                                            MapperID id, MappingTagID tag);
      virtual IndexPartition create_pending_partition(
                                            IndexSpace parent,
                                            IndexSpace color_space,
                                            PartitionKind part_kind,
                                            Color color);
      virtual IndexSpace create_index_space_union(
                                            IndexPartition parent,
                                            const void *realm_color,
                                            TypeTag type_tag,
                                const std::vector<IndexSpace> &handles);
      virtual IndexSpace create_index_space_union(
                                            IndexPartition parent,
                                            const void *realm_color,
                                            TypeTag type_tag,
                                            IndexPartition handle);
      virtual IndexSpace create_index_space_intersection(
                                            IndexPartition parent,
                                            const void *realm_color,
                                            TypeTag type_tag,
                                const std::vector<IndexSpace> &handles);
      virtual IndexSpace create_index_space_intersection(
                                            IndexPartition parent,
                                            const void *realm_color,
                                            TypeTag type_tag,
                                            IndexPartition handle);
      virtual IndexSpace create_index_space_difference(
                                            IndexPartition parent,
                                            const void *realm_color,
                                            TypeTag type_tag,
                                            IndexSpace initial,
                                const std::vector<IndexSpace> &handles);
      virtual void verify_partition(IndexPartition pid, PartitionKind kind,
                                    const char *function_name);
      virtual FieldSpace create_field_space(RegionTreeForest *forest);
      virtual void destroy_field_space(FieldSpace handle, const bool unordered);
      virtual FieldID allocate_field(FieldSpace space, size_t field_size,
                                     FieldID fid, bool local,
                                     CustomSerdezID serdez_id);
      virtual void free_field(FieldSpace space, FieldID fid,
                              const bool unordered);
      virtual void allocate_fields(FieldSpace space,
                                   const std::vector<size_t> &sizes,
                                   std::vector<FieldID> &resuling_fields,
                                   bool local, CustomSerdezID serdez_id);
      virtual void free_fields(FieldSpace space, 
                               const std::set<FieldID> &to_free,
                               const bool unordered);
      virtual LogicalRegion create_logical_region(RegionTreeForest *forest,
                                            IndexSpace index_space,
                                            FieldSpace field_space,
                                            bool task_local);
      virtual void destroy_logical_region(LogicalRegion handle,
                                          const bool unordered);
      virtual void destroy_logical_partition(LogicalPartition handle,
                                             const bool unordered);
    public:
      virtual void insert_unordered_ops(const bool end_task,
                                        const bool progress);
      virtual Future execute_task(const TaskLauncher &launcher);
      virtual FutureMap execute_index_space(const IndexTaskLauncher &launcher);
      virtual Future execute_index_space(const IndexTaskLauncher &launcher,
                                      ReductionOpID redop, bool deterministic);
      virtual Future reduce_future_map(const FutureMap &future_map,
                                       ReductionOpID redop, bool deterministic);
      virtual PhysicalRegion map_region(const InlineLauncher &launcher);
      virtual ApEvent remap_region(PhysicalRegion region);
      // Unmapping region is the same as for an inner context
      virtual void fill_fields(const FillLauncher &launcher);
      virtual void fill_fields(const IndexFillLauncher &launcher);
      virtual void issue_copy(const CopyLauncher &launcher);
      virtual void issue_copy(const IndexCopyLauncher &launcher);
      virtual void issue_acquire(const AcquireLauncher &launcher);
      virtual void issue_release(const ReleaseLauncher &launcher);
      virtual PhysicalRegion attach_resource(const AttachLauncher &launcher);
      virtual Future detach_resource(PhysicalRegion region, const bool flush,
                                     const bool unordered);
      virtual FutureMap execute_must_epoch(const MustEpochLauncher &launcher);
      virtual Future issue_timing_measurement(const TimingLauncher &launcher);
      virtual Future issue_mapping_fence(void);
      virtual Future issue_execution_fence(void);
      virtual void begin_trace(TraceID tid, bool logical_only);
      virtual void end_trace(TraceID tid);
    public:
      virtual void record_dynamic_collective_contribution(DynamicCollective dc,
                                                          const Future &f);
      virtual void find_collective_contributions(DynamicCollective dc,
                                       std::vector<Future> &contributions);
    public:
      // Calls for barriers and dynamic collectives
      virtual ApBarrier create_phase_barrier(unsigned arrivals,
                                             ReductionOpID redop = 0,
                                             const void *init_value = NULL,
                                             size_t init_size = 0);
      virtual void destroy_phase_barrier(ApBarrier bar);
      virtual PhaseBarrier advance_phase_barrier(PhaseBarrier bar);
      virtual void arrive_dynamic_collective(DynamicCollective dc,
                                             const void *buffer, 
                                             size_t size,
                                             unsigned count);
      virtual void defer_dynamic_collective_arrival(DynamicCollective dc,
                                                    const Future &f,
                                                    unsigned count);
      virtual Future get_dynamic_collective_result(DynamicCollective dc);
      virtual DynamicCollective advance_dynamic_collective(
                                                   DynamicCollective dc);
    public:
#ifdef DEBUG_LEGION_COLLECTIVES
      virtual MergeCloseOp* get_merge_close_op(const LogicalUser &user,
                                               RegionTreeNode *node);
#else
      virtual MergeCloseOp* get_merge_close_op(void);
#endif
    public:
      virtual void pack_remote_context(Serializer &rez, 
                                       AddressSpaceID target,
                                       bool replicate = false);
    public:
      virtual ShardingFunction* find_sharding_function(ShardingID sid);
    public:
      virtual InstanceView* create_instance_top_view(PhysicalManager *manager,
                                                     AddressSpaceID source);
      InstanceView* create_replicate_instance_top_view(PhysicalManager *manager,
                                                       AddressSpaceID source);
      void record_replicate_instance_top_view(PhysicalManager *manager, 
                                              InstanceView *result);
    public:
      void exchange_common_resources(void);
      void handle_collective_message(Deserializer &derez);
      void handle_future_map_request(Deserializer &derez);
      void handle_equivalence_set_request(Deserializer &derez);
      void handle_equivalence_set_response(RegionTreeID tree_id, 
                                           EquivalenceSet *result);
      static void handle_eq_response(Deserializer &derez, Runtime *rt);
      void handle_resource_update(Deserializer &derez,
                                  std::set<RtEvent> &applied);
      void handle_trace_update(Deserializer &derez, AddressSpaceID source);
      ApBarrier handle_find_trace_shard_event(size_t temp_index, ApEvent event,
                                              ShardID remote_shard);
      void record_intra_space_dependence(size_t context_index, 
          const DomainPoint &point, RtEvent point_mapped, ShardID next_shard);
      void handle_intra_space_dependence(Deserializer &derez);
    public:
      void increase_pending_index_spaces(unsigned count, bool double_buffer);
      void increase_pending_partitions(unsigned count, bool double_buffer);
      void increase_pending_field_spaces(unsigned count, bool double_buffer);
      void increase_pending_region_trees(unsigned count, bool double_buffer);
      bool create_shard_partition(IndexPartition &pid,
          IndexSpace parent, IndexSpace color_space, PartitionKind part_kind,
          LegionColor partition_color, bool color_generated,
          ValueBroadcast<bool> *disjoint_result = NULL,
          ApBarrier partition_ready = ApBarrier::NO_AP_BARRIER);
    public:
      // Collective methods
      CollectiveID get_next_collective_index(CollectiveIndexLocation loc);
      void register_collective(ShardCollective *collective);
      ShardCollective* find_or_buffer_collective(Deserializer &derez);
      void unregister_collective(ShardCollective *collective);
    public:
      // Future map methods
      unsigned peek_next_future_map_barrier_index(void) const;
      RtBarrier get_next_future_map_barrier(void);
      void register_future_map(ReplFutureMapImpl *map);
      ReplFutureMapImpl* find_or_buffer_future_map_request(Deserializer &derez);
      void unregister_future_map(ReplFutureMapImpl *map);
    public:
      // Physical template methods
      size_t register_trace_template(ShardedPhysicalTemplate *phy_template);
      ShardedPhysicalTemplate* find_or_buffer_trace_update(Deserializer &derez,
                                                         AddressSpaceID source);
      void unregister_trace_template(size_t template_index);
    public:
      // Fence barrier methods
      RtBarrier get_next_mapping_fence_barrier(void);
      ApBarrier get_next_execution_fence_barrier(void);
      RtBarrier get_next_trace_recording_barrier(void);
      RtBarrier get_next_summary_fence_barrier(void);
      inline void advance_replicate_barrier(RtBarrier &bar, size_t arrivals)
        {
          Runtime::advance_barrier(bar);
          if (!bar.exists())
            create_new_replicate_barrier(bar, arrivals);
        }
      inline void advance_replicate_barrier(ApBarrier &bar, size_t arrivals)
        {
          Runtime::advance_barrier(bar);
          if (!bar.exists())
            create_new_replicate_barrier(bar, arrivals);
        }
    protected:
      // These can only be called inside the task for this context
      // since they assume that all the shards are aligned and doing
      // the same calls for the same operations in the same order
      void create_new_replicate_barrier(RtBarrier &bar, size_t arrivals);
      void create_new_replicate_barrier(ApBarrier &bar, size_t arrivals);
    public:
      // A little help for ConsensusMatchExchange since it is templated
      static void help_complete_future(Future &f, const void *ptr,
                                       size_t size, bool own);
    public:
      ShardTask *const owner_shard;
      ShardManager *const shard_manager;
      const size_t total_shards;
    protected:
      // These barriers are used to identify when close operations are mapped
      std::vector<RtBarrier>  close_mapped_barriers;
      unsigned                next_close_mapped_bar_index;
      // These barriers are for signaling when indirect copies are done
      std::vector<ApBarrier>  indirection_barriers;
      unsigned                next_indirection_bar_index;
      // These barriers are used for signaling when future maps can be reclaimed
      std::vector<RtBarrier>  future_map_barriers;
      unsigned                next_future_map_bar_index;
    protected:
      std::map<std::pair<size_t,DomainPoint>,IntraSpaceDeps> intra_space_deps;
    protected:
      ShardID index_space_allocator_shard;
      ShardID index_partition_allocator_shard;
      ShardID field_space_allocator_shard;
      ShardID field_allocator_shard;
      ShardID logical_region_allocator_shard;
    protected:
      ApBarrier pending_partition_barrier;
      RtBarrier creation_barrier;
      RtBarrier deletion_barrier;
      RtBarrier inline_mapping_barrier;
      RtBarrier external_resource_barrier;
      RtBarrier mapping_fence_barrier;
      RtBarrier trace_recording_barrier;
      RtBarrier summary_fence_barrier;
      ApBarrier execution_fence_barrier;
      ApBarrier attach_broadcast_barrier;
      ApBarrier attach_reduce_barrier;
      RtBarrier dependent_partition_barrier;
#ifdef DEBUG_LEGION_COLLECTIVES
    protected:
      RtBarrier collective_check_barrier;
      RtBarrier close_check_barrier;
#endif
    protected:
      int shard_collective_radix;
      int shard_collective_log_radix;
      int shard_collective_stages;
      int shard_collective_participating_shards;
      int shard_collective_last_radix;
    protected:
      mutable LocalLock replication_lock;
      CollectiveID next_available_collective_index;
      std::map<CollectiveID,ShardCollective*> collectives;
      std::map<CollectiveID,std::vector<
                std::pair<void*,size_t> > > pending_collective_updates;
      // Use this for creating new summary barriers in the dependence
      // analsyis stage of the pipeline. Our use of this variable is only
      // safe as long as we know we have more generations of phase barriers
      // than we can have outstanding replays, which is usually very true
      volatile CollectiveID trace_recording_collective_id;
      volatile CollectiveID summary_collective_id;
    protected:
      // Pending allocations of various resources
      std::deque<std::pair<ValueBroadcast<ISBroadcast>*,bool> > 
                                            pending_index_spaces;
      std::deque<std::pair<ValueBroadcast<IPBroadcast>*,ShardID> >
                                            pending_index_partitions;
      std::deque<std::pair<ValueBroadcast<FSBroadcast>*,bool> >
                                            pending_field_spaces;
      std::deque<std::pair<ValueBroadcast<LRBroadcast>*,bool> >
                                            pending_region_trees;
    protected:
      std::map<RtEvent,ReplFutureMapImpl*> future_maps;
      std::map<RtEvent,std::vector<
                std::pair<void*,size_t> > > pending_future_map_requests;
    protected:
      std::map<size_t,ShardedPhysicalTemplate*> physical_templates;
      struct PendingTemplateUpdate {
      public:
        PendingTemplateUpdate(void)
          : ptr(NULL), size(0), source(0) { }
        PendingTemplateUpdate(void *p, size_t s, AddressSpaceID src)
          : ptr(p), size(s), source(src) { }
      public:
        void *ptr;
        size_t size;
        AddressSpaceID source;
      };
      std::map<size_t/*template index*/,
        std::vector<PendingTemplateUpdate> > pending_template_updates;
      size_t next_physical_template_index;
    protected:
      // Different from pending_top_views as this applies to our requests
      std::map<PhysicalManager*,RtUserEvent> pending_request_views;
      std::map<RegionTreeID,RtUserEvent> pending_tree_requests;
    protected:
      std::map<std::pair<unsigned,unsigned>,RtBarrier> ready_clone_barriers;
      std::map<std::pair<unsigned,unsigned>,RtUserEvent> pending_clone_barriers;
    protected:
      unsigned next_replicate_bar_index;
      unsigned next_trace_bar_index;
      unsigned next_summary_bar_index;
    protected:
      static const unsigned MIN_UNORDERED_OPS_EPOCH = 32;
      static const unsigned MAX_UNORDERED_OPS_EPOCH = 32768;
      unsigned unordered_ops_counter;
      unsigned unordered_ops_epoch;
    };

    /**
     * \class RemoteTask
     * A small helper class for giving application
     * visibility to this remote context
     */
    class RemoteTask : public ExternalTask {
    public:
      RemoteTask(RemoteContext *owner);
      RemoteTask(const RemoteTask &rhs);
      virtual ~RemoteTask(void);
    public:
      RemoteTask& operator=(const RemoteTask &rhs);
    public:
      virtual int get_depth(void) const;
      virtual UniqueID get_unique_id(void) const;
      virtual size_t get_context_index(void) const; 
      virtual void set_context_index(size_t index);
      virtual const char* get_task_name(void) const;
      virtual bool has_trace(void) const;
    public:
      RemoteContext *const owner;
      unsigned context_index;
    };

    /**
     * \class RemoteContext
     * A remote copy of a TaskContext for the 
     * execution of sub-tasks on remote notes.
     */
    class RemoteContext : public InnerContext {
    public:
      struct RemotePhysicalRequestArgs :
        public LgTaskArgs<RemotePhysicalRequestArgs> {
      public:
        static const LgTaskID TASK_ID = LG_REMOTE_PHYSICAL_REQUEST_TASK_ID;
      public:
        RemotePhysicalRequestArgs(UniqueID uid, RemoteContext *ctx,
                                  InnerContext *loc, unsigned idx, 
                                  AddressSpaceID src, RtUserEvent trig,
                                  LogicalRegion par)
          : LgTaskArgs<RemotePhysicalRequestArgs>(implicit_provenance), 
            context_uid(uid), target(ctx), local(loc), index(idx), 
            source(src), to_trigger(trig), parent(par) { }
      public:
        const UniqueID context_uid;
        RemoteContext *const target;
        InnerContext *const local;
        const unsigned index;
        const AddressSpaceID source;
        const RtUserEvent to_trigger;
        const LogicalRegion parent;
      };
      struct RemotePhysicalResponseArgs : 
        public LgTaskArgs<RemotePhysicalResponseArgs> {
      public:
        static const LgTaskID TASK_ID = LG_REMOTE_PHYSICAL_RESPONSE_TASK_ID;
      public:
        RemotePhysicalResponseArgs(RemoteContext *ctx, InnerContext *res, 
                                   unsigned idx)
          : LgTaskArgs<RemotePhysicalResponseArgs>(implicit_provenance), 
            target(ctx), result(res), index(idx) { }
      public:
        RemoteContext *const target;
        InnerContext *const result;
        const unsigned index;
      };
    public:
      RemoteContext(Runtime *runtime, UniqueID context_uid);
      RemoteContext(const RemoteContext &rhs);
      virtual ~RemoteContext(void);
    public:
      RemoteContext& operator=(const RemoteContext &rhs);
    public:
      virtual Task* get_task(void);
      virtual void unpack_remote_context(Deserializer &derez,
                                         std::set<RtEvent> &preconditions);
      virtual TaskContext* find_parent_context(void);
    public:
      virtual InnerContext* find_outermost_local_context(
                          InnerContext *previous = NULL);
      virtual InnerContext* find_top_context(void);
    public:
      virtual RtEvent compute_equivalence_sets(VersionManager *manager,
                        RegionTreeID tree_id, IndexSpace handle,
                        IndexSpaceExpression *expr, const FieldMask &mask,
                        AddressSpaceID source);
      virtual InnerContext* find_parent_physical_context(unsigned index,
                                                  LogicalRegion parent);
      virtual void record_using_physical_context(LogicalRegion handle);
      virtual InstanceView* create_instance_top_view(PhysicalManager *manager,
                                                     AddressSpaceID source);
      virtual void invalidate_region_tree_contexts(void);
      virtual void invalidate_remote_tree_contexts(Deserializer &derez);
    public:
      virtual ShardingFunction* find_sharding_function(ShardingID sid);
    public:
      void unpack_local_field_update(Deserializer &derez);
      static void handle_local_field_update(Deserializer &derez);
    public:
      static void handle_physical_request(Deserializer &derez,
                      Runtime *runtime, AddressSpaceID source);
      static void defer_physical_request(const void *args, Runtime *runtime);
      void set_physical_context_result(unsigned index, 
                                       InnerContext *result);
      static void handle_physical_response(Deserializer &derez, 
                                           Runtime *runtime);
      static void defer_physical_response(const void *args);
    protected:
      UniqueID parent_context_uid;
      TaskContext *parent_ctx;
      ShardManager *shard_manager; // if we're lucky and one is already here
    protected:
      ApEvent remote_completion_event;
      bool top_level_context;
      RemoteTask remote_task;
    protected:
      std::vector<unsigned> local_parent_req_indexes;
      std::vector<bool> local_virtual_mapped;
    protected:
      // Cached physical contexts recorded from the owner
      std::map<unsigned/*index*/,InnerContext*> physical_contexts;
      std::map<unsigned,RtEvent> pending_physical_contexts;
      std::set<LogicalRegion> local_physical_contexts;
    protected:
      // For remote replicate contexts
      size_t total_shards;
      ReplicationID repl_id;
      std::map<ShardingID,ShardingFunction*> sharding_functions;
    };

    /**
     * \class LeafContext
     * A context for the execution of a leaf task
     */
    class LeafContext : public TaskContext {
    public:
      LeafContext(Runtime *runtime, TaskOp *owner);
      LeafContext(const LeafContext &rhs);
      virtual ~LeafContext(void);
    public:
      LeafContext& operator=(const LeafContext &rhs);
    public:
      // Interface for task contexts
      virtual RegionTreeContext get_context(void) const;
      virtual ContextID get_context_id(void) const;
      virtual void pack_remote_context(Serializer &rez, 
          AddressSpaceID target, bool replicate = false);
      virtual bool attempt_children_complete(void);
      virtual bool attempt_children_commit(void);
      virtual void inline_child_task(TaskOp *child);
      virtual VariantImpl* select_inline_variant(TaskOp *child) const;
      virtual bool is_leaf_context(void) const;
    public:
      // Interface to operations performed by a context
      virtual IndexSpace create_index_space(const Future &future, TypeTag tag);
      virtual void destroy_index_space(IndexSpace handle, const bool unordered);
      virtual void destroy_index_partition(IndexPartition handle,
                                           const bool unordered);
      virtual IndexPartition create_equal_partition(
                                            IndexSpace parent,
                                            IndexSpace color_space,
                                            size_t granularity,
                                            Color color);
      virtual IndexPartition create_partition_by_weights(IndexSpace parent,
                                            const FutureMap &weights,
                                            IndexSpace color_space,
                                            size_t granularity, 
                                            Color color);
      virtual IndexPartition create_partition_by_union(
                                            IndexSpace parent,
                                            IndexPartition handle1,
                                            IndexPartition handle2,
                                            IndexSpace color_space,
                                            PartitionKind kind,
                                            Color color);
      virtual IndexPartition create_partition_by_intersection(
                                            IndexSpace parent,
                                            IndexPartition handle1,
                                            IndexPartition handle2,
                                            IndexSpace color_space,
                                            PartitionKind kind,
                                            Color color);
      virtual IndexPartition create_partition_by_intersection(
                                            IndexSpace parent,
                                            IndexPartition partition,
                                            PartitionKind kind,
                                            Color color,
                                            bool dominates);
      virtual IndexPartition create_partition_by_difference(
                                            IndexSpace parent,
                                            IndexPartition handle1,
                                            IndexPartition handle2,
                                            IndexSpace color_space,
                                            PartitionKind kind,
                                            Color color);
      virtual Color create_cross_product_partitions(
                                            IndexPartition handle1,
                                            IndexPartition handle2,
                              std::map<IndexSpace,IndexPartition> &handles,
                                            PartitionKind kind,
                                            Color color);
      virtual void create_association(      LogicalRegion domain,
                                            LogicalRegion domain_parent,
                                            FieldID domain_fid,
                                            IndexSpace range,
                                            MapperID id, MappingTagID tag);
      virtual IndexPartition create_restricted_partition(
                                            IndexSpace parent,
                                            IndexSpace color_space,
                                            const void *transform,
                                            size_t transform_size,
                                            const void *extent,
                                            size_t extent_size,
                                            PartitionKind part_kind,
                                            Color color);
      virtual IndexPartition create_partition_by_domain(
                                            IndexSpace parent,
                                  const std::map<DomainPoint,Domain> &domains,
                                            IndexSpace color_space,
                                            bool perform_intersections,
                                            PartitionKind part_kind,
                                            Color color);
      virtual IndexPartition create_partition_by_domain(
                                            IndexSpace parent,
                                            const FutureMap &domains,
                                            IndexSpace color_space,
                                            bool perform_intersections,
                                            PartitionKind part_kind,
                                            Color color);
      virtual IndexPartition create_partition_by_field(
                                            LogicalRegion handle,
                                            LogicalRegion parent_priv,
                                            FieldID fid,
                                            IndexSpace color_space,
                                            Color color,
                                            MapperID id, MappingTagID tag,
                                            PartitionKind part_kind);
      virtual IndexPartition create_partition_by_image(
                                            IndexSpace handle,
                                            LogicalPartition projection,
                                            LogicalRegion parent,
                                            FieldID fid,
                                            IndexSpace color_space,
                                            PartitionKind part_kind,
                                            Color color,
                                            MapperID id, MappingTagID tag);
      virtual IndexPartition create_partition_by_image_range(
                                            IndexSpace handle,
                                            LogicalPartition projection,
                                            LogicalRegion parent,
                                            FieldID fid,
                                            IndexSpace color_space,
                                            PartitionKind part_kind,
                                            Color color,
                                            MapperID id, MappingTagID tag);
      virtual IndexPartition create_partition_by_preimage(
                                            IndexPartition projection,
                                            LogicalRegion handle,
                                            LogicalRegion parent,
                                            FieldID fid,
                                            IndexSpace color_space,
                                            PartitionKind part_kind,
                                            Color color,
                                            MapperID id, MappingTagID tag);
      virtual IndexPartition create_partition_by_preimage_range(
                                            IndexPartition projection,
                                            LogicalRegion handle,
                                            LogicalRegion parent,
                                            FieldID fid,
                                            IndexSpace color_space,
                                            PartitionKind part_kind,
                                            Color color,
                                            MapperID id, MappingTagID tag);
      virtual IndexPartition create_pending_partition(
                                            IndexSpace parent,
                                            IndexSpace color_space,
                                            PartitionKind part_kind,
                                            Color color);
      virtual IndexSpace create_index_space_union(
                                            IndexPartition parent,
                                            const void *realm_color,
                                            TypeTag type_tag,
                                const std::vector<IndexSpace> &handles);
      virtual IndexSpace create_index_space_union(
                                            IndexPartition parent,
                                            const void *realm_color,
                                            TypeTag type_tag,
                                            IndexPartition handle);
      virtual IndexSpace create_index_space_intersection(
                                            IndexPartition parent,
                                            const void *realm_color,
                                            TypeTag type_tag,
                                const std::vector<IndexSpace> &handles);
      virtual IndexSpace create_index_space_intersection(
                                            IndexPartition parent,
                                            const void *realm_color,
                                            TypeTag type_tag,
                                            IndexPartition handle);
      virtual IndexSpace create_index_space_difference(
                                            IndexPartition parent,
                                            const void *realm_color,
                                            TypeTag type_tag,
                                            IndexSpace initial,
                                const std::vector<IndexSpace> &handles);
      virtual void destroy_field_space(FieldSpace handle, const bool unordered);
      virtual void allocate_local_field(FieldSpace space, size_t field_size,
                                     FieldID fid, CustomSerdezID serdez_id,
                                     std::set<RtEvent> &done_events);
      virtual void allocate_local_fields(FieldSpace space,
                                   const std::vector<size_t> &sizes,
                                   const std::vector<FieldID> &resuling_fields,
                                   CustomSerdezID serdez_id,
                                   std::set<RtEvent> &done_events);
      virtual void free_field(FieldSpace space, FieldID fid, 
                              const bool unordered);
      virtual void free_fields(FieldSpace space, 
                               const std::set<FieldID> &to_free,
                               const bool unordered);
      virtual void destroy_logical_region(LogicalRegion handle,
                                          const bool unordered);
      virtual void destroy_logical_partition(LogicalPartition handle,
                                             const bool unordered);
      virtual void get_local_field_set(const FieldSpace handle,
                                       const std::set<unsigned> &indexes,
                                       std::set<FieldID> &to_set) const;
      virtual void get_local_field_set(const FieldSpace handle,
                                       const std::set<unsigned> &indexes,
                                       std::vector<FieldID> &to_set) const;
    public:
      virtual Future execute_task(const TaskLauncher &launcher);
      virtual FutureMap execute_index_space(const IndexTaskLauncher &launcher);
      virtual Future execute_index_space(const IndexTaskLauncher &launcher,
                                      ReductionOpID redop, bool deterministic);
      virtual Future reduce_future_map(const FutureMap &future_map,
                                       ReductionOpID redop, bool deterministic);
      virtual FutureMap construct_future_map(const Domain &domain,
                                   const std::map<DomainPoint,Future> &futures);
      virtual PhysicalRegion map_region(const InlineLauncher &launcher);
      virtual ApEvent remap_region(PhysicalRegion region);
      virtual void unmap_region(PhysicalRegion region);
      virtual void fill_fields(const FillLauncher &launcher);
      virtual void fill_fields(const IndexFillLauncher &launcher);
      virtual void issue_copy(const CopyLauncher &launcher);
      virtual void issue_copy(const IndexCopyLauncher &launcher);
      virtual void issue_acquire(const AcquireLauncher &launcher);
      virtual void issue_release(const ReleaseLauncher &launcher);
      virtual PhysicalRegion attach_resource(const AttachLauncher &launcher);
      virtual Future detach_resource(PhysicalRegion region, const bool flush,
                                     const bool unordered);
      virtual void progress_unordered_operations(void);
      virtual FutureMap execute_must_epoch(const MustEpochLauncher &launcher);
      virtual Future issue_timing_measurement(const TimingLauncher &launcher);
      virtual Future issue_mapping_fence(void);
      virtual Future issue_execution_fence(void);
      virtual void complete_frame(void);
      virtual Predicate create_predicate(const Future &f);
      virtual Predicate predicate_not(const Predicate &p);
      virtual Predicate create_predicate(const PredicateLauncher &launcher);
      virtual Future get_predicate_future(const Predicate &p);
    public:
      // Calls for barriers and dynamic collectives
      virtual ApBarrier create_phase_barrier(unsigned arrivals,
                                                ReductionOpID redop = 0,
                                                const void *init_value = NULL,
                                                size_t init_size = 0);
      virtual void destroy_phase_barrier(ApBarrier bar);
      virtual PhaseBarrier advance_phase_barrier(PhaseBarrier bar);
      virtual void arrive_dynamic_collective(DynamicCollective dc,
                                             const void *buffer, 
                                             size_t size,
                                             unsigned count);
      virtual void defer_dynamic_collective_arrival(DynamicCollective dc,
                                                    const Future &f,
                                                    unsigned count);
      virtual Future get_dynamic_collective_result(DynamicCollective dc);
      virtual DynamicCollective advance_dynamic_collective(
                                                   DynamicCollective dc);
    public:
      // The following set of operations correspond directly
      // to the complete_mapping, complete_operation, and
      // commit_operations performed by an operation.  Every
      // one of those calls invokes the corresponding one of
      // these calls to notify the parent context.
      virtual size_t register_new_child_operation(Operation *op,
                const std::vector<StaticDependence> *dependences);
      virtual void register_new_internal_operation(InternalOp *op);
      virtual size_t register_new_close_operation(CloseOp *op);
      virtual size_t register_new_summary_operation(TraceSummaryOp *op);
      virtual void add_to_prepipeline_queue(Operation *op);
      virtual void add_to_dependence_queue(Operation *op, bool unordered);
      virtual void add_to_post_task_queue(TaskContext *ctx, RtEvent wait_on,
          const void *result, size_t size, PhysicalInstance instance);
      virtual void register_executing_child(Operation *op);
      virtual void register_child_executed(Operation *op);
      virtual void register_child_complete(Operation *op);
      virtual void register_child_commit(Operation *op); 
      virtual void unregister_child_operation(Operation *op);
      virtual ApEvent register_implicit_dependences(Operation *op);
    public:
      virtual RtEvent get_current_mapping_fence_event(void);
      virtual ApEvent get_current_execution_fence_event(void);
      virtual ApEvent perform_fence_analysis(Operation *op,
                                             bool mapping, bool execution);
      virtual void update_current_fence(FenceOp *op,
                                        bool mapping, bool execution);
      virtual void update_current_implicit(Operation *op);
    public:
      virtual void begin_trace(TraceID tid, bool logical_only);
      virtual void end_trace(TraceID tid);
      virtual void begin_static_trace(const std::set<RegionTreeID> *managed);
      virtual void end_static_trace(void);
      virtual void record_previous_trace(LegionTrace *trace);
      virtual void invalidate_trace_cache(LegionTrace *trace,
                                          Operation *invalidator);
      virtual void record_blocking_call(void);
    public:
      virtual void issue_frame(FrameOp *frame, ApEvent frame_termination);
      virtual void perform_frame_issue(FrameOp *frame, 
                                       ApEvent frame_termination);
      virtual void finish_frame(ApEvent frame_termination);
    public:
      virtual void increment_outstanding(void);
      virtual void decrement_outstanding(void);
      virtual void increment_pending(void);
      virtual RtEvent decrement_pending(TaskOp *child);
      virtual RtEvent decrement_pending(bool need_deferral);
      virtual void increment_frame(void);
      virtual void decrement_frame(void);
    public:
#ifdef DEBUG_LEGION_COLLECTIVES
      virtual MergeCloseOp* get_merge_close_op(const LogicalUser &user,
                                               RegionTreeNode *node);
#else
      virtual MergeCloseOp* get_merge_close_op(void);
#endif
    public:
      virtual InnerContext* find_parent_logical_context(unsigned index);
      virtual InnerContext* find_parent_physical_context(unsigned index,
                                                  LogicalRegion parent);
      virtual InnerContext* find_outermost_local_context(
                          InnerContext *previous = NULL);
      virtual InnerContext* find_top_context(void);
    public:
      virtual void initialize_region_tree_contexts(
          const std::vector<RegionRequirement> &clone_requirements,
          const std::vector<ApUserEvent> &unmap_events,
          std::set<ApEvent> &preconditions,
          std::set<RtEvent> &applied_events);
      virtual void invalidate_region_tree_contexts(void);
      virtual void send_back_created_state(AddressSpaceID target);
    public:
      virtual InstanceView* create_instance_top_view(PhysicalManager *manager,
                                                     AddressSpaceID source);
    public:
      virtual void end_task(const void *res, size_t res_size, bool owned,
                            PhysicalInstance inst = PhysicalInstance::NO_INST);
      virtual void post_end_task(const void *res, size_t res_size, bool owned);
    public:
      virtual void record_dynamic_collective_contribution(DynamicCollective dc,
                                                          const Future &f);
      virtual void find_collective_contributions(DynamicCollective dc,
                                             std::vector<Future> &futures);
    protected:
      mutable LocalLock                            leaf_lock;
      std::set<RtEvent>                            deletion_events;
    public:
      virtual TaskPriority get_current_priority(void) const;
      virtual void set_current_priority(TaskPriority priority);
    };

    /**
     * \class InlineContext
     * A context for performing the inline execution
     * of a task inside of a parent task.
     */
    class InlineContext : public TaskContext {
    public:
      InlineContext(Runtime *runtime, TaskContext *enclosing, TaskOp *child);
      InlineContext(const InlineContext &rhs);
      virtual ~InlineContext(void);
    public:
      InlineContext& operator=(const InlineContext &rhs);
    public:
      // Interface for task contexts
      virtual RegionTreeContext get_context(void) const;
      virtual ContextID get_context_id(void) const;
      virtual UniqueID get_context_uid(void) const;
      virtual void pack_remote_context(Serializer &rez, 
          AddressSpaceID target, bool replicate);
      virtual bool attempt_children_complete(void);
      virtual bool attempt_children_commit(void);
      virtual void inline_child_task(TaskOp *child);
      virtual VariantImpl* select_inline_variant(TaskOp *child) const;
    public:
      // Interface to operations performed by a context
      virtual IndexSpace create_index_space(const Domain &domain, TypeTag tag);
      virtual IndexSpace create_index_space(const Future &future, TypeTag tag);
      virtual IndexSpace union_index_spaces(
                           const std::vector<IndexSpace> &spaces);
      virtual IndexSpace intersect_index_spaces(
                           const std::vector<IndexSpace> &spaces);
      virtual IndexSpace subtract_index_spaces(
                           IndexSpace left, IndexSpace right);
      virtual void destroy_index_space(IndexSpace handle, const bool unordered);
      virtual void destroy_index_partition(IndexPartition handle,
                                           const bool unordered);
      virtual IndexPartition create_equal_partition(
                                            IndexSpace parent,
                                            IndexSpace color_space,
                                            size_t granularity,
                                            Color color);
      virtual IndexPartition create_partition_by_weights(IndexSpace parent,
                                            const FutureMap &weights,
                                            IndexSpace color_space,
                                            size_t granularity, 
                                            Color color);
      virtual IndexPartition create_partition_by_union(
                                            IndexSpace parent,
                                            IndexPartition handle1,
                                            IndexPartition handle2,
                                            IndexSpace color_space,
                                            PartitionKind kind,
                                            Color color);
      virtual IndexPartition create_partition_by_intersection(
                                            IndexSpace parent,
                                            IndexPartition handle1,
                                            IndexPartition handle2,
                                            IndexSpace color_space,
                                            PartitionKind kind,
                                            Color color);
      virtual IndexPartition create_partition_by_intersection(
                                            IndexSpace parent,
                                            IndexPartition partition,
                                            PartitionKind kind,
                                            Color color,
                                            bool dominates);
      virtual IndexPartition create_partition_by_difference(
                                            IndexSpace parent,
                                            IndexPartition handle1,
                                            IndexPartition handle2,
                                            IndexSpace color_space,
                                            PartitionKind kind,
                                            Color color);
      virtual Color create_cross_product_partitions(
                                            IndexPartition handle1,
                                            IndexPartition handle2,
                              std::map<IndexSpace,IndexPartition> &handles,
                                            PartitionKind kind,
                                            Color color);
      virtual void create_association(      LogicalRegion domain,
                                            LogicalRegion domain_parent,
                                            FieldID domain_fid,
                                            IndexSpace range,
                                            MapperID id, MappingTagID tag);
      virtual IndexPartition create_restricted_partition(
                                            IndexSpace parent,
                                            IndexSpace color_space,
                                            const void *transform,
                                            size_t transform_size,
                                            const void *extent,
                                            size_t extent_size,
                                            PartitionKind part_kind,
                                            Color color);
      virtual IndexPartition create_partition_by_domain(
                                            IndexSpace parent,
                                  const std::map<DomainPoint,Domain> &domains,
                                            IndexSpace color_space,
                                            bool perform_intersections,
                                            PartitionKind part_kind,
                                            Color color);
      virtual IndexPartition create_partition_by_domain(
                                            IndexSpace parent,
                                            const FutureMap &domains,
                                            IndexSpace color_space,
                                            bool perform_intersections,
                                            PartitionKind part_kind,
                                            Color color);
      virtual IndexPartition create_partition_by_field(
                                            LogicalRegion handle,
                                            LogicalRegion parent_priv,
                                            FieldID fid,
                                            IndexSpace color_space,
                                            Color color,
                                            MapperID id, MappingTagID tag,
                                            PartitionKind part_kind);
      virtual IndexPartition create_partition_by_image(
                                            IndexSpace handle,
                                            LogicalPartition projection,
                                            LogicalRegion parent,
                                            FieldID fid,
                                            IndexSpace color_space,
                                            PartitionKind part_kind,
                                            Color color,
                                            MapperID id, MappingTagID tag);
      virtual IndexPartition create_partition_by_image_range(
                                            IndexSpace handle,
                                            LogicalPartition projection,
                                            LogicalRegion parent,
                                            FieldID fid,
                                            IndexSpace color_space,
                                            PartitionKind part_kind,
                                            Color color,
                                            MapperID id, MappingTagID tag);
      virtual IndexPartition create_partition_by_preimage(
                                            IndexPartition projection,
                                            LogicalRegion handle,
                                            LogicalRegion parent,
                                            FieldID fid,
                                            IndexSpace color_space,
                                            PartitionKind part_kind,
                                            Color color,
                                            MapperID id, MappingTagID tag);
      virtual IndexPartition create_partition_by_preimage_range(
                                            IndexPartition projection,
                                            LogicalRegion handle,
                                            LogicalRegion parent,
                                            FieldID fid,
                                            IndexSpace color_space,
                                            PartitionKind part_kind,
                                            Color color,
                                            MapperID id, MappingTagID tag);
      virtual IndexPartition create_pending_partition(
                                            IndexSpace parent,
                                            IndexSpace color_space,
                                            PartitionKind part_kind,
                                            Color color);
      virtual IndexSpace create_index_space_union(
                                            IndexPartition parent,
                                            const void *realm_color,
                                            TypeTag type_tag,
                                const std::vector<IndexSpace> &handles);
      virtual IndexSpace create_index_space_union(
                                            IndexPartition parent,
                                            const void *realm_color,
                                            TypeTag type_tag,
                                            IndexPartition handle);
      virtual IndexSpace create_index_space_intersection(
                                            IndexPartition parent,
                                            const void *realm_color,
                                            TypeTag type_tag,
                                const std::vector<IndexSpace> &handles);
      virtual IndexSpace create_index_space_intersection(
                                            IndexPartition parent,
                                            const void *realm_color,
                                            TypeTag type_tag,
                                            IndexPartition handle);
      virtual IndexSpace create_index_space_difference(
                                            IndexPartition parent,
                                            const void *realm_color,
                                            TypeTag type_tag,
                                            IndexSpace initial,
                                const std::vector<IndexSpace> &handles);
      virtual FieldSpace create_field_space(RegionTreeForest *forest);
      virtual void destroy_field_space(FieldSpace handle, const bool unordered);
      virtual FieldID allocate_field(FieldSpace space, size_t field_size,
                                     FieldID fid, bool local,
                                     CustomSerdezID serdez_id);
      virtual void free_field(FieldSpace space, FieldID fid,
                              const bool unordered);
      virtual void allocate_fields(FieldSpace space,
                                   const std::vector<size_t> &sizes,
                                   std::vector<FieldID> &resuling_fields,
                                   bool local, CustomSerdezID serdez_id);
      virtual void free_fields(FieldSpace space, 
                               const std::set<FieldID> &to_free,
                               const bool unordered);
      virtual void allocate_local_field(FieldSpace space, size_t field_size,
                                     FieldID fid, CustomSerdezID serdez_id,
                                     std::set<RtEvent> &done_events);
      virtual void allocate_local_fields(FieldSpace space,
                                   const std::vector<size_t> &sizes,
                                   const std::vector<FieldID> &resuling_fields,
                                   CustomSerdezID serdez_id,
                                   std::set<RtEvent> &done_events);
      virtual LogicalRegion create_logical_region(RegionTreeForest *forest,
                                            IndexSpace index_space,
                                            FieldSpace field_space,
                                            bool task_local);
      virtual void destroy_logical_region(LogicalRegion handle,
                                          const bool unordered);
      virtual void destroy_logical_partition(LogicalPartition handle,
                                             const bool unordered);
      virtual FieldAllocatorImpl* create_field_allocator(FieldSpace handle);
      virtual void destroy_field_allocator(FieldSpace handle);
      virtual void get_local_field_set(const FieldSpace handle,
                                       const std::set<unsigned> &indexes,
                                       std::set<FieldID> &to_set) const;
      virtual void get_local_field_set(const FieldSpace handle,
                                       const std::set<unsigned> &indexes,
                                       std::vector<FieldID> &to_set) const;
    public:
      virtual Future execute_task(const TaskLauncher &launcher);
      virtual FutureMap execute_index_space(const IndexTaskLauncher &launcher);
      virtual Future execute_index_space(const IndexTaskLauncher &launcher,
                                      ReductionOpID redop, bool deterministic);
      virtual Future reduce_future_map(const FutureMap &future_map,
                                       ReductionOpID redop, bool deterministic);
      virtual FutureMap construct_future_map(const Domain &domain,
                                   const std::map<DomainPoint,Future> &futures);
      virtual PhysicalRegion map_region(const InlineLauncher &launcher);
      virtual ApEvent remap_region(PhysicalRegion region);
      virtual void unmap_region(PhysicalRegion region);
      virtual void fill_fields(const FillLauncher &launcher);
      virtual void fill_fields(const IndexFillLauncher &launcher);
      virtual void issue_copy(const CopyLauncher &launcher);
      virtual void issue_copy(const IndexCopyLauncher &launcher);
      virtual void issue_acquire(const AcquireLauncher &launcher);
      virtual void issue_release(const ReleaseLauncher &launcher);
      virtual PhysicalRegion attach_resource(const AttachLauncher &launcher);
      virtual Future detach_resource(PhysicalRegion region, const bool flush,
                                     const bool unordered);
      virtual void progress_unordered_operations(void);
      virtual FutureMap execute_must_epoch(const MustEpochLauncher &launcher);
      virtual Future issue_timing_measurement(const TimingLauncher &launcher);
      virtual Future issue_mapping_fence(void);
      virtual Future issue_execution_fence(void);
      virtual void complete_frame(void);
      virtual Predicate create_predicate(const Future &f);
      virtual Predicate predicate_not(const Predicate &p);
      virtual Predicate create_predicate(const PredicateLauncher &launcher);
      virtual Future get_predicate_future(const Predicate &p);
    public:
      // Calls for barriers and dynamic collectives
      virtual ApBarrier create_phase_barrier(unsigned arrivals,
                                                ReductionOpID redop = 0,
                                                const void *init_value = NULL,
                                                size_t init_size = 0);
      virtual void destroy_phase_barrier(ApBarrier bar);
      virtual PhaseBarrier advance_phase_barrier(PhaseBarrier bar);
      virtual void arrive_dynamic_collective(DynamicCollective dc,
                                             const void *buffer, 
                                             size_t size,
                                             unsigned count);
      virtual void defer_dynamic_collective_arrival(DynamicCollective dc,
                                                    const Future &f,
                                                    unsigned count);
      virtual Future get_dynamic_collective_result(DynamicCollective dc);
      virtual DynamicCollective advance_dynamic_collective(
                                                   DynamicCollective dc);
    public:
      // The following set of operations correspond directly
      // to the complete_mapping, complete_operation, and
      // commit_operations performed by an operation.  Every
      // one of those calls invokes the corresponding one of
      // these calls to notify the parent context.
      virtual size_t register_new_child_operation(Operation *op,
                const std::vector<StaticDependence> *dependences);
      virtual void register_new_internal_operation(InternalOp *op);
      virtual size_t register_new_close_operation(CloseOp *op);
      virtual size_t register_new_summary_operation(TraceSummaryOp *op);
      virtual void add_to_prepipeline_queue(Operation *op);
      virtual void add_to_dependence_queue(Operation *op, bool unordered);
      virtual void add_to_post_task_queue(TaskContext *ctx, RtEvent wait_on,
          const void *result, size_t size, PhysicalInstance instance);
      virtual void register_executing_child(Operation *op);
      virtual void register_child_executed(Operation *op);
      virtual void register_child_complete(Operation *op);
      virtual void register_child_commit(Operation *op); 
      virtual void unregister_child_operation(Operation *op);
      virtual ApEvent register_implicit_dependences(Operation *op);
    public:
      virtual RtEvent get_current_mapping_fence_event(void);
      virtual ApEvent get_current_execution_fence_event(void);
      virtual ApEvent perform_fence_analysis(Operation *op,
                                             bool mapping, bool execution);
      virtual void update_current_fence(FenceOp *op,
                                        bool mapping, bool execution);
      virtual void update_current_implicit(Operation *op);
    public:
      virtual void begin_trace(TraceID tid, bool logical_only);
      virtual void end_trace(TraceID tid);
      virtual void begin_static_trace(const std::set<RegionTreeID> *managed);
      virtual void end_static_trace(void);
      virtual void record_previous_trace(LegionTrace *trace);
      virtual void invalidate_trace_cache(LegionTrace *trace,
                                          Operation *invalidator);
      virtual void record_blocking_call(void);
    public:
      virtual void issue_frame(FrameOp *frame, ApEvent frame_termination);
      virtual void perform_frame_issue(FrameOp *frame, 
                                       ApEvent frame_termination);
      virtual void finish_frame(ApEvent frame_termination);
    public:
      virtual void increment_outstanding(void);
      virtual void decrement_outstanding(void);
      virtual void increment_pending(void);
      virtual RtEvent decrement_pending(TaskOp *child);
      virtual RtEvent decrement_pending(bool need_deferral);
      virtual void increment_frame(void);
      virtual void decrement_frame(void);
    public:
#ifdef DEBUG_LEGION_COLLECTIVES
      virtual MergeCloseOp* get_merge_close_op(const LogicalUser &user,
                                               RegionTreeNode *node);
#else
      virtual MergeCloseOp* get_merge_close_op(void);
#endif
    public:
      virtual InnerContext* find_parent_logical_context(unsigned index);
      virtual InnerContext* find_parent_physical_context(unsigned index,
                                                  LogicalRegion parent);
      // Override by RemoteTask and TopLevelTask
      virtual InnerContext* find_outermost_local_context(
                          InnerContext *previous = NULL);
      virtual InnerContext* find_top_context(void);
    public:
      virtual void initialize_region_tree_contexts(
          const std::vector<RegionRequirement> &clone_requirements,
          const std::vector<ApUserEvent> &unmap_events,
          std::set<ApEvent> &preconditions,
          std::set<RtEvent> &applied_events);
      virtual void invalidate_region_tree_contexts(void);
      virtual void send_back_created_state(AddressSpaceID target);
    public:
      virtual InstanceView* create_instance_top_view(PhysicalManager *manager,
                                                     AddressSpaceID source);
    public:
      virtual const std::vector<PhysicalRegion>& begin_task(
                                                    Legion::Runtime *&runtime);
      virtual void end_task(const void *res, size_t res_size, bool owned,
                            PhysicalInstance inst = PhysicalInstance::NO_INST);
      virtual void post_end_task(const void *res, size_t res_size, bool owned);
    public:
      virtual void record_dynamic_collective_contribution(DynamicCollective dc,
                                                          const Future &f);
      virtual void find_collective_contributions(DynamicCollective dc,
                                             std::vector<Future> &futures);
    public:
      virtual TaskPriority get_current_priority(void) const;
      virtual void set_current_priority(TaskPriority priority);
    protected:
      TaskContext *const enclosing;
      TaskOp *const inline_task;
    protected:
      std::vector<unsigned> parent_req_indexes;
    };

    //--------------------------------------------------------------------------
    inline void TaskContext::begin_runtime_call(void)
    //--------------------------------------------------------------------------
    {
      if (overhead_tracker == NULL)
        return;
      const long long current = Realm::Clock::current_time_in_nanoseconds();
      const long long diff = current - previous_profiling_time;
      overhead_tracker->application_time += diff;
      previous_profiling_time = current;
    }

    //--------------------------------------------------------------------------
    inline void TaskContext::end_runtime_call(void)
    //--------------------------------------------------------------------------
    {
      if (overhead_tracker == NULL)
        return;
      const long long current = Realm::Clock::current_time_in_nanoseconds();
      const long long diff = current - previous_profiling_time;
      overhead_tracker->runtime_time += diff;
      previous_profiling_time = current;
    }

    //--------------------------------------------------------------------------
    inline void TaskContext::begin_task_wait(bool from_runtime)
    //--------------------------------------------------------------------------
    {
      if (overhead_tracker == NULL)
        return;
      const long long current = Realm::Clock::current_time_in_nanoseconds();
      const long long diff = current - previous_profiling_time;
      if (from_runtime)
        overhead_tracker->runtime_time += diff;
      else
        overhead_tracker->application_time += diff;
      previous_profiling_time = current;
    }

    //--------------------------------------------------------------------------
    inline void TaskContext::end_task_wait(void)
    //--------------------------------------------------------------------------
    {
      if (overhead_tracker == NULL)
        return;
      const long long current = Realm::Clock::current_time_in_nanoseconds();
      const long long diff = current - previous_profiling_time;
      overhead_tracker->wait_time += diff;
      previous_profiling_time = current;
    }

  };
};


#endif // __LEGION_CONTEXT_H__
<|MERGE_RESOLUTION|>--- conflicted
+++ resolved
@@ -1083,7 +1083,7 @@
                 const std::vector<StaticDependence> *dependences);
       virtual void register_new_internal_operation(InternalOp *op);
       // Must be called while holding the dependence lock
-      virtual void insert_unordered_ops(const bool end_task,
+      virtual void insert_unordered_ops(AutoLock &d_lock, const bool end_task,
                                         const bool progress);
       virtual size_t register_new_close_operation(CloseOp *op);
       virtual size_t register_new_summary_operation(TraceSummaryOp *op);
@@ -1208,12 +1208,7 @@
       void execute_task_launch(TaskOp *task, bool index, 
                                LegionTrace *current_trace, 
                                bool silence_warnings, bool inlining_enabled);
-<<<<<<< HEAD
       EquivalenceSet* find_or_create_top_equivalence_set(RegionTreeID tree_id); 
-=======
-      // Must be called while holding the dependence lock
-      void insert_unordered_ops(AutoLock &d_lock);
->>>>>>> 1a5ed0a3
     public:
       void clone_local_fields(
           std::map<FieldSpace,std::vector<LocalFieldInfo> > &child_local) const;
@@ -1699,7 +1694,7 @@
       virtual void destroy_logical_partition(LogicalPartition handle,
                                              const bool unordered);
     public:
-      virtual void insert_unordered_ops(const bool end_task,
+      virtual void insert_unordered_ops(AutoLock &d_lock, const bool end_task,
                                         const bool progress);
       virtual Future execute_task(const TaskLauncher &launcher);
       virtual FutureMap execute_index_space(const IndexTaskLauncher &launcher);
