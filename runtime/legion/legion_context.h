--- conflicted
+++ resolved
@@ -670,7 +670,7 @@
       void add_output_region(const OutputRequirement &req,
                              const InstanceSet &instances,
                              bool global_indexing, bool valid);
-      void finalize_output_regions(std::vector<RtEvent> &executed_events);
+      void finalize_output_regions(void);
       void initialize_overhead_profiler(void);
       inline void begin_runtime_call(void);
       inline void end_runtime_call(void);
@@ -1607,15 +1607,9 @@
                                                   RtUserEvent &resolved,
                 const std::vector<StaticDependence> *dependences);
       // Must be called while holding the dependence lock
-<<<<<<< HEAD
-      virtual void insert_unordered_ops(AutoLock &d_lock, const bool end_task,
-                                        const bool progress);
-=======
       virtual void insert_unordered_ops(AutoLock &d_lock);
       void issue_unordered_operations(AutoLock &d_lock, 
                 std::vector<Operation*> &ready_operations);
-      size_t register_new_close_operation(CloseOp *op);
->>>>>>> 6a4e2ee0
       size_t register_new_summary_operation(TraceSummaryOp *op);
     public:
       void add_to_prepipeline_queue(Operation *op);
