/* Copyright 2021 Stanford University, NVIDIA Corporation
 *
 * Licensed under the Apache License, Version 2.0 (the "License");
 * you may not use this file except in compliance with the License.
 * You may obtain a copy of the License at
 *
 *     http://www.apache.org/licenses/LICENSE-2.0
 *
 * Unless required by applicable law or agreed to in writing, software
 * distributed under the License is distributed on an "AS IS" BASIS,
 * WITHOUT WARRANTIES OR CONDITIONS OF ANY KIND, either express or implied.
 * See the License for the specific language governing permissions and
 * limitations under the License.
 */

#ifndef __LEGION_CONTEXT_H__
#define __LEGION_CONTEXT_H__

#include "legion.h"
#include "legion/legion_tasks.h"
#include "legion/legion_mapping.h"
#include "legion/legion_instances.h"
#include "legion/legion_allocation.h"

namespace Legion {
  namespace Internal {
   
    /**
     * \class TaskContext
     * The base class for all task contexts which 
     * provide all the methods for handling the 
     * execution of a task at runtime.
     */
    class TaskContext : public ResourceTracker, public Collectable {
    public:
      class AutoRuntimeCall {
      public:
        AutoRuntimeCall(TaskContext *c) : ctx(c) { ctx->begin_runtime_call(); }
        ~AutoRuntimeCall(void) { ctx->end_runtime_call(); }
      public:
        TaskContext *const ctx;
      };
      // This is a no-op task for yield operations
      struct YieldArgs : public LgTaskArgs<YieldArgs> {
      public:
        static const LgTaskID TASK_ID = LG_YIELD_TASK_ID;
      public:
        YieldArgs(UniqueID uid) : LgTaskArgs<YieldArgs>(uid) { }
      };
    public:
      TaskContext(Runtime *runtime, SingleTask *owner, int depth,
                  const std::vector<RegionRequirement> &reqs,
                  const std::vector<RegionRequirement> &output_reqs,
                  bool inline_task, bool implicit_ctx = false);
      TaskContext(const TaskContext &rhs);
      virtual ~TaskContext(void);
    public:
      TaskContext& operator=(const TaskContext &rhs);
    public:
      // This is used enough that we want it inlined
      inline Processor get_executing_processor(void) const
        { return executing_processor; }
      inline void set_executing_processor(Processor p)
        { executing_processor = p; }
      inline size_t get_tunable_index(void)
        { return total_tunable_count++; }
      inline UniqueID get_unique_id(void) const 
        { return get_context_uid(); }
      inline const char* get_task_name(void)
        { return get_task()->get_task_name(); }
      inline const std::vector<PhysicalRegion>& get_physical_regions(void) const
        { return physical_regions; }
      inline SingleTask* get_owner_task(void) const { return owner_task; }
      inline bool is_priority_mutable(void) const { return mutable_priority; }
      inline int get_depth(void) const { return depth; }
    public:
      // Interface for task contexts
      virtual RegionTreeContext get_context(void) const = 0;
      virtual ContextID get_context_id(void) const = 0;
      virtual UniqueID get_context_uid(void) const;
      virtual Task* get_task(void); 
      virtual InnerContext* find_parent_context(void);
      virtual void pack_remote_context(Serializer &rez, 
                                       AddressSpaceID target,
                                       bool replicate = false) = 0;
      virtual void compute_task_tree_coordinates(
                TaskTreeCoordinates &coords) const = 0;
      virtual bool attempt_children_complete(void) = 0;
      virtual bool attempt_children_commit(void) = 0;
      virtual VariantImpl* select_inline_variant(TaskOp *child,
                const std::vector<PhysicalRegion> &parent_regions,
                std::deque<InstanceSet> &physical_instances);
      virtual bool is_leaf_context(void) const;
      virtual bool is_inner_context(void) const;
#ifdef LEGION_USE_LIBDL
      virtual void perform_global_registration_callbacks(
                     Realm::DSOReferenceImplementation *dso, RtEvent local_done,
                     RtEvent global_done, std::set<RtEvent> &preconditions);
#endif
      virtual void handle_registration_callback_effects(RtEvent effects) = 0;
      virtual void print_once(FILE *f, const char *message) const;
      virtual void log_once(Realm::LoggerMessage &message) const;
      virtual Future from_value(const void *value, size_t value_size,
          bool owned, Memory::Kind memkind, void (*freefunc)(void*,size_t));
      virtual ShardID get_shard_id(void) const;
      virtual size_t get_num_shards(void) const;
      virtual Future consensus_match(const void *input, void *output,
                                     size_t num_elements, size_t element_size);
    public:
      virtual VariantID register_variant(const TaskVariantRegistrar &registrar,
                          const void *user_data, size_t user_data_size,
                          const CodeDescriptor &desc, size_t ret_size,
                          bool has_ret_size, VariantID vid, bool check_task_id);
      virtual TraceID generate_dynamic_trace_id(void);
      virtual MapperID generate_dynamic_mapper_id(void);
      virtual ProjectionID generate_dynamic_projection_id(void);
      virtual ShardingID generate_dynamic_sharding_id(void);
      virtual TaskID generate_dynamic_task_id(void);
      virtual ReductionOpID generate_dynamic_reduction_id(void);
      virtual CustomSerdezID generate_dynamic_serdez_id(void);
      virtual bool perform_semantic_attach(bool &global);
      virtual void post_semantic_attach(void);
    public:
      // Interface to operations performed by a context
      virtual IndexSpace create_index_space(const Domain &bounds,
                                            TypeTag type_tag);
      virtual IndexSpace create_index_space(const Future &future,
                                            TypeTag type_tag) = 0;
      virtual IndexSpace create_index_space(
                           const std::vector<DomainPoint> &points);
      virtual IndexSpace create_index_space(
                           const std::vector<Domain> &rects);
      // This variant creates an uninitialized index space
      // that later is set by a task
      virtual IndexSpace create_unbound_index_space(TypeTag type_tag);
    protected:
      IndexSpace create_index_space_internal(const Domain *bounds,
                                             TypeTag type_tag);
    public:
      virtual IndexSpace union_index_spaces(
                           const std::vector<IndexSpace> &spaces);
      virtual IndexSpace intersect_index_spaces(
                           const std::vector<IndexSpace> &spaces);
      virtual IndexSpace subtract_index_spaces(
                           IndexSpace left, IndexSpace right);
      virtual void create_shared_ownership(IndexSpace handle);
      virtual void destroy_index_space(IndexSpace handle,
                                       const bool unordered,
                                       const bool recurse) = 0;
      virtual void create_shared_ownership(IndexPartition handle);
      virtual void destroy_index_partition(IndexPartition handle,
                                           const bool unordered,
                                           const bool recurse) = 0;
      virtual IndexPartition create_equal_partition(
                                            IndexSpace parent,
                                            IndexSpace color_space,
                                            size_t granularity,
                                            Color color) = 0;
      virtual IndexPartition create_partition_by_weights(IndexSpace parent,
                                            const FutureMap &weights,
                                            IndexSpace color_space,
                                            size_t granularity, 
                                            Color color) = 0;
      virtual IndexPartition create_partition_by_union(
                                            IndexSpace parent,
                                            IndexPartition handle1,
                                            IndexPartition handle2,
                                            IndexSpace color_space,
                                            PartitionKind kind,
                                            Color color) = 0;
      virtual IndexPartition create_partition_by_intersection(
                                            IndexSpace parent,
                                            IndexPartition handle1,
                                            IndexPartition handle2,
                                            IndexSpace color_space,
                                            PartitionKind kind,
                                            Color color) = 0;
      virtual IndexPartition create_partition_by_intersection(
                                            IndexSpace parent,
                                            IndexPartition partition,
                                            PartitionKind kind,
                                            Color color, 
                                            bool dominates) = 0;
      virtual IndexPartition create_partition_by_difference(
                                            IndexSpace parent,
                                            IndexPartition handle1,
                                            IndexPartition handle2,
                                            IndexSpace color_space,
                                            PartitionKind kind,
                                            Color color) = 0;
      virtual Color create_cross_product_partitions(
                                            IndexPartition handle1,
                                            IndexPartition handle2,
                              std::map<IndexSpace,IndexPartition> &handles,
                                            PartitionKind kind,
                                            Color color) = 0;
      virtual void create_association(      LogicalRegion domain,
                                            LogicalRegion domain_parent,
                                            FieldID domain_fid,
                                            IndexSpace range,
                                            MapperID id, MappingTagID tag,
                                            const UntypedBuffer &marg) = 0;
      virtual IndexPartition create_restricted_partition(
                                            IndexSpace parent,
                                            IndexSpace color_space,
                                            const void *transform,
                                            size_t transform_size,
                                            const void *extent,
                                            size_t extent_size,
                                            PartitionKind part_kind,
                                            Color color) = 0;
      virtual IndexPartition create_partition_by_domain(
                                            IndexSpace parent,
                                  const std::map<DomainPoint,Domain> &domains,
                                            IndexSpace color_space,
                                            bool perform_intersections,
                                            PartitionKind part_kind,
                                            Color color) = 0;
      virtual IndexPartition create_partition_by_domain(
                                            IndexSpace parent,
                                            const FutureMap &domains,
                                            IndexSpace color_space,
                                            bool perform_intersections,
                                            PartitionKind part_kind,
                                            Color color, 
                                            bool skip_check = false) = 0;
      virtual IndexPartition create_partition_by_field(
                                            LogicalRegion handle,
                                            LogicalRegion parent_priv,
                                            FieldID fid,
                                            IndexSpace color_space,
                                            Color color,
                                            MapperID id, MappingTagID tag,
                                            PartitionKind part_kind,
                                            const UntypedBuffer &marg) = 0;
      virtual IndexPartition create_partition_by_image(
                                            IndexSpace handle,
                                            LogicalPartition projection,
                                            LogicalRegion parent,
                                            FieldID fid,
                                            IndexSpace color_space,
                                            PartitionKind part_kind,
                                            Color color,
                                            MapperID id, MappingTagID tag,
                                            const UntypedBuffer &marg) = 0;
      virtual IndexPartition create_partition_by_image_range(
                                            IndexSpace handle,
                                            LogicalPartition projection,
                                            LogicalRegion parent,
                                            FieldID fid,
                                            IndexSpace color_space,
                                            PartitionKind part_kind,
                                            Color color,
                                            MapperID id, MappingTagID tag,
                                            const UntypedBuffer &marg) = 0;
      virtual IndexPartition create_partition_by_preimage(
                                            IndexPartition projection,
                                            LogicalRegion handle,
                                            LogicalRegion parent,
                                            FieldID fid,
                                            IndexSpace color_space,
                                            PartitionKind part_kind,
                                            Color color,
                                            MapperID id, MappingTagID tag,
                                            const UntypedBuffer &marg) = 0;
      virtual IndexPartition create_partition_by_preimage_range(
                                            IndexPartition projection,
                                            LogicalRegion handle,
                                            LogicalRegion parent,
                                            FieldID fid,
                                            IndexSpace color_space,
                                            PartitionKind part_kind,
                                            Color color,
                                            MapperID id, MappingTagID tag,
                                            const UntypedBuffer &marg) = 0;
      virtual IndexPartition create_pending_partition(
                                            IndexSpace parent,
                                            IndexSpace color_space,
                                            PartitionKind part_kind,
                                            Color color) = 0;
      virtual IndexSpace create_index_space_union(
                                            IndexPartition parent,
                                            const void *realm_color,
                                            size_t color_size,
                                            TypeTag type_tag,
                                const std::vector<IndexSpace> &handles) = 0;
      virtual IndexSpace create_index_space_union(
                                            IndexPartition parent,
                                            const void *realm_color,
                                            size_t color_size,
                                            TypeTag type_tag,
                                            IndexPartition handle) = 0;
      virtual IndexSpace create_index_space_intersection(
                                            IndexPartition parent,
                                            const void *realm_color,
                                            size_t color_size,
                                            TypeTag type_tag,
                                const std::vector<IndexSpace> &handles) = 0;
      virtual IndexSpace create_index_space_intersection(
                                            IndexPartition parent,
                                            const void *realm_color,
                                            size_t color_size,
                                            TypeTag type_tag,
                                            IndexPartition handle) = 0;
      virtual IndexSpace create_index_space_difference(
                                            IndexPartition parent,
                                            const void *realm_color,
                                            size_t color_size,
                                            TypeTag type_tag,
                                            IndexSpace initial,
                                const std::vector<IndexSpace> &handles) = 0;
      virtual FieldSpace create_field_space(void);
      virtual FieldSpace create_field_space(const std::vector<size_t> &sizes,
                                        std::vector<FieldID> &resulting_fields,
                                        CustomSerdezID serdez_id);
      virtual FieldSpace create_field_space(const std::vector<Future> &sizes,
                                        std::vector<FieldID> &resulting_fields,
                                        CustomSerdezID serdez_id) = 0;
      virtual void create_shared_ownership(FieldSpace handle);
      virtual void destroy_field_space(FieldSpace handle,
                                       const bool unordered) = 0;
      virtual FieldID allocate_field(FieldSpace space, size_t field_size,
                                     FieldID fid, bool local,
                                     CustomSerdezID serdez_id);
      virtual FieldID allocate_field(FieldSpace space, const Future &field_size,
                                     FieldID fid, bool local,
                                     CustomSerdezID serdez_id) = 0;
      virtual void allocate_local_field(
                                     FieldSpace space, size_t field_size,
                                     FieldID fid, CustomSerdezID serdez_id,
                                     std::set<RtEvent> &done_events) = 0;
      virtual void free_field(FieldAllocatorImpl *allocator, FieldSpace space, 
                              FieldID fid, const bool unordered) = 0;
      virtual void allocate_fields(FieldSpace space,
                                   const std::vector<size_t> &sizes,
                                   std::vector<FieldID> &resuling_fields,
                                   bool local, CustomSerdezID serdez_id);
      virtual void allocate_fields(FieldSpace space,
                                   const std::vector<Future> &sizes,
                                   std::vector<FieldID> &resuling_fields,
                                   bool local, CustomSerdezID serdez_id) = 0;
      virtual void allocate_local_fields(FieldSpace space,
                                   const std::vector<size_t> &sizes,
                                   const std::vector<FieldID> &resuling_fields,
                                   CustomSerdezID serdez_id,
                                   std::set<RtEvent> &done_events) = 0;
      virtual void free_fields(FieldAllocatorImpl *allocator, FieldSpace space, 
                               const std::set<FieldID> &to_free,
                               const bool unordered) = 0; 
      virtual LogicalRegion create_logical_region(RegionTreeForest *forest,
                                          IndexSpace index_space,
                                          FieldSpace field_space,
                                          const bool task_local,
                                          const bool output_region = false) = 0;
      virtual void create_shared_ownership(LogicalRegion handle);
      virtual void destroy_logical_region(LogicalRegion handle,
                                          const bool unordered) = 0;
      virtual void advise_analysis_subtree(LogicalRegion parent,
                                      const std::set<LogicalRegion> &regions,
                                      const std::set<LogicalPartition> &parts,
                                      const std::set<FieldID> &fields) = 0;
      virtual FieldAllocatorImpl* create_field_allocator(FieldSpace handle,
                                                         bool unordered);
      virtual void destroy_field_allocator(FieldSpaceNode *node);
      virtual void get_local_field_set(const FieldSpace handle,
                                       const std::set<unsigned> &indexes,
                                       std::set<FieldID> &to_set) const = 0;
      virtual void get_local_field_set(const FieldSpace handle,
                                       const std::set<unsigned> &indexes,
                                       std::vector<FieldID> &to_set) const = 0;
    public:
      virtual void add_physical_region(const RegionRequirement &req, 
          bool mapped, MapperID mid, MappingTagID tag, ApUserEvent &unmap_event,
          bool virtual_mapped, const InstanceSet &physical_instances) = 0;
      virtual Future execute_task(const TaskLauncher &launcher,
                                  std::vector<OutputRequirement> *outputs) = 0;
      virtual FutureMap execute_index_space(const IndexTaskLauncher &launcher,
                                   std::vector<OutputRequirement> *outputs) = 0;
      virtual Future execute_index_space(const IndexTaskLauncher &launcher,
                                   ReductionOpID redop, bool deterministic,
                                   std::vector<OutputRequirement> *outputs) = 0;
      virtual Future reduce_future_map(const FutureMap &future_map,
                                   ReductionOpID redop, bool deterministic,
                                   MapperID map_id, MappingTagID tag) = 0;
      virtual FutureMap construct_future_map(IndexSpace domain,
                               const std::map<DomainPoint,UntypedBuffer> &data,
                                             bool collective = false,
                                             ShardingID sid = 0) = 0;
      virtual FutureMap construct_future_map(const Domain &domain,
<<<<<<< HEAD
                                 const std::map<DomainPoint,TaskArgument> &data,
=======
                               const std::map<DomainPoint,UntypedBuffer> &data,
>>>>>>> e9252c04
                                             bool collective = false,
                                             ShardingID sid = 0) = 0;
      virtual FutureMap construct_future_map(IndexSpace domain,
                               const std::map<DomainPoint,Future> &futures,
                                             bool internal = false,
                                             bool collective = false,
                                             ShardingID sid = 0) = 0;
      virtual FutureMap construct_future_map(const Domain &domain,
                    const std::map<DomainPoint,Future> &futures,
                                             bool internal = false,
                                             bool collective = false,
                                             ShardingID sid = 0) = 0;
      virtual FutureMap transform_future_map(const FutureMap &fm,
                                             IndexSpace new_domain, 
                      TransformFutureMapImpl::PointTransformFnptr fnptr) = 0;
      virtual FutureMap transform_future_map(const FutureMap &fm,
                                             IndexSpace new_domain,
                                             PointTransformFunctor *functor,
                                             bool own_functor) = 0;
      virtual PhysicalRegion map_region(const InlineLauncher &launcher) = 0;
      virtual ApEvent remap_region(PhysicalRegion region) = 0;
      virtual void unmap_region(PhysicalRegion region) = 0;
      virtual void unmap_all_regions(bool external) = 0;
      virtual void fill_fields(const FillLauncher &launcher) = 0;
      virtual void fill_fields(const IndexFillLauncher &launcher) = 0;
      virtual void issue_copy(const CopyLauncher &launcher) = 0;
      virtual void issue_copy(const IndexCopyLauncher &launcher) = 0;
      virtual void issue_acquire(const AcquireLauncher &launcher) = 0;
      virtual void issue_release(const ReleaseLauncher &launcher) = 0;
      virtual PhysicalRegion attach_resource(
                                  const AttachLauncher &launcher) = 0;
      virtual ExternalResources attach_resources(
                                  const IndexAttachLauncher &launcher) = 0;
      virtual Future detach_resource(PhysicalRegion region, 
                                     const bool flush,const bool unordered) = 0;
      virtual Future detach_resources(ExternalResources resources,
                                    const bool flush, const bool unordered) = 0;
      virtual void progress_unordered_operations(void) = 0;
      virtual FutureMap execute_must_epoch(
                                 const MustEpochLauncher &launcher) = 0;
      virtual Future issue_timing_measurement(
                                    const TimingLauncher &launcher) = 0;
      virtual Future select_tunable_value(const TunableLauncher &launcher) = 0;
      virtual Future issue_mapping_fence(void) = 0;
      virtual Future issue_execution_fence(void) = 0;
      virtual void complete_frame(void) = 0;
      virtual Predicate create_predicate(const Future &f) = 0;
      virtual Predicate predicate_not(const Predicate &p) = 0;
      virtual Predicate create_predicate(const PredicateLauncher &launcher) = 0;
      virtual Future get_predicate_future(const Predicate &p) = 0;
    public:
      // The following set of operations correspond directly
      // to the complete_mapping, complete_operation, and
      // commit_operations performed by an operation.  Every
      // one of those calls invokes the corresponding one of
      // these calls to notify the parent context.
      virtual size_t register_new_child_operation(Operation *op,
               const std::vector<StaticDependence> *dependences) = 0;
      virtual void register_new_internal_operation(InternalOp *op) = 0;
      virtual size_t register_new_close_operation(CloseOp *op) = 0;
      virtual size_t register_new_summary_operation(TraceSummaryOp *op) = 0;
      virtual bool add_to_dependence_queue(Operation *op, 
                                           bool unordered = false,
                                           bool outermost = true) = 0;
      virtual void register_executing_child(Operation *op) = 0;
      virtual void register_child_executed(Operation *op) = 0;
      virtual void register_child_complete(Operation *op) = 0;
      virtual void register_child_commit(Operation *op) = 0; 
      virtual ApEvent register_implicit_dependences(Operation *op) = 0;
    public:
      virtual RtEvent get_current_mapping_fence_event(void) = 0;
      virtual ApEvent get_current_execution_fence_event(void) = 0;
      // Break this into two pieces since we know that there are some
      // kinds of operations (like deletions) that want to act like 
      // one-sided fences (e.g. waiting on everything before) but not
      // preventing re-ordering for things afterwards
      virtual void perform_fence_analysis(Operation *op, 
          std::set<ApEvent> &preconditions, bool mapping, bool execution) = 0;
      virtual void update_current_fence(FenceOp *op, 
                                        bool mapping, bool execution) = 0;
      virtual void update_current_implicit(Operation *op) = 0;
    public:
      virtual void begin_trace(TraceID tid, bool logical_only,
        bool static_trace, const std::set<RegionTreeID> *managed, bool dep) = 0;
      virtual void end_trace(TraceID tid, bool deprecated) = 0;
      virtual void record_previous_trace(LegionTrace *trace) = 0;
      virtual void invalidate_trace_cache(LegionTrace *trace,
                                          Operation *invalidator) = 0;
      virtual void record_blocking_call(void) = 0;
    public:
      virtual void issue_frame(FrameOp *frame, ApEvent frame_termination) = 0;
      virtual void perform_frame_issue(FrameOp *frame, 
                                       ApEvent frame_termination) = 0;
      virtual void finish_frame(ApEvent frame_termination) = 0;
    public:
      virtual void increment_outstanding(void) = 0;
      virtual void decrement_outstanding(void) = 0;
      virtual void increment_pending(void) = 0;
      virtual RtEvent decrement_pending(TaskOp *child) = 0;
      virtual RtEvent decrement_pending(bool need_deferral) = 0;
      virtual void increment_frame(void) = 0;
      virtual void decrement_frame(void) = 0;
    public:
#ifdef DEBUG_LEGION_COLLECTIVES
      virtual MergeCloseOp* get_merge_close_op(const LogicalUser &user,
                                               RegionTreeNode *node) = 0;
      virtual RefinementOp* get_refinement_op(const LogicalUser &user,
                                              RegionTreeNode *node) = 0;
#else
      virtual MergeCloseOp* get_merge_close_op(void) = 0;
      virtual RefinementOp* get_refinement_op(void) = 0;
#endif
    public:
      // Override by RemoteTask and TopLevelTask
      virtual InnerContext* find_top_context(InnerContext *previous = NULL) = 0;
    public:
      virtual void initialize_region_tree_contexts(
          const std::vector<RegionRequirement> &clone_requirements,
          const LegionVector<VersionInfo>::aligned &version_infos,
          const std::vector<EquivalenceSet*> &equivalence_sets,
          const std::vector<ApUserEvent> &unmap_events,
          std::set<RtEvent> &applied_events,
          std::set<RtEvent> &execution_events) = 0;
      virtual void invalidate_region_tree_contexts(const bool is_top_level_task,
                                      std::set<RtEvent> &applied) = 0;
      virtual void receive_created_region_contexts(RegionTreeContext ctx,
                            const std::vector<RegionNode*> &created_state,
                            std::set<RtEvent> &applied_events,size_t num_shards,
                            InnerContext *source_context) = 0;
      // This is called once all the effects from 
      // invalidate_region_tree_contexts have been applied 
      virtual void free_region_tree_context(void) = 0;
    public:
      virtual InstanceView* create_instance_top_view(PhysicalManager *manager,
                                                     AddressSpaceID source) = 0;
    public:
      virtual const std::vector<PhysicalRegion>& begin_task(
                                                   Legion::Runtime *&runtime);
      virtual PhysicalInstance create_task_local_instance(Memory memory,
                                        Realm::InstanceLayoutGeneric *layout);
      virtual void destroy_task_local_instance(PhysicalInstance instance);
      virtual void end_task(const void *res, size_t res_size, bool owned,
                    PhysicalInstance inst, FutureFunctor *callback_functor,
                    Memory::Kind memory, void (*freefunc)(void*,size_t),
                    const void *metadataptr, size_t metadatasize);
      virtual void post_end_task(FutureInstance *instance,
                                 void *metadata, size_t metasize,
                                 FutureFunctor *callback_functor,
                                 bool own_callback_functor) = 0;
      uintptr_t escape_task_local_instance(PhysicalInstance instance);
      FutureInstance* copy_to_future_inst(const void *value, size_t size,
                                          Memory memory, RtEvent &done);
      FutureInstance* copy_to_future_inst(Memory memory, FutureInstance *src);
      void begin_misspeculation(void);
      void end_misspeculation(FutureInstance *instance,
                              const void *metadata, size_t metasize);
    public:
      virtual Lock create_lock(void);
      virtual void destroy_lock(Lock l) = 0;
      virtual Grant acquire_grant(const std::vector<LockRequest> &requests) = 0;
      virtual void release_grant(Grant grant) = 0;
    public:
      virtual PhaseBarrier create_phase_barrier(unsigned arrivals);
      virtual void destroy_phase_barrier(PhaseBarrier pb) = 0;
      virtual PhaseBarrier advance_phase_barrier(PhaseBarrier pb) = 0;
    public:
      virtual DynamicCollective create_dynamic_collective(
                                                  unsigned arrivals,
                                                  ReductionOpID redop,
                                                  const void *init_value,
                                                  size_t init_size) = 0;
      virtual void destroy_dynamic_collective(DynamicCollective dc) = 0;
      virtual void arrive_dynamic_collective(DynamicCollective dc,
                        const void *buffer, size_t size, unsigned count) = 0;
      virtual void defer_dynamic_collective_arrival(DynamicCollective dc,
                                                    const Future &future,
                                                    unsigned count) = 0;
      virtual Future get_dynamic_collective_result(DynamicCollective dc) = 0;
      virtual DynamicCollective advance_dynamic_collective(
                                                   DynamicCollective dc) = 0;
    public:
      virtual TaskPriority get_current_priority(void) const = 0;
      virtual void set_current_priority(TaskPriority priority) = 0;
    public:
      PhysicalRegion get_physical_region(unsigned idx);
      void get_physical_references(unsigned idx, InstanceSet &refs);
    public:
      OutputRegion get_output_region(unsigned idx) const;
      const std::vector<OutputRegion> get_output_regions(void) const
        { return output_regions; }
    public:
      void add_created_region(LogicalRegion handle, const bool task_local,
                              const bool output_region = false);
      // for logging created region requirements
      void log_created_requirements(void);
    public:
      void register_region_creation(LogicalRegion handle, const bool task_local,
                                    const bool output_region);
    public:
      void register_field_creation(FieldSpace space, FieldID fid, bool local);
      void register_all_field_creations(FieldSpace space, bool local,
                                        const std::vector<FieldID> &fields);
    public:
      void register_field_space_creation(FieldSpace space);
    public:
      bool has_created_index_space(IndexSpace space) const;
      void register_index_space_creation(IndexSpace space);
    public:
      void register_index_partition_creation(IndexPartition handle);
    public:
      virtual void report_leaks_and_duplicates(std::set<RtEvent> &preconds);
    public:
      void analyze_destroy_fields(FieldSpace handle,
                                  const std::set<FieldID> &to_delete,
                                  std::vector<RegionRequirement> &delete_reqs,
                                  std::vector<unsigned> &parent_req_indexes,
                                  std::vector<FieldID> &global_to_free,
                                  std::vector<FieldID> &local_to_free,
                                  std::vector<FieldID> &local_field_indexes,
                                  std::vector<unsigned> &deletion_req_indexes);
      void analyze_destroy_logical_region(LogicalRegion handle,
                                  std::vector<RegionRequirement> &delete_reqs,
                                  std::vector<unsigned> &parent_req_indexes,
                                  std::vector<bool> &returnable_privileges);
      virtual void analyze_free_local_fields(FieldSpace handle,
                                  const std::vector<FieldID> &local_to_free,
                                  std::vector<unsigned> &local_field_indexes);
      void remove_deleted_requirements(const std::vector<unsigned> &indexes,
                                  std::vector<LogicalRegion> &to_delete);
      void remove_deleted_fields(const std::set<FieldID> &to_free,
                                 const std::vector<unsigned> &indexes);
      virtual void remove_deleted_local_fields(FieldSpace space,
                                 const std::vector<FieldID> &to_remove); 
    public:
      virtual void raise_poison_exception(void);
      virtual void raise_region_exception(PhysicalRegion region, bool nuclear);
    public:
      bool safe_cast(RegionTreeForest *forest, IndexSpace handle, 
                     const void *realm_point, TypeTag type_tag);
      bool is_region_mapped(unsigned idx);
      void clone_requirement(unsigned idx, RegionRequirement &target);
      int find_parent_region_req(const RegionRequirement &req, 
                                 bool check_privilege = true);
      LegionErrorType check_privilege(const IndexSpaceRequirement &req) const;
      LegionErrorType check_privilege(const RegionRequirement &req, 
                                      FieldID &bad_field, int &bad_index, 
                                      bool skip_privileges = false) const; 
      LogicalRegion find_logical_region(unsigned index);
    protected:
      LegionErrorType check_privilege_internal(const RegionRequirement &req,
                                      const RegionRequirement &parent_req,
                                      std::set<FieldID>& privilege_fields,
                                      FieldID &bad_field, int local, int &bad,
                                      bool skip_privileges) const;
      bool check_region_dependence(RegionTreeID tid, IndexSpace space,
                                  const RegionRequirement &our_req,
                                  const RegionUsage &our_usage,
                                  const RegionRequirement &req,
                                  bool check_privileges = true) const;
    public:
      void add_output_region(const OutputRequirement &req,
                             InstanceSet instances,
                             bool global_indexing, bool valid);
      void finalize_output_regions(void);
      void initialize_overhead_tracker(void);
      inline void begin_runtime_call(void);
      inline void end_runtime_call(void);
      inline void begin_task_wait(bool from_runtime);
      inline void end_task_wait(void); 
      void remap_unmapped_regions(LegionTrace *current_trace,
                           const std::vector<PhysicalRegion> &unmapped_regions);
    public:
      void* get_local_task_variable(LocalVariableID id);
      void set_local_task_variable(LocalVariableID id, const void *value,
                                   void (*destructor)(void*));
    public:
      void yield(void);
      void release_task_local_instances(void);
    protected:
      Future predicate_task_false(const TaskLauncher &launcher);
      FutureMap predicate_index_task_false(size_t context_index,
                                           const IndexTaskLauncher &launcher);
      Future predicate_index_task_reduce_false(const IndexTaskLauncher &launch);
    public:
      // Find an index space name for a concrete launch domain
      IndexSpace find_index_launch_space(const Domain &domain);
    public:
      Runtime *const runtime;
      SingleTask *const owner_task;
      const std::vector<RegionRequirement> &regions;
      const std::vector<RegionRequirement> &output_reqs;
    protected:
      // For profiling information
      friend class SingleTask;
    protected:
      mutable LocalLock                         privilege_lock;
      int                                       depth;
      unsigned                                  next_created_index;
      RtEvent                                   last_registration; 
      // Application tasks can manipulate these next two data
      // structure by creating regions and fields, make sure you are
      // holding the operation lock when you are accessing them
      // We use a region requirement with an empty privilege_fields
      // set to indicate regions on which we have privileges for 
      // all fields because this is a created region instead of
      // a created field.
      std::map<unsigned,RegionRequirement>      created_requirements;
      std::map<unsigned,bool>                   returnable_privileges;
      // Number of outstanding deletions using this created requirement
      // The last one to send the count to zero actually gets to delete
      // the requirement and the logical region
      std::map<unsigned,unsigned>               deletion_counts;
    protected:
      // This data structure doesn't need a lock becaue
      // it is only mutated by the application task 
      std::vector<PhysicalRegion>               physical_regions; 
    protected:
      std::vector<OutputRegion>                 output_regions;
    protected:
      Processor                             executing_processor;
      size_t                                total_tunable_count;
    protected:
      Mapping::ProfilingMeasurements::RuntimeOverhead *overhead_tracker;
      long long                                previous_profiling_time; 
    protected:
      std::map<LocalVariableID,
               std::pair<void*,void (*)(void*)> > task_local_variables;
    protected:
      // Cache for accelerating safe casts
      std::map<IndexSpace,IndexSpaceNode*> safe_cast_spaces;
    protected:
      // Field allocation data
      std::map<FieldSpace,FieldAllocatorImpl*> field_allocators;
    protected:
      // Our cached set of index spaces for immediate domains
      std::map<Domain,IndexSpace> index_launch_spaces;
    protected:
#ifdef LEGION_MALLOC_INSTANCES
      std::vector<std::pair<PhysicalInstance,uintptr_t> > task_local_instances;
#else
      std::set<PhysicalInstance> task_local_instances;
#endif
    protected:
      RtEvent pending_done;
      bool task_executed;
      bool has_inline_accessor;
      bool mutable_priority;
    protected: 
      bool children_complete_invoked;
      bool children_commit_invoked;
    public:
      const bool inline_task;
      const bool implicit_task; 
#ifdef LEGION_SPY
    protected:
      UniqueID current_fence_uid;
#endif
    }; 

    class InnerContext : public TaskContext,
                         public LegionHeapify<InnerContext> {
    public:
      // Prepipeline stages need to hold a reference since the
      // logical analysis could clean the context up before it runs
      struct PrepipelineArgs : public LgTaskArgs<PrepipelineArgs> {
      public:
        static const LgTaskID TASK_ID = LG_PRE_PIPELINE_ID;
      public:
        PrepipelineArgs(Operation *op, InnerContext *ctx)
          : LgTaskArgs<PrepipelineArgs>(op->get_unique_op_id()),
            context(ctx) { }
      public:
        InnerContext *const context;
      };
      struct DependenceArgs : public LgTaskArgs<DependenceArgs> {
      public:
        static const LgTaskID TASK_ID = LG_TRIGGER_DEPENDENCE_ID;
      public:
        DependenceArgs(Operation *op, InnerContext *ctx)
          : LgTaskArgs<DependenceArgs>(op->get_unique_op_id()), 
            context(ctx) { }
      public:
        InnerContext *const context;
      };
      struct PostEndArgs : public LgTaskArgs<PostEndArgs> {
      public:
        static const LgTaskID TASK_ID = LG_POST_END_ID;
      public:
        PostEndArgs(TaskOp *owner, InnerContext *ctx)
          : LgTaskArgs<PostEndArgs>(owner->get_unique_op_id()),
            proxy_this(ctx) { }
      public:
        InnerContext *const proxy_this;
      };
      struct PostTaskArgs {
      public:
        PostTaskArgs(TaskContext *ctx, size_t x, RtEvent w,
            FutureInstance *i, void *m, size_t s, FutureFunctor *f, bool o)
          : context(ctx), index(x), wait_on(w), instance(i), 
            metadata(m), metasize(s), functor(f), own_functor(o) { }
      public:
        inline bool operator<(const PostTaskArgs &rhs) const
          { return index < rhs.index; }
      public:
        TaskContext *context;
        size_t index;
        RtEvent wait_on;
        FutureInstance *instance;
        void *metadata;
        size_t metasize;
        FutureFunctor *functor;
        bool own_functor;
      };
      struct PostDecrementArgs : public LgTaskArgs<PostDecrementArgs> {
      public:
        static const LgTaskID TASK_ID = LG_POST_DECREMENT_TASK_ID;
      public:
        PostDecrementArgs(InnerContext *ctx)
          : LgTaskArgs<PostDecrementArgs>(ctx->get_context_uid()),
            parent_ctx(ctx) { }
      public:
        InnerContext *const parent_ctx;
      };
      struct IssueFrameArgs : public LgTaskArgs<IssueFrameArgs> {
      public:
        static const LgTaskID TASK_ID = LG_ISSUE_FRAME_TASK_ID;
      public:
        IssueFrameArgs(TaskOp *owner, InnerContext *ctx,
                       FrameOp *f, ApEvent term)
          : LgTaskArgs<IssueFrameArgs>(owner->get_unique_op_id()),
            parent_ctx(ctx), frame(f), frame_termination(term) { }
      public:
        InnerContext *const parent_ctx;
        FrameOp *const frame;
        const ApEvent frame_termination;
      };
      struct RemoteCreateViewArgs : public LgTaskArgs<RemoteCreateViewArgs> {
      public:
        static const LgTaskID TASK_ID = LG_REMOTE_VIEW_CREATION_TASK_ID;
      public:
        RemoteCreateViewArgs(InnerContext *proxy, PhysicalManager *man,
               InstanceView **tar, RtUserEvent trig, AddressSpaceID src)
          : LgTaskArgs<RemoteCreateViewArgs>(implicit_provenance),
            proxy_this(proxy), manager(man), target(tar), 
            to_trigger(trig), source(src) { }
      public:
        InnerContext *const proxy_this;
        PhysicalManager *const manager;
        InstanceView **target;
        const RtUserEvent to_trigger;
        const AddressSpaceID source;
      };
      struct VerifyPartitionArgs : public LgTaskArgs<VerifyPartitionArgs> {
      public:
        static const LgTaskID TASK_ID = LG_DEFER_VERIFY_PARTITION_TASK_ID;
      public:
        VerifyPartitionArgs(InnerContext *proxy, IndexPartition p, 
                            PartitionKind k, const char *f)
          : LgTaskArgs<VerifyPartitionArgs>(proxy->get_unique_id()), 
            proxy_this(proxy), pid(p), kind(k), func(f) { }
      public:
        InnerContext *const proxy_this;
        const IndexPartition pid;
        const PartitionKind kind;
        const char *const func;
      };
      struct DeferRemoveRemoteReferenceArgs : 
        public LgTaskArgs<DeferRemoveRemoteReferenceArgs> {
      public:
        static const LgTaskID TASK_ID = LG_DEFER_REMOVE_REMOTE_REFS_TASK_ID;
      public:
        DeferRemoveRemoteReferenceArgs(UniqueID uid, 
               std::vector<DistributedCollectable*> *r) 
          : LgTaskArgs<DeferRemoveRemoteReferenceArgs>(uid), to_remove(r) { }
      public:
        std::vector<DistributedCollectable*> *const to_remove;
      };
      struct LocalFieldInfo {
      public:
        LocalFieldInfo(void)
          : fid(0), size(0), serdez(0), index(0), ancestor(false) { }
        LocalFieldInfo(FieldID f, size_t s, CustomSerdezID z, 
                       unsigned idx, bool a)
          : fid(f), size(s), serdez(z), index(idx), ancestor(a) { }
      public:
        FieldID fid;
        size_t size;
        CustomSerdezID serdez;
        unsigned index;
        bool ancestor;
      };
      class AttachProjectionFunctor : public ProjectionFunctor {
      public:
        AttachProjectionFunctor(ProjectionID pid,
                                std::vector<IndexSpace> &&spaces);
        virtual ~AttachProjectionFunctor(void) { }
      public:
        using ProjectionFunctor::project;
        virtual LogicalRegion project(LogicalRegion upper_bound,
                                      const DomainPoint &point,
                                      const Domain &launch_domain);
        virtual LogicalRegion project(LogicalPartition upper_bound,
                                      const DomainPoint &point,
                                      const Domain &launch_domain);
      public:
        virtual bool is_functional(void) const { return true; }
        // Some depth >0 means the runtime can't analyze it
        virtual unsigned get_depth(void) const { return 1; }
      public:
        const std::vector<IndexSpace> handles;
        const ProjectionID pid;
      };
    public:
      InnerContext(Runtime *runtime, SingleTask *owner, int depth, 
                   bool full_inner, const std::vector<RegionRequirement> &reqs,
                   const std::vector<RegionRequirement> &output_reqs,
                   const std::vector<unsigned> &parent_indexes,
                   const std::vector<bool> &virt_mapped, UniqueID context_uid, 
                   ApEvent execution_fence, bool remote = false, 
                   bool inline_task = false, bool implicit_task = false);
      InnerContext(const InnerContext &rhs);
      virtual ~InnerContext(void);
    public:
      InnerContext& operator=(const InnerContext &rhs);
    public:
      inline unsigned get_max_trace_templates(void) const
        { return context_configuration.max_templates_per_trace; }
    public: // Privilege tracker methods
      virtual void receive_resources(size_t return_index,
              std::map<LogicalRegion,unsigned> &created_regions,
              std::vector<LogicalRegion> &deleted_regions,
              std::set<std::pair<FieldSpace,FieldID> > &created_fields,
              std::vector<std::pair<FieldSpace,FieldID> > &deleted_fields,
              std::map<FieldSpace,unsigned> &created_field_spaces,
              std::map<FieldSpace,std::set<LogicalRegion> > &latent_spaces,
              std::vector<FieldSpace> &deleted_field_spaces,
              std::map<IndexSpace,unsigned> &created_index_spaces,
              std::vector<std::pair<IndexSpace,bool> > &deleted_index_spaces,
              std::map<IndexPartition,unsigned> &created_partitions,
              std::vector<std::pair<IndexPartition,bool> > &deleted_partitions,
              std::set<RtEvent> &preconditions);
    protected:
      void register_region_creations(
                     std::map<LogicalRegion,unsigned> &regions);
      void register_region_deletions(ApEvent precondition,
                     const std::map<Operation*,GenerationID> &dependences,
                     std::vector<LogicalRegion> &regions,
                     std::set<RtEvent> &preconditions);
      void register_field_creations(
            std::set<std::pair<FieldSpace,FieldID> > &fields);
      void register_field_deletions(ApEvent precondition,
            const std::map<Operation*,GenerationID> &dependences,
            std::vector<std::pair<FieldSpace,FieldID> > &fields,
            std::set<RtEvent> &preconditions);
      void register_field_space_creations(
                          std::map<FieldSpace,unsigned> &spaces);
      void register_latent_field_spaces(
            std::map<FieldSpace,std::set<LogicalRegion> > &spaces);
      void register_field_space_deletions(ApEvent precondition,
                          const std::map<Operation*,GenerationID> &dependences,
                          std::vector<FieldSpace> &spaces,
                          std::set<RtEvent> &preconditions);
      void register_index_space_creations(
                          std::map<IndexSpace,unsigned> &spaces);
      void register_index_space_deletions(ApEvent precondition,
                          const std::map<Operation*,GenerationID> &dependences,
                          std::vector<std::pair<IndexSpace,bool> > &spaces,
                          std::set<RtEvent> &preconditions);
      void register_index_partition_creations(
                          std::map<IndexPartition,unsigned> &parts);
      void register_index_partition_deletions(ApEvent precondition,
                          const std::map<Operation*,GenerationID> &dependences,
                          std::vector<std::pair<IndexPartition,bool> > &parts,
                          std::set<RtEvent> &preconditions);
      ApEvent compute_return_deletion_dependences(size_t return_index,
                          std::map<Operation*,GenerationID> &dependences);
    public:
      int has_conflicting_regions(MapOp *map, bool &parent_conflict,
                                  bool &inline_conflict);
      int has_conflicting_regions(AttachOp *attach, bool &parent_conflict,
                                  bool &inline_conflict);
      int has_conflicting_internal(const RegionRequirement &req, 
                                   bool &parent_conflict,
                                   bool &inline_conflict);
      void find_conflicting_regions(TaskOp *task,
                                    std::vector<PhysicalRegion> &conflicting);
      void find_conflicting_regions(CopyOp *copy,
                                    std::vector<PhysicalRegion> &conflicting);
      void find_conflicting_regions(AcquireOp *acquire,
                                    std::vector<PhysicalRegion> &conflicting);
      void find_conflicting_regions(ReleaseOp *release,
                                    std::vector<PhysicalRegion> &conflicting);
      void find_conflicting_regions(DependentPartitionOp *partition,
                                    std::vector<PhysicalRegion> &conflicting);
      void find_conflicting_internal(const RegionRequirement &req,
                                    std::vector<PhysicalRegion> &conflicting);
      void find_conflicting_regions(FillOp *fill,
                                    std::vector<PhysicalRegion> &conflicting); 
      void register_inline_mapped_region(PhysicalRegion &region);
      void unregister_inline_mapped_region(PhysicalRegion &region);
    public:
      void print_children(void);
      void perform_window_wait(void);
    public:
      // Interface for task contexts
      virtual RegionTreeContext get_context(void) const;
      virtual ContextID get_context_id(void) const;
      virtual UniqueID get_context_uid(void) const;
      virtual bool is_inner_context(void) const;
      virtual void pack_remote_context(Serializer &rez, 
          AddressSpaceID target, bool replicate = false);
      virtual void unpack_remote_context(Deserializer &derez,
                                         std::set<RtEvent> &preconditions);
      virtual void compute_task_tree_coordinates(
                            TaskTreeCoordinates &coordinates) const;
      virtual RtEvent compute_equivalence_sets(EqSetTracker *target,
                      AddressSpaceID target_space, RegionNode *region, 
                      const FieldMask &mask, const UniqueID opid, 
                      const AddressSpaceID original_source);
      void record_pending_disjoint_complete_set(PendingEquivalenceSet *set,
                                                const FieldMask &mask);
      virtual bool finalize_disjoint_complete_sets(RegionNode *region,
          VersionManager *target, FieldMask mask, const UniqueID opid,
          const AddressSpaceID source, RtUserEvent ready_event);
      void invalidate_disjoint_complete_sets(RegionNode *region,
                                             const FieldMask &mask);
      virtual void deduplicate_invalidate_trackers(
                    const FieldMaskSet<EquivalenceSet> &to_untrack,
                    std::set<RtEvent> &applied_events, bool local_only = false);
      virtual bool attempt_children_complete(void);
      virtual bool attempt_children_commit(void);
      bool inline_child_task(TaskOp *child);
      virtual void handle_registration_callback_effects(RtEvent effects);
      virtual void analyze_free_local_fields(FieldSpace handle,
                                  const std::vector<FieldID> &local_to_free,
                                  std::vector<unsigned> &local_field_indexes);
      virtual void remove_deleted_local_fields(FieldSpace space,
                                 const std::vector<FieldID> &to_remove);
    public:
      using TaskContext::create_index_space;
      using TaskContext::create_field_space;
      using TaskContext::allocate_field;
      using TaskContext::allocate_fields;
      // Interface to operations performed by a context
      virtual IndexSpace create_index_space(const Future &future, TypeTag tag);
      virtual void destroy_index_space(IndexSpace handle, const bool unordered,
                                       const bool recurse);
      virtual void destroy_index_partition(IndexPartition handle,
                                           const bool unordered,
                                           const bool recurse);
      virtual IndexPartition create_equal_partition(
                                            IndexSpace parent,
                                            IndexSpace color_space,
                                            size_t granularity,
                                            Color color);
      virtual IndexPartition create_partition_by_weights(IndexSpace parent,
                                            const FutureMap &weights,
                                            IndexSpace color_space,
                                            size_t granularity, 
                                            Color color);
      virtual IndexPartition create_partition_by_union(
                                            IndexSpace parent,
                                            IndexPartition handle1,
                                            IndexPartition handle2,
                                            IndexSpace color_space,
                                            PartitionKind kind,
                                            Color color);
      virtual IndexPartition create_partition_by_intersection(
                                            IndexSpace parent,
                                            IndexPartition handle1,
                                            IndexPartition handle2,
                                            IndexSpace color_space,
                                            PartitionKind kind,
                                            Color color);
      virtual IndexPartition create_partition_by_intersection(
                                            IndexSpace parent,
                                            IndexPartition partition,
                                            PartitionKind kind,
                                            Color color,
                                            bool dominates);
      virtual IndexPartition create_partition_by_difference(
                                            IndexSpace parent,
                                            IndexPartition handle1,
                                            IndexPartition handle2,
                                            IndexSpace color_space,
                                            PartitionKind kind,
                                            Color color);
      virtual Color create_cross_product_partitions(
                                            IndexPartition handle1,
                                            IndexPartition handle2,
                              std::map<IndexSpace,IndexPartition> &handles,
                                            PartitionKind kind,
                                            Color color);
      virtual void create_association(      LogicalRegion domain,
                                            LogicalRegion domain_parent,
                                            FieldID domain_fid,
                                            IndexSpace range,
                                            MapperID id, MappingTagID tag,
                                            const UntypedBuffer &marg);
      virtual IndexPartition create_restricted_partition(
                                            IndexSpace parent,
                                            IndexSpace color_space,
                                            const void *transform,
                                            size_t transform_size,
                                            const void *extent,
                                            size_t extent_size,
                                            PartitionKind part_kind,
                                            Color color);
      virtual IndexPartition create_partition_by_domain(
                                            IndexSpace parent,
                                  const std::map<DomainPoint,Domain> &domains,
                                            IndexSpace color_space,
                                            bool perform_intersections,
                                            PartitionKind part_kind,
                                            Color color);
      virtual IndexPartition create_partition_by_domain(
                                            IndexSpace parent,
                                            const FutureMap &domains,
                                            IndexSpace color_space,
                                            bool perform_intersections,
                                            PartitionKind part_kind,
                                            Color color,
                                            bool skip_check = false);
      virtual IndexPartition create_partition_by_field(
                                            LogicalRegion handle,
                                            LogicalRegion parent_priv,
                                            FieldID fid,
                                            IndexSpace color_space,
                                            Color color,
                                            MapperID id, MappingTagID tag,
                                            PartitionKind part_kind,
                                            const UntypedBuffer &marg);
      virtual IndexPartition create_partition_by_image(
                                            IndexSpace handle,
                                            LogicalPartition projection,
                                            LogicalRegion parent,
                                            FieldID fid,
                                            IndexSpace color_space,
                                            PartitionKind part_kind,
                                            Color color,
                                            MapperID id, MappingTagID tag,
                                            const UntypedBuffer &marg);
      virtual IndexPartition create_partition_by_image_range(
                                            IndexSpace handle,
                                            LogicalPartition projection,
                                            LogicalRegion parent,
                                            FieldID fid,
                                            IndexSpace color_space,
                                            PartitionKind part_kind,
                                            Color color,
                                            MapperID id, MappingTagID tag,
                                            const UntypedBuffer &marg);
      virtual IndexPartition create_partition_by_preimage(
                                            IndexPartition projection,
                                            LogicalRegion handle,
                                            LogicalRegion parent,
                                            FieldID fid,
                                            IndexSpace color_space,
                                            PartitionKind part_kind,
                                            Color color,
                                            MapperID id, MappingTagID tag,
                                            const UntypedBuffer &marg);
      virtual IndexPartition create_partition_by_preimage_range(
                                            IndexPartition projection,
                                            LogicalRegion handle,
                                            LogicalRegion parent,
                                            FieldID fid,
                                            IndexSpace color_space,
                                            PartitionKind part_kind,
                                            Color color,
                                            MapperID id, MappingTagID tag,
                                            const UntypedBuffer &marg);
      virtual IndexPartition create_pending_partition(
                                            IndexSpace parent,
                                            IndexSpace color_space,
                                            PartitionKind part_kind,
                                            Color color);
      virtual IndexSpace create_index_space_union(
                                            IndexPartition parent,
                                            const void *realm_color,
                                            size_t color_size,
                                            TypeTag type_tag,
                                const std::vector<IndexSpace> &handles);
      virtual IndexSpace create_index_space_union(
                                            IndexPartition parent,
                                            const void *realm_color,
                                            size_t color_size,
                                            TypeTag type_tag,
                                            IndexPartition handle);
      virtual IndexSpace create_index_space_intersection(
                                            IndexPartition parent,
                                            const void *realm_color,
                                            size_t color_size,
                                            TypeTag type_tag,
                                const std::vector<IndexSpace> &handles);
      virtual IndexSpace create_index_space_intersection(
                                            IndexPartition parent,
                                            const void *realm_color,
                                            size_t color_size,
                                            TypeTag type_tag,
                                            IndexPartition handle);
      virtual IndexSpace create_index_space_difference(
                                            IndexPartition parent,
                                            const void *realm_color,
                                            size_t color_size,
                                            TypeTag type_tag,
                                            IndexSpace initial,
                                const std::vector<IndexSpace> &handles);
      virtual void verify_partition(IndexPartition pid, PartitionKind kind,
                                    const char *function_name);
      static void handle_partition_verification(const void *args);
      virtual FieldSpace create_field_space(void);
      virtual FieldSpace create_field_space(const std::vector<size_t> &sizes,
                                        std::vector<FieldID> &resulting_fields,
                                        CustomSerdezID serdez_id);
      virtual FieldSpace create_field_space(const std::vector<Future> &sizes,
                                        std::vector<FieldID> &resulting_fields,
                                        CustomSerdezID serdez_id);
      virtual void destroy_field_space(FieldSpace handle, const bool unordered);
      virtual FieldID allocate_field(FieldSpace space, const Future &field_size,
                                     FieldID fid, bool local,
                                     CustomSerdezID serdez_id);
      virtual void allocate_local_field(FieldSpace space, size_t field_size,
                                     FieldID fid, CustomSerdezID serdez_id,
                                     std::set<RtEvent> &done_events);
      virtual void allocate_fields(FieldSpace space,
                                   const std::vector<Future> &sizes,
                                   std::vector<FieldID> &resuling_fields,
                                   bool local, CustomSerdezID serdez_id);
      virtual void allocate_local_fields(FieldSpace space,
                                   const std::vector<size_t> &sizes,
                                   const std::vector<FieldID> &resuling_fields,
                                   CustomSerdezID serdez_id,
                                   std::set<RtEvent> &done_events);
      virtual void free_field(FieldAllocatorImpl *allocator, FieldSpace space, 
                              FieldID fid, const bool unordered);
      virtual void free_fields(FieldAllocatorImpl *allocator, FieldSpace space,
                               const std::set<FieldID> &to_free,
                               const bool unordered);
      virtual LogicalRegion create_logical_region(RegionTreeForest *forest,
                                            IndexSpace index_space,
                                            FieldSpace field_space,
                                            const bool task_local,
                                            const bool output_region = false);
      virtual void destroy_logical_region(LogicalRegion handle,
                                          const bool unordered);
      virtual void advise_analysis_subtree(LogicalRegion parent,
                                      const std::set<LogicalRegion> &regions,
                                      const std::set<LogicalPartition> &parts,
                                      const std::set<FieldID> &fields);
      virtual void get_local_field_set(const FieldSpace handle,
                                       const std::set<unsigned> &indexes,
                                       std::set<FieldID> &to_set) const;
      virtual void get_local_field_set(const FieldSpace handle,
                                       const std::set<unsigned> &indexes,
                                       std::vector<FieldID> &to_set) const;
    public:
      virtual void add_physical_region(const RegionRequirement &req, 
          bool mapped, MapperID mid, MappingTagID tag, ApUserEvent &unmap_event,
          bool virtual_mapped, const InstanceSet &physical_instances);
      virtual Future execute_task(const TaskLauncher &launcher,
                                  std::vector<OutputRequirement> *outputs);
      virtual FutureMap execute_index_space(const IndexTaskLauncher &launcher,
                                       std::vector<OutputRequirement> *outputs);
      virtual Future execute_index_space(const IndexTaskLauncher &launcher,
                                       ReductionOpID redop, bool deterministic,
                                       std::vector<OutputRequirement> *outputs);
      virtual Future reduce_future_map(const FutureMap &future_map,
                                       ReductionOpID redop, bool deterministic,
                                       MapperID map_id, MappingTagID tag);
      virtual FutureMap construct_future_map(IndexSpace domain,
                               const std::map<DomainPoint,UntypedBuffer> &data,
                                             bool collective = false,
                                             ShardingID sid = 0);
      virtual FutureMap construct_future_map(const Domain &domain,
<<<<<<< HEAD
                                 const std::map<DomainPoint,TaskArgument> &data,
=======
                               const std::map<DomainPoint,UntypedBuffer> &data,
>>>>>>> e9252c04
                                             bool collective = false,
                                             ShardingID sid = 0);
      virtual FutureMap construct_future_map(IndexSpace domain,
                                   const std::map<DomainPoint,Future> &futures,
                                             bool internal = false,
                                             bool collective = false,
                                             ShardingID sid = 0);
      virtual FutureMap construct_future_map(const Domain &domain,
                    const std::map<DomainPoint,Future> &futures,
                                             bool internal = false,
                                             bool collective = false,
                                             ShardingID sid = 0);
      virtual FutureMap transform_future_map(const FutureMap &fm,
                                             IndexSpace new_domain, 
                      TransformFutureMapImpl::PointTransformFnptr fnptr);
      virtual FutureMap transform_future_map(const FutureMap &fm,
                                             IndexSpace new_domain,
                                             PointTransformFunctor *functor,
                                             bool own_functor);
      virtual PhysicalRegion map_region(const InlineLauncher &launcher);
      virtual ApEvent remap_region(PhysicalRegion region);
      virtual void unmap_region(PhysicalRegion region);
      virtual void unmap_all_regions(bool external);
      virtual void fill_fields(const FillLauncher &launcher);
      virtual void fill_fields(const IndexFillLauncher &launcher);
      virtual void issue_copy(const CopyLauncher &launcher);
      virtual void issue_copy(const IndexCopyLauncher &launcher);
      virtual void issue_acquire(const AcquireLauncher &launcher);
      virtual void issue_release(const ReleaseLauncher &launcher);
      virtual PhysicalRegion attach_resource(const AttachLauncher &launcher);
      virtual ExternalResources attach_resources(
                                        const IndexAttachLauncher &launcher);
      virtual RegionTreeNode* compute_index_attach_upper_bound(
                                        const IndexAttachLauncher &launcher,
                                        const std::vector<unsigned> &indexes);
      ProjectionID compute_index_attach_projection(
                                        IndexTreeNode *node, IndexAttachOp *op,
                                        unsigned local_start, size_t local_size,
                                        std::vector<IndexSpace> &spaces);
      virtual Future detach_resource(PhysicalRegion region, const bool flush,
                                     const bool unordered);
      virtual Future detach_resources(ExternalResources resources,
                                      const bool flush, const bool unordered);
      virtual void progress_unordered_operations(void);
      virtual FutureMap execute_must_epoch(const MustEpochLauncher &launcher);
      virtual Future issue_timing_measurement(const TimingLauncher &launcher);
      virtual Future select_tunable_value(const TunableLauncher &launcher);
      virtual Future issue_mapping_fence(void);
      virtual Future issue_execution_fence(void);
      virtual void complete_frame(void);
      virtual Predicate create_predicate(const Future &f);
      virtual Predicate predicate_not(const Predicate &p);
      virtual Predicate create_predicate(const PredicateLauncher &launcher);
      virtual Future get_predicate_future(const Predicate &p);
    public:
      // The following set of operations correspond directly
      // to the complete_mapping, complete_operation, and
      // commit_operations performed by an operation.  Every
      // one of those calls invokes the corresponding one of
      // these calls to notify the parent context.
      virtual size_t register_new_child_operation(Operation *op,
                const std::vector<StaticDependence> *dependences);
      virtual void register_new_internal_operation(InternalOp *op);
      // Must be called while holding the dependence lock
      virtual void insert_unordered_ops(AutoLock &d_lock, const bool end_task,
                                        const bool progress);
      virtual size_t register_new_close_operation(CloseOp *op);
      virtual size_t register_new_summary_operation(TraceSummaryOp *op);
      void add_to_prepipeline_queue(Operation *op);
      bool process_prepipeline_stage(void);
      virtual bool add_to_dependence_queue(Operation *op, 
                                           bool unordered = false,
                                           bool outermost = true);
      void process_dependence_stage(void);
      void add_to_post_task_queue(TaskContext *ctx, RtEvent wait_on,
                                  FutureInstance *instance,
                                  FutureFunctor *callback_functor,
                                  bool own_callback_functor,
                                  const void *metadataptr,
                                  size_t metadatasize);
      bool process_post_end_tasks(void);
      virtual void register_executing_child(Operation *op);
      virtual void register_child_executed(Operation *op);
      virtual void register_child_complete(Operation *op);
      virtual void register_child_commit(Operation *op); 
      virtual ApEvent register_implicit_dependences(Operation *op);
    public:
      virtual RtEvent get_current_mapping_fence_event(void);
      virtual ApEvent get_current_execution_fence_event(void);
      virtual void perform_fence_analysis(Operation *op, 
          std::set<ApEvent> &preconditions, bool mapping, bool execution);
      virtual void update_current_fence(FenceOp *op,
                                        bool mapping, bool execution);
      virtual void update_current_implicit(Operation *op);
    public:
      virtual void begin_trace(TraceID tid, bool logical_only,
          bool static_trace, const std::set<RegionTreeID> *managed, bool dep);
      virtual void end_trace(TraceID tid, bool deprecated);
      virtual void record_previous_trace(LegionTrace *trace);
      virtual void invalidate_trace_cache(LegionTrace *trace,
                                          Operation *invalidator);
      virtual void record_blocking_call(void);
    public:
      virtual void issue_frame(FrameOp *frame, ApEvent frame_termination);
      virtual void perform_frame_issue(FrameOp *frame, 
                                       ApEvent frame_termination);
      virtual void finish_frame(ApEvent frame_termination);
    public:
      virtual void increment_outstanding(void);
      virtual void decrement_outstanding(void);
      virtual void increment_pending(void);
      virtual RtEvent decrement_pending(TaskOp *child);
      virtual RtEvent decrement_pending(bool need_deferral);
      virtual void increment_frame(void);
      virtual void decrement_frame(void);
    public:
#ifdef DEBUG_LEGION_COLLECTIVES
      virtual MergeCloseOp* get_merge_close_op(const LogicalUser &user,
                                               RegionTreeNode *node);
      virtual RefinementOp* get_refinement_op(const LogicalUser &user,
                                               RegionTreeNode *node);
#else
      virtual MergeCloseOp* get_merge_close_op(void);
      virtual RefinementOp* get_refinement_op(void);
#endif
    public:
      bool nonexclusive_virtual_mapping(unsigned index);
      virtual InnerContext* find_parent_physical_context(unsigned index);
    public:
      // Override by RemoteTask and TopLevelTask
      virtual InnerContext* find_top_context(InnerContext *previous = NULL);
    public:
      void configure_context(MapperManager *mapper, TaskPriority priority);
      virtual void initialize_region_tree_contexts(
          const std::vector<RegionRequirement> &clone_requirements,
          const LegionVector<VersionInfo>::aligned &version_infos,
          const std::vector<EquivalenceSet*> &equivalence_sets,
          const std::vector<ApUserEvent> &unmap_events,
          std::set<RtEvent> &applied_events,
          std::set<RtEvent> &execution_events);
      virtual void invalidate_region_tree_contexts(const bool is_top_level_task,
                                                   std::set<RtEvent> &applied);
      void invalidate_created_requirement_contexts(const bool is_top_level_task,
                            std::set<RtEvent> &applied, size_t num_shards = 0);
      virtual void receive_created_region_contexts(RegionTreeContext ctx,
                            const std::vector<RegionNode*> &created_state,
                            std::set<RtEvent> &applied_events,size_t num_shards,
                            InnerContext *source_context);
      void invalidate_region_tree_context(LogicalRegion handle,
                                      std::set<RtEvent> &applied_events,
                                      std::vector<EquivalenceSet*> &to_release);
      virtual void report_leaks_and_duplicates(std::set<RtEvent> &preconds);
      virtual void free_region_tree_context(void);
    public:
      virtual InstanceView* create_instance_top_view(PhysicalManager *manager,
                                                     AddressSpaceID source);
      virtual FillView* find_or_create_fill_view(FillOp *op, 
                             std::set<RtEvent> &map_applied_events,
                             const void *value, const size_t value_size,
                             bool &took_ownership);
      static void handle_remote_view_creation(const void *args);
      void notify_instance_deletion(PhysicalManager *deleted); 
      static void handle_create_top_view_request(Deserializer &derez, 
                            Runtime *runtime, AddressSpaceID source);
      static void handle_create_top_view_response(Deserializer &derez,
                                                   Runtime *runtime);
    public:
      virtual const std::vector<PhysicalRegion>& begin_task(
                                                    Legion::Runtime *&runtime);
      virtual void end_task(const void *res, size_t res_size, bool owned,
                        PhysicalInstance inst, FutureFunctor *callback_functor,
                        Memory::Kind memory, void (*freefunc)(void*,size_t),
                        const void *metadataptr, size_t metadatasize);
      virtual void post_end_task(FutureInstance *instance,
                                 void *metadata, size_t metasize,
                                 FutureFunctor *callback_functor,
                                 bool own_callback_functor);
    public:
      virtual ShardingFunction* find_sharding_function(ShardingID sid);
    public:
      virtual void destroy_lock(Lock l);
      virtual Grant acquire_grant(const std::vector<LockRequest> &requests);
      virtual void release_grant(Grant grant);
    public:
      virtual void destroy_phase_barrier(PhaseBarrier pb);
      virtual PhaseBarrier advance_phase_barrier(PhaseBarrier pb);
    public:
      void perform_barrier_dependence_analysis(Operation *op,
            const std::vector<PhaseBarrier> &wait_barriers,
            const std::vector<PhaseBarrier> &arrive_barriers,
            MustEpochOp *must_epoch = NULL);
    protected:
      void analyze_barrier_dependences(Operation *op,
            const std::vector<PhaseBarrier> &barriers,
            MustEpochOp *must_epoch, bool previous_gen);
    public:
      virtual DynamicCollective create_dynamic_collective(
                                                  unsigned arrivals,
                                                  ReductionOpID redop,
                                                  const void *init_value,
                                                  size_t init_size);
      virtual void destroy_dynamic_collective(DynamicCollective dc);
      virtual void arrive_dynamic_collective(DynamicCollective dc,
                        const void *buffer, size_t size, unsigned count);
      virtual void defer_dynamic_collective_arrival(DynamicCollective dc,
                                                    const Future &future,
                                                    unsigned count);
      virtual Future get_dynamic_collective_result(DynamicCollective dc);
      virtual DynamicCollective advance_dynamic_collective(
                                                   DynamicCollective dc);
    public:
      virtual TaskPriority get_current_priority(void) const;
      virtual void set_current_priority(TaskPriority priority); 
    public:
      static void handle_compute_equivalence_sets_request(Deserializer &derez,
                                     Runtime *runtime, AddressSpaceID source);
      static void remove_remote_references(
                       const std::vector<DistributedCollectable*> &to_remove);
      static void handle_remove_remote_references(const void *args);
    public:
      void clear_instance_top_views(void); 
    public:
      void free_remote_contexts(void);
      void send_remote_context(AddressSpaceID remote_instance, 
                               RemoteContext *target);
    public:
      void convert_source_views(const std::vector<PhysicalManager*> &sources,
                                std::vector<InstanceView*> &source_views);
      void convert_target_views(const InstanceSet &targets, 
                                std::vector<InstanceView*> &target_views);
      // I hate the container problem, same as previous except MaterializedView
      void convert_target_views(const InstanceSet &targets, 
                                std::vector<MaterializedView*> &target_views); 
    protected:
      void execute_task_launch(TaskOp *task, bool index, 
                               LegionTrace *current_trace, 
                               bool silence_warnings, bool inlining_enabled);
    public:
      void clone_local_fields(
          std::map<FieldSpace,std::vector<LocalFieldInfo> > &child_local) const;
#ifdef DEBUG_LEGION
      // This is a helpful debug method that can be useful when called from
      // a debugger to find the earliest operation that hasn't mapped yet
      // which is especially useful when debugging scheduler hangs
      Operation* get_earliest(void) const;
#endif
#ifdef LEGION_SPY
      void register_implicit_replay_dependence(Operation *op);
#endif
    public:
      static void handle_prepipeline_stage(const void *args);
      static void handle_dependence_stage(const void *args);
      static void handle_post_end_task(const void *args);
    public:
      const RegionTreeContext tree_context; 
      const UniqueID context_uid;
      const bool remote_context;
      const bool full_inner_context;
    protected:
      bool finished_execution;
    protected:
      Mapper::ContextConfigOutput           context_configuration;
      std::vector<std::pair<size_t,DomainPoint> > context_coordinates;
    protected:
      const std::vector<unsigned>           &parent_req_indexes;
      const std::vector<bool>               &virtual_mapped;
      // Keep track of inline mapping regions for this task
      // so we can see when there are conflicts, note that accessing
      // this data structure requires the inline lock because
      // unordered detach operations can touch it without synchronizing
      // with the executing task
      mutable LocalLock inline_lock;
      LegionList<PhysicalRegion,TASK_INLINE_REGION_ALLOC>::tracked
                                                inline_regions;
    protected:
      mutable LocalLock                     child_op_lock;
      // Track whether this task has finished executing
      size_t total_children_count; // total number of sub-operations
      size_t total_close_count; 
      size_t total_summary_count;
      size_t outstanding_children_count;
      LegionMap<Operation*,GenerationID,
                EXECUTING_CHILD_ALLOC>::tracked executing_children;
      LegionMap<Operation*,GenerationID,
                EXECUTED_CHILD_ALLOC>::tracked executed_children;
      LegionMap<Operation*,GenerationID,
                COMPLETE_CHILD_ALLOC>::tracked complete_children; 
      // For tracking any operations that come from outside the
      // task like a garbage collector that need to be inserted
      // into the stream of operations from the task
      std::list<Operation*> unordered_ops;
#ifdef DEBUG_LEGION
      // In debug mode also keep track of them in context order so
      // we can see what the longest outstanding operation is which
      // is often useful when things hang
      std::map<unsigned,Operation*> outstanding_children;
#endif
#ifdef LEGION_SPY
      // Some help for Legion Spy for validating fences
      std::deque<UniqueID> ops_since_last_fence;
      std::set<ApEvent> previous_completion_events;
#endif
    protected: // Queues for fusing together small meta-tasks
      mutable LocalLock                               prepipeline_lock;
      std::deque<std::pair<Operation*,GenerationID> > prepipeline_queue;
      unsigned                                        outstanding_prepipeline;
    protected:
      mutable LocalLock                               dependence_lock;
      std::deque<Operation*>                          dependence_queue;
      RtEvent                                         dependence_precondition;
      // Only one of these ever to keep things in order
      bool                                            outstanding_dependence;
    protected:
      mutable LocalLock                               post_task_lock;
      std::list<PostTaskArgs>                         post_task_queue;
      CompletionQueue                                 post_task_comp_queue;
    protected:
      // Traces for this task's execution
      LegionMap<TraceID,LegionTrace*,TASK_TRACES_ALLOC>::tracked traces;
      LegionTrace *current_trace;
      LegionTrace *previous_trace;
      bool valid_wait_event;
      RtUserEvent window_wait;
      std::deque<ApEvent> frame_events;
    protected:
      // Number of sub-tasks ready to map
      unsigned outstanding_subtasks;
      // Number of mapped sub-tasks that are yet to run
      unsigned pending_subtasks;
      // Number of pending_frames
      unsigned pending_frames;
      // Event used to order operations to the runtime
      RtEvent context_order_event;
      // Track whether this context is current active for scheduling
      // indicating that it is no longer far enough ahead
      bool currently_active_context;
    protected:
      FenceOp *current_mapping_fence;
      GenerationID mapping_fence_gen;
      unsigned current_mapping_fence_index;
      ApEvent current_execution_fence_event;
      unsigned current_execution_fence_index;
      // We currently do not track dependences for dependent partitioning
      // operations on index partitions and their subspaces directly, so 
      // we instead use this to ensure mapping dependence ordering with 
      // any operations which might need downstream information about 
      // partitions or subspaces. Note that this means that all dependent
      // partitioning operations are guaranteed to map in order currently
      // We've not extended this to include creation operations as well
      // for similar reasons, so now this is a general operation class
      Operation *last_implicit;
      GenerationID last_implicit_gen;
    protected:
      // For managing changing task priorities
      ApEvent realm_done_event;
      TaskPriority current_priority;
    protected: // Instance top view data structures
      mutable LocalLock                         instance_view_lock;
      std::map<PhysicalManager*,InstanceView*>  instance_top_views;
      std::map<PhysicalManager*,RtUserEvent>    pending_top_views;
    protected:
      mutable LocalLock                         pending_set_lock;
      LegionMap<RegionNode*,
        FieldMaskSet<PendingEquivalenceSet> >::aligned pending_equivalence_sets;
    protected:
      mutable LocalLock                       remote_lock;
      std::map<AddressSpaceID,RemoteContext*> remote_instances;
    protected:
      // Dependence tracking information for phase barriers
      mutable LocalLock                                   phase_barrier_lock;
      struct BarrierContribution {
      public:
        BarrierContribution(void) : op(NULL), gen(0), uid(0), muid(0) { }
        BarrierContribution(Operation *o, GenerationID g, 
                            UniqueID u, UniqueID m, size_t bg)
          : op(o), gen(g), uid(u), muid(m), bargen(bg) { }
      public:
        Operation *op;
        GenerationID gen;
        UniqueID uid;
        UniqueID muid; // must epoch uid
        size_t bargen; // the barrier generation
      };
      std::map<size_t,std::list<BarrierContribution> > barrier_contributions;
    protected:
      // Track information for locally allocated fields
      mutable LocalLock                                 local_field_lock;
      std::map<FieldSpace,std::vector<LocalFieldInfo> > local_field_infos;
    protected:
      // Cache for fill views
      mutable LocalLock     fill_view_lock;            
      std::list<FillView*>  fill_view_cache;
      static const size_t MAX_FILL_VIEW_CACHE_SIZE = 64;
    protected:
      // Equivalence sets that were invalidated by 
      // invalidate_region_tree_contexts and need to be released
      std::vector<EquivalenceSet*> invalidated_refinements;
    protected:
      // This data structure should only be accessed during the logical
      // analysis stage of the pipeline and therefore no lock is needed
      std::map<IndexTreeNode*,
        std::vector<AttachProjectionFunctor*> > attach_functions;
    protected:
      // Resources that can build up over a task's lifetime
      LegionDeque<Reservation,TASK_RESERVATION_ALLOC>::tracked context_locks;
      LegionDeque<ApBarrier,TASK_BARRIER_ALLOC>::tracked context_barriers;
    };

    /**
     * \class TopLevelContext
     * This is the top-level task context that
     * exists at the root of a task tree. In
     * general there will only be one of these
     * per application unless mappers decide to
     * create their own tasks for performing
     * computation.
     */
    class TopLevelContext : public InnerContext {
    public:
      TopLevelContext(Runtime *runtime, UniqueID ctx_uid);
      TopLevelContext(const TopLevelContext &rhs);
      virtual ~TopLevelContext(void);
    public:
      TopLevelContext& operator=(const TopLevelContext &rhs);
    public:
      virtual void pack_remote_context(Serializer &rez, 
          AddressSpaceID target, bool replicate = false);
      virtual InnerContext* find_parent_context(void);
    public:
      virtual InnerContext* find_outermost_local_context(
                          InnerContext *previous = NULL);
      virtual InnerContext* find_top_context(InnerContext *previous = NULL);
    public:
      virtual void receive_created_region_contexts(RegionTreeContext ctx,
                            const std::vector<RegionNode*> &created_state,
                            std::set<RtEvent> &applied_events,size_t num_shards,
                            InnerContext *source_context);
      virtual RtEvent compute_equivalence_sets(EqSetTracker *target,
                      AddressSpaceID target_space, RegionNode *region, 
                      const FieldMask &mask, const UniqueID opid, 
                      const AddressSpaceID original_source);
    protected:
      std::vector<RegionRequirement>       dummy_requirements;
      std::vector<RegionRequirement>       dummy_output_requirements;
      std::vector<unsigned>                dummy_indexes;
      std::vector<bool>                    dummy_mapped;
    };

    /**
     * \class ReplicateContext
     * A replicate context is a special kind of inner context for
     * executing control-replicated tasks.
     */
    class ReplicateContext : public InnerContext {
    public: 
      struct ISBroadcast {
      public:
        ISBroadcast(void) : expr_id(0), did(0), double_buffer(false) { }
        ISBroadcast(IndexSpaceID i, IndexTreeID t, IndexSpaceExprID e, 
                    DistributedID d, bool db)
          : space_id(i), tid(t), expr_id(e), did(d), double_buffer(db) { }
      public:
        IndexSpaceID space_id;
        IndexTreeID tid;
        IndexSpaceExprID expr_id;
        DistributedID did;
        bool double_buffer;
      };
      struct IPBroadcast {
      public:
        IPBroadcast(void) : did(0), double_buffer(false) { }
        IPBroadcast(IndexPartitionID p, DistributedID d, bool db) 
          : pid(p), did(d), double_buffer(db) { }
      public:
        IndexPartitionID pid;
        DistributedID did;
        bool double_buffer;
      };
      struct FSBroadcast { 
      public:
        FSBroadcast(void) : did(0), double_buffer(false) { }
        FSBroadcast(FieldSpaceID i, DistributedID d, bool db) 
          : space_id(i), did(d), double_buffer(db) { }
      public:
        FieldSpaceID space_id;
        DistributedID did;
        bool double_buffer;
      };
      struct FIDBroadcast {
      public:
        FIDBroadcast(void) : field_id(0), double_buffer(false) { }
        FIDBroadcast(FieldID fid, bool db)
          : field_id(fid), double_buffer(db) { }
      public:
        FieldID field_id;
        bool double_buffer;
      };
      struct LRBroadcast {
      public:
        LRBroadcast(void) : tid(0), double_buffer(0) { }
        LRBroadcast(RegionTreeID t, DistributedID d, bool db) :
          tid(t), did(d), double_buffer(db) { }
      public:
        RegionTreeID tid;
        DistributedID did;
        bool double_buffer;
      };
      struct IntraSpaceDeps {
      public:
        std::map<ShardID,RtEvent> ready_deps;
        std::map<ShardID,RtUserEvent> pending_deps;
      };
    public:
      struct DeferDisjointCompleteResponseArgs :
        public LgTaskArgs<DeferDisjointCompleteResponseArgs> {
      public:
        static const LgTaskID TASK_ID = LG_DEFER_DISJOINT_COMPLETE_TASK_ID;
      public:
        DeferDisjointCompleteResponseArgs(UniqueID opid, VersionManager *target,
                               AddressSpaceID space, VersionInfo *version_info,
                               RtUserEvent done, const FieldMask *mask = NULL);
      public:
        VersionManager *const target;
        VersionInfo *const version_info;
        FieldMask *const request_mask;
        const RtUserEvent done_event;
        const AddressSpaceID target_space;
      };
    public:
      enum ReplicateAPICall {
        REPLICATE_PERFORM_REGISTRATION_CALLBACK,
        REPLICATE_CONSENSUS_MATCH,
        REPLICATE_REGISTER_TASK_VARIANT,
        REPLICATE_GENERATE_DYNAMIC_TRACE_ID,
        REPLICATE_GENERATE_DYNAMIC_MAPPER_ID,
        REPLICATE_GENERATE_DYNAMIC_PROJECTION_ID,
        REPLICATE_GENERATE_DYNAMIC_SHARDING_ID,
        REPLICATE_GENERATE_DYNAMIC_TASK_ID,
        REPLICATE_GENERATE_DYNAMIC_REDUCTION_ID,
        REPLICATE_GENERATE_DYNAMIC_SERDEZ_ID,
        REPLICATE_CREATE_INDEX_SPACE,
        REPLICATE_CREATE_UNBOUND_INDEX_SPACE,
        REPLICATE_UNION_INDEX_SPACES,
        REPLICATE_INTERSECT_INDEX_SPACES,
        REPLICATE_SUBTRACT_INDEX_SPACES,
        REPLICATE_CREATE_SHARED_OWNERSHIP,
        REPLICATE_DESTROY_INDEX_SPACE,
        REPLICATE_DESTROY_INDEX_PARTITION,
        REPLICATE_CREATE_EQUAL_PARTITION,
        REPLICATE_CREATE_PARTITION_BY_WEIGHTS,
        REPLICATE_CREATE_PARTITION_BY_UNION,
        REPLICATE_CREATE_PARTITION_BY_INTERSECTION,
        REPLICATE_CREATE_PARTITION_BY_DIFFERENCE,
        REPLICATE_CREATE_CROSS_PRODUCT_PARTITIONS,
        REPLICATE_CREATE_ASSOCIATION,
        REPLICATE_CREATE_RESTRICTED_PARTITION,
        REPLICATE_CREATE_PARTITION_BY_DOMAIN,
        REPLICATE_CREATE_PARTITION_BY_FIELD,
        REPLICATE_CREATE_PARTITION_BY_IMAGE,
        REPLICATE_CREATE_PARTITION_BY_IMAGE_RANGE,
        REPLICATE_CREATE_PARTITION_BY_PREIMAGE,
        REPLICATE_CREATE_PARTITION_BY_PREIMAGE_RANGE,
        REPLICATE_CREATE_PENDING_PARTITION,
        REPLICATE_CREATE_INDEX_SPACE_UNION,
        REPLICATE_CREATE_INDEX_SPACE_INTERSECTION,
        REPLICATE_CREATE_INDEX_SPACE_DIFFERENCE,
        REPLICATE_CREATE_FIELD_SPACE,
        REPLICATE_DESTROY_FIELD_SPACE,
        REPLICATE_ALLOCATE_FIELD,
        REPLICATE_FREE_FIELD,
        REPLICATE_ALLOCATE_FIELDS,
        REPLICATE_FREE_FIELDS,
        REPLICATE_CREATE_LOGICAL_REGION,
        REPLICATE_DESTROY_LOGICAL_REGION,
        REPLICATE_ADVISE_ANALYSIS_SUBTREE,
        REPLICATE_CREATE_FIELD_ALLOCATOR,
        REPLICATE_DESTROY_FIELD_ALLOCATOR,
        REPLICATE_EXECUTE_TASK,
        REPLICATE_EXECUTE_INDEX_SPACE,
        REPLICATE_REDUCE_FUTURE_MAP,
        REPLICATE_CONSTRUCT_FUTURE_MAP,
        REPLICATE_MAP_REGION,
        REPLICATE_REMAP_REGION,
        REPLICATE_FILL_FIELDS,
        REPLICATE_ISSUE_COPY,
        REPLICATE_ATTACH_RESOURCE,
        REPLICATE_DETACH_RESOURCE,
        REPLICATE_INDEX_ATTACH_RESOURCE,
        REPLICATE_INDEX_DETACH_RESOURCE,
        REPLICATE_MUST_EPOCH,
        REPLICATE_TIMING_MEASUREMENT,
        REPLICATE_TUNABLE_SELECTION,
        REPLICATE_MAPPING_FENCE,
        REPLICATE_EXECUTION_FENCE,
        REPLICATE_BEGIN_TRACE,
        REPLICATE_END_TRACE,
        REPLICATE_CREATE_PHASE_BARRIER,
        REPLICATE_DESTROY_PHASE_BARRIER,
        REPLICATE_ADVANCE_PHASE_BARRIER,
        REPLICATE_ADVANCE_DYNAMIC_COLLECTIVE,
        REPLICATE_END_TASK,
        REPLICATE_FUTURE_FROM_VALUE,
      };
    public:
      class AttachDetachShardingFunctor : public ShardingFunctor {
      public:
        AttachDetachShardingFunctor(void) { }
        virtual ~AttachDetachShardingFunctor(void) { }
      public:
        virtual ShardID shard(const DomainPoint &point,
                              const Domain &full_space,
                              const size_t total_shards);
      };
    public:
      ReplicateContext(Runtime *runtime, ShardTask *owner,int d,bool full_inner,
                       const std::vector<RegionRequirement> &reqs,
                       const std::vector<RegionRequirement> &output_reqs,
                       const std::vector<unsigned> &parent_indexes,
                       const std::vector<bool> &virt_mapped,
                       UniqueID context_uid, ApEvent execution_fence_event,
                       ShardManager *manager, bool inline_task, 
                       bool implicit_task = false);
      ReplicateContext(const ReplicateContext &rhs);
      virtual ~ReplicateContext(void);
    public:
      ReplicateContext& operator=(const ReplicateContext &rhs);
    public:
      inline int get_shard_collective_radix(void) const
        { return shard_collective_radix; }
      inline int get_shard_collective_log_radix(void) const
        { return shard_collective_log_radix; }
      inline int get_shard_collective_stages(void) const
        { return shard_collective_stages; }
      inline int get_shard_collective_participating_shards(void) const
        { return shard_collective_participating_shards; }
      inline int get_shard_collective_last_radix(void) const
        { return shard_collective_last_radix; }
    public: // Privilege tracker methods
      virtual void receive_resources(size_t return_index,
              std::map<LogicalRegion,unsigned> &created_regions,
              std::vector<LogicalRegion> &deleted_regions,
              std::set<std::pair<FieldSpace,FieldID> > &created_fields,
              std::vector<std::pair<FieldSpace,FieldID> > &deleted_fields,
              std::map<FieldSpace,unsigned> &created_field_spaces,
              std::map<FieldSpace,std::set<LogicalRegion> > &latent_spaces,
              std::vector<FieldSpace> &deleted_field_spaces,
              std::map<IndexSpace,unsigned> &created_index_spaces,
              std::vector<std::pair<IndexSpace,bool> > &deleted_index_spaces,
              std::map<IndexPartition,unsigned> &created_partitions,
              std::vector<std::pair<IndexPartition,bool> > &deleted_partitions,
              std::set<RtEvent> &preconditions);
    protected:
      void receive_replicate_resources(size_t return_index,
              std::map<LogicalRegion,unsigned> &created_regions,
              std::vector<LogicalRegion> &deleted_regions,
              std::set<std::pair<FieldSpace,FieldID> > &created_fields,
              std::vector<std::pair<FieldSpace,FieldID> > &deleted_fields,
              std::map<FieldSpace,unsigned> &created_field_spaces,
              std::map<FieldSpace,std::set<LogicalRegion> > &latent_spaces,
              std::vector<FieldSpace> &deleted_field_spaces,
              std::map<IndexSpace,unsigned> &created_index_spaces,
              std::vector<std::pair<IndexSpace,bool> > &deleted_index_spaces,
              std::map<IndexPartition,unsigned> &created_partitions,
              std::vector<std::pair<IndexPartition,bool> > &deleted_partitions,
              std::set<RtEvent> &preconditions, RtBarrier &ready_barrier, 
              RtBarrier &mapped_barrier, RtBarrier &execution_barrier);
      void register_region_deletions(ApEvent precondition,
                     const std::map<Operation*,GenerationID> &dependences,
                     std::vector<LogicalRegion> &regions,
                     std::set<RtEvent> &preconditions, RtBarrier &ready_barrier,
                     RtBarrier &mapped_barrier, RtBarrier &execution_barrier);
      void register_field_deletions(ApEvent precondition,
            const std::map<Operation*,GenerationID> &dependences,
            std::vector<std::pair<FieldSpace,FieldID> > &fields,
            std::set<RtEvent> &preconditions, RtBarrier &ready_barrier,
            RtBarrier &mapped_barrier, RtBarrier &execution_barrier);
      void register_field_space_deletions(ApEvent precondition,
                    const std::map<Operation*,GenerationID> &dependences,
                    std::vector<FieldSpace> &spaces,
                    std::set<RtEvent> &preconditions, RtBarrier &ready_barrier,
                    RtBarrier &mapped_barrier, RtBarrier &execution_barrier);
      void register_index_space_deletions(ApEvent precondition,
                    const std::map<Operation*,GenerationID> &dependences,
                    std::vector<std::pair<IndexSpace,bool> > &spaces,
                    std::set<RtEvent> &preconditions, RtBarrier &ready_barrier,
                    RtBarrier &mapped_barrier, RtBarrier &execution_barrier);
      void register_index_partition_deletions(ApEvent precondition,
                    const std::map<Operation*,GenerationID> &dependences,
                    std::vector<std::pair<IndexPartition,bool> > &parts,
                    std::set<RtEvent> &preconditions, RtBarrier &ready_barrier,
                    RtBarrier &mapped_barrier, RtBarrier &execution_barrier);
    public:
      void perform_replicated_region_deletions(
                     std::vector<LogicalRegion> &regions,
                     std::set<RtEvent> &preconditions);
      void perform_replicated_field_deletions(
            std::vector<std::pair<FieldSpace,FieldID> > &fields,
            std::set<RtEvent> &preconditions);
      void perform_replicated_field_space_deletions(
                          std::vector<FieldSpace> &spaces,
                          std::set<RtEvent> &preconditions);
      void perform_replicated_index_space_deletions(
                          std::vector<IndexSpace> &spaces,
                          std::set<RtEvent> &preconditions);
      void perform_replicated_index_partition_deletions(
                          std::vector<IndexPartition> &parts,
                          std::set<RtEvent> &preconditions);
    public:
#ifdef LEGION_USE_LIBDL
      virtual void perform_global_registration_callbacks(
                     Realm::DSOReferenceImplementation *dso, RtEvent local_done,
                     RtEvent global_done, std::set<RtEvent> &preconditions);
#endif
      virtual void handle_registration_callback_effects(RtEvent effects);
      virtual void print_once(FILE *f, const char *message) const;
      virtual void log_once(Realm::LoggerMessage &message) const;
      virtual Future from_value(const void *value, size_t value_size,
          bool owned, Memory::Kind memkind, void (*freefunc)(void*,size_t));
      virtual ShardID get_shard_id(void) const;
      virtual size_t get_num_shards(void) const;
      virtual Future consensus_match(const void *input, void *output,
                                     size_t num_elements, size_t element_size); 
    public:
      virtual VariantID register_variant(const TaskVariantRegistrar &registrar,
                          const void *user_data, size_t user_data_size,
                          const CodeDescriptor &desc, size_t ret_size,
                          bool has_ret_size, VariantID vid, bool check_task_id);
      virtual VariantImpl* select_inline_variant(TaskOp *child,
                const std::vector<PhysicalRegion> &parent_regions,
                std::deque<InstanceSet> &physical_instances);
      virtual TraceID generate_dynamic_trace_id(void);
      virtual MapperID generate_dynamic_mapper_id(void);
      virtual ProjectionID generate_dynamic_projection_id(void);
      virtual ShardingID generate_dynamic_sharding_id(void);
      virtual TaskID generate_dynamic_task_id(void);
      virtual ReductionOpID generate_dynamic_reduction_id(void);
      virtual CustomSerdezID generate_dynamic_serdez_id(void);
      virtual bool perform_semantic_attach(bool &global);
      virtual void post_semantic_attach(void);
    public:
      virtual void invalidate_region_tree_contexts(const bool is_top_level_task,
                                                   std::set<RtEvent> &applied);
      virtual void receive_created_region_contexts(RegionTreeContext ctx,
                            const std::vector<RegionNode*> &created_state,
                            std::set<RtEvent> &applied_events,size_t num_shards,
                            InnerContext *source_context);
      virtual void free_region_tree_context(void);
      void receive_replicate_created_region_contexts(RegionTreeContext ctx,
                          const std::vector<RegionNode*> &created_state, 
                          std::set<RtEvent> &applied_events, size_t num_shards,
                          InnerContext *source_context);
      void handle_created_region_contexts(Deserializer &derez,
                                          std::set<RtEvent> &applied_events);
    public: 
      // Interface to operations performed by a context
      virtual IndexSpace create_index_space(const Domain &domain, 
                                            TypeTag type_tag);
      virtual IndexSpace create_index_space(const Future &future, 
                                            TypeTag type_tag);
      virtual IndexSpace create_index_space(
                           const std::vector<DomainPoint> &points);
      virtual IndexSpace create_index_space(
                           const std::vector<Domain> &rects);
      virtual IndexSpace create_unbound_index_space(TypeTag type_tag);
    protected:
      IndexSpace create_index_space_replicated(const Domain *bounds,
                                               TypeTag type_tag);
    public:
      virtual IndexSpace union_index_spaces(
                           const std::vector<IndexSpace> &spaces);
      virtual IndexSpace intersect_index_spaces(
                           const std::vector<IndexSpace> &spaces);
      virtual IndexSpace subtract_index_spaces(
                           IndexSpace left, IndexSpace right);
      virtual void create_shared_ownership(IndexSpace handle);
      virtual void destroy_index_space(IndexSpace handle, 
                                       const bool unordered,
                                       const bool recurse);
      virtual void create_shared_ownership(IndexPartition handle);
      virtual void destroy_index_partition(IndexPartition handle, 
                                           const bool unordered,
                                           const bool recurse);
      virtual IndexPartition create_equal_partition(
                                            IndexSpace parent,
                                            IndexSpace color_space,
                                            size_t granularity,
                                            Color color);
      virtual IndexPartition create_partition_by_weights(IndexSpace parent,
                                            const FutureMap &weights,
                                            IndexSpace color_space,
                                            size_t granularity, 
                                            Color color);
      virtual IndexPartition create_partition_by_union(
                                            IndexSpace parent,
                                            IndexPartition handle1,
                                            IndexPartition handle2,
                                            IndexSpace color_space,
                                            PartitionKind kind,
                                            Color color);
      virtual IndexPartition create_partition_by_intersection(
                                            IndexSpace parent,
                                            IndexPartition handle1,
                                            IndexPartition handle2,
                                            IndexSpace color_space,
                                            PartitionKind kind,
                                            Color color);
      virtual IndexPartition create_partition_by_intersection(
                                            IndexSpace parent,
                                            IndexPartition partition,
                                            PartitionKind kind,
                                            Color color,
                                            bool dominates);
      virtual IndexPartition create_partition_by_difference(
                                            IndexSpace parent,
                                            IndexPartition handle1,
                                            IndexPartition handle2,
                                            IndexSpace color_space,
                                            PartitionKind kind,
                                            Color color);
      virtual Color create_cross_product_partitions(
                                            IndexPartition handle1,
                                            IndexPartition handle2,
                              std::map<IndexSpace,IndexPartition> &handles,
                                            PartitionKind kind,
                                            Color color);
      virtual void create_association(      LogicalRegion domain,
                                            LogicalRegion domain_parent,
                                            FieldID domain_fid,
                                            IndexSpace range,
                                            MapperID id, MappingTagID tag);
      virtual IndexPartition create_restricted_partition(
                                            IndexSpace parent,
                                            IndexSpace color_space,
                                            const void *transform,
                                            size_t transform_size,
                                            const void *extent,
                                            size_t extent_size,
                                            PartitionKind part_kind,
                                            Color color);
      virtual IndexPartition create_partition_by_domain(
                                            IndexSpace parent,
                                  const std::map<DomainPoint,Domain> &domains,
                                            IndexSpace color_space,
                                            bool perform_intersections,
                                            PartitionKind part_kind,
                                            Color color);
      virtual IndexPartition create_partition_by_domain(
                                            IndexSpace parent,
                                            const FutureMap &domains,
                                            IndexSpace color_space,
                                            bool perform_intersections,
                                            PartitionKind part_kind,
                                            Color color,
                                            bool skip_check = false);
      virtual IndexPartition create_partition_by_field(
                                            LogicalRegion handle,
                                            LogicalRegion parent_priv,
                                            FieldID fid,
                                            IndexSpace color_space,
                                            Color color,
                                            MapperID id, MappingTagID tag,
                                            PartitionKind part_kind);
      virtual IndexPartition create_partition_by_image(
                                            IndexSpace handle,
                                            LogicalPartition projection,
                                            LogicalRegion parent,
                                            FieldID fid,
                                            IndexSpace color_space,
                                            PartitionKind part_kind,
                                            Color color,
                                            MapperID id, MappingTagID tag);
      virtual IndexPartition create_partition_by_image_range(
                                            IndexSpace handle,
                                            LogicalPartition projection,
                                            LogicalRegion parent,
                                            FieldID fid,
                                            IndexSpace color_space,
                                            PartitionKind part_kind,
                                            Color color,
                                            MapperID id, MappingTagID tag);
      virtual IndexPartition create_partition_by_preimage(
                                            IndexPartition projection,
                                            LogicalRegion handle,
                                            LogicalRegion parent,
                                            FieldID fid,
                                            IndexSpace color_space,
                                            PartitionKind part_kind,
                                            Color color,
                                            MapperID id, MappingTagID tag);
      virtual IndexPartition create_partition_by_preimage_range(
                                            IndexPartition projection,
                                            LogicalRegion handle,
                                            LogicalRegion parent,
                                            FieldID fid,
                                            IndexSpace color_space,
                                            PartitionKind part_kind,
                                            Color color,
                                            MapperID id, MappingTagID tag);
      virtual IndexPartition create_pending_partition(
                                            IndexSpace parent,
                                            IndexSpace color_space,
                                            PartitionKind part_kind,
                                            Color color);
      virtual IndexSpace create_index_space_union(
                                            IndexPartition parent,
                                            const void *realm_color,
                                            size_t color_size,
                                            TypeTag type_tag,
                                const std::vector<IndexSpace> &handles);
      virtual IndexSpace create_index_space_union(
                                            IndexPartition parent,
                                            const void *realm_color,
                                            size_t color_size,
                                            TypeTag type_tag,
                                            IndexPartition handle);
      virtual IndexSpace create_index_space_intersection(
                                            IndexPartition parent,
                                            const void *realm_color,
                                            size_t color_size,
                                            TypeTag type_tag,
                                const std::vector<IndexSpace> &handles);
      virtual IndexSpace create_index_space_intersection(
                                            IndexPartition parent,
                                            const void *realm_color,
                                            size_t color_size,
                                            TypeTag type_tag,
                                            IndexPartition handle);
      virtual IndexSpace create_index_space_difference(
                                            IndexPartition parent,
                                            const void *realm_color,
                                            size_t color_size,
                                            TypeTag type_tag,
                                            IndexSpace initial,
                                const std::vector<IndexSpace> &handles);
      virtual void verify_partition(IndexPartition pid, PartitionKind kind,
                                    const char *function_name);
      virtual FieldSpace create_field_space(void);
      virtual FieldSpace create_field_space(const std::vector<size_t> &sizes,
                                        std::vector<FieldID> &resulting_fields,
                                        CustomSerdezID serdez_id);
      virtual FieldSpace create_field_space(const std::vector<Future> &sizes,
                                        std::vector<FieldID> &resulting_fields,
                                        CustomSerdezID serdez_id);
      FieldSpace create_replicated_field_space(ShardID *creator_shard = NULL);
      virtual void create_shared_ownership(FieldSpace handle);
      virtual void destroy_field_space(FieldSpace handle, const bool unordered);
      virtual FieldID allocate_field(FieldSpace space, size_t field_size,
                                     FieldID fid, bool local,
                                     CustomSerdezID serdez_id);
      virtual FieldID allocate_field(FieldSpace space, const Future &field_size,
                                     FieldID fid, bool local,
                                     CustomSerdezID serdez_id);
      virtual void free_field(FieldAllocatorImpl *allocator, FieldSpace space, 
                              FieldID fid, const bool unordered);
      virtual void allocate_fields(FieldSpace space,
                                   const std::vector<size_t> &sizes,
                                   std::vector<FieldID> &resuling_fields,
                                   bool local, CustomSerdezID serdez_id);
      virtual void allocate_fields(FieldSpace space,
                                   const std::vector<Future> &sizes,
                                   std::vector<FieldID> &resuling_fields,
                                   bool local, CustomSerdezID serdez_id);
      virtual void free_fields(FieldAllocatorImpl *allocator, FieldSpace space, 
                               const std::set<FieldID> &to_free,
                               const bool unordered);
      virtual LogicalRegion create_logical_region(RegionTreeForest *forest,
                                            IndexSpace index_space,
                                            FieldSpace field_space,
                                            const bool task_local,
                                            const bool output_region = false);
      virtual void create_shared_ownership(LogicalRegion handle);
      virtual void destroy_logical_region(LogicalRegion handle,
                                          const bool unordered);
      virtual void advise_analysis_subtree(LogicalRegion parent,
                                      const std::set<LogicalRegion> &regions,
                                      const std::set<LogicalPartition> &parts,
                                      const std::set<FieldID> &fields);
    public:
      virtual FieldAllocatorImpl* create_field_allocator(FieldSpace handle,
                                                         bool unordered);
      virtual void destroy_field_allocator(FieldSpaceNode *node);
    public:
      virtual void insert_unordered_ops(AutoLock &d_lock, const bool end_task,
                                        const bool progress);
      virtual Future execute_task(const TaskLauncher &launcher,
                                  std::vector<OutputRequirement> *outputs);
      virtual FutureMap execute_index_space(const IndexTaskLauncher &launcher,
                                       std::vector<OutputRequirement> *outputs);
      virtual Future execute_index_space(const IndexTaskLauncher &launcher,
                                       ReductionOpID redop, bool deterministic,
                                       std::vector<OutputRequirement> *outputs);
      virtual Future reduce_future_map(const FutureMap &future_map,
                                       ReductionOpID redop, bool deterministic,
                                       MapperID map_id, MappingTagID tag);
      using InnerContext::construct_future_map;
      virtual FutureMap construct_future_map(IndexSpace space,
                                 const std::map<DomainPoint,TaskArgument> &data,
                                             bool collective = false,
                                             ShardingID sid = 0);
      virtual FutureMap construct_future_map(IndexSpace space,
                    const std::map<DomainPoint,Future> &futures,
                                             bool internal = false,
                                             bool collective = false,
                                             ShardingID sid = 0);
      virtual PhysicalRegion map_region(const InlineLauncher &launcher);
      virtual ApEvent remap_region(PhysicalRegion region);
      // Unmapping region is the same as for an inner context
      virtual void fill_fields(const FillLauncher &launcher);
      virtual void fill_fields(const IndexFillLauncher &launcher);
      virtual void issue_copy(const CopyLauncher &launcher);
      virtual void issue_copy(const IndexCopyLauncher &launcher);
      virtual void issue_acquire(const AcquireLauncher &launcher);
      virtual void issue_release(const ReleaseLauncher &launcher);
      virtual PhysicalRegion attach_resource(const AttachLauncher &launcher);
      virtual ExternalResources attach_resources(
                                          const IndexAttachLauncher &launcher);
      virtual RegionTreeNode* compute_index_attach_upper_bound(
                                        const IndexAttachLauncher &launcher,
                                        const std::vector<unsigned> &indexes);
      virtual Future detach_resource(PhysicalRegion region, const bool flush,
                                     const bool unordered);
      virtual Future detach_resources(ExternalResources resources,
                                      const bool flush, const bool unordered);
      virtual FutureMap execute_must_epoch(const MustEpochLauncher &launcher);
      virtual Future issue_timing_measurement(const TimingLauncher &launcher);
      virtual Future select_tunable_value(const TunableLauncher &launcher);
      virtual Future issue_mapping_fence(void);
      virtual Future issue_execution_fence(void);
      virtual void begin_trace(TraceID tid, bool logical_only,
          bool static_trace, const std::set<RegionTreeID> *managed, bool dep);
      virtual void end_trace(TraceID tid, bool deprecated);
      virtual void end_task(const void *res, size_t res_size, bool owned,
                      PhysicalInstance inst, FutureFunctor *callback_future,
                      Memory::Kind memory, void (*freefunc)(void*,size_t),
                      const void *metadataptr, size_t metadatasize);
      virtual void post_end_task(FutureInstance *instance,
                                 void *metadata, size_t metasize,
                                 FutureFunctor *callback_functor,
                                 bool own_callback_functor);
      virtual bool add_to_dependence_queue(Operation *op, 
                                           bool unordered = false,
                                           bool outermost = true);
    public:
      virtual Lock create_lock(void);
      virtual void destroy_lock(Lock l);
      virtual Grant acquire_grant(const std::vector<LockRequest> &requests);
      virtual void release_grant(Grant grant);
    public:
      virtual PhaseBarrier create_phase_barrier(unsigned arrivals);
      virtual void destroy_phase_barrier(PhaseBarrier pb);
      virtual PhaseBarrier advance_phase_barrier(PhaseBarrier pb);
    public:
      virtual DynamicCollective create_dynamic_collective(
                                                  unsigned arrivals,
                                                  ReductionOpID redop,
                                                  const void *init_value,
                                                  size_t init_size);
      virtual void destroy_dynamic_collective(DynamicCollective dc);
      virtual void arrive_dynamic_collective(DynamicCollective dc,
                        const void *buffer, size_t size, unsigned count);
      virtual void defer_dynamic_collective_arrival(DynamicCollective dc,
                                                    const Future &future,
                                                    unsigned count);
      virtual Future get_dynamic_collective_result(DynamicCollective dc);
      virtual DynamicCollective advance_dynamic_collective(
                                                   DynamicCollective dc);
    public:
#ifdef DEBUG_LEGION_COLLECTIVES
      virtual MergeCloseOp* get_merge_close_op(const LogicalUser &user,
                                               RegionTreeNode *node);
      virtual RefinementOp* get_refinement_op(const LogicalUser &user,
                                              RegionTreeNode *node);
#else
      virtual MergeCloseOp* get_merge_close_op(void);
      virtual RefinementOp* get_refinement_op(void);
#endif
    public:
      virtual void pack_remote_context(Serializer &rez, 
                                       AddressSpaceID target,
                                       bool replicate = false);
    public:
      virtual ShardingFunction* find_sharding_function(ShardingID sid);
    public:
      virtual InstanceView* create_instance_top_view(PhysicalManager *manager,
                                                     AddressSpaceID source);
      InstanceView* create_replicate_instance_top_view(PhysicalManager *manager,
                                                       AddressSpaceID source);
      void record_replicate_instance_top_view(PhysicalManager *manager, 
                                              InstanceView *result);
    public:
      void exchange_common_resources(void);
      void handle_collective_message(Deserializer &derez);
      void handle_future_map_request(Deserializer &derez);
      void handle_disjoint_complete_request(Deserializer &derez);
      static void handle_disjoint_complete_response(Deserializer &derez, 
                                                    Runtime *runtime);
      static void handle_defer_disjoint_complete_response(Runtime *runtime,
                                                          const void *args);
      static void finalize_disjoint_complete_response(Runtime *runtime,
            UniqueID opid, VersionManager *target, AddressSpaceID target_space,
            VersionInfo *version_info, RtUserEvent done_event);
      void handle_resource_update(Deserializer &derez,
                                  std::set<RtEvent> &applied);
      void handle_trace_update(Deserializer &derez, AddressSpaceID source);
      ApBarrier handle_find_trace_shard_event(size_t temp_index, ApEvent event,
                                              ShardID remote_shard);
      void record_intra_space_dependence(size_t context_index, 
          const DomainPoint &point, RtEvent point_mapped, ShardID next_shard);
      void handle_intra_space_dependence(Deserializer &derez);
    public:
      void increase_pending_index_spaces(unsigned count, bool double_buffer);
      void increase_pending_partitions(unsigned count, bool double_buffer);
      void increase_pending_field_spaces(unsigned count, bool double_buffer);
      void increase_pending_fields(unsigned count, bool double_buffer);
      void increase_pending_region_trees(unsigned count, bool double_buffer);
      bool create_shard_partition(IndexPartition &pid,
          IndexSpace parent, IndexSpace color_space, PartitionKind part_kind,
          LegionColor partition_color, bool color_generated,
          ValueBroadcast<bool> *disjoint_result = NULL,
          ApBarrier partition_ready = ApBarrier::NO_AP_BARRIER);
    public:
      // Collective methods
      CollectiveID get_next_collective_index(CollectiveIndexLocation loc,
                                             bool logical = false);
      void register_collective(ShardCollective *collective);
      ShardCollective* find_or_buffer_collective(Deserializer &derez);
      void unregister_collective(ShardCollective *collective);
    public:
      // Future map methods
      unsigned peek_next_future_map_barrier_index(void) const;
      RtBarrier get_next_future_map_barrier(void);
      void register_future_map(ReplFutureMapImpl *map);
      ReplFutureMapImpl* find_or_buffer_future_map_request(Deserializer &derez);
      void unregister_future_map(ReplFutureMapImpl *map);
    public:
      // Physical template methods
      size_t register_trace_template(ShardedPhysicalTemplate *phy_template);
      ShardedPhysicalTemplate* find_or_buffer_trace_update(Deserializer &derez,
                                                         AddressSpaceID source);
      void unregister_trace_template(size_t template_index);
    public:
      // Support for making equivalence sets (logical analysis stage only)
      ShardID get_next_equivalence_set_origin(void);
      bool replicate_partition_equivalence_sets(PartitionNode *node) const;
      virtual bool finalize_disjoint_complete_sets(RegionNode *region,
          VersionManager *target, FieldMask mask, const UniqueID opid,
          const AddressSpaceID source, RtUserEvent ready_event);
      virtual void deduplicate_invalidate_trackers(
                    const FieldMaskSet<EquivalenceSet> &to_untrack,
                    std::set<RtEvent> &applied_events, bool local_only = false);
    public:
      // Fence barrier methods
      RtBarrier get_next_mapping_fence_barrier(void);
      ApBarrier get_next_execution_fence_barrier(void);
      RtBarrier get_next_resource_return_barrier(void);
      RtBarrier get_next_refinement_barrier(void);
      RtBarrier get_next_trace_recording_barrier(void);
      RtBarrier get_next_summary_fence_barrier(void);
      RtBarrier get_next_deletion_ready_barrier(void);
      RtBarrier get_next_deletion_mapping_barrier(void);
      RtBarrier get_next_deletion_execution_barrier(void);
      RtBarrier get_next_detach_resource_barrier(void);
      inline void advance_replicate_barrier(RtBarrier &bar, size_t arrivals)
        {
          Runtime::advance_barrier(bar);
          if (!bar.exists())
            create_new_replicate_barrier(bar, arrivals);
        }
      inline void advance_replicate_barrier(ApBarrier &bar, size_t arrivals)
        {
          Runtime::advance_barrier(bar);
          if (!bar.exists())
            create_new_replicate_barrier(bar, arrivals);
        }
      inline void advance_logical_barrier(RtBarrier &bar, size_t arrivals)
        {
          Runtime::advance_barrier(bar);
          if (!bar.exists())
            create_new_logical_barrier(bar, arrivals);
        }
      inline void advance_logical_barrier(ApBarrier &bar, size_t arrivals)
        {
          Runtime::advance_barrier(bar);
          if (!bar.exists())
            create_new_logical_barrier(bar, arrivals);
        }
    protected:
      // These can only be called inside the task for this context
      // since they assume that all the shards are aligned and doing
      // the same calls for the same operations in the same order
      void create_new_replicate_barrier(RtBarrier &bar, size_t arrivals);
      void create_new_replicate_barrier(ApBarrier &bar, size_t arrivals);
      // This one can only be called inside the logical dependence analysis
      void create_new_logical_barrier(RtBarrier &bar, size_t arrivals);
      void create_new_logical_barrier(ApBarrier &bar, size_t arrivals);
    public:
      static void register_attach_detach_sharding_functor(Runtime *runtime);
      ShardingFunction* get_attach_detach_sharding_function(void);
      IndexSpaceNode* compute_index_attach_launch_spaces(
                                            std::vector<size_t> &shard_sizes);
    public:
      void hash_future(Murmur3Hasher &hasher, 
                       const unsigned safe_level, const Future &future) const;
      static void hash_future_map(Murmur3Hasher &hasher, const FutureMap &map);
      static void hash_index_space_requirements(Murmur3Hasher &hasher,
          const std::vector<IndexSpaceRequirement> &index_requirements);
      static void hash_region_requirements(Murmur3Hasher &hasher,
          const std::vector<RegionRequirement> &region_requirements);
      static void hash_grants(Murmur3Hasher &hasher, 
          const std::vector<Grant> &grants);
      static void hash_phase_barriers(Murmur3Hasher &hasher,
          const std::vector<PhaseBarrier> &phase_barriers);
      static void hash_argument(Murmur3Hasher &hasher, 
                           const unsigned safe_level, const TaskArgument &arg);
      static void hash_predicate(Murmur3Hasher &hasher, const Predicate &pred);
      static void hash_static_dependences(Murmur3Hasher &hasher,
          const std::vector<StaticDependence> *dependences);
      void hash_task_launcher(Murmur3Hasher &hasher, 
          const unsigned safe_level, const TaskLauncher &launcher) const;
      void hash_index_launcher(Murmur3Hasher &hasher,
          const unsigned safe_level, const IndexTaskLauncher &launcher);
      void verify_replicable(Murmur3Hasher &hasher, const char *func_name);
    public:
      // A little help for ConsensusMatchExchange since it is templated
      static void help_complete_future(Future &f, const void *ptr,
                                       size_t size, bool own);
    public:
      ShardTask *const owner_shard;
      ShardManager *const shard_manager;
      const size_t total_shards;
    protected:
      // These barriers are used to identify when close operations are mapped
      std::vector<RtBarrier>  close_mapped_barriers;
      unsigned                next_close_mapped_bar_index;
      // These barriers are used to identify when refinement ops are ready
      std::vector<RtBarrier>  refinement_ready_barriers;
      unsigned                next_refinement_ready_bar_index;
      // These barriers are used to identify when refinement ops are mapped
      std::vector<RtBarrier>  refinement_mapped_barriers;
      unsigned                next_refinement_mapped_bar_index; 
      // These barriers are for signaling when indirect copies are done
      std::vector<ApBarrier>  indirection_barriers;
      unsigned                next_indirection_bar_index;
      // These barriers are used for signaling when future maps can be reclaimed
      std::vector<RtBarrier>  future_map_barriers;
      unsigned                next_future_map_bar_index;
    protected:
      std::map<std::pair<size_t,DomainPoint>,IntraSpaceDeps> intra_space_deps;
    protected:
      // Store the global owner shard and local owner shard for allocation
      std::map<FieldSpace,
               std::pair<ShardID,bool> > field_allocator_owner_shards;
    protected:
      ShardID index_space_allocator_shard;
      ShardID index_partition_allocator_shard;
      ShardID field_space_allocator_shard;
      ShardID field_allocator_shard;
      ShardID logical_region_allocator_shard;
      ShardID dynamic_id_allocator_shard;
      ShardID equivalence_set_allocator_shard;
    protected:
      ApBarrier pending_partition_barrier;
      RtBarrier creation_barrier;
      RtBarrier deletion_ready_barrier;
      RtBarrier deletion_mapping_barrier;
      RtBarrier deletion_execution_barrier;
      RtBarrier inline_mapping_barrier;
      RtBarrier attach_resource_barrier;
      RtBarrier detach_resource_barrier;
      RtBarrier mapping_fence_barrier;
      RtBarrier resource_return_barrier;
      RtBarrier trace_recording_barrier;
      RtBarrier summary_fence_barrier;
      ApBarrier execution_fence_barrier;
      ApBarrier attach_broadcast_barrier;
      ApBarrier attach_reduce_barrier;
      RtBarrier dependent_partition_barrier;
      RtBarrier semantic_attach_barrier;
      ApBarrier inorder_barrier;
#ifdef DEBUG_LEGION_COLLECTIVES
    protected:
      RtBarrier collective_check_barrier;
      RtBarrier logical_check_barrier;
      RtBarrier close_check_barrier;
      RtBarrier refinement_check_barrier;
      bool collective_guard_reentrant;
      bool logical_guard_reentrant;
#endif
    protected:
      // local barriers to this context for handling returned
      // resources from sub-tasks
      RtBarrier returned_resource_ready_barrier;
      RtBarrier returned_resource_mapped_barrier;
      RtBarrier returned_resource_execution_barrier;
    protected:
      int shard_collective_radix;
      int shard_collective_log_radix;
      int shard_collective_stages;
      int shard_collective_participating_shards;
      int shard_collective_last_radix;
    protected:
      mutable LocalLock replication_lock;
      CollectiveID next_available_collective_index;
      // We also need to create collectives in the logical dependence
      // analysis stage of the pipeline. We'll have those count on the
      // odd numbers of the collective IDs whereas the ones from the 
      // application task will be the even numbers.
      CollectiveID next_logical_collective_index;
      std::map<CollectiveID,ShardCollective*> collectives;
      std::map<CollectiveID,std::vector<
                std::pair<void*,size_t> > > pending_collective_updates;
    protected:
      // Pending allocations of various resources
      std::deque<std::pair<ValueBroadcast<ISBroadcast>*,bool> > 
                                            pending_index_spaces;
      std::deque<std::pair<ValueBroadcast<IPBroadcast>*,ShardID> >
                                            pending_index_partitions;
      std::deque<std::pair<ValueBroadcast<FSBroadcast>*,bool> >
                                            pending_field_spaces;
      std::deque<std::pair<ValueBroadcast<FIDBroadcast>*,bool> >
                                            pending_fields;
      std::deque<std::pair<ValueBroadcast<LRBroadcast>*,bool> >
                                            pending_region_trees;
    protected:
      std::map<RtEvent,ReplFutureMapImpl*> future_maps;
      std::map<RtEvent,std::vector<
                std::pair<void*,size_t> > > pending_future_map_requests;
    protected:
      std::map<size_t,ShardedPhysicalTemplate*> physical_templates;
      struct PendingTemplateUpdate {
      public:
        PendingTemplateUpdate(void)
          : ptr(NULL), size(0), source(0) { }
        PendingTemplateUpdate(void *p, size_t s, AddressSpaceID src)
          : ptr(p), size(s), source(src) { }
      public:
        void *ptr;
        size_t size;
        AddressSpaceID source;
      };
      std::map<size_t/*template index*/,
        std::vector<PendingTemplateUpdate> > pending_template_updates;
      size_t next_physical_template_index;
    protected:
      // Different from pending_top_views as this applies to our requests
      std::map<PhysicalManager*,RtUserEvent> pending_request_views;
      std::map<RegionTreeID,RtUserEvent> pending_tree_requests;
    protected:
      std::map<std::pair<unsigned,unsigned>,RtBarrier> ready_clone_barriers;
      std::map<std::pair<unsigned,unsigned>,RtUserEvent> pending_clone_barriers;
    protected:
      struct AttachLaunchSpace {
      public:
        AttachLaunchSpace(IndexSpaceNode *node) : launch_space(node) { }
      public:
        IndexSpaceNode *const launch_space;
        std::vector<size_t> shard_sizes;
      };
      std::vector<AttachLaunchSpace*> index_attach_launch_spaces;
    protected:
      unsigned next_replicate_bar_index;
      unsigned next_logical_bar_index;
    protected:
      static const unsigned MIN_UNORDERED_OPS_EPOCH = 32;
      static const unsigned MAX_UNORDERED_OPS_EPOCH = 32768;
      unsigned unordered_ops_counter;
      unsigned unordered_ops_epoch;
    };

    /**
     * \class RemoteTask
     * A small helper class for giving application
     * visibility to this remote context
     */
    class RemoteTask : public ExternalTask {
    public:
      RemoteTask(RemoteContext *owner);
      RemoteTask(const RemoteTask &rhs);
      virtual ~RemoteTask(void);
    public:
      RemoteTask& operator=(const RemoteTask &rhs);
    public:
      virtual int get_depth(void) const;
      virtual UniqueID get_unique_id(void) const;
      virtual size_t get_context_index(void) const; 
      virtual void set_context_index(size_t index);
      virtual bool has_parent_task(void) const;
      virtual const Task* get_parent_task(void) const;
      virtual const char* get_task_name(void) const;
      virtual bool has_trace(void) const;
    public:
      RemoteContext *const owner;
      unsigned context_index;
    };

    /**
     * \class RemoteContext
     * A remote copy of a TaskContext for the 
     * execution of sub-tasks on remote notes.
     */
    class RemoteContext : public InnerContext {
    public:
      struct RemotePhysicalRequestArgs :
        public LgTaskArgs<RemotePhysicalRequestArgs> {
      public:
        static const LgTaskID TASK_ID = LG_REMOTE_PHYSICAL_REQUEST_TASK_ID;
      public:
        RemotePhysicalRequestArgs(UniqueID uid, RemoteContext *ctx,
                                  InnerContext *loc, unsigned idx, 
                                  AddressSpaceID src, RtUserEvent trig)
          : LgTaskArgs<RemotePhysicalRequestArgs>(implicit_provenance), 
            context_uid(uid), target(ctx), local(loc), index(idx), 
            source(src), to_trigger(trig) { }
      public:
        const UniqueID context_uid;
        RemoteContext *const target;
        InnerContext *const local;
        const unsigned index;
        const AddressSpaceID source;
        const RtUserEvent to_trigger;
      };
      struct RemotePhysicalResponseArgs : 
        public LgTaskArgs<RemotePhysicalResponseArgs> {
      public:
        static const LgTaskID TASK_ID = LG_REMOTE_PHYSICAL_RESPONSE_TASK_ID;
      public:
        RemotePhysicalResponseArgs(RemoteContext *ctx, InnerContext *res, 
                                   unsigned idx)
          : LgTaskArgs<RemotePhysicalResponseArgs>(implicit_provenance), 
            target(ctx), result(res), index(idx) { }
      public:
        RemoteContext *const target;
        InnerContext *const result;
        const unsigned index;
      };
    public:
      RemoteContext(Runtime *runtime, UniqueID context_uid);
      RemoteContext(const RemoteContext &rhs);
      virtual ~RemoteContext(void);
    public:
      RemoteContext& operator=(const RemoteContext &rhs);
    public:
      virtual Task* get_task(void);
      virtual void unpack_remote_context(Deserializer &derez,
                                         std::set<RtEvent> &preconditions);
      virtual InnerContext* find_parent_context(void);
    public:
      virtual InnerContext* find_top_context(InnerContext *previous = NULL);
    public:
      virtual RtEvent compute_equivalence_sets(EqSetTracker *target,
                      AddressSpaceID target_space, RegionNode *region, 
                      const FieldMask &mask, const UniqueID opid, 
                      const AddressSpaceID original_source);
      virtual InnerContext* find_parent_physical_context(unsigned index);
      virtual InstanceView* create_instance_top_view(PhysicalManager *manager,
                                                     AddressSpaceID source);
      virtual void invalidate_region_tree_contexts(const bool is_top_level_task,
                                                   std::set<RtEvent> &applied);
      virtual void receive_created_region_contexts(RegionTreeContext ctx,
                            const std::vector<RegionNode*> &created_state,
                            std::set<RtEvent> &applied_events,size_t num_shards,
                            InnerContext *source_context);
      static void handle_created_region_contexts(Runtime *runtime, 
                                   Deserializer &derez, AddressSpaceID source);
      virtual void free_region_tree_context(void);
    public:
      virtual ShardingFunction* find_sharding_function(ShardingID sid);
    public:
      const Task* get_parent_task(void);
    public:
      void unpack_local_field_update(Deserializer &derez);
      static void handle_local_field_update(Deserializer &derez);
    public:
      static void handle_physical_request(Deserializer &derez,
                      Runtime *runtime, AddressSpaceID source);
      static void defer_physical_request(const void *args, Runtime *runtime);
      void set_physical_context_result(unsigned index, 
                                       InnerContext *result);
      static void handle_physical_response(Deserializer &derez, 
                                           Runtime *runtime);
      static void defer_physical_response(const void *args);
    protected:
      UniqueID parent_context_uid;
      InnerContext *parent_ctx;
      ShardManager *shard_manager; // if we're lucky and one is already here
    protected:
      bool top_level_context;
      RemoteTask remote_task;
    protected:
      std::vector<unsigned> local_parent_req_indexes;
      std::vector<bool> local_virtual_mapped;
    protected:
      // Cached physical contexts recorded from the owner
      std::map<unsigned/*index*/,InnerContext*> physical_contexts;
      std::map<unsigned,RtEvent> pending_physical_contexts;
    protected:
      // For remote replicate contexts
      size_t total_shards;
      ReplicationID repl_id;
      std::map<ShardingID,ShardingFunction*> sharding_functions;
    };

    /**
     * \class LeafContext
     * A context for the execution of a leaf task
     */
    class LeafContext : public TaskContext,
                        public LegionHeapify<LeafContext> {
    public:
      LeafContext(Runtime *runtime, SingleTask *owner,bool inline_task = false);
      LeafContext(const LeafContext &rhs);
      virtual ~LeafContext(void);
    public:
      LeafContext& operator=(const LeafContext &rhs);
    public: // Privilege tracker methods
      virtual void receive_resources(size_t return_index,
              std::map<LogicalRegion,unsigned> &created_regions,
              std::vector<LogicalRegion> &deleted_regions,
              std::set<std::pair<FieldSpace,FieldID> > &created_fields,
              std::vector<std::pair<FieldSpace,FieldID> > &deleted_fields,
              std::map<FieldSpace,unsigned> &created_field_spaces,
              std::map<FieldSpace,std::set<LogicalRegion> > &latent_spaces,
              std::vector<FieldSpace> &deleted_field_spaces,
              std::map<IndexSpace,unsigned> &created_index_spaces,
              std::vector<std::pair<IndexSpace,bool> > &deleted_index_spaces,
              std::map<IndexPartition,unsigned> &created_partitions,
              std::vector<std::pair<IndexPartition,bool> > &deleted_partitions,
              std::set<RtEvent> &preconditions);
    public:
      // Interface for task contexts
      virtual RegionTreeContext get_context(void) const;
      virtual ContextID get_context_id(void) const;
      virtual void pack_remote_context(Serializer &rez, 
          AddressSpaceID target, bool replicate = false);
      virtual void compute_task_tree_coordinates(
                TaskTreeCoordinates &coordinatess) const;
      virtual bool attempt_children_complete(void);
      virtual bool attempt_children_commit(void);
      void inline_child_task(TaskOp *child);
      virtual VariantImpl* select_inline_variant(TaskOp *child,
                const std::vector<PhysicalRegion> &parent_regions,
                std::deque<InstanceSet> &physical_instances);
      virtual void handle_registration_callback_effects(RtEvent effects);
      virtual bool is_leaf_context(void) const;
    public:
      using TaskContext::create_index_space;
      using TaskContext::create_field_space;
      using TaskContext::allocate_field;
      using TaskContext::allocate_fields;
      // Interface to operations performed by a context
      virtual IndexSpace create_index_space(const Future &future, TypeTag tag);
      virtual void destroy_index_space(IndexSpace handle, 
                                       const bool unordered,
                                       const bool recurse);
      virtual void destroy_index_partition(IndexPartition handle,
                                           const bool unordered, 
                                           const bool recurse);
      virtual IndexPartition create_equal_partition(
                                            IndexSpace parent,
                                            IndexSpace color_space,
                                            size_t granularity,
                                            Color color);
      virtual IndexPartition create_partition_by_weights(IndexSpace parent,
                                            const FutureMap &weights,
                                            IndexSpace color_space,
                                            size_t granularity, 
                                            Color color);
      virtual IndexPartition create_partition_by_union(
                                            IndexSpace parent,
                                            IndexPartition handle1,
                                            IndexPartition handle2,
                                            IndexSpace color_space,
                                            PartitionKind kind,
                                            Color color);
      virtual IndexPartition create_partition_by_intersection(
                                            IndexSpace parent,
                                            IndexPartition handle1,
                                            IndexPartition handle2,
                                            IndexSpace color_space,
                                            PartitionKind kind,
                                            Color color);
      virtual IndexPartition create_partition_by_intersection(
                                            IndexSpace parent,
                                            IndexPartition partition,
                                            PartitionKind kind,
                                            Color color,
                                            bool dominates);
      virtual IndexPartition create_partition_by_difference(
                                            IndexSpace parent,
                                            IndexPartition handle1,
                                            IndexPartition handle2,
                                            IndexSpace color_space,
                                            PartitionKind kind,
                                            Color color);
      virtual Color create_cross_product_partitions(
                                            IndexPartition handle1,
                                            IndexPartition handle2,
                              std::map<IndexSpace,IndexPartition> &handles,
                                            PartitionKind kind,
                                            Color color);
      virtual void create_association(      LogicalRegion domain,
                                            LogicalRegion domain_parent,
                                            FieldID domain_fid,
                                            IndexSpace range,
                                            MapperID id, MappingTagID tag,
                                            const UntypedBuffer &marg);
      virtual IndexPartition create_restricted_partition(
                                            IndexSpace parent,
                                            IndexSpace color_space,
                                            const void *transform,
                                            size_t transform_size,
                                            const void *extent,
                                            size_t extent_size,
                                            PartitionKind part_kind,
                                            Color color);
      virtual IndexPartition create_partition_by_domain(
                                            IndexSpace parent,
                                  const std::map<DomainPoint,Domain> &domains,
                                            IndexSpace color_space,
                                            bool perform_intersections,
                                            PartitionKind part_kind,
                                            Color color);
      virtual IndexPartition create_partition_by_domain(
                                            IndexSpace parent,
                                            const FutureMap &domains,
                                            IndexSpace color_space,
                                            bool perform_intersections,
                                            PartitionKind part_kind,
                                            Color color,
                                            bool skip_check = false);
      virtual IndexPartition create_partition_by_field(
                                            LogicalRegion handle,
                                            LogicalRegion parent_priv,
                                            FieldID fid,
                                            IndexSpace color_space,
                                            Color color,
                                            MapperID id, MappingTagID tag,
                                            PartitionKind part_kind,
                                            const UntypedBuffer &marg);
      virtual IndexPartition create_partition_by_image(
                                            IndexSpace handle,
                                            LogicalPartition projection,
                                            LogicalRegion parent,
                                            FieldID fid,
                                            IndexSpace color_space,
                                            PartitionKind part_kind,
                                            Color color,
                                            MapperID id, MappingTagID tag,
                                            const UntypedBuffer &marg);
      virtual IndexPartition create_partition_by_image_range(
                                            IndexSpace handle,
                                            LogicalPartition projection,
                                            LogicalRegion parent,
                                            FieldID fid,
                                            IndexSpace color_space,
                                            PartitionKind part_kind,
                                            Color color,
                                            MapperID id, MappingTagID tag,
                                            const UntypedBuffer &marg);
      virtual IndexPartition create_partition_by_preimage(
                                            IndexPartition projection,
                                            LogicalRegion handle,
                                            LogicalRegion parent,
                                            FieldID fid,
                                            IndexSpace color_space,
                                            PartitionKind part_kind,
                                            Color color,
                                            MapperID id, MappingTagID tag,
                                            const UntypedBuffer &marg);
      virtual IndexPartition create_partition_by_preimage_range(
                                            IndexPartition projection,
                                            LogicalRegion handle,
                                            LogicalRegion parent,
                                            FieldID fid,
                                            IndexSpace color_space,
                                            PartitionKind part_kind,
                                            Color color,
                                            MapperID id, MappingTagID tag,
                                            const UntypedBuffer &marg);
      virtual IndexPartition create_pending_partition(
                                            IndexSpace parent,
                                            IndexSpace color_space,
                                            PartitionKind part_kind,
                                            Color color);
      virtual IndexSpace create_index_space_union(
                                            IndexPartition parent,
                                            const void *realm_color,
                                            size_t color_size,
                                            TypeTag type_tag,
                                const std::vector<IndexSpace> &handles);
      virtual IndexSpace create_index_space_union(
                                            IndexPartition parent,
                                            const void *realm_color,
                                            size_t color_size,
                                            TypeTag type_tag,
                                            IndexPartition handle);
      virtual IndexSpace create_index_space_intersection(
                                            IndexPartition parent,
                                            const void *realm_color,
                                            size_t color_size,
                                            TypeTag type_tag,
                                const std::vector<IndexSpace> &handles);
      virtual IndexSpace create_index_space_intersection(
                                            IndexPartition parent,
                                            const void *realm_color,
                                            size_t color_size,
                                            TypeTag type_tag,
                                            IndexPartition handle);
      virtual IndexSpace create_index_space_difference(
                                            IndexPartition parent,
                                            const void *realm_color,
                                            size_t color_size,
                                            TypeTag type_tag,
                                            IndexSpace initial,
                                const std::vector<IndexSpace> &handles);
      virtual FieldSpace create_field_space(const std::vector<Future> &sizes,
                                        std::vector<FieldID> &resulting_fields,
                                        CustomSerdezID serdez_id);
      virtual void destroy_field_space(FieldSpace handle, const bool unordered);
      virtual FieldID allocate_field(FieldSpace space, const Future &field_size,
                                     FieldID fid, bool local,
                                     CustomSerdezID serdez_id);
      virtual void allocate_local_field(FieldSpace space, size_t field_size,
                                     FieldID fid, CustomSerdezID serdez_id,
                                     std::set<RtEvent> &done_events);
      virtual void allocate_fields(FieldSpace space,
                                   const std::vector<Future> &sizes,
                                   std::vector<FieldID> &resuling_fields,
                                   bool local, CustomSerdezID serdez_id);
      virtual void allocate_local_fields(FieldSpace space,
                                   const std::vector<size_t> &sizes,
                                   const std::vector<FieldID> &resuling_fields,
                                   CustomSerdezID serdez_id,
                                   std::set<RtEvent> &done_events);
      virtual void free_field(FieldAllocatorImpl *allocator, FieldSpace space, 
                              FieldID fid, const bool unordered);
      virtual void free_fields(FieldAllocatorImpl *allocator, FieldSpace space,
                               const std::set<FieldID> &to_free,
                               const bool unordered);
      virtual LogicalRegion create_logical_region(RegionTreeForest *forest,
                                            IndexSpace index_space,
                                            FieldSpace field_space,
                                            const bool task_local,
                                            const bool output_region = false);
      virtual void destroy_logical_region(LogicalRegion handle,
                                          const bool unordered);
      virtual void advise_analysis_subtree(LogicalRegion parent,
                                      const std::set<LogicalRegion> &regions,
                                      const std::set<LogicalPartition> &parts,
                                      const std::set<FieldID> &fields);
      virtual void get_local_field_set(const FieldSpace handle,
                                       const std::set<unsigned> &indexes,
                                       std::set<FieldID> &to_set) const;
      virtual void get_local_field_set(const FieldSpace handle,
                                       const std::set<unsigned> &indexes,
                                       std::vector<FieldID> &to_set) const;
    public:
      virtual void add_physical_region(const RegionRequirement &req, 
          bool mapped, MapperID mid, MappingTagID tag, ApUserEvent &unmap_event,
          bool virtual_mapped, const InstanceSet &physical_instances);
      virtual Future execute_task(const TaskLauncher &launcher,
                                  std::vector<OutputRequirement> *outputs);
      virtual FutureMap execute_index_space(const IndexTaskLauncher &launcher,
                                       std::vector<OutputRequirement> *outputs);
      virtual Future execute_index_space(const IndexTaskLauncher &launcher,
                                       ReductionOpID redop, bool deterministic,
                                       std::vector<OutputRequirement> *outputs);
      virtual Future reduce_future_map(const FutureMap &future_map,
                                       ReductionOpID redop, bool deterministic,
                                       MapperID map_id, MappingTagID tag);
      virtual FutureMap construct_future_map(IndexSpace domain,
                               const std::map<DomainPoint,UntypedBuffer> &data,
                                             bool collective = false,
                                             ShardingID sid = 0);
      virtual FutureMap construct_future_map(const Domain &domain,
<<<<<<< HEAD
                                 const std::map<DomainPoint,TaskArgument> &data,
=======
                               const std::map<DomainPoint,UntypedBuffer> &data,
>>>>>>> e9252c04
                                             bool collective = false,
                                             ShardingID sid = 0);
      virtual FutureMap construct_future_map(IndexSpace domain,
                                   const std::map<DomainPoint,Future> &futures,
                                             bool internal = false,
                                             bool collective = false,
                                             ShardingID sid = 0);
      virtual FutureMap construct_future_map(const Domain &domain,
                    const std::map<DomainPoint,Future> &futures,
                                             bool internal = false,
                                             bool collective = false,
                                             ShardingID sid = 0);
      virtual FutureMap transform_future_map(const FutureMap &fm,
                                             IndexSpace new_domain, 
                      TransformFutureMapImpl::PointTransformFnptr fnptr);
      virtual FutureMap transform_future_map(const FutureMap &fm,
                                             IndexSpace new_domain,
                                             PointTransformFunctor *functor,
                                             bool own_functor);
      virtual PhysicalRegion map_region(const InlineLauncher &launcher);
      virtual ApEvent remap_region(PhysicalRegion region);
      virtual void unmap_region(PhysicalRegion region);
      virtual void unmap_all_regions(bool external);
      virtual void fill_fields(const FillLauncher &launcher);
      virtual void fill_fields(const IndexFillLauncher &launcher);
      virtual void issue_copy(const CopyLauncher &launcher);
      virtual void issue_copy(const IndexCopyLauncher &launcher);
      virtual void issue_acquire(const AcquireLauncher &launcher);
      virtual void issue_release(const ReleaseLauncher &launcher);
      virtual PhysicalRegion attach_resource(const AttachLauncher &launcher);
      virtual ExternalResources attach_resources(
                                          const IndexAttachLauncher &launcher);
      virtual Future detach_resource(PhysicalRegion region, const bool flush,
                                     const bool unordered);
      virtual Future detach_resources(ExternalResources resources,
                                      const bool flush, const bool unordered);
      virtual void progress_unordered_operations(void);
      virtual FutureMap execute_must_epoch(const MustEpochLauncher &launcher);
      virtual Future issue_timing_measurement(const TimingLauncher &launcher);
      virtual Future select_tunable_value(const TunableLauncher &launcher);
      virtual Future issue_mapping_fence(void);
      virtual Future issue_execution_fence(void);
      virtual void complete_frame(void);
      virtual Predicate create_predicate(const Future &f);
      virtual Predicate predicate_not(const Predicate &p);
      virtual Predicate create_predicate(const PredicateLauncher &launcher);
      virtual Future get_predicate_future(const Predicate &p);
    public:
      // The following set of operations correspond directly
      // to the complete_mapping, complete_operation, and
      // commit_operations performed by an operation.  Every
      // one of those calls invokes the corresponding one of
      // these calls to notify the parent context.
      virtual size_t register_new_child_operation(Operation *op,
                const std::vector<StaticDependence> *dependences);
      virtual void register_new_internal_operation(InternalOp *op);
      virtual size_t register_new_close_operation(CloseOp *op);
      virtual size_t register_new_summary_operation(TraceSummaryOp *op);
      virtual bool add_to_dependence_queue(Operation *op, 
                                           bool unordered = false,
                                           bool outermost = true);
      virtual void register_executing_child(Operation *op);
      virtual void register_child_executed(Operation *op);
      virtual void register_child_complete(Operation *op);
      virtual void register_child_commit(Operation *op); 
      virtual ApEvent register_implicit_dependences(Operation *op);
    public:
      virtual RtEvent get_current_mapping_fence_event(void);
      virtual ApEvent get_current_execution_fence_event(void);
      virtual void perform_fence_analysis(Operation *op,
          std::set<ApEvent> &preconditions, bool mapping, bool execution);
      virtual void update_current_fence(FenceOp *op,
                                        bool mapping, bool execution);
      virtual void update_current_implicit(Operation *op);
    public:
      virtual void begin_trace(TraceID tid, bool logical_only,
          bool static_trace, const std::set<RegionTreeID> *managed, bool dep);
      virtual void end_trace(TraceID tid, bool deprecated);
      virtual void record_previous_trace(LegionTrace *trace);
      virtual void invalidate_trace_cache(LegionTrace *trace,
                                          Operation *invalidator);
      virtual void record_blocking_call(void);
    public:
      virtual void issue_frame(FrameOp *frame, ApEvent frame_termination);
      virtual void perform_frame_issue(FrameOp *frame, 
                                       ApEvent frame_termination);
      virtual void finish_frame(ApEvent frame_termination);
    public:
      virtual void increment_outstanding(void);
      virtual void decrement_outstanding(void);
      virtual void increment_pending(void);
      virtual RtEvent decrement_pending(TaskOp *child);
      virtual RtEvent decrement_pending(bool need_deferral);
      virtual void increment_frame(void);
      virtual void decrement_frame(void);
    public:
#ifdef DEBUG_LEGION_COLLECTIVES
      virtual MergeCloseOp* get_merge_close_op(const LogicalUser &user,
                                               RegionTreeNode *node);
      virtual RefinementOp* get_refinement_op(const LogicalUser &user,
                                              RegionTreeNode *node);
#else
      virtual MergeCloseOp* get_merge_close_op(void);
      virtual RefinementOp* get_refinement_op(void);
#endif
    public:
      virtual InnerContext* find_top_context(InnerContext *previous = NULL);
    public:
      virtual void initialize_region_tree_contexts(
          const std::vector<RegionRequirement> &clone_requirements,
          const LegionVector<VersionInfo>::aligned &version_infos,
          const std::vector<EquivalenceSet*> &equivalence_sets,
          const std::vector<ApUserEvent> &unmap_events,
          std::set<RtEvent> &applied_events, 
          std::set<RtEvent> &execution_events);
      virtual void invalidate_region_tree_contexts(const bool is_top_level_task,
                                                   std::set<RtEvent> &applied);
      virtual void receive_created_region_contexts(RegionTreeContext ctx,
                            const std::vector<RegionNode*> &created_state,
                            std::set<RtEvent> &applied_events,size_t num_shards,
                            InnerContext *source_context);
      virtual void free_region_tree_context(void);
    public:
      virtual InstanceView* create_instance_top_view(PhysicalManager *manager,
                                                     AddressSpaceID source);
    public:
      virtual void end_task(const void *res, size_t res_size, bool owned,
                        PhysicalInstance inst, FutureFunctor *callback_functor,
                        Memory::Kind memory, void (*freefunc)(void*,size_t),
                        const void *metadataptr, size_t metadatasize);
      virtual void post_end_task(FutureInstance *instance,
                                 void *metadata, size_t metasize,
                                 FutureFunctor *callback_functor,
                                 bool own_callback_functor);
    public:
      virtual void destroy_lock(Lock l);
      virtual Grant acquire_grant(const std::vector<LockRequest> &requests);
      virtual void release_grant(Grant grant);
    public:
      virtual void destroy_phase_barrier(PhaseBarrier pb);
      virtual PhaseBarrier advance_phase_barrier(PhaseBarrier pb);
    public:
      virtual DynamicCollective create_dynamic_collective(
                                                  unsigned arrivals,
                                                  ReductionOpID redop,
                                                  const void *init_value,
                                                  size_t init_size);
      virtual void destroy_dynamic_collective(DynamicCollective dc);
      virtual void arrive_dynamic_collective(DynamicCollective dc,
                        const void *buffer, size_t size, unsigned count);
      virtual void defer_dynamic_collective_arrival(DynamicCollective dc,
                                                    const Future &future,
                                                    unsigned count);
      virtual Future get_dynamic_collective_result(DynamicCollective dc);
      virtual DynamicCollective advance_dynamic_collective(
                                                   DynamicCollective dc);
    protected:
      mutable LocalLock                            leaf_lock;
      std::set<RtEvent>                            execution_events;
      size_t                                       inlined_tasks;
    public:
      virtual TaskPriority get_current_priority(void) const;
      virtual void set_current_priority(TaskPriority priority);
    };

    //--------------------------------------------------------------------------
    inline void TaskContext::begin_runtime_call(void)
    //--------------------------------------------------------------------------
    {
      if (overhead_tracker == NULL)
        return;
      const long long current = Realm::Clock::current_time_in_nanoseconds();
      const long long diff = current - previous_profiling_time;
      overhead_tracker->application_time += diff;
      previous_profiling_time = current;
    }

    //--------------------------------------------------------------------------
    inline void TaskContext::end_runtime_call(void)
    //--------------------------------------------------------------------------
    {
      if (overhead_tracker == NULL)
        return;
      const long long current = Realm::Clock::current_time_in_nanoseconds();
      const long long diff = current - previous_profiling_time;
      overhead_tracker->runtime_time += diff;
      previous_profiling_time = current;
    }

    //--------------------------------------------------------------------------
    inline void TaskContext::begin_task_wait(bool from_runtime)
    //--------------------------------------------------------------------------
    {
      if (overhead_tracker == NULL)
        return;
      const long long current = Realm::Clock::current_time_in_nanoseconds();
      const long long diff = current - previous_profiling_time;
      if (from_runtime)
        overhead_tracker->runtime_time += diff;
      else
        overhead_tracker->application_time += diff;
      previous_profiling_time = current;
    }

    //--------------------------------------------------------------------------
    inline void TaskContext::end_task_wait(void)
    //--------------------------------------------------------------------------
    {
      if (overhead_tracker == NULL)
        return;
      const long long current = Realm::Clock::current_time_in_nanoseconds();
      const long long diff = current - previous_profiling_time;
      overhead_tracker->wait_time += diff;
      previous_profiling_time = current;
    }

  };
};


#endif // __LEGION_CONTEXT_H__
<|MERGE_RESOLUTION|>--- conflicted
+++ resolved
@@ -387,11 +387,7 @@
                                              bool collective = false,
                                              ShardingID sid = 0) = 0;
       virtual FutureMap construct_future_map(const Domain &domain,
-<<<<<<< HEAD
-                                 const std::map<DomainPoint,TaskArgument> &data,
-=======
-                               const std::map<DomainPoint,UntypedBuffer> &data,
->>>>>>> e9252c04
+                                const std::map<DomainPoint,UntypedBuffer> &data,
                                              bool collective = false,
                                              ShardingID sid = 0) = 0;
       virtual FutureMap construct_future_map(IndexSpace domain,
@@ -1267,11 +1263,7 @@
                                              bool collective = false,
                                              ShardingID sid = 0);
       virtual FutureMap construct_future_map(const Domain &domain,
-<<<<<<< HEAD
-                                 const std::map<DomainPoint,TaskArgument> &data,
-=======
-                               const std::map<DomainPoint,UntypedBuffer> &data,
->>>>>>> e9252c04
+                                const std::map<DomainPoint,UntypedBuffer> &data,
                                              bool collective = false,
                                              ShardingID sid = 0);
       virtual FutureMap construct_future_map(IndexSpace domain,
@@ -2101,7 +2093,8 @@
                                             LogicalRegion domain_parent,
                                             FieldID domain_fid,
                                             IndexSpace range,
-                                            MapperID id, MappingTagID tag);
+                                            MapperID id, MappingTagID tag,
+                                            const UntypedBuffer &marg);
       virtual IndexPartition create_restricted_partition(
                                             IndexSpace parent,
                                             IndexSpace color_space,
@@ -2133,7 +2126,8 @@
                                             IndexSpace color_space,
                                             Color color,
                                             MapperID id, MappingTagID tag,
-                                            PartitionKind part_kind);
+                                            PartitionKind part_kind,
+                                            const UntypedBuffer &marg);
       virtual IndexPartition create_partition_by_image(
                                             IndexSpace handle,
                                             LogicalPartition projection,
@@ -2142,7 +2136,8 @@
                                             IndexSpace color_space,
                                             PartitionKind part_kind,
                                             Color color,
-                                            MapperID id, MappingTagID tag);
+                                            MapperID id, MappingTagID tag,
+                                            const UntypedBuffer &marg);
       virtual IndexPartition create_partition_by_image_range(
                                             IndexSpace handle,
                                             LogicalPartition projection,
@@ -2151,7 +2146,8 @@
                                             IndexSpace color_space,
                                             PartitionKind part_kind,
                                             Color color,
-                                            MapperID id, MappingTagID tag);
+                                            MapperID id, MappingTagID tag,
+                                            const UntypedBuffer &marg);
       virtual IndexPartition create_partition_by_preimage(
                                             IndexPartition projection,
                                             LogicalRegion handle,
@@ -2160,7 +2156,8 @@
                                             IndexSpace color_space,
                                             PartitionKind part_kind,
                                             Color color,
-                                            MapperID id, MappingTagID tag);
+                                            MapperID id, MappingTagID tag,
+                                            const UntypedBuffer &marg);
       virtual IndexPartition create_partition_by_preimage_range(
                                             IndexPartition projection,
                                             LogicalRegion handle,
@@ -2169,7 +2166,8 @@
                                             IndexSpace color_space,
                                             PartitionKind part_kind,
                                             Color color,
-                                            MapperID id, MappingTagID tag);
+                                            MapperID id, MappingTagID tag,
+                                            const UntypedBuffer &marg);
       virtual IndexPartition create_pending_partition(
                                             IndexSpace parent,
                                             IndexSpace color_space,
@@ -2268,7 +2266,7 @@
                                        MapperID map_id, MappingTagID tag);
       using InnerContext::construct_future_map;
       virtual FutureMap construct_future_map(IndexSpace space,
-                                 const std::map<DomainPoint,TaskArgument> &data,
+                                const std::map<DomainPoint,UntypedBuffer> &data,
                                              bool collective = false,
                                              ShardingID sid = 0);
       virtual FutureMap construct_future_map(IndexSpace space,
@@ -2485,7 +2483,7 @@
       static void hash_phase_barriers(Murmur3Hasher &hasher,
           const std::vector<PhaseBarrier> &phase_barriers);
       static void hash_argument(Murmur3Hasher &hasher, 
-                           const unsigned safe_level, const TaskArgument &arg);
+                          const unsigned safe_level, const UntypedBuffer &arg);
       static void hash_predicate(Murmur3Hasher &hasher, const Predicate &pred);
       static void hash_static_dependences(Murmur3Hasher &hasher,
           const std::vector<StaticDependence> *dependences);
@@ -3047,11 +3045,7 @@
                                              bool collective = false,
                                              ShardingID sid = 0);
       virtual FutureMap construct_future_map(const Domain &domain,
-<<<<<<< HEAD
-                                 const std::map<DomainPoint,TaskArgument> &data,
-=======
-                               const std::map<DomainPoint,UntypedBuffer> &data,
->>>>>>> e9252c04
+                                const std::map<DomainPoint,UntypedBuffer> &data,
                                              bool collective = false,
                                              ShardingID sid = 0);
       virtual FutureMap construct_future_map(IndexSpace domain,
