--- conflicted
+++ resolved
@@ -3026,15 +3026,6 @@
                                     bool tight_region_bounds);
       void release_tree_instances(RegionTreeID tid);
     public:
-<<<<<<< HEAD
-      // Helper methods for the RegionTreeForest
-      inline unsigned get_context_count(void) { return total_contexts; }
-      inline unsigned get_start_color(void) const { return address_space; }
-      inline unsigned get_color_modulus(void) const 
-        { return total_address_spaces; }
-    public:
-=======
->>>>>>> 249838a5
       // Manage the execution of tasks within a context
       void activate_context(InnerContext *context);
       void deactivate_context(InnerContext *context);
@@ -3284,11 +3275,8 @@
       CodeDescriptorID   get_unique_code_descriptor_id(void);
       LayoutConstraintID get_unique_constraint_id(void);
       IndexSpaceExprID   get_unique_index_space_expr_id(void);
-<<<<<<< HEAD
+      LegionColor        get_unique_color(void);
       ReplicationID      get_unique_replication_id(void);
-=======
-      LegionColor        get_unique_color(void);
->>>>>>> 249838a5
 #ifdef LEGION_SPY
       unsigned           get_unique_indirections_id(void);
 #endif
@@ -3417,11 +3405,8 @@
       unsigned unique_code_descriptor_id;
       unsigned unique_constraint_id;
       unsigned unique_is_expr_id;
-<<<<<<< HEAD
+      unsigned unique_color;
       unsigned unique_control_replication_id;
-=======
-      unsigned unique_color;
->>>>>>> 249838a5
 #ifdef LEGION_SPY
       unsigned unique_indirections_id;
 #endif
