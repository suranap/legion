/* Copyright 2015 Stanford University, NVIDIA Corporation
 *
 * Licensed under the Apache License, Version 2.0 (the "License");
 * you may not use this file except in compliance with the License.
 * You may obtain a copy of the License at
 *
 *     http://www.apache.org/licenses/LICENSE-2.0
 *
 * Unless required by applicable law or agreed to in writing, software
 * distributed under the License is distributed on an "AS IS" BASIS,
 * WITHOUT WARRANTIES OR CONDITIONS OF ANY KIND, either express or implied.
 * See the License for the specific language governing permissions and
 * limitations under the License.
 */


#ifndef __RUNTIME_H__
#define __RUNTIME_H__

#include "legion.h"
#include "region_tree.h"
#include "legion_utilities.h"
#include "legion_allocation.h"
#include "garbage_collection.h"

namespace LegionRuntime {
  namespace HighLevel { 

    // Special helper for when we need a dummy context
#define DUMMY_CONTEXT       0

    /**
     * A class for deduplicating memory used with task arguments
     * and knowing when to collect the data associated with it
     */
    class AllocManager : public Collectable {
    public:
      static const AllocationType alloc_type = ALLOC_MANAGER_ALLOC;
    public:
      AllocManager(size_t arglen)
        : Collectable(), 
          allocation(legion_malloc(ALLOC_INTERNAL_ALLOC, arglen)), 
          allocation_size(arglen) { }
      AllocManager(const AllocManager &rhs)
        : Collectable(), allocation(NULL), allocation_size(0)
      { assert(false); /*should never be called*/ }
      ~AllocManager(void)
      { legion_free(ALLOC_INTERNAL_ALLOC, allocation, allocation_size); }
    public:
      AllocManager& operator=(const AllocManager &rhs)
      { assert(false); /*should never be called*/ return *this; }
    public:
      inline void* get_allocation(void) const { return allocation; }
      inline size_t get_allocation_size(void) const
      { return allocation_size; }
    private:
      void *const allocation;
      size_t allocation_size;
    };

    /**
     * \class ArgumentMap::Impl
     * An argument map implementation that provides
     * the backing store for an argument map handle.
     * Argument maps maintain pairs of domain points
     * and task arguments.  To make re-use of argument
     * maps efficient with small deltas, argument map
     * implementations provide a nice versionining system
     * with all argument map implementations sharing
     * a single backing store to de-duplicate domain
     * points and values.
     */
    class ArgumentMap::Impl : public Collectable {
    public:
      static const AllocationType alloc_type = ARGUMENT_MAP_ALLOC;
    public:
      FRIEND_ALL_RUNTIME_CLASSES
      Impl(void);
      Impl(ArgumentMapStore *st);
      Impl(ArgumentMapStore *st, const std::map<DomainPoint,TaskArgument> &);
      Impl(const Impl &impl);
      ~Impl(void);
    public:
      Impl& operator=(const Impl &rhs);
    public:
      bool has_point(const DomainPoint &point);
      void set_point(const DomainPoint &point, const TaskArgument &arg,
                     bool replace);
      bool remove_point(const DomainPoint &point);
      TaskArgument get_point(const DomainPoint &point) const;
    public:
      void pack_arguments(Serializer &rez, const Domain &domain);
      void unpack_arguments(Deserializer &derez);
    protected:
      Impl* freeze(void);
      Impl* clone(void);
    private:
      std::map<DomainPoint,TaskArgument> arguments;
      Impl *next;
      ArgumentMapStore *const store;
      bool frozen;
    };

    /**
     * \class ArgumentMapStore
     * Argument map stores are the backing stores for a chain of
     * argument maps so that the actual values of the arguments do
     * not need to be duplicated across every version of the
     * argument map.
     */
    class ArgumentMapStore {
    public:
      static const AllocationType alloc_type = ARGUMENT_MAP_STORE_ALLOC;
    public:
      FRIEND_ALL_RUNTIME_CLASSES
      ArgumentMapStore(void);
      ArgumentMapStore(const ArgumentMapStore &rhs);
      ~ArgumentMapStore(void);
    public:
      ArgumentMapStore& operator=(const ArgumentMapStore &rhs);
    public:
      TaskArgument add_arg(const TaskArgument &arg);
    private:
      std::set<TaskArgument> values;
    };

    /**
     * \class Future::Impl
     * The base implementation of a future object.  The runtime
     * manages future implementation objects and knows how to
     * copy them from one node to another.  Future implementations
     * are always made first on the owner node and then moved
     * remotely.  We use the distributed collectable scheme
     * to manage garbage collection of distributed futures
     */
    class Future::Impl : public DistributedCollectable {
    public:
      static const AllocationType alloc_type = FUTURE_ALLOC;
    public:
      struct ContributeCollectiveArgs {
      public:
        HLRTaskID hlr_id;
        Future::Impl *impl;
        Barrier barrier;
        unsigned count;
      };
    public:
      Impl(Internal *rt, bool register_future, DistributedID did, 
           AddressSpaceID owner_space, AddressSpaceID local_space,
           Operation *op = NULL);
      Impl(const Future::Impl &rhs);
      virtual ~Impl(void);
    public:
      Impl& operator=(const Future::Impl &rhs);
    public:
      void get_void_result(void);
      void* get_untyped_result(void);
      bool is_empty(bool block);
      size_t get_untyped_size(void);
      Event get_ready_event(void) const { return ready_event; }
    public:
      // This will simply save the value of the future
      void set_result(const void *args, size_t arglen, bool own);
      // This will save the value of the future locally
      void unpack_future(Deserializer &derez);
      // Cause the future value to complete
      void complete_future(void);
      // Reset the future in case we need to restart the
      // computation for resiliency reasons
      bool reset_future(void);
      // A special function for predicates to peek
      // at the boolean value of a future if it is set
      bool get_boolean_value(bool &valid);
    public:
      virtual void notify_active(void);
      virtual void notify_valid(void);
      virtual void notify_invalid(void);
      virtual void notify_inactive(void);
    public:
      void register_dependence(Operation *consumer_op);
    protected:
      void mark_sampled(void);
      void broadcast_result(void);
      void send_future(AddressSpaceID sid);
      void register_waiter(AddressSpaceID sid);
    public:
      static void handle_future_send(Deserializer &derez, Internal *rt, 
                                     AddressSpaceID source);
      static void handle_future_result(Deserializer &derez, Internal *rt);
      static void handle_future_subscription(Deserializer &derez, Internal *rt);
    public:
      void contribute_to_collective(Barrier barrier, unsigned count);
      static void handle_contribute_to_collective(const void *args);
    public:
      // These three fields are only valid on the owner node
      Operation *const producer_op;
      const GenerationID op_gen;
#ifdef LEGION_SPY
      const UniqueID producer_uid;
#endif
    private:
      FRIEND_ALL_RUNTIME_CLASSES
      UserEvent ready_event;
      void *result; 
      size_t result_size;
      volatile bool empty;
      volatile bool sampled;
      // On the owner node, keep track of the registered waiters
      std::set<AddressSpaceID> registered_waiters;
    };

    /**
     * \class FutureMap::Impl
     * The base implementation of a future map object.  Note
     * that while future objects can move from one node to
     * another, future maps will never leave the node on
     * which they are created.  The futures contained within
     * a future map are permitted to migrate.
     */
    class FutureMap::Impl : public Collectable {
    public:
      static const AllocationType alloc_type = FUTURE_MAP_ALLOC;
    public:
      Impl(SingleTask *ctx, TaskOp *task, Internal *rt);
      Impl(SingleTask *ctx, Event completion_event, Internal *rt);
      Impl(SingleTask *ctx, Internal *rt); // empty map
      Impl(const FutureMap::Impl &rhs);
      ~Impl(void);
    public:
      Impl& operator=(const FutureMap::Impl &rhs);
    public:
      Future get_future(const DomainPoint &point);
      void get_void_result(const DomainPoint &point);
      void wait_all_results(void);
      void complete_all_futures(void);
      bool reset_all_futures(void);
#ifdef DEBUG_HIGH_LEVEL
    public:
      void add_valid_domain(const Domain &d);
      void add_valid_point(const DomainPoint &dp);
#endif
    public:
      SingleTask *const context;
      TaskOp *const task;
      const GenerationID task_gen;
      const bool valid;
      Internal *const runtime;
    private:
      Event ready_event;
      std::map<DomainPoint,Future> futures;
      // Unlike futures, the future map is never used remotely
      // so it can create and destroy its own lock.
      Reservation lock;
#ifdef DEBUG_HIGH_LEVEL
    private:
      std::vector<Domain> valid_domains;
      std::set<DomainPoint> valid_points;
#endif
    };

    /**
     * \class PhysicalRegion::Impl
     * The base implementation of a physical region object.
     * Physical region objects are not allowed to move from the
     * node in which they are created.  Like other objects
     * available to both the user and runtime they are reference
     * counted to know when they can be deleted.
     *
     * Note that we don't need to protect physical region impls
     * with any kind of synchronization mechanism since they
     * will only be manipulated by a single task which is 
     * guaranteed to only be running on one processor.
     */
    class PhysicalRegion::Impl : public Collectable {
    public:
      static const AllocationType alloc_type = PHYSICAL_REGION_ALLOC;
    public:
      Impl(const RegionRequirement &req, Event ready_event,
           bool mapped, SingleTask *ctx, MapperID mid,
           MappingTagID tag, bool leaf, Internal *rt);
      Impl(const PhysicalRegion::Impl &rhs);
      ~Impl(void);
    public:
      Impl& operator=(const PhysicalRegion::Impl &rhs);
    public:
      void wait_until_valid(void);
      bool is_valid(void) const;
      bool is_mapped(void) const;
      LogicalRegion get_logical_region(void) const;
      Accessor::RegionAccessor<Accessor::AccessorType::Generic> 
        get_accessor(void);
      Accessor::RegionAccessor<Accessor::AccessorType::Generic> 
        get_field_accessor(FieldID field);
    public:
      void unmap_region(void);
      void remap_region(Event new_ready_event);
      const RegionRequirement& get_requirement(void) const;
      void set_reference(const InstanceRef &ref);
      void reset_reference(const InstanceRef &ref, 
                           UserEvent term_event);
      Event get_ready_event(void) const;
      const InstanceRef& get_reference(void) const;
#if defined(PRIVILEGE_CHECKS) || defined(BOUNDS_CHECKS)
    public:
      const char* get_task_name(void) const;
#endif
#ifdef BOUNDS_CHECKS
    public:
      bool contains_ptr(ptr_t ptr) const;
      bool contains_point(const DomainPoint &dp) const;
#endif
    public:
      Internal *const runtime;
      SingleTask *const context;
      const MapperID map_id;
      const MappingTagID tag;
      const bool leaf_region;
    private:
      // Event for when the instance ref is ready
      Event ready_event;
      // Instance ref
      InstanceRef reference;
      RegionRequirement req;
      bool mapped; // whether it is currently mapped
      bool valid; // whether it is currently valid
      // whether to trigger the termination event
      // upon unmap
      bool trigger_on_unmap;
      UserEvent termination_event;
#ifdef BOUNDS_CHECKS
    private:
      Domain bounds;
#endif
    };

    /**
     * \class Grant::Impl
     * This is the base implementation of a grant object.
     * The grant implementation remembers the locks that
     * must be acquired and gives out an precondition event
     * for acquiring the locks whenever a user attempts
     * to register as using the grant.  Registering requires
     * providing a completion event for the operation which
     * the grant object then knows to use when releasing the
     * locks.  Grants continues accepting registrations
     * until the runtime marks that it is no longer active.
     */
    class Grant::Impl : public Collectable {
    public:
      static const AllocationType alloc_type = GRANT_ALLOC;
    public:
      struct ReservationRequest {
      public:
        ReservationRequest(void)
          : reservation(Reservation::NO_RESERVATION),
            mode(0), exclusive(true) { }
        ReservationRequest(Reservation r, unsigned m, bool e)
          : reservation(r), mode(m), exclusive(e) { }
      public:
        Reservation reservation;
        unsigned mode;
        bool exclusive;
      };
    public:
      Impl(void);
      Impl(const std::vector<ReservationRequest> &requests);
      Impl(const Grant::Impl &rhs);
      ~Impl(void);
    public:
      Impl& operator=(const Grant::Impl &rhs);
    public:
      void register_operation(Event completion_event);
      Event acquire_grant(void);
      void release_grant(void);
    public:
      void pack_grant(Serializer &rez);
      void unpack_grant(Deserializer &derez);
    private:
      std::vector<ReservationRequest> requests;
      bool acquired;
      Event grant_event;
      std::set<Event> completion_events;
      Reservation grant_lock;
    };

    class MPILegionHandshake::Impl : public Collectable {
    public:
      static const AllocationType alloc_type = MPI_HANDSHAKE_ALLOC;
    public:
      enum ControlState {
        IN_MPI,
        IN_LEGION,
      };
    public:
      Impl(bool in_mpi, int mpi_participants, int legion_participants);
      Impl(const Impl &rhs);
      ~Impl(void);
    public:
      Impl& operator=(const Impl &rhs);
    public:
      void mpi_handoff_to_legion(void);
      void mpi_wait_on_legion(void);
    public:
      void legion_handoff_to_mpi(void);
      void legion_wait_on_mpi(void);
    private:
      const int mpi_participants;
      const int legion_participants;
      ControlState state;
    private:
      int mpi_count, legion_count;
    private:
      UserEvent mpi_ready, legion_ready;
    };

    /**
     * \class ProcessorManager
     * This class manages all the state for a single processor
     * within a given instance of the Internal runtime.  It keeps
     * queues for each of the different stages that operations
     * undergo and also tracks when the scheduling task needs
     * to be run for a processor.
     */
    class ProcessorManager {
    public:
      struct TriggerOpArgs {
      public:
        HLRTaskID hlr_id;
        Operation *op;
        ProcessorManager *manager;
      };
      struct SchedulerArgs {
      public:
        HLRTaskID hlr_id;
        Processor proc;
      };
      struct TriggerTaskArgs {
      public:
        HLRTaskID hlr_id;
        TaskOp *op;
        ProcessorManager *manager;
      };
      struct MapperMessage {
      public:
        MapperMessage(void)
          : target(Processor::NO_PROC), message(NULL), length(0), radix(0) { }
        MapperMessage(Processor t, void *mes, size_t l)
          : target(t), message(mes), length(l), radix(-1) { }
        MapperMessage(void *mes, size_t l, int r)
          : target(Processor::NO_PROC), message(mes), length(l), radix(r) { }
      public:
        Processor target;
        void *message;
        size_t length;
        int radix;
      };
    public:
      ProcessorManager(Processor proc, Processor::Kind proc_kind,
                       Internal *rt,
                       unsigned width, unsigned default_mappers,  
                       bool no_steal, unsigned max_steals);
      ProcessorManager(const ProcessorManager &rhs);
      ~ProcessorManager(void);
    public:
      ProcessorManager& operator=(const ProcessorManager &rhs);
    public:
      void add_mapper(MapperID mid, Mapper *m, bool check);
      void replace_default_mapper(Mapper *m);
      Mapper* find_mapper(MapperID mid) const; 
    public:
      template<typename MAPPER_CONTINUATION>
      void invoke_mapper(MapperID map_id, MAPPER_CONTINUATION &continuation,
                         bool block, bool has_lock);
      void check_mapper_messages(MapperID map_id, bool need_lock);
    public:
      // Functions that perform mapping calls
      // We really need variadic templates here
      void invoke_mapper_set_task_options(TaskOp *task);
      bool invoke_mapper_pre_map_task(TaskOp *task);
      void invoke_mapper_select_variant(TaskOp *task);
      bool invoke_mapper_map_task(TaskOp *task);
      void invoke_mapper_post_map_task(TaskOp *task);
      void invoke_mapper_failed_mapping(Mappable *mappable);
      void invoke_mapper_notify_result(Mappable *mappable);
      void invoke_mapper_slice_domain(TaskOp *task,
                                      std::vector<Mapper::DomainSplit> &splits);
      bool invoke_mapper_map_inline(Inline *op);
      bool invoke_mapper_map_copy(Copy *op);
      bool invoke_mapper_speculate(Mappable *op, bool &value); 
      void invoke_mapper_configure_context(TaskOp *task);
      bool invoke_mapper_rank_copy_targets(Mappable *mappable,
                                           LogicalRegion handle, 
                                           const std::set<Memory> &memories,
                                           bool complete,
                                           size_t max_blocking_factor,
                                           std::set<Memory> &to_reuse,
                                           std::vector<Memory> &to_create,
                                           bool &create_one,
                                           size_t &blocking_factor);
      void invoke_mapper_rank_copy_sources(Mappable *mappable,
                                           const std::set<Memory> &memories,
                                           Memory destination,
                                           std::vector<Memory> &order);
      void invoke_mapper_notify_profiling(TaskOp *task);
      bool invoke_mapper_map_must_epoch(const std::vector<Task*> &tasks,
          const std::vector<Mapper::MappingConstraint> &constraints,
          MapperID map_id, MappingTagID tag);
      int invoke_mapper_get_tunable_value(TaskOp *task, TunableID tid,
                                          MapperID mid, MappingTagID tag);
      void invoke_mapper_handle_message(MapperID map_id, Processor source,
                                        const void *message, size_t length);
      void invoke_mapper_task_result(MapperID map_id, Event event,
                                     const void *result, size_t result_size);
      void invoke_mapper_permit_task_steal(MapperID map_id, Processor thief, 
                                     const std::vector<const Task*> &stealable,
                                     std::set<const Task*> &to_steal);
      // This method cannot support waiting
      void invoke_mapper_target_task_steal(MapperID map_id,
                                           const std::set<Processor> &blacklist,
                                           std::set<Processor> &steal_targets);
      // This method cannot support waiting
      void invoke_mapper_select_tasks_to_schedule(MapperID map_id,
                                           const std::list<Task*> &ready_tasks);
    public:
      // Handle mapper messages
      void defer_mapper_message(Processor target, MapperID map_id,
                                const void *message, size_t length);
      void defer_mapper_broadcast(MapperID map_id, const void *message,
                                  size_t length, int radix);
      void defer_mapper_call(MapperID map_id, Event wait_on);
      void send_mapper_messages(MapperID map_id, 
                                std::vector<MapperMessage> &messages);
    public:
      void perform_scheduling(void);
      void launch_task_scheduler(void);
      void notify_pending_shutdown(void);
    public:
      void activate_context(SingleTask *context);
      void deactivate_context(SingleTask *context);
      void update_max_context_count(unsigned max_contexts);
    public:
      void process_steal_request(Processor thief, 
                                 const std::vector<MapperID> &thieves);
      void process_advertisement(Processor advertiser, MapperID mid);
    public:
      void add_to_ready_queue(TaskOp *op, bool previous_failure);
      void add_to_local_ready_queue(Operation *op, bool previous_failure);
    public:
      // Mapper introspection methods
      unsigned sample_unmapped_tasks(MapperID map_id);
#ifdef HANG_TRACE
    public:
      void dump_state(FILE *target);
#endif
    protected:
      void perform_mapping_operations(void);
      void issue_advertisements(MapperID mid);
    protected:
      void increment_active_contexts(void);
      void decrement_active_contexts(void);
    public:
      // Immutable state
      Internal *const runtime;
      const Processor local_proc;
      const Processor::Kind proc_kind;
      // Effective super-scalar width of the runtime
      const unsigned superscalar_width;
      // Is stealing disabled 
      const bool stealing_disabled;
      // Maximum number of outstanding steals permitted by any mapper
      const unsigned max_outstanding_steals;
    protected:
      // Local queue state
      Reservation local_queue_lock;
      unsigned next_local_index;
      std::vector<Event> local_scheduler_preconditions;
    protected:
      // Scheduling state
      Reservation queue_lock;
      bool task_scheduler_enabled;
      bool pending_shutdown;
      unsigned total_active_contexts;
      struct ContextState {
      public:
        ContextState(void)
          : active(false), owned_tasks(0) { }
      public:
        bool active;
        unsigned owned_tasks;
      };
      std::vector<ContextState> context_states;
    protected:
      // Reservation for protecting the list of messages that
      // need to be sent
      Reservation message_lock;
      // For each mapper, a list of tasks that are ready to map
      std::vector<std::list<TaskOp*> > ready_queues;
      // Mapper objects
      std::vector<Mapper*> mapper_objects;
      // Mapper locks
      std::vector<Reservation> mapper_locks;
      // Pending mapper messages
      std::vector<std::vector<MapperMessage> > mapper_messages;
      // Keep track of whether we are inside of a mapper call
      std::vector<bool> inside_mapper_call;
      // Events to wait on before retrying the mapper call
      std::vector<Event> defer_mapper_event;
      // For each mapper, the set of processors to which it
      // has outstanding steal requests
      std::map<MapperID,std::set<Processor> > outstanding_steal_requests;
      // Failed thiefs to notify when tasks become available
      std::multimap<MapperID,Processor> failed_thiefs;
      // Reservations for stealing and thieving
      Reservation stealing_lock;
      Reservation thieving_lock;
    };

    /**
     * \class MemoryManager
     * The goal of the memory manager is to keep track of all of
     * the physical instances that the runtime knows about in various
     * memories throughout the system.  This will then allow for
     * feedback when mapping to know when memories are nearing
     * their capacity.
     */
    class MemoryManager {
    public:
      MemoryManager(Memory mem, Internal *rt);
      MemoryManager(const MemoryManager &rhs);
      ~MemoryManager(void);
    public:
      MemoryManager& operator=(const MemoryManager &rhs);
    public:
      // Update the manager with information about physical instances
      void allocate_physical_instance(PhysicalManager *manager);
      void free_physical_instance(PhysicalManager *manager);
    public:
      // Method for mapper introspection
      size_t sample_allocated_space(void);
      size_t sample_free_space(void);
      unsigned sample_allocated_instances(void);
    protected:
      // The memory that we are managing
      const Memory memory;
      // The capacity in bytes of this memory
      const size_t capacity;
      // The remaining capacity in this memory
      size_t remaining_capacity;
      // The runtime we are associate with
      Internal *const runtime;
      // Reservation for controlling access to the data
      // structures in this memory manager
      Reservation manager_lock;
      // Current set of physical instances and their sizes
      LegionMap<InstanceManager*, size_t, 
                MEMORY_INSTANCES_ALLOC>::tracked physical_instances;
      // Current set of reduction instances and their sizes
      LegionMap<ReductionManager*, size_t,
                MEMORY_REDUCTION_ALLOC>::tracked reduction_instances;
    };

    /**
     * \class VirtualChannel
     * This class provides the basic support for sending and receiving
     * messages for a single virtual channel.
     */
    class VirtualChannel {
    public:
      // Implement a three-state state-machine for sending
      // messages.  Either fully self-contained messages
      // or chains of partial messages followed by a final
      // message.
      enum MessageHeader {
        FULL_MESSAGE,
        PARTIAL_MESSAGE,
        FINAL_MESSAGE,
      };
    public:
      VirtualChannel(VirtualChannelKind kind, 
          AddressSpaceID local_address_space, size_t max_message_size);
      VirtualChannel(const VirtualChannel &rhs);
      ~VirtualChannel(void);
    public:
      VirtualChannel& operator=(const VirtualChannel &rhs);
    public:
      void package_message(Serializer &rez, MessageKind k, bool flush,
                           Internal *runtime, Processor target);
      void process_message(const void *args, size_t arglen, 
                        Internal *runtime, AddressSpaceID remote_address_space);
    private:
      void send_message(bool complete, Internal *runtime, Processor target);
      void handle_messages(unsigned num_messages, Internal *runtime, 
                           AddressSpaceID remote_address_space,
                           const char *args, size_t arglen);
      void buffer_messages(unsigned num_messages,
                           const void *args, size_t arglen);
    public:
      Event notify_pending_shutdown(void);
      bool has_recent_messages(void) const;
      void clear_recent_messages(void);
    private:
      Reservation send_lock;
      char *const sending_buffer;
      unsigned sending_index;
      const size_t sending_buffer_size;
      Event last_message_event;
      MessageHeader header;
      unsigned packaged_messages;
      bool partial;
      // State for receiving messages
      // No lock for receiving messages since we know
      // that they are ordered
      char *receiving_buffer;
      unsigned receiving_index;
      size_t receiving_buffer_size;
      unsigned received_messages;
      bool observed_recent;
    }; 

    /**
     * \class MessageManager
     * This class manages sending and receiving of message between
     * instances of the Internal runtime residing on different nodes.
     * The manager also abstracts some of the details of sending these
     * messages.  Messages can be accumulated together in bulk messages
     * for performance reason.  The runtime can also place an upper
     * bound on the size of the data communicated between runtimes in
     * an active message, which the message manager then uses to
     * break down larger messages into smaller active messages.
     *
     * On the receiving side, the message manager unpacks the messages
     * that have been sent and then call the appropriate runtime
     * methods for handling the messages.  In cases where larger
     * messages were broken down into smaller messages, then message
     * manager waits until it has received all the active messages
     * before handling the message.
     */
    class MessageManager { 
    public:
      MessageManager(AddressSpaceID remote, 
                     Internal *rt, size_t max,
                     const std::set<Processor> &procs);
      MessageManager(const MessageManager &rhs);
      ~MessageManager(void);
    public:
      MessageManager& operator=(const MessageManager &rhs);
    public:
      Event notify_pending_shutdown(void);
      bool has_recent_messages(void) const;
      void clear_recent_messages(void);
    public:
      void send_message(Serializer &rez, MessageKind kind, 
                        VirtualChannelKind channel, bool flush);

      void receive_message(const void *args, size_t arglen);
    public:
      const AddressSpaceID remote_address_space;
    private:
      Internal *const runtime;
      // State for sending messages
      Processor target;
      VirtualChannel *const channels; 
    };

    /**
     * \class ShutdownManager
     * A class for helping to manage the shutdown of the 
     * runtime after the application has finished
     */
    class ShutdownManager {
    public:
      struct NotificationArgs {
      public:
        HLRTaskID hlr_id;
        MessageManager *manager;
      };
      struct ResponseArgs {
      public:
        HLRTaskID hlr_id;
        MessageManager *target;
        bool result;
      };
    public:
      ShutdownManager(Internal *rt, AddressSpaceID source, MessageManager *man);
      ShutdownManager(const ShutdownManager &rhs);
      ~ShutdownManager(void);
    public:
      ShutdownManager& operator=(const ShutdownManager &rhs);
    public:
      bool has_managers(void) const;
      void add_manager(AddressSpaceID target, MessageManager *manager);
    public:
      void send_notifications(void);
      void send_response(void);
      bool handle_response(AddressSpaceID sender, bool result);
      void finalize(void);
    public:
      Internal *const runtime;
      const AddressSpaceID source; 
      MessageManager *const source_manager;
    protected:
      Reservation shutdown_lock;
      std::map<AddressSpaceID,MessageManager*> managers;
      unsigned observed_responses;
      bool result;
    };

    /**
     * \class GarbageCollectionEpoch
     * A class for managing the a set of garbage collections
     */
    class GarbageCollectionEpoch {
    public:
      struct GarbageCollectionArgs {
      public:
        HLRTaskID hlr_id;
        GarbageCollectionEpoch *epoch;
        LogicalView *view;
      };
    public:
      GarbageCollectionEpoch(Internal *runtime);
      GarbageCollectionEpoch(const GarbageCollectionEpoch &rhs);
      ~GarbageCollectionEpoch(void);
    public:
      GarbageCollectionEpoch& operator=(const GarbageCollectionEpoch &rhs);
    public:
      void add_collection(LogicalView *view, Event term_event);
      Event launch(int priority);
      bool handle_collection(const GarbageCollectionArgs *args);
    private:
      Internal *const runtime;
      int remaining;
      std::map<LogicalView*,std::set<Event> > collections;
    };

    /**
     * \struct RegionTreeContext
     * A struct for storing the necessary data for managering a context
     * in the region tree.
     */
    class RegionTreeContext {
    public:
      RegionTreeContext(void)
        : ctx(-1) { }
      RegionTreeContext(ContextID c)
        : ctx(c) { }
    public:
      inline bool exists(void) const { return (ctx >= 0); }
      inline ContextID get_id(void) const 
      {
#ifdef DEBUG_HIGH_LEVEL
        assert(exists());
#endif
        return ContextID(ctx);
      }
      inline bool operator==(const RegionTreeContext &rhs) const
      {
        return (ctx == rhs.ctx);
      }
      inline bool operator!=(const RegionTreeContext &rhs) const
      {
        return (ctx != rhs.ctx);
      }
    private:
      int ctx;
    };

    /**
     * \class LegionContinuation
     * A generic interface class for issuing a continuation
     */
    class LegionContinuation {
    public:
      struct ContinuationArgs {
        HLRTaskID hlr_id;
        LegionContinuation *continuation;
      };
    public:
      Event defer(Internal *runtime, Event precondition = Event::NO_EVENT);
    public:
      virtual void execute(void) = 0;
    public:
      static void handle_continuation(const void *args);
    }; 
 
    /**
     * \class Internal 
     * This is the actual implementation of the Legion runtime functionality
     * that implements the underlying interface for the Runtime 
     * objects.  Most of the calls in the Runtime class translate
     * directly to calls to this interface.  Unfortunately this adds
     * an extra function call overhead to every runtime call because C++
     * is terrible and doesn't have mix-in classes.
     */
    class Internal {
    public:
      struct DeferredRecycleArgs {
      public:
        HLRTaskID hlr_id;
        DistributedID did;
      };
      struct DeferredFutureSetArgs {
        HLRTaskID hlr_id;
        Future::Impl *target;
        Future::Impl *result;
        TaskOp *task_op;
      };
      struct DeferredFutureMapSetArgs {
        HLRTaskID hlr_id;
        FutureMap::Impl *future_map;
        Future::Impl *result;
        Domain domain;
        TaskOp *task_op;
      };
      struct MPIRankArgs {
        HLRTaskID hlr_id;
        int mpi_rank;
        AddressSpace source_space;
      };
      struct CollectiveFutureArgs {
        HLRTaskID hlr_id;
        ReductionOpID redop;
        Future::Impl *future;
        Barrier barrier;
      };
      struct MapperTaskArgs {
        HLRTaskID hlr_id;
        Future::Impl *future;
        MapperID map_id;
        Processor proc;
        Event event;
        RemoteTask *context;
      }; 
    public:
      struct ProcessorGroupInfo {
      public:
        ProcessorGroupInfo(void)
          : processor_group(Processor::NO_PROC) { }
        ProcessorGroupInfo(Processor p, const ProcessorMask &m)
          : processor_group(p), processor_mask(m) { }
      public:
        Processor           processor_group;
        ProcessorMask       processor_mask;
      };
    public:
      Internal(Machine m, AddressSpaceID space_id,
               const std::set<Processor> &local_procs,
               const std::set<Processor> &local_util_procs,
               const std::set<AddressSpaceID> &address_spaces,
               const std::map<Processor,AddressSpaceID> &proc_spaces,
               Processor cleanup, Processor gc, Processor message);
      Internal(const Internal &rhs);
      ~Internal(void);
    public:
      Internal& operator=(const Internal&rhs);
    public:
      void construct_mpi_rank_tables(Processor proc, int rank);
      void launch_top_level_task(Processor proc);
      Event launch_mapper_task(Mapper *mapper, Processor proc, 
                               Processor::TaskFuncID tid,
                               const TaskArgument &arg, MapperID map_id);
      void perform_one_time_logging(void);
    public:
      IndexSpace create_index_space(Context ctx, size_t max_num_elmts);
      IndexSpace create_index_space(Context ctx, Domain domain);
      IndexSpace create_index_space(Context ctx, 
                                    const std::set<Domain> &domains);
      void destroy_index_space(Context ctx, IndexSpace handle);
      // Called from deletion op
      bool finalize_index_space_destroy(IndexSpace handle);
    public:
      IndexPartition create_index_partition(Context ctx, IndexSpace parent,
                                            const Domain &color_space,
                                            const PointColoring &coloring,
                                            PartitionKind part_kind,
                                            int color, bool allocable);
      IndexPartition create_index_partition(Context ctx, IndexSpace parent,
                                            const Coloring &coloring,
                                            bool disjoint,
                                            int part_color);
      IndexPartition create_index_partition(Context ctx, IndexSpace parent,
                                            const Domain &color_space,
                                            const DomainPointColoring &coloring,
                                            PartitionKind part_kind, int color);
      IndexPartition create_index_partition(Context ctx, IndexSpace parent,
                                            Domain color_space,
                                            const DomainColoring &coloring,
                                            bool disjoint,
                                            int part_color);
      IndexPartition create_index_partition(Context ctx, IndexSpace parent,
                                            const Domain &color_space,
                                       const MultiDomainPointColoring &coloring,
                                            PartitionKind part_kind, int color);
      IndexPartition create_index_partition(Context ctx, IndexSpace parent,
                                            Domain color_space,
                                            const MultiDomainColoring &coloring,
                                            bool disjoint, 
                                            int part_color);
      IndexPartition create_index_partition(Context ctx, IndexSpace parent,
      Accessor::RegionAccessor<Accessor::AccessorType::Generic> field_accessor,
                                            int part_color);
      void destroy_index_partition(Context ctx, IndexPartition handle);
      // Called from deletion op
      void finalize_index_partition_destroy(IndexPartition handle);
    public:
      // Helper methods for partition construction
      void validate_unstructured_disjointness(IndexPartition pid,
                                  const std::map<DomainPoint,Domain> &domains);
      void validate_structured_disjointness(IndexPartition pid,
                                  const std::map<DomainPoint,Domain> &domains);
      void validate_multi_structured_disjointness(IndexPartition pid,
                       const std::map<DomainPoint,std::set<Domain> > &domains);
      Domain construct_convex_hull(const std::set<Domain> &domains);
    public:
      IndexPartition create_equal_partition(Context ctx, IndexSpace parent,
                                            const Domain &color_space, 
                                            size_t granuarlity,
                                            int color, bool allocable);
      IndexPartition create_weighted_partition(Context ctx, IndexSpace parent,
                                            const Domain &color_space,
                                      const std::map<DomainPoint,int> &weights,
                                            size_t granularity, int color,
                                            bool allocable);
      IndexPartition create_partition_by_union(Context ctx, IndexSpace parent,
                                               IndexPartition handle1,
                                               IndexPartition handle2,
                                               PartitionKind kind,
                                               int color, bool allocable);
      IndexPartition create_partition_by_intersection(Context ctx, 
                                               IndexSpace parent,
                                               IndexPartition handle1,
                                               IndexPartition handle2,
                                               PartitionKind kind,
                                               int color, bool allocable);
      IndexPartition create_partition_by_difference(Context ctx, 
                                               IndexSpace parent,
                                               IndexPartition handle1,
                                               IndexPartition handle2,
                                               PartitionKind kind,
                                               int color, bool allocable);
      void create_cross_product_partition(Context ctx, 
                                          IndexPartition handle1,
                                          IndexPartition handle2,
                              std::map<DomainPoint,IndexPartition> &handles,
                                          PartitionKind kind,
                                          int color, bool allocable);
      IndexPartition create_partition_by_field(Context ctx, 
                                               LogicalRegion handle,
                                               LogicalRegion parent,
                                               FieldID fid,
                                               const Domain &color_space,
                                               int color, bool allocable);
      IndexPartition create_partition_by_image(Context ctx,
                                               IndexSpace handle,
                                               LogicalPartition projection,
                                               LogicalRegion parent,
                                               FieldID fid, 
                                               const Domain &color_space,
                                               PartitionKind part_kind,
                                               int color, bool allocable);
      IndexPartition create_partition_by_preimage(Context ctx,
                                               IndexPartition projection,
                                               LogicalRegion handle,
                                               LogicalRegion parent,
                                               FieldID fid,
                                               const Domain &color_space,
                                               PartitionKind part_kind,
                                               int color, bool allocable);
      IndexPartition create_pending_partition(Context ctx, IndexSpace parent,
                                              const Domain &color_space,
                                              PartitionKind part_kind,
                                              int color, bool allocable);
      IndexSpace create_index_space_union(Context ctx, IndexPartition parent,
                                          const DomainPoint &color, 
                                        const std::vector<IndexSpace> &handles);
      IndexSpace create_index_space_union(Context ctx, IndexPartition parent,
                                          const DomainPoint &color,
                                          IndexPartition handle);
      IndexSpace create_index_space_intersection(Context ctx, 
                                                 IndexPartition parent,
                                                 const DomainPoint &color,
                                       const std::vector<IndexSpace> &handles);
      IndexSpace create_index_space_intersection(Context ctx,
                                                 IndexPartition parent,
                                                 const DomainPoint &color,
                                                 IndexPartition handle); 
      IndexSpace create_index_space_difference(Context ctx, 
                                               IndexPartition parent,
                                               const DomainPoint &color,
                                               IndexSpace initial,
                                       const std::vector<IndexSpace> &handles);
    public:
      IndexPartition get_index_partition(Context ctx, IndexSpace parent, 
                                         Color color);
      IndexPartition get_index_partition(IndexSpace parent, Color color);
      IndexPartition get_index_partition(Context ctx, IndexSpace parent,
                                         const DomainPoint &color);
      bool has_index_partition(Context ctx, IndexSpace parent,
                               const DomainPoint &color);
      IndexSpace get_index_subspace(Context ctx, IndexPartition p, 
                                    Color color); 
      IndexSpace get_index_subspace(IndexPartition p, Color c);
      IndexSpace get_index_subspace(Context ctx, IndexPartition p,
                                    const DomainPoint &color);
      IndexSpace get_index_subspace(IndexPartition p, const DomainPoint &c);
      bool has_index_subspace(Context ctx, IndexPartition p,
                              const DomainPoint &color);
      bool has_multiple_domains(Context ctx, IndexSpace handle);
      bool has_multiple_domains(IndexSpace handle);
      Domain get_index_space_domain(Context ctx, IndexSpace handle);
      Domain get_index_space_domain(IndexSpace handle);
      void get_index_space_domains(Context ctx, IndexSpace handle,
                                   std::vector<Domain> &domains);
      void get_index_space_domains(IndexSpace handle,
                                   std::vector<Domain> &domains);
      Domain get_index_partition_color_space(Context ctx, IndexPartition p);
      Domain get_index_partition_color_space(IndexPartition p);
      void get_index_space_partition_colors(Context ctx, IndexSpace handle,
                                            std::set<Color> &colors);
      void get_index_space_partition_colors(IndexSpace handle,
                                            std::set<Color> &colors);
      void get_index_space_partition_colors(Context ctx, IndexSpace handle,
                                            std::set<DomainPoint> &colors);
      bool is_index_partition_disjoint(Context ctx, IndexPartition p);
      bool is_index_partition_disjoint(IndexPartition p);
      Color get_index_space_color(Context ctx, IndexSpace handle);
      Color get_index_space_color(IndexSpace handle);
      DomainPoint get_index_space_color_point(Context ctx, IndexSpace handle);
      Color get_index_partition_color(Context ctx, IndexPartition handle);
      Color get_index_partition_color(IndexPartition handle);
      DomainPoint get_index_partition_color_point(Context ctx, 
                                                  IndexPartition handle);
      IndexSpace get_parent_index_space(Context ctx, IndexPartition handle);
      IndexSpace get_parent_index_space(IndexPartition handle);
      bool has_parent_index_partition(Context ctx, IndexSpace handle);
      bool has_parent_index_partition(IndexSpace handle);
      IndexPartition get_parent_index_partition(Context ctx, IndexSpace handle);
      IndexPartition get_parent_index_partition(IndexSpace handle);
    public:
      ptr_t safe_cast(Context ctx, ptr_t pointer, LogicalRegion region);
      DomainPoint safe_cast(Context ctx, DomainPoint point, 
                            LogicalRegion region);
    public:
      FieldSpace create_field_space(Context ctx);
      void destroy_field_space(Context ctx, FieldSpace handle);
      size_t get_field_size(Context ctx, FieldSpace handle, FieldID fid);
      size_t get_field_size(FieldSpace handle, FieldID fid);
      void get_field_space_fields(Context ctx, FieldSpace handle,
                                  std::set<FieldID> &fields);
      void get_field_space_fields(FieldSpace handle, std::set<FieldID> &fields);
      // Called from deletion op
      void finalize_field_space_destroy(FieldSpace handle);
      void finalize_field_destroy(FieldSpace handle, FieldID fid);
      void finalize_field_destroy(FieldSpace handle, 
                                  const std::set<FieldID> &to_free);
    public:
      LogicalRegion create_logical_region(Context ctx, IndexSpace index,
                                          FieldSpace fields);
      void destroy_logical_region(Context ctx, LogicalRegion handle);
      void destroy_logical_partition(Context ctx, LogicalPartition handle);
      // Called from deletion ops
      bool finalize_logical_region_destroy(LogicalRegion handle);
      void finalize_logical_partition_destroy(LogicalPartition handle);
    public:
      LogicalPartition get_logical_partition(Context ctx, LogicalRegion parent, 
                                             IndexPartition handle);
      LogicalPartition get_logical_partition(LogicalRegion parent,
                                             IndexPartition handle);
      LogicalPartition get_logical_partition_by_color(Context ctx, 
                                                      LogicalRegion parent, 
                                                      Color c);
      LogicalPartition get_logical_partition_by_color(Context ctx,
                                                      LogicalRegion parent,
                                                      const DomainPoint &c);
      LogicalPartition get_logical_partition_by_color(LogicalRegion parent,
                                                      Color c);
      bool has_logical_partition_by_color(Context ctx, LogicalRegion parent,
                                          const DomainPoint &color);
      LogicalPartition get_logical_partition_by_tree(Context ctx, 
                                                     IndexPartition handle, 
                                                     FieldSpace fspace, 
                                                     RegionTreeID tid); 
      LogicalPartition get_logical_partition_by_tree(IndexPartition handle,
                                                     FieldSpace fspace,
                                                     RegionTreeID tid);
      LogicalRegion get_logical_subregion(Context ctx, LogicalPartition parent, 
                                          IndexSpace handle);
      LogicalRegion get_logical_subregion(LogicalPartition parent,
                                          IndexSpace handle);
      LogicalRegion get_logical_subregion_by_color(Context ctx, 
                                                   LogicalPartition parent, 
                                                   Color c);
      LogicalRegion get_logical_subregion_by_color(Context ctx,
                                                   LogicalPartition parent,
                                                   const DomainPoint &c);
      LogicalRegion get_logical_subregion_by_color(LogicalPartition parent,
                                                   Color c);
      bool has_logical_subregion_by_color(Context ctx, LogicalPartition parent,
                                          const DomainPoint &color);
      LogicalRegion get_logical_subregion_by_tree(Context ctx, 
                                                  IndexSpace handle, 
                                                  FieldSpace fspace, 
                                                  RegionTreeID tid);
      LogicalRegion get_logical_subregion_by_tree(IndexSpace handle,
                                                  FieldSpace fspace,
                                                  RegionTreeID tid);
      Color get_logical_region_color(Context ctx, LogicalRegion handle);
      Color get_logical_region_color(LogicalRegion handle);
      Color get_logical_partition_color(Context ctx, LogicalPartition handle);
      Color get_logical_partition_color(LogicalPartition handle);
      LogicalRegion get_parent_logical_region(Context ctx, 
                                              LogicalPartition handle);
      LogicalRegion get_parent_logical_region(LogicalPartition handle);
      bool has_parent_logical_partition(Context ctx, LogicalRegion handle);
      bool has_parent_logical_partition(LogicalRegion handle);
      LogicalPartition get_parent_logical_partition(Context ctx, 
                                                    LogicalRegion handle);
      LogicalPartition get_parent_logical_partition(LogicalRegion handle);
    public:
      IndexAllocator create_index_allocator(Context ctx, IndexSpace handle);
      FieldAllocator create_field_allocator(Context ctx, FieldSpace handle);
      ArgumentMap create_argument_map(Context ctx);
    public:
      Future execute_task(Context ctx, const TaskLauncher &launcher);
      FutureMap execute_index_space(Context ctx, const IndexLauncher &launcher);
      Future execute_index_space(Context ctx, const IndexLauncher &launcher,
                                 ReductionOpID redop);
      Future execute_task(Context ctx, 
                          Processor::TaskFuncID task_id,
                          const std::vector<IndexSpaceRequirement> &indexes,
                          const std::vector<FieldSpaceRequirement> &fields,
                          const std::vector<RegionRequirement> &regions,
                          const TaskArgument &arg, 
                          const Predicate &predicate = Predicate::TRUE_PRED,
                          MapperID id = 0, 
                          MappingTagID tag = 0);
      FutureMap execute_index_space(Context ctx, 
                          Processor::TaskFuncID task_id,
                          const Domain domain,
                          const std::vector<IndexSpaceRequirement> &indexes,
                          const std::vector<FieldSpaceRequirement> &fields,
                          const std::vector<RegionRequirement> &regions,
                          const TaskArgument &global_arg, 
                          const ArgumentMap &arg_map,
                          const Predicate &predicate = Predicate::TRUE_PRED,
                          bool must_paralleism = false, 
                          MapperID id = 0, 
                          MappingTagID tag = 0);
      Future execute_index_space(Context ctx, 
                          Processor::TaskFuncID task_id,
                          const Domain domain,
                          const std::vector<IndexSpaceRequirement> &indexes,
                          const std::vector<FieldSpaceRequirement> &fields,
                          const std::vector<RegionRequirement> &regions,
                          const TaskArgument &global_arg, 
                          const ArgumentMap &arg_map,
                          ReductionOpID reduction, 
                          const TaskArgument &initial_value,
                          const Predicate &predicate = Predicate::TRUE_PRED,
                          bool must_parallelism = false, 
                          MapperID id = 0, 
                          MappingTagID tag = 0);
    public:
      PhysicalRegion map_region(Context ctx, const InlineLauncher &launcher);
      PhysicalRegion map_region(Context ctx, const RegionRequirement &req, 
                                MapperID id = 0, MappingTagID tag = 0);
      PhysicalRegion map_region(Context ctx, unsigned idx, 
                                MapperID id = 0, MappingTagID tag = 0);
      void remap_region(Context ctx, PhysicalRegion region);
      void unmap_region(Context ctx, PhysicalRegion region);
      void unmap_all_regions(Context ctx);
    public:
      void fill_field(Context ctx, LogicalRegion handle,
                      LogicalRegion parent, FieldID fid,
                      const void *value, size_t value_size,
                      const Predicate &pred);
      void fill_field(Context ctx, LogicalRegion handle,
                      LogicalRegion parent, FieldID fid,
                      Future f, const Predicate &pred);
      void fill_fields(Context ctx, LogicalRegion handle,
                       LogicalRegion parent,
                       const std::set<FieldID> &fields,
                       const void *value, size_t value_size,
                       const Predicate &pred);
      void fill_fields(Context ctx, LogicalRegion handle,
                       LogicalRegion parent,
                       const std::set<FieldID> &fields,
                       Future f, const Predicate &pred);
    public:
      PhysicalRegion attach_hdf5(Context ctx, const char *file_name,
                                 LogicalRegion handle, LogicalRegion parent,
                                 const std::map<FieldID,const char*> field_map,
                                 LegionFileMode);
      void detach_hdf5(Context ctx, PhysicalRegion region);
      PhysicalRegion attach_file(Context ctx, const char *file_name,
                                 LogicalRegion handle, LogicalRegion parent,
                                 const std::vector<FieldID> field_vec,
                                 LegionFileMode);
      void detach_file(Context ctx, PhysicalRegion region);
    public:
      void issue_copy_operation(Context ctx, const CopyLauncher &launcher);
    public:
      Predicate create_predicate(Context ctx, const Future &f);
      Predicate predicate_not(Context ctx, const Predicate &p); 
      Predicate predicate_and(Context ctx, const Predicate &p1, 
                                           const Predicate &p2); 
      Predicate predicate_or(Context ctx, const Predicate &p1, 
                                          const Predicate &p2);  
    public:
      Lock create_lock(Context ctx);
      void destroy_lock(Context ctx, Lock l);
      Grant acquire_grant(Context ctx, 
                          const std::vector<LockRequest> &requests);
      void release_grant(Context ctx, Grant grant);
    public:
      PhaseBarrier create_phase_barrier(Context ctx, unsigned arrivals);
      void destroy_phase_barrier(Context ctx, PhaseBarrier pb);
      PhaseBarrier advance_phase_barrier(Context ctx, PhaseBarrier pb);
    public:
      DynamicCollective create_dynamic_collective(Context ctx,
                                                  unsigned arrivals,
                                                  ReductionOpID redop,
                                                  const void *init_value,
                                                  size_t init_size);
      void destroy_dynamic_collective(Context ctx, DynamicCollective dc);
      void arrive_dynamic_collective(Context ctx, DynamicCollective dc,
                                     const void *buffer, size_t size,
                                     unsigned count);
      void defer_dynamic_collective_arrival(Context ctx, 
                                            DynamicCollective dc,
                                            Future f, unsigned count);
      Future get_dynamic_collective_result(Context ctx, DynamicCollective dc);
      DynamicCollective advance_dynamic_collective(Context ctx,
                                                   DynamicCollective dc);
    public:
      void issue_acquire(Context ctx, const AcquireLauncher &launcher);
      void issue_release(Context ctx, const ReleaseLauncher &launcher);
      void issue_mapping_fence(Context ctx);
      void issue_execution_fence(Context ctx);
      void begin_trace(Context ctx, TraceID tid);
      void end_trace(Context ctx, TraceID tid);
      void complete_frame(Context ctx);
      FutureMap execute_must_epoch(Context ctx, 
                                   const MustEpochLauncher &launcher);
      int get_tunable_value(Context ctx, TunableID tid, 
                            MapperID mid, MappingTagID tag);
    public:
      Future get_current_time(Context ctx, const Future &precondition);
      Future get_current_time_in_microseconds(Context ctx, const Future &pre);
      Future get_current_time_in_nanoseconds(Context ctx, const Future &pre);
    public:
      Mapper* get_mapper(Context ctx, MapperID id, Processor target);
      Processor get_executing_processor(Context ctx);
      void raise_region_exception(Context ctx, PhysicalRegion region, 
                                  bool nuclear);
    public:
      const std::map<int,AddressSpace>& find_forward_MPI_mapping(void);
      const std::map<AddressSpace,int>& find_reverse_MPI_mapping(void);
    public:
      void add_mapper(MapperID map_id, Mapper *mapper, Processor proc);
      void replace_default_mapper(Mapper *mapper, Processor proc);
    public:
      void register_projection_functor(ProjectionID pid,
                                       ProjectionFunctor *func);
      ProjectionFunctor* find_projection_functor(ProjectionID pid);
    public:
      void attach_semantic_information(IndexSpace handle, SemanticTag tag,
                                       const void *buffer, size_t size);
      void attach_semantic_information(IndexPartition handle, SemanticTag tag,
                                       const void *buffer, size_t size);
      void attach_semantic_information(FieldSpace handle, SemanticTag tag,
                                       const void *buffer, size_t size);
      void attach_semantic_information(FieldSpace handle, FieldID fid,
                                       SemanticTag tag,
                                       const void *buffer, size_t size);
      void attach_semantic_information(LogicalRegion handle, SemanticTag tag,
                                       const void *buffer, size_t size);
      void attach_semantic_information(LogicalPartition handle, SemanticTag tag,
                                       const void *buffer, size_t size);
    public:
      void retrieve_semantic_information(IndexSpace handle, SemanticTag tag,
                                         const void *&result, size_t &size);
      void retrieve_semantic_information(IndexPartition handle, SemanticTag tag,
                                         const void *&result, size_t &size);
      void retrieve_semantic_information(FieldSpace handle, SemanticTag tag,
                                         const void *&result, size_t &size);
      void retrieve_semantic_information(FieldSpace handle, FieldID fid,
                                         SemanticTag tag,
                                         const void *&result, size_t &size);
      void retrieve_semantic_information(LogicalRegion handle, SemanticTag tag,
                                         const void *&result, size_t &size);
      void retrieve_semantic_information(LogicalPartition part, SemanticTag tag,
                                         const void *&result, size_t &size);
    public:
      FieldID allocate_field(Context ctx, FieldSpace space, 
                             size_t field_size, FieldID fid, 
                             bool local, CustomSerdezID serdez);
      void free_field(Context ctx, FieldSpace space, FieldID fid);
      void allocate_fields(Context ctx, FieldSpace space, 
                           const std::vector<size_t> &sizes,
                           std::vector<FieldID> &resulting_fields, 
                           bool local, CustomSerdezID serdez);
      void free_fields(Context ctx, FieldSpace space, 
                       const std::set<FieldID> &to_free);
    public:
      const std::vector<PhysicalRegion>& begin_task(Context ctx);
      void end_task(Context ctx, const void *result, size_t result_size,
                    bool owned);
      const void* get_local_args(Context ctx, DomainPoint &point, 
                                 size_t &local_size);
    public:
      // Memory manager functions
      MemoryManager* find_memory(Memory mem);
      void allocate_physical_instance(PhysicalManager *instance);
      void free_physical_instance(PhysicalManager *instance);
      AddressSpaceID find_address_space(Memory handle) const;
    public:
      // Mapper introspection methods
      size_t sample_allocated_space(Memory mem);
      size_t sample_free_space(Memory mem);
      unsigned sample_allocated_instances(Memory mem);
      unsigned sample_unmapped_tasks(Processor proc, Mapper *mapper);
    public:
      // Messaging functions
      MessageManager* find_messenger(AddressSpaceID sid);
      MessageManager* find_messenger(Processor target);
      AddressSpaceID find_address_space(Processor target) const;
      void send_task(Processor target, TaskOp *task);
      void send_tasks(Processor target, const std::set<TaskOp*> &tasks);
      void send_steal_request(const std::multimap<Processor,MapperID> &targets,
                              Processor thief);
      void send_advertisements(const std::set<Processor> &targets,
                              MapperID map_id, Processor source);
      void send_index_space_node(AddressSpaceID target, Serializer &rez);
      void send_index_space_request(AddressSpaceID target, Serializer &rez);
      void send_index_space_return(AddressSpaceID target, Serializer &rez);
      void send_index_space_child_request(AddressSpaceID target, 
                                          Serializer &rez);
      void send_index_partition_node(AddressSpaceID target, Serializer &rez);
      void send_index_partition_request(AddressSpaceID target, Serializer &rez);
      void send_index_partition_return(AddressSpaceID target, Serializer &rez);
      void send_field_space_node(AddressSpaceID target, Serializer &rez);
      void send_field_space_request(AddressSpaceID target, Serializer &rez);
      void send_field_space_return(AddressSpaceID target, Serializer &rez);
      void send_top_level_region_request(AddressSpaceID target,Serializer &rez);
      void send_top_level_region_return(AddressSpaceID target, Serializer &rez);
      void send_distributed_alloc_request(AddressSpaceID target, 
                                          Serializer &rez);
      void send_distributed_alloc_upgrade(AddressSpaceID target,
                                          Serializer &rez);
      void send_logical_region_node(AddressSpaceID target, Serializer &rez);
      void send_index_space_destruction(IndexSpace handle, 
                                        AddressSpaceID target);
      void send_index_partition_destruction(IndexPartition handle, 
                                            AddressSpaceID target);
      void send_field_space_destruction(FieldSpace handle, 
                                        AddressSpaceID target);
      void send_logical_region_destruction(LogicalRegion handle, 
                                           AddressSpaceID target);
      void send_logical_partition_destruction(LogicalPartition handle,
                                              AddressSpaceID target);
      void send_field_allocation(FieldSpace space, FieldID fid, 
                                 size_t size, unsigned idx, 
                                 CustomSerdezID serdez_id,
                                 AddressSpaceID target);
      void send_field_destruction(FieldSpace space, FieldID fid, 
                                  AddressSpaceID target); 
      void send_individual_remote_mapped(Processor target, 
                                         Serializer &rez, bool flush = true);
      void send_individual_remote_complete(Processor target, Serializer &rez);
      void send_individual_remote_commit(Processor target, Serializer &rez);
      void send_slice_remote_mapped(Processor target, Serializer &rez);
      void send_slice_remote_complete(Processor target, Serializer &rez);
      void send_slice_remote_commit(Processor target, Serializer &rez);
      void send_did_remote_registration(AddressSpaceID target, Serializer &rez);
      void send_did_remote_valid_update(AddressSpaceID target, Serializer &rez);
      void send_did_remote_gc_update(AddressSpaceID target, Serializer &rez);
      void send_did_remote_resource_update(AddressSpaceID target,
                                           Serializer &rez);
      void send_did_add_create_reference(AddressSpaceID target,Serializer &rez);
      void send_did_remove_create_reference(AddressSpaceID target,
                                            Serializer &rez, bool flush = true);
      void send_view_remote_registration(AddressSpaceID target,Serializer &rez);
      void send_back_atomic(AddressSpaceID target, Serializer &rez);
      void send_materialized_view(AddressSpaceID target, Serializer &rez);
      void send_materialized_update(AddressSpaceID target, Serializer &rez);
      void send_composite_view(AddressSpaceID target, Serializer &rez);
      void send_fill_view(AddressSpaceID target, Serializer &rez);
      void send_deferred_update(AddressSpaceID target, Serializer &rez);
      void send_reduction_view(AddressSpaceID target, Serializer &rez);
      void send_reduction_update(AddressSpaceID target, Serializer &rez);
      void send_instance_manager(AddressSpaceID target, Serializer &rez);
      void send_reduction_manager(AddressSpaceID target, Serializer &rez);
      void send_future(AddressSpaceID target, Serializer &rez);
      void send_future_result(AddressSpaceID target, Serializer &rez);
      void send_future_subscription(AddressSpaceID target, Serializer &rez);
      void send_make_persistent(AddressSpaceID target, Serializer &rez);
      void send_unmake_persistent(AddressSpaceID target, Serializer &rez);
      void send_mapper_message(AddressSpaceID target, Serializer &rez);
      void send_mapper_broadcast(AddressSpaceID target, Serializer &rez);
      void send_index_space_semantic_request(AddressSpaceID target, 
                                             Serializer &rez);
      void send_index_partition_semantic_request(AddressSpaceID target,
                                                 Serializer &rez);
      void send_field_space_semantic_request(AddressSpaceID target,
                                             Serializer &rez);
      void send_field_semantic_request(AddressSpaceID target, Serializer &rez);
      void send_logical_region_semantic_request(AddressSpaceID target,
                                                Serializer &rez);
      void send_logical_partition_semantic_request(AddressSpaceID target,
                                                   Serializer &rez);
      void send_index_space_semantic_info(AddressSpaceID target, 
                                          Serializer &rez);
      void send_index_partition_semantic_info(AddressSpaceID target,
                                              Serializer &rez);
      void send_field_space_semantic_info(AddressSpaceID target,
                                          Serializer &rez);
      void send_field_semantic_info(AddressSpaceID target, Serializer &rez);
      void send_logical_region_semantic_info(AddressSpaceID target,
                                             Serializer &rez);
      void send_logical_partition_semantic_info(AddressSpaceID target,
                                                Serializer &rez);
      void send_subscribe_remote_context(AddressSpaceID target,Serializer &rez);
      void send_free_remote_context(AddressSpaceID target, Serializer &rez);
      void send_version_state_path_only(AddressSpaceID target, Serializer &rez);
      void send_version_state_initialization(AddressSpaceID target, 
                                             Serializer &rez);
      void send_version_state_request(AddressSpaceID target, Serializer &rez);
      void send_version_state_response(AddressSpaceID target, Serializer &rez);
      void send_remote_instance_creation_request(AddressSpaceID target,
                                                 Serializer &rez);
      void send_remote_reduction_creation_request(AddressSpaceID target,
                                                  Serializer &rez);
      void send_remote_creation_response(AddressSpaceID target,Serializer &rez);
      void send_back_logical_state(AddressSpaceID, Serializer &rez);
    public:
      // Complementary tasks for handling messages
      void handle_task(Deserializer &derez);
      void handle_steal(Deserializer &derez);
      void handle_advertisement(Deserializer &derez);
      void handle_index_space_node(Deserializer &derez, AddressSpaceID source);
      void handle_index_space_request(Deserializer &derez, 
                                      AddressSpaceID source);
      void handle_index_space_return(Deserializer &derez); 
      void handle_index_space_child_request(Deserializer &derez); 
      void handle_index_partition_node(Deserializer &derez,
                                       AddressSpaceID source);
      void handle_index_partition_request(Deserializer &derez,
                                          AddressSpaceID source);
      void handle_index_partition_return(Deserializer &derez);
      void handle_field_space_node(Deserializer &derez, AddressSpaceID source);
      void handle_field_space_request(Deserializer &derez,
                                      AddressSpaceID source);
      void handle_field_space_return(Deserializer &derez);
      void handle_top_level_region_request(Deserializer &derez,
                                           AddressSpaceID source);
      void handle_top_level_region_return(Deserializer &derez);
      void handle_distributed_alloc_request(Deserializer &derez);
      void handle_distributed_alloc_upgrade(Deserializer &derez);
      void handle_logical_region_node(Deserializer &derez, 
                                      AddressSpaceID source);
      void handle_index_space_destruction(Deserializer &derez,
                                          AddressSpaceID source);
      void handle_index_partition_destruction(Deserializer &derez,
                                              AddressSpaceID source);
      void handle_field_space_destruction(Deserializer &derez,
                                          AddressSpaceID source);
      void handle_logical_region_destruction(Deserializer &derez,
                                             AddressSpaceID source);
      void handle_logical_partition_destruction(Deserializer &derez,
                                                AddressSpaceID source);
      void handle_field_allocation(Deserializer &derez, AddressSpaceID source);
      void handle_field_destruction(Deserializer &derez, AddressSpaceID source);
      void handle_individual_remote_mapped(Deserializer &derez); 
      void handle_individual_remote_complete(Deserializer &derez);
      void handle_individual_remote_commit(Deserializer &derez);
      void handle_slice_remote_mapped(Deserializer &derez, 
                                      AddressSpaceID source);
      void handle_slice_remote_complete(Deserializer &derez);
      void handle_slice_remote_commit(Deserializer &derez);
      void handle_did_remote_registration(Deserializer &derez, 
                                          AddressSpaceID source);
      void handle_did_remote_valid_update(Deserializer &derez);
      void handle_did_remote_gc_update(Deserializer &derez);
      void handle_did_remote_resource_update(Deserializer &derez);
      void handle_did_create_add(Deserializer &derez);
      void handle_did_create_remove(Deserializer &derez);
      void handle_view_remote_registration(Deserializer &derez, 
                                           AddressSpaceID source);
      void handle_send_back_atomic(Deserializer &derez, AddressSpaceID source);
      void handle_send_materialized_view(Deserializer &derez, 
                                         AddressSpaceID source);
      void handle_send_materialized_update(Deserializer &derez,
                                           AddressSpaceID source);
      void handle_send_composite_view(Deserializer &derez,
                                      AddressSpaceID source);
      void handle_send_fill_view(Deserializer &derez, AddressSpaceID source);
      void handle_send_deferred_update(Deserializer &derez, 
                                       AddressSpaceID source);
      void handle_send_reduction_view(Deserializer &derez,
                                      AddressSpaceID source);
      void handle_send_reduction_update(Deserializer &derez,
                                        AddressSpaceID source);
      void handle_send_instance_manager(Deserializer &derez,
                                        AddressSpaceID source);
      void handle_send_reduction_manager(Deserializer &derez,
                                         AddressSpaceID source);
      void handle_future_send(Deserializer &derez, AddressSpaceID source);
      void handle_future_result(Deserializer &derez);
      void handle_future_subscription(Deserializer &derez);
      void handle_make_persistent(Deserializer &derez, AddressSpaceID source);
      void handle_unmake_persistent(Deserializer &derez, AddressSpaceID source);
      void handle_mapper_message(Deserializer &derez);
      void handle_mapper_broadcast(Deserializer &derez);
      void handle_index_space_semantic_request(Deserializer &derez,
                                               AddressSpaceID source);
      void handle_index_partition_semantic_request(Deserializer &derez,
                                                   AddressSpaceID source);
      void handle_field_space_semantic_request(Deserializer &derez,
                                               AddressSpaceID source);
      void handle_field_semantic_request(Deserializer &derez,
                                         AddressSpaceID source);
      void handle_logical_region_semantic_request(Deserializer &derez,
                                                  AddressSpaceID source);
      void handle_logical_partition_semantic_request(Deserializer &derez,
                                                     AddressSpaceID source);
      void handle_index_space_semantic_info(Deserializer &derez,
                                            AddressSpaceID source);
      void handle_index_partition_semantic_info(Deserializer &derez,
                                                AddressSpaceID source);
      void handle_field_space_semantic_info(Deserializer &derez,
                                            AddressSpaceID source);
      void handle_field_semantic_info(Deserializer &derez,
                                      AddressSpaceID source);
      void handle_logical_region_semantic_info(Deserializer &derez,
                                               AddressSpaceID source);
      void handle_logical_partition_semantic_info(Deserializer &derez,
                                                  AddressSpaceID source);
      void handle_subscribe_remote_context(Deserializer &derez,
                                           AddressSpaceID source);
      void handle_free_remote_context(Deserializer &derez);
      void handle_version_state_path_only(Deserializer &derez,
                                          AddressSpaceID source);
      void handle_version_state_initialization(Deserializer &derez,
                                               AddressSpaceID source);
      void handle_version_state_request(Deserializer &derez);
      void handle_version_state_response(Deserializer &derez,
                                         AddressSpaceID source);
      void handle_remote_instance_creation(Deserializer &derez, 
                                           AddressSpaceID source);
      void handle_remote_reduction_creation(Deserializer &derez,
                                            AddressSpaceID source);
      void handle_remote_creation_response(Deserializer &derez);
      void handle_logical_state_return(Deserializer &derez,
                                       AddressSpaceID source);
      void handle_shutdown_notification(AddressSpaceID source);
      void handle_shutdown_response(Deserializer &derez, AddressSpaceID source);
    public:
      // Helper methods for the RegionTreeForest
      inline unsigned get_context_count(void) { return total_contexts; }
      inline unsigned get_start_color(void) const { return address_space; }
      inline unsigned get_color_modulus(void) const { return runtime_stride; }
#ifdef SPECIALIZED_UTIL_PROCS
    public:
      Processor get_cleanup_proc(Processor p) const;
      Processor get_gc_proc(Processor p) const;
      Processor get_message_proc(Processor p) const;
#endif
#ifdef HANG_TRACE
    public:
      void dump_processor_states(FILE *target);
#endif
    public:
      // Manage the execution of tasks within a context
      void activate_context(SingleTask *context);
      void deactivate_context(SingleTask *context);
    public:
      void execute_task_launch(Context ctx, TaskOp *task_op);
      void add_to_dependence_queue(Processor p, Operation *op);
      void add_to_ready_queue(Processor p, TaskOp *task_op, bool prev_fail);
      void add_to_local_queue(Processor p, Operation *op, bool prev_fail);
    public:
      // These methods must be called before and after
      // pre-empting a task for any reason to update
      // the necessary processor manager to indicate
      // that there is one fewer task running on the processor
      void pre_wait(Processor proc);
      void post_wait(Processor proc);
    public:
      // Invoke the mapper for a given processor
      bool invoke_mapper_pre_map_task(Processor target, TaskOp *task);
      void invoke_mapper_select_variant(Processor target, TaskOp *task);
      bool invoke_mapper_map_task(Processor target, SingleTask *task);
      void invoke_mapper_post_map_task(Processor target, TaskOp *task);
      void invoke_mapper_failed_mapping(Processor target, Mappable *mappable);
      void invoke_mapper_notify_result(Processor target, Mappable *mappable);
      void invoke_mapper_slice_domain(Processor target, MultiTask *task,
                                      std::vector<Mapper::DomainSplit> &splits);
      bool invoke_mapper_map_inline(Processor target, Inline *op);
      bool invoke_mapper_map_copy(Processor target, Copy *op);
      bool invoke_mapper_speculate(Processor target, 
                                   Mappable *mappable, bool &value);
      void invoke_mapper_configure_context(Processor target, TaskOp *task);
      bool invoke_mapper_rank_copy_targets(Processor target, Mappable *mappable,
                                           LogicalRegion handle, 
                                           const std::set<Memory> &memories,
                                           bool complete,
                                           size_t max_blocking_factor,
                                           std::set<Memory> &to_reuse,
                                           std::vector<Memory> &to_create,
                                           bool &create_one,
                                           size_t &blocking_factor);
      void invoke_mapper_rank_copy_sources(Processor target, Mappable *mappable,
                                           const std::set<Memory> &memories,
                                           Memory destination,
                                           std::vector<Memory> &chosen_order);
      void invoke_mapper_notify_profiling(Processor target, TaskOp *task);
      bool invoke_mapper_map_must_epoch(Processor target, 
                                        const std::vector<Task*> &tasks,
                      const std::vector<Mapper::MappingConstraint> &constraints,
                                        MapperID map_id, MappingTagID tag);
      void invoke_mapper_handle_message(Processor target, MapperID map_id,
                          Processor source, const void *message, size_t length);
      void invoke_mapper_broadcast(MapperID map_id, Processor source,
                                   const void *message, size_t length,
                                   int radix, int index);
      void invoke_mapper_task_result(MapperID map_id, Processor source,
                                     Event event, const void *result,
                                     size_t result_size);
    public:
      // Handle directions and query requests from the mapper
      Processor locate_mapper_info(Mapper *mapper, MapperID &map_id);
      void handle_mapper_send_message(Mapper *mapper, Processor target, 
                                      const void *message, size_t length);
      void handle_mapper_broadcast(Mapper *mapper, const void *message,
                                   size_t length, int radix);
      Event launch_mapper_task(Mapper *mapper, Processor::TaskFuncID tid,
                               const TaskArgument &arg);
      void defer_mapper_call(Mapper *mapper, Event wait_on);
    public:
      inline Processor find_utility_group(void) { return utility_group; }
      Processor find_processor_group(const std::set<Processor> &procs);
      Event issue_runtime_meta_task(const void *args, size_t arglen,
                                    HLRTaskID tid, Operation *op = NULL,
                                    Event precondition = Event::NO_EVENT, 
                                    int priority = 0,
                                    Processor proc = Processor::NO_PROC);
    public:
      void allocate_context(SingleTask *task);
      void free_context(SingleTask *task);
    public:
      DistributedID get_available_distributed_id(bool need_cont, 
                                                 bool has_lock = false);
      void free_distributed_id(DistributedID did);
      void recycle_distributed_id(DistributedID did, Event recycle_event);
    public:
      void register_distributed_collectable(DistributedID did,
                                            DistributedCollectable *dc,
                                            bool needs_lock = true);
      void unregister_distributed_collectable(DistributedID did);
      bool has_distributed_collectable(DistributedID did);
      DistributedCollectable* find_distributed_collectable(DistributedID did);
      DistributedCollectable* weak_find_distributed_collectable(
                                                           DistributedID did);
    public:
      void register_future(DistributedID did, Future::Impl *impl);
      void unregister_future(DistributedID did);
      bool has_future(DistributedID did);
      Future::Impl* find_future(DistributedID did);
      Future::Impl* find_or_create_future(DistributedID did,
                                          AddressSpaceID owner_space);
    public:
      void defer_collect_user(LogicalView *view, Event term_event);
      void complete_gc_epoch(GarbageCollectionEpoch *epoch);
    public:
      void increment_outstanding_top_level_tasks(void);
      void decrement_outstanding_top_level_tasks(void);
      void initiate_runtime_shutdown(AddressSpaceID source);
    public:
      template<typename T>
      inline T* get_available(Reservation reservation,
                              std::deque<T*> &queue, bool has_lock);
    public:
      IndividualTask*       get_available_individual_task(bool need_cont,
                                                  bool has_lock = false);
      PointTask*            get_available_point_task(bool need_cont,
                                                  bool has_lock = false);
      IndexTask*            get_available_index_task(bool need_cont,
                                                  bool has_lock = false);
      SliceTask*            get_available_slice_task(bool need_cont,
                                                  bool has_lock = false);
      RemoteTask*           get_available_remote_task(bool need_cont,
                                                  bool has_lock = false);
      InlineTask*           get_available_inline_task(bool need_cont,
                                                  bool has_lock = false);
      MapOp*                get_available_map_op(bool need_cont,
                                                  bool has_lock = false);
      CopyOp*               get_available_copy_op(bool need_cont,
                                                  bool has_lock = false);
      FenceOp*              get_available_fence_op(bool need_cont,
                                                  bool has_lock = false);
      FrameOp*              get_available_frame_op(bool need_cont,
                                                  bool has_lock = false);
      DeletionOp*           get_available_deletion_op(bool need_cont,
                                                  bool has_lock = false);
      InterCloseOp*         get_available_inter_close_op(bool need_cont,
                                                  bool has_lock = false);
      ReadCloseOp*          get_available_read_close_op(bool need_cont,
                                                  bool has_lock = false);
      PostCloseOp*          get_available_post_close_op(bool need_cont,
                                                  bool has_lock = false);
      VirtualCloseOp*       get_available_virtual_close_op(bool need_cont,
                                                  bool has_lock = false);
      DynamicCollectiveOp*  get_available_dynamic_collective_op(bool need_cont,
                                                  bool has_lock = false);
      FuturePredOp*         get_available_future_pred_op(bool need_cont,
                                                  bool has_lock = false);
      NotPredOp*            get_available_not_pred_op(bool need_cont,
                                                  bool has_lock = false);
      AndPredOp*            get_available_and_pred_op(bool need_cont,
                                                  bool has_lock = false);
      OrPredOp*             get_available_or_pred_op(bool need_cont,
                                                  bool has_lock = false);
      AcquireOp*            get_available_acquire_op(bool need_cont,
                                                  bool has_lock = false);
      ReleaseOp*            get_available_release_op(bool need_cont,
                                                  bool has_lock = false);
      TraceCaptureOp*       get_available_capture_op(bool need_cont,
                                                  bool has_lock = false);
      TraceCompleteOp*      get_available_trace_op(bool need_cont,
                                                  bool has_lock = false);
      MustEpochOp*          get_available_epoch_op(bool need_cont,
                                                  bool has_lock = false);
      PendingPartitionOp*   get_available_pending_partition_op(bool need_cont,
                                                  bool has_lock = false);
      DependentPartitionOp* get_available_dependent_partition_op(bool need_cont,
                                                  bool has_lock = false);
      FillOp*               get_available_fill_op(bool need_cont,
                                                  bool has_lock = false);
      AttachOp*             get_available_attach_op(bool need_cont,
                                                  bool has_lock = false);
      DetachOp*             get_available_detach_op(bool need_cont,
                                                  bool has_lock = false);
      TimingOp*             get_available_timing_op(bool need_cont,
                                                  bool has_lock = false);
    public:
      void free_individual_task(IndividualTask *task);
      void free_point_task(PointTask *task);
      void free_index_task(IndexTask *task);
      void free_slice_task(SliceTask *task);
      void free_remote_task(RemoteTask *task);
      void free_inline_task(InlineTask *task);
      void free_map_op(MapOp *op);
      void free_copy_op(CopyOp *op);
      void free_fence_op(FenceOp *op);
      void free_frame_op(FrameOp *op);
      void free_deletion_op(DeletionOp *op);
      void free_inter_close_op(InterCloseOp *op); 
      void free_read_close_op(ReadCloseOp *op);
      void free_post_close_op(PostCloseOp *op);
      void free_virtual_close_op(VirtualCloseOp *op);
      void free_dynamic_collective_op(DynamicCollectiveOp *op);
      void free_future_predicate_op(FuturePredOp *op);
      void free_not_predicate_op(NotPredOp *op);
      void free_and_predicate_op(AndPredOp *op);
      void free_or_predicate_op(OrPredOp *op);
      void free_acquire_op(AcquireOp *op);
      void free_release_op(ReleaseOp *op);
      void free_capture_op(TraceCaptureOp *op);
      void free_trace_op(TraceCompleteOp *op);
      void free_epoch_op(MustEpochOp *op);
      void free_pending_partition_op(PendingPartitionOp *op);
      void free_dependent_partition_op(DependentPartitionOp* op);
      void free_fill_op(FillOp *op);
      void free_attach_op(AttachOp *op);
      void free_detach_op(DetachOp *op);
      void free_timing_op(TimingOp *op);
    public:
      RemoteTask* find_or_init_remote_context(UniqueID uid, Processor orig,
                                              SingleTask *remote_parent_ctx); 
      SingleTask* find_remote_context(UniqueID uid, SingleTask *remote_ctx);
      void release_remote_context(UniqueID remote_owner_uid);
    public:
      bool is_local(Processor proc) const;
      Processor find_utility_processor(Processor proc);
    public:
      IndexSpaceID     get_unique_index_space_id(void);
      IndexPartitionID get_unique_index_partition_id(void);
      FieldSpaceID     get_unique_field_space_id(void);
      IndexTreeID      get_unique_index_tree_id(void);
      RegionTreeID     get_unique_region_tree_id(void);
      UniqueID         get_unique_operation_id(void);
      FieldID          get_unique_field_id(void);
    public:
      // Verify that a region requirement is valid
      LegionErrorType verify_requirement(const RegionRequirement &req,
                                         FieldID &bad_field);
    public:
      // Methods for helping with dumb nested class scoping problems
      Future help_create_future(Operation *op = NULL);
      void help_complete_future(const Future &f);
      bool help_reset_future(const Future &f);
    public:
      unsigned generate_random_integer(void);
#ifdef TRACE_ALLOCATION
    public:
      void trace_allocation(AllocationType type, size_t size, int elems);
      void trace_free(AllocationType type, size_t size, int elems);
      void dump_allocation_info(void);
      static const char* get_allocation_name(AllocationType type);
#endif
    public:
      // These are the static methods that become the meta-tasks
      // for performing all the needed runtime operations
      static void initialize_runtime(
                          const void *args, size_t arglen, 
			  const void *userdata, size_t userlen,
			  Processor p);
      static void shutdown_runtime(
                          const void *args, size_t arglen, 
			  const void *userdata, size_t userlen,
			  Processor p);
      static void high_level_runtime_task(
                          const void *args, size_t arglen, 
			  const void *userdata, size_t userlen,
			  Processor p);
      static void profiling_runtime_task(
                          const void *args, size_t arglen, 
			  const void *userdata, size_t userlen,
			  Processor p);
      static void profiling_mapper_task(
                          const void *args, size_t arglen, 
			  const void *userdata, size_t userlen,
			  Processor p);
    protected:
      // Internal runtime methods invoked by the above static methods
      // after the find the right runtime instance to call
      void process_schedule_request(Processor p);
      void process_profiling_task(Processor p, const void *args, size_t arglen);
      void process_message_task(const void *args, size_t arglen);
    public:
      // The Runtime wrapper for this class
      Runtime *const high_level;
      // The machine object for this runtime
      const Machine machine;
      const AddressSpaceID address_space; 
      const unsigned runtime_stride; // stride for uniqueness
      LegionProfiler *profiler;
      RegionTreeForest *const forest;
      Processor utility_group;
      const bool has_explicit_utility_procs;
    protected:
      unsigned outstanding_top_level_tasks;
      ShutdownManager *shutdown_manager;
      Reservation shutdown_lock;
#ifdef SPECIALIZED_UTIL_PROCS
    public:
      const Processor cleanup_proc;
      const Processor gc_proc;
      const Processor message_proc;
#endif
    protected:
      // Internal runtime state 
      // The local processor managed by this runtime
      const std::set<Processor> local_procs;
      // The local utility processors owned by this runtime
      const std::set<Processor> local_utils;
      // Processor managers for each of the local processors
      std::map<Processor,ProcessorManager*> proc_managers;
      // Reservation for looking up memory managers
      Reservation memory_manager_lock;
      // Reservation for initializing message managers
      Reservation message_manager_lock;
      // Memory managers for all the memories we know about
      std::map<Memory,MemoryManager*> memory_managers;
      // Message managers for each of the other runtimes
      MessageManager *message_managers[MAX_NUM_NODES];
      // For every processor map it to its address space
      const std::map<Processor,AddressSpaceID> proc_spaces;
    protected:
      struct MapperInfo {
        MapperInfo(void)
          : proc(Processor::NO_PROC), map_id(0) { }
        MapperInfo(Processor p, MapperID mid)
          : proc(p), map_id(mid) { }
      public:
        Processor proc;
        MapperID map_id;
      };
      Reservation mapper_info_lock;
      // For every mapper remember its mapper ID and processor
      std::map<Mapper*,MapperInfo> mapper_infos;
#ifdef DEBUG_HIGH_LEVEL
    protected:
      friend class TreeStateLogger;
      TreeStateLogger *get_tree_state_logger(void) { return tree_state_logger; }
#endif
    protected:
      unsigned unique_index_space_id;
      unsigned unique_index_partition_id;
      unsigned unique_field_space_id;
      unsigned unique_index_tree_id;
      unsigned unique_region_tree_id;
      unsigned unique_operation_id;
      unsigned unique_field_id; 
    protected:
      std::map<ProjectionID,ProjectionFunctor*> projection_functors;
    protected:
      // For MPI Inter-operability
      std::map<int,AddressSpace> forward_mpi_mapping;
      std::map<AddressSpace,int> reverse_mpi_mapping;
    protected:
      Reservation available_lock;
      unsigned total_contexts;
      std::deque<RegionTreeContext> available_contexts;
    protected:
      Reservation group_lock;
      LegionMap<uint64_t,LegionDeque<ProcessorGroupInfo>::aligned,
                PROCESSOR_GROUP_ALLOC>::tracked processor_groups;
    protected:
      Reservation distributed_id_lock;
      DistributedID unique_distributed_id;
      LegionDeque<DistributedID,
          RUNTIME_DISTRIBUTED_ALLOC>::tracked available_distributed_ids;
    protected:
      Reservation distributed_collectable_lock;
      LegionMap<DistributedID,DistributedCollectable*,
                RUNTIME_DIST_COLLECT_ALLOC>::tracked dist_collectables;
    protected:
      Reservation gc_epoch_lock;
      GarbageCollectionEpoch *current_gc_epoch;
      LegionSet<GarbageCollectionEpoch*,
                RUNTIME_GC_EPOCH_ALLOC>::tracked  pending_gc_epochs;
      unsigned gc_epoch_counter;
    protected:
      // Keep track of futures
      Reservation future_lock;
      LegionMap<DistributedID,Future::Impl*,
                RUNTIME_FUTURE_ALLOC>::tracked local_futures;
    protected:
      // The runtime keeps track of remote contexts so they
      // can be re-used by multiple tasks that get sent remotely
      Reservation remote_lock;
      LegionMap<UniqueID,RemoteTask*,
                RUNTIME_REMOTE_ALLOC>::tracked remote_contexts;
    protected:
      // For generating random numbers
      Reservation random_lock;
      unsigned short random_state[3];
#ifdef TRACE_ALLOCATION
    protected:
      struct AllocationTracker {
      public:
        AllocationTracker(void)
          : total_allocations(0), total_bytes(0),
            diff_allocations(0), diff_bytes(0) { }
      public:
        unsigned total_allocations;
        size_t         total_bytes;
        int       diff_allocations;
        off_t           diff_bytes;
      };
      Reservation allocation_lock;
      std::map<AllocationType,AllocationTracker> allocation_manager;
      unsigned long long allocation_tracing_count;
#endif
    protected:
      Reservation individual_task_lock;
      Reservation point_task_lock;
      Reservation index_task_lock;
      Reservation slice_task_lock;
      Reservation remote_task_lock;
      Reservation inline_task_lock;
      Reservation map_op_lock;
      Reservation copy_op_lock;
      Reservation fence_op_lock;
      Reservation frame_op_lock;
      Reservation deletion_op_lock;
      Reservation inter_close_op_lock;
      Reservation read_close_op_lock;
      Reservation post_close_op_lock;
      Reservation virtual_close_op_lock;
      Reservation dynamic_collective_op_lock;
      Reservation future_pred_op_lock;
      Reservation not_pred_op_lock;
      Reservation and_pred_op_lock;
      Reservation or_pred_op_lock;
      Reservation acquire_op_lock;
      Reservation release_op_lock;
      Reservation capture_op_lock;
      Reservation trace_op_lock;
      Reservation epoch_op_lock;
      Reservation pending_partition_op_lock;
      Reservation dependent_partition_op_lock;
      Reservation fill_op_lock;
      Reservation attach_op_lock;
      Reservation detach_op_lock;
      Reservation timing_op_lock;
    protected:
      std::deque<IndividualTask*>       available_individual_tasks;
      std::deque<PointTask*>            available_point_tasks;
      std::deque<IndexTask*>            available_index_tasks;
      std::deque<SliceTask*>            available_slice_tasks;
      std::deque<RemoteTask*>           available_remote_tasks;
      std::deque<InlineTask*>           available_inline_tasks;
      std::deque<MapOp*>                available_map_ops;
      std::deque<CopyOp*>               available_copy_ops;
      std::deque<FenceOp*>              available_fence_ops;
      std::deque<FrameOp*>              available_frame_ops;
      std::deque<DeletionOp*>           available_deletion_ops;
      std::deque<InterCloseOp*>         available_inter_close_ops;
      std::deque<ReadCloseOp*>          available_read_close_ops;
      std::deque<PostCloseOp*>          available_post_close_ops;
      std::deque<VirtualCloseOp*>       available_virtual_close_ops;
      std::deque<DynamicCollectiveOp*>  available_dynamic_collective_ops;
      std::deque<FuturePredOp*>         available_future_pred_ops;
      std::deque<NotPredOp*>            available_not_pred_ops;
      std::deque<AndPredOp*>            available_and_pred_ops;
      std::deque<OrPredOp*>             available_or_pred_ops;
      std::deque<AcquireOp*>            available_acquire_ops;
      std::deque<ReleaseOp*>            available_release_ops;
      std::deque<TraceCaptureOp*>       available_capture_ops;
      std::deque<TraceCompleteOp*>      available_trace_ops;
      std::deque<MustEpochOp*>          available_epoch_ops;
      std::deque<PendingPartitionOp*>   available_pending_partition_ops;
      std::deque<DependentPartitionOp*> available_dependent_partition_ops;
      std::deque<FillOp*>               available_fill_ops;
      std::deque<AttachOp*>             available_attach_ops;
      std::deque<DetachOp*>             available_detach_ops;
      std::deque<TimingOp*>             available_timing_ops;
#if defined(DEBUG_HIGH_LEVEL) || defined(HANG_TRACE)
      TreeStateLogger *tree_state_logger;
      // For debugging purposes keep track of
      // some of the outstanding tasks
      std::set<IndividualTask*> out_individual_tasks;
      std::set<PointTask*>      out_point_tasks;
      std::set<IndexTask*>      out_index_tasks;
      std::set<SliceTask*>      out_slice_tasks;
    public:
      // These are debugging method for the above data
      // structures.  They are not called anywhere in
      // actual code.
      void print_out_individual_tasks(FILE *f = stdout, int cnt = -1);
      void print_out_index_tasks(FILE *f = stdout, int cnt = -1);
      void print_out_slice_tasks(FILE *f = stdout, int cnt = -1);
      void print_out_point_tasks(FILE *f = stdout, int cnt = -1);
      void print_outstanding_tasks(FILE *f = stdout, int cnt = -1);
#endif
    public:
      // Static methods for start-up and callback phases
      static int start(int argc, char **argv, bool background);
      static void wait_for_shutdown(void);
      static void set_top_level_task_id(Processor::TaskFuncID top_id);
      static void configure_MPI_interoperability(int rank);
      static const ReductionOp* get_reduction_op(ReductionOpID redop_id);
<<<<<<< HEAD
      static const SerdezOp* get_serdez_op(CustomSerdezID serdez_id);
=======
      static const SerdezRedopFns* get_serdez_redop_fns(ReductionOpID redop_id);
>>>>>>> ab5192eb
      static void set_registration_callback(RegistrationCallbackFnptr callback);
      static InputArgs& get_input_args(void);
      static Internal* get_runtime(Processor p);
      static ReductionOpTable& get_reduction_table(void);
<<<<<<< HEAD
      static SerdezOpTable& get_serdez_table(void);
=======
      static SerdezRedopTable& get_serdez_redop_table(void);
>>>>>>> ab5192eb
      static ProjectionID register_region_projection_function(
                                    ProjectionID handle, void *func_ptr);
      static ProjectionID register_partition_projection_function(
                                    ProjectionID handle, void *func_ptr);
      static TaskID update_collection_table(
                      LowLevelFnptr low_level_ptr, InlineFnptr inline_ptr,
                      TaskID uid, Processor::Kind proc_kind, 
                      bool single_task, bool index_space_task,
                      VariantID &vid, size_t return_size,
                      const TaskConfigOptions &options,
                      const char *name);
      static TaskID update_collection_table(
                      LowLevelFnptr low_level_ptr, InlineFnptr inline_ptr,
                      TaskID uid, Processor::Kind proc_kind, 
                      bool single_task, bool index_space_task,
                      VariantID vid, size_t return_size,
                      const TaskConfigOptions &options,
                      const char *name, 
                      const void *user_data, size_t user_data_size);
      static const void* find_user_data(TaskID tid, VariantID vid);
      static TaskVariantCollection* get_variant_collection(
                      Processor::TaskFuncID tid);
      static PartitionProjectionFnptr 
                    find_partition_projection_function(ProjectionID pid);
      static RegionProjectionFnptr
                    find_region_projection_function(ProjectionID pid);
      static InlineFnptr find_inline_function(Processor::TaskFuncID fid);
#if defined(PRIVILEGE_CHECKS) || defined(BOUNDS_CHECKS)
    public:
      static const char* find_privilege_task_name(void *impl);
#endif
#ifdef BOUNDS_CHECKS
    public:
      static void check_bounds(void *impl, ptr_t ptr);
      static void check_bounds(void *impl, const DomainPoint &dp);
#endif
    private:
      static int* get_startup_arrivals(void);
      static TaskIDTable& get_task_table(bool add_runtime_tasks = true);
      static std::map<Processor::TaskFuncID,InlineFnptr>& 
                                            get_inline_table(void);
      static std::map<Processor::TaskFuncID,TaskVariantCollection*>& 
                                            get_collection_table(void);
      static std::map<std::pair<TaskID,VariantID>,const void*>&
                                            get_user_data_table(void);
      static RegionProjectionTable& get_region_projection_table(void);
      static PartitionProjectionTable& get_partition_projection_table(void);
      static void register_runtime_tasks(TaskIDTable &table);
      static Processor::TaskFuncID get_next_available_id(void);
      static void log_machine(Machine machine);
#ifdef SPECIALIZED_UTIL_PROCS
      static void get_utility_processor_mapping(
          const std::set<Processor> &util_procs, Processor &cleanup_proc,
          Processor &gc_proc, Processor &message_proc);
#endif
    public:
      // Static member variables
      static Internal *runtime_map[(MAX_NUM_PROCS+1/*+1 for NO_PROC*/)];
      static volatile RegistrationCallbackFnptr registration_callback;
      static Processor::TaskFuncID legion_main_id;
      static int initial_task_window_size;
      static unsigned initial_task_window_hysteresis;
      static unsigned initial_tasks_to_schedule;
      static unsigned superscalar_width;
      static unsigned max_message_size;
      static unsigned max_filter_size;
      static unsigned gc_epoch_size;
      static bool enable_imprecise_filter;
      static bool separate_runtime_instances;
      static bool record_registration;
      static bool stealing_disabled;
      static bool resilient_mode;
      static bool unsafe_launch;
      static bool dynamic_independence_tests;
      static unsigned shutdown_counter;
      static int mpi_rank;
      static unsigned mpi_rank_table[MAX_NUM_NODES];
      static unsigned remaining_mpi_notifications;
      static UserEvent mpi_rank_event;
#ifdef DEBUG_HIGH_LEVEL
      static bool logging_region_tree_state;
      static bool verbose_logging;
      static bool logical_logging_only;
      static bool physical_logging_only;
      static bool check_privileges;
      static bool verify_disjointness;
      static bool bit_mask_logging;
#endif
#ifdef INORDER_EXECUTION
      static bool program_order_execution;
#endif
#ifdef DEBUG_PERF
    public:
      static unsigned long long perf_trace_tolerance;
#endif
    public:
      static unsigned num_profiling_nodes;
    };

    /**
     * \class GetAvailableContinuation
     * Continuation class for obtaining resources from the runtime
     */
    template<typename T, T (Internal::*FUNC_PTR)(bool,bool)>
    class GetAvailableContinuation : public LegionContinuation {
    public:
      GetAvailableContinuation(Internal *rt, Reservation r)
        : runtime(rt), reservation(r) { }
    public:
      inline T get_result(void)
      {
        // Try to take the reservation, see if we get it
        Event acquire_event = reservation.acquire();
        if (acquire_event.has_triggered())
        {
          // We got it! Do it now!
          result = (runtime->*FUNC_PTR)(false/*do continuation*/,
                                        true/*has lock*/);
          reservation.release();
          return result;
        }
        // Otherwise we didn't get so issue the deferred task
        // to avoid waiting for a reservation in an application task
        Event done_event = defer(runtime, acquire_event);
        done_event.wait();
        return result;
      }
      virtual void execute(void)
      {
        // If we got here we know we have the reservation
        result = (runtime->*FUNC_PTR)(false/*do continuation*/,
                                      true/*has lock*/); 
        // Now release the reservation 
        reservation.release();
      }
    protected:
      Internal *const runtime;
      Reservation reservation;
      T result;
    };

    /**
     * \class RegisterDistributedContinuation
     * Continuation class for registration of distributed collectables
     */
    class RegisterDistributedContinuation : public LegionContinuation {
    public:
      RegisterDistributedContinuation(DistributedID id,
                                      DistributedCollectable *d,
                                      Internal *rt)
        : did(id), dc(d), runtime(rt) { }
    public:
      virtual void execute(void)
      {
        runtime->register_distributed_collectable(did, dc, false/*need lock*/);
      }
    protected:
      const DistributedID did;
      DistributedCollectable *const dc;
      Internal *const runtime;
    };

    /**
     * \class CheckMessagesContinuation
     * A helper class for doing continuation for checking mapper messages
     */
    class CheckMessagesContinuation : public LegionContinuation {
    public:
      CheckMessagesContinuation(ProcessorManager *m, MapperID mid)
        : manager(m), map_id(mid) { }
    public:
      virtual void execute(void)
      {
        manager->check_mapper_messages(map_id, false/*need lock*/);
      }
    protected:
      ProcessorManager *const manager;
      MapperID map_id;
    };

    /**
     * \class MapperContinuation
     * A series of templated classes for mapper calls with varying
     * numbers of arguments. It would be really nice to use 
     * variadic templates here.
     */
    class MapperContinuation : public LegionContinuation {
    public:
      MapperContinuation(ProcessorManager *m, MapperID mid)
        : manager(m), map_id(mid) 
      { done_event = UserEvent::create_user_event(); }
    public:
      inline void complete_mapping(void)
      {
        done_event.trigger();
      }
      virtual void execute(void) = 0;
    protected:
      ProcessorManager *const manager;
      MapperID map_id;
      UserEvent done_event;
    };

    template<typename T1, void (Mapper::*CALL)(T1), bool BLOCK>
    class MapperContinuation1NoRet : public MapperContinuation {
    public:
      MapperContinuation1NoRet(ProcessorManager *m, MapperID mid,
                               const T1 &a1)
        : MapperContinuation(m, mid), arg1(a1) { }
    public:
      inline void perform_mapping(void)
      {
        manager->invoke_mapper(map_id, *this, BLOCK, false/*has lock*/);
        if (!done_event.has_triggered())
          done_event.wait();
      }
      inline void invoke_mapper(Mapper *mapper)
      {
        (mapper->*CALL)(arg1);
      }
      virtual void execute(void)
      {
        manager->invoke_mapper(map_id, *this, BLOCK, true/*has lock*/);
      }
    protected:
      const T1 &arg1;
    };

    template<typename T, typename T1, T (Mapper::*CALL)(T1), bool BLOCK>
    class MapperContinuation1Ret : public MapperContinuation {
    public:
      MapperContinuation1Ret(ProcessorManager *m, MapperID mid,
                             T init, const T1 &a1)
        : MapperContinuation(m, mid), arg1(a1), result(init) { }
    public:
      inline T perform_mapping(void)
      {
        manager->invoke_mapper(map_id, *this, BLOCK, false/*has lock*/);
        if (!done_event.has_triggered())
          done_event.wait();
        return result;
      }
      inline void invoke_mapper(Mapper *mapper)
      {
        result = (mapper->*CALL)(arg1);
      }
      virtual void execute(void)
      {
        manager->invoke_mapper(map_id, *this, BLOCK, true/*has lock*/);
      }
    protected:
      const T1 &arg1;
      T result;
    };

    template<typename T1, typename T2, void (Mapper::*CALL)(T1,T2), bool BLOCK>
    class MapperContinuation2NoRet : public MapperContinuation {
    public:
      MapperContinuation2NoRet(ProcessorManager *m, MapperID mid,
                               const T1 &a1, const T2 &a2)
        : MapperContinuation(m, mid), arg1(a1), arg2(a2) { }
    public:
      inline void perform_mapping(void)
      {
        manager->invoke_mapper(map_id, *this, BLOCK, false/*has lock*/);
        if (!done_event.has_triggered())
          done_event.wait();
      }
      inline void invoke_mapper(Mapper *mapper)
      {
        (mapper->*CALL)(arg1, arg2);
      }
      virtual void execute(void)
      {
        manager->invoke_mapper(map_id, *this, BLOCK, true/*has lock*/);
      }
    protected:
      const T1 &arg1;
      const T2 &arg2;
    };

    template<typename T, typename T1, typename T2, 
             T (Mapper::*CALL)(T1,T2), bool BLOCK>
    class MapperContinuation2Ret : public MapperContinuation {
    public:
      MapperContinuation2Ret(ProcessorManager *m, MapperID mid,
                             T init, const T1 &a1, const T2 &a2)
        : MapperContinuation(m, mid), arg1(a1), arg2(a2), result(init) { }
    public:
      inline T perform_mapping(void)
      {
        manager->invoke_mapper(map_id, *this, BLOCK, false/*has lock*/);
        if (!done_event.has_triggered())
          done_event.wait();
        return result;
      }
      inline void invoke_mapper(Mapper *mapper)
      {
        result = (mapper->*CALL)(arg1, arg2);
      }
      virtual void execute(void)
      {
        manager->invoke_mapper(map_id, *this, BLOCK, true/*has lock*/);
      }
    protected:
      const T1 &arg1;
      const T2 &arg2;
      T result;
    };

    template<typename T1, typename T2, typename T3,
             void (Mapper::*CALL)(T1,T2,T3), bool BLOCK>
    class MapperContinuation3NoRet : public MapperContinuation {
    public:
      MapperContinuation3NoRet(ProcessorManager *m, MapperID mid,
                               const T1 &a1, const T2 &a2, const T3 &a3)
        : MapperContinuation(m, mid), arg1(a1), arg2(a2), arg3(a3) { }
    public:
      inline void perform_mapping(void)
      {
        manager->invoke_mapper(map_id, *this, BLOCK, false/*has lock*/);
        if (!done_event.has_triggered())
          done_event.wait();
      }
      inline void invoke_mapper(Mapper *mapper)
      {
        (mapper->*CALL)(arg1, arg2, arg3);
      }
      virtual void execute(void)
      {
        manager->invoke_mapper(map_id, *this, BLOCK, true/*has lock*/);
      }
    protected:
      const T1 &arg1;
      const T2 &arg2;
      const T3 &arg3;
    };

    template<typename T, typename T1, typename T2, typename T3, 
             T (Mapper::*CALL)(T1,T2,T3), bool BLOCK>
    class MapperContinuation3Ret : public MapperContinuation {
    public:
      MapperContinuation3Ret(ProcessorManager *m, MapperID mid, T init,
                             const T1 &a1, const T2 &a2, const T3 &a3)
        : MapperContinuation(m, mid), 
          arg1(a1), arg2(a2), arg3(a3), result(init) { }
    public:
      inline T perform_mapping(void)
      {
        manager->invoke_mapper(map_id, *this, BLOCK, false/*has lock*/);
        if (!done_event.has_triggered())
          done_event.wait();
        return result;
      }
      inline void invoke_mapper(Mapper *mapper)
      {
        result = (mapper->*CALL)(arg1, arg2, arg3);
      }
      virtual void execute(void)
      {
        manager->invoke_mapper(map_id, *this, BLOCK, true/*has lock*/);
      }
    protected:
      const T1 &arg1;
      const T2 &arg2;
      const T3 &arg3;
      T result;
    };

    template<typename T1, typename T2, typename T3, typename T4,
             void (Mapper::*CALL)(T1,T2,T3,T4), bool BLOCK>
    class MapperContinuation4NoRet : public MapperContinuation {
    public:
      MapperContinuation4NoRet(ProcessorManager *m, MapperID mid,
                               const T1 &a1, const T2 &a2, 
                               const T3 &a3, const T4 &a4)
        : MapperContinuation(m, mid), 
          arg1(a1), arg2(a2), arg3(a3), arg4(a4) { }
    public:
      inline void perform_mapping(void)
      {
        manager->invoke_mapper(map_id, *this, BLOCK, false/*has lock*/);
        if (!done_event.has_triggered())
          done_event.wait();
      }
      inline void invoke_mapper(Mapper *mapper)
      {
        (mapper->*CALL)(arg1, arg2, arg3, arg4);
      }
      virtual void execute(void)
      {
        manager->invoke_mapper(map_id, *this, BLOCK, true/*has lock*/);
      }
    protected:
      const T1 &arg1;
      const T2 &arg2;
      const T3 &arg3;
      const T4 &arg4;
    };

    template<typename T, typename T1, typename T2, 
             typename T3, typename T4,
             T (Mapper::*CALL)(T1,T2,T3,T4), bool BLOCK>
    class MapperContinuation4Ret : public MapperContinuation {
    public:
      MapperContinuation4Ret(ProcessorManager *m, MapperID mid,
                             T init, const T1 &a1, const T2 &a2, 
                             const T3 &a3, const T4 &a4)
        : MapperContinuation(m, mid), 
          arg1(a1), arg2(a2), arg3(a3), arg4(a4), result(init) { }
    public:
      inline T perform_mapping(void)
      {
        manager->invoke_mapper(map_id, *this, BLOCK, false/*has lock*/);
        if (!done_event.has_triggered())
          done_event.wait();
        return result;
      }
      inline void invoke_mapper(Mapper *mapper)
      {
        result = (mapper->*CALL)(arg1, arg2, arg3, arg4);
      }
      virtual void execute(void)
      {
        manager->invoke_mapper(map_id, *this, BLOCK, true/*has lock*/);
      }
    protected:
      const T1 &arg1;
      const T2 &arg2;
      const T3 &arg3;
      const T4 &arg4;
      T result;
    };

    //--------------------------------------------------------------------------
    template<typename T>
    inline T* Internal::get_available(Reservation reservation, 
                                      std::deque<T*> &queue, bool has_lock)
    //--------------------------------------------------------------------------
    {
      T *result = NULL;
      if (!has_lock)
      {
        AutoLock r_lock(reservation);
        if (!queue.empty())
        {
          result = queue.front();
          queue.pop_front();
        }
      }
      else
      {
        if (!queue.empty())
        {
          result = queue.front();
          queue.pop_front();
        }
      }
      // Couldn't find one so make one
      if (result == NULL)
        result = legion_new<T>(this);
#ifdef DEBUG_HIGH_LEVEL
      assert(result != NULL);
#endif
      result->activate();
      return result;
    }

  }; // namespace HighLevel
}; // namespace LegionRuntime

#endif // __RUNTIME_H__

// EOF
<|MERGE_RESOLUTION|>--- conflicted
+++ resolved
@@ -2153,20 +2153,14 @@
       static void set_top_level_task_id(Processor::TaskFuncID top_id);
       static void configure_MPI_interoperability(int rank);
       static const ReductionOp* get_reduction_op(ReductionOpID redop_id);
-<<<<<<< HEAD
       static const SerdezOp* get_serdez_op(CustomSerdezID serdez_id);
-=======
       static const SerdezRedopFns* get_serdez_redop_fns(ReductionOpID redop_id);
->>>>>>> ab5192eb
       static void set_registration_callback(RegistrationCallbackFnptr callback);
       static InputArgs& get_input_args(void);
       static Internal* get_runtime(Processor p);
       static ReductionOpTable& get_reduction_table(void);
-<<<<<<< HEAD
       static SerdezOpTable& get_serdez_table(void);
-=======
       static SerdezRedopTable& get_serdez_redop_table(void);
->>>>>>> ab5192eb
       static ProjectionID register_region_projection_function(
                                     ProjectionID handle, void *func_ptr);
       static ProjectionID register_partition_projection_function(
