--- conflicted
+++ resolved
@@ -3845,13 +3845,9 @@
                                 get_pending_constraint_table(void);
       static std::map<ProjectionID,ProjectionFunctor*>&
                                 get_pending_projection_table(void);
-<<<<<<< HEAD
       static std::map<ShardingID,ShardingFunctor*>&
                                 get_pending_sharding_table(void);
-      static std::vector<MPILegionHandshake>&
-=======
       static std::vector<LegionHandshake>&
->>>>>>> 90133d63
                                 get_pending_handshake_table(void);
       static std::vector<RegistrationCallbackFnptr>&
                                 get_pending_registration_callbacks(void);
