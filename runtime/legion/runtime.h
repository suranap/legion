/* Copyright 2024 Stanford University, NVIDIA Corporation
 *
 * Licensed under the Apache License, Version 2.0 (the "License");
 * you may not use this file except in compliance with the License.
 * You may obtain a copy of the License at
 *
 *     http://www.apache.org/licenses/LICENSE-2.0
 *
 * Unless required by applicable law or agreed to in writing, software
 * distributed under the License is distributed on an "AS IS" BASIS,
 * WITHOUT WARRANTIES OR CONDITIONS OF ANY KIND, either express or implied.
 * See the License for the specific language governing permissions and
 * limitations under the License.
 */


#ifndef __RUNTIME_H__
#define __RUNTIME_H__

#include "legion.h"
#include "legion/legion_spy.h"
#include "legion/region_tree.h"
#include "legion/legion_analysis.h"
#include "legion/legion_utilities.h"
#include "legion/legion_profiling.h"
#include "legion/legion_allocation.h"
#include "legion/garbage_collection.h"

#define REPORT_LEGION_FATAL(code, fmt, ...)               \
{                                                         \
char message[4096];                                       \
snprintf(message, 4096, fmt, ##__VA_ARGS__);              \
Legion::Internal::Runtime::report_fatal_message(          \
code, __FILE__, __LINE__, message);                       \
}

#define REPORT_LEGION_ERROR(code, fmt, ...)               \
{                                                         \
char message[4096];                                       \
snprintf(message, 4096, fmt, ##__VA_ARGS__);              \
Legion::Internal::Runtime::report_error_message(          \
code, __FILE__, __LINE__, message);                       \
}

#define REPORT_LEGION_WARNING(code, fmt, ...)             \
{                                                         \
char message[4096];                                       \
snprintf(message, 4096, fmt, ##__VA_ARGS__);              \
Legion::Internal::Runtime::report_warning_message(        \
code, __FILE__, __LINE__, message);                       \
}

namespace Legion {
  namespace Internal {  

    // Special helper for when we need a dummy context
#define DUMMY_CONTEXT       0

    /**
     * A class for deduplicating memory used with task arguments
     * and knowing when to collect the data associated with it
     */
    class AllocManager : public Collectable,
                         public LegionHeapify<AllocManager> {
    public:
      static const AllocationType alloc_type = ALLOC_MANAGER_ALLOC;
    public:
      AllocManager(size_t arglen)
        : Collectable(), 
          allocation(legion_malloc(ALLOC_INTERNAL_ALLOC, arglen)), 
          allocation_size(arglen) { }
      AllocManager(const AllocManager &rhs)
        : Collectable(), allocation(NULL), allocation_size(0)
      { assert(false); /*should never be called*/ }
      ~AllocManager(void)
      { legion_free(ALLOC_INTERNAL_ALLOC, allocation, allocation_size); }
    public:
      AllocManager& operator=(const AllocManager &rhs)
      { assert(false); /*should never be called*/ return *this; }
    public:
      inline void* get_allocation(void) const { return allocation; }
      inline size_t get_allocation_size(void) const
      { return allocation_size; }
    private:
      void *const allocation;
      size_t allocation_size;
    };

    /**
     * \class ArgumentMapImpl
     * An argument map implementation that provides
     * the backing store for an argument map handle.
     * Argument maps maintain pairs of domain points
     * and task arguments.  To make re-use of argument
     * maps efficient with small deltas, argument map
     * implementations provide a nice versionining system
     * with all argument map implementations sharing
     * a single backing store to de-duplicate domain
     * points and values.
     */
    class ArgumentMapImpl : public Collectable,
                            public LegionHeapify<ArgumentMapImpl> {
    public:
      static const AllocationType alloc_type = ARGUMENT_MAP_ALLOC;
    public:
      ArgumentMapImpl(void);
      ArgumentMapImpl(const FutureMap &rhs);
      ArgumentMapImpl(const ArgumentMapImpl &impl);
      ~ArgumentMapImpl(void);
    public:
      ArgumentMapImpl& operator=(const ArgumentMapImpl &rhs);
    public:
      bool has_point(const DomainPoint &point);
      void set_point(const DomainPoint &point, const UntypedBuffer &arg,
                     bool replace);
      void set_point(const DomainPoint &point, const Future &f, bool replace);
      bool remove_point(const DomainPoint &point);
      UntypedBuffer get_point(const DomainPoint &point);
    public:
      FutureMap freeze(InnerContext *ctx, Provenance *provenance);
      void unfreeze(void);
    public:
      Runtime *const runtime;
    private:
      FutureMap future_map;
      std::map<DomainPoint,Future> arguments;
      std::set<RtEvent> point_set_deletion_preconditions;
      IndexSpaceNode *point_set;
      unsigned dimensionality;
      unsigned dependent_futures; // number of futures with producer ops
      bool update_point_set;
      bool equivalent; // argument and future_map the same
    };

    /**
     * \class FieldAllocatorImpl
     * The base implementation of a field allocator object. This
     * tracks how many outstanding copies of a field allocator
     * object there are for a task and once they've all been
     * destroyed it informs the context that there are no more
     * outstanding allocations.
     */
    class FieldAllocatorImpl : public Collectable {
    public:
      FieldAllocatorImpl(FieldSpaceNode *node, 
                         TaskContext *context, RtEvent ready);
      FieldAllocatorImpl(const FieldAllocatorImpl &rhs);
      ~FieldAllocatorImpl(void);
    public:
      FieldAllocatorImpl& operator=(const FieldAllocatorImpl &rhs);
    public:
      inline FieldSpace get_field_space(void) const { return field_space; }
    public:
      FieldID allocate_field(size_t field_size, 
                             FieldID desired_fieldid,
                             CustomSerdezID serdez_id, bool local,
                             Provenance *provenance);
      FieldID allocate_field(const Future &field_size, 
                             FieldID desired_fieldid,
                             CustomSerdezID serdez_id, bool local,
                             Provenance *provenance);
      void free_field(FieldID fid, const bool unordered,
                      Provenance *provenance);
    public:
      void allocate_fields(const std::vector<size_t> &field_sizes,
                           std::vector<FieldID> &resulting_fields,
                           CustomSerdezID serdez_id, bool local,
                           Provenance *provenance);
      void allocate_fields(const std::vector<Future> &field_sizes,
                           std::vector<FieldID> &resulting_fields,
                           CustomSerdezID serdez_id, bool local,
                           Provenance *provenance);
      void free_fields(const std::set<FieldID> &to_free, const bool unordered,
                       Provenance *provenance = NULL);
    public:
      inline void free_from_runtime(void) { free_from_application = false; }
    public:
      FieldSpace field_space;
      FieldSpaceNode *const node;
      TaskContext *const context;
      const RtEvent ready_event;
    protected:
      bool free_from_application;
    };

    /**
     * \class PredicateImpl
     * This class provides the base support for a predicate and
     * any state needed to manage the mapping of things that 
     * depend on a predicate value
     */
    class PredicateImpl : public Collectable {
    public:
      PredicateImpl(Operation *creator);
      PredicateImpl(const PredicateImpl &rhs) = delete;
      virtual ~PredicateImpl(void);
    public:
      PredicateImpl& operator=(const PredicateImpl &rhs) = delete;
    public:
      // This returns the predicate value if it is set or returns the
      // names of the guards to use if has not been set
      virtual bool get_predicate(uint64_t context_index,
          PredEvent &true_guard, PredEvent &false_guard);
      bool get_predicate(RtEvent &ready);
      virtual void set_predicate(bool value);
    public:
      InnerContext *const context;
      Operation *const creator;
      const GenerationID creator_gen;
      const UniqueID creator_uid;
    protected:
      mutable LocalLock predicate_lock;
      PredUserEvent true_guard, false_guard;
      RtUserEvent ready_event;
      int value; // <0 is unset, 0 is false, >0 is true
    };

    /**
     * \class ReplPredicateImpl
     * This is a predicate implementation for control replication
     * contexts. It provides the same functionality as the normal
     * version, but it also has one extra invariant, which is that
     * it guarantees that it will not return a false predicate
     * result until it guarantees that all the shards will return
     * the same false result for all equivalent operations.
     */
    class ReplPredicateImpl : public PredicateImpl {
    public:
      ReplPredicateImpl(Operation *creator, uint64_t coordinate,
                        CollectiveID id);
      ReplPredicateImpl(const ReplPredicateImpl &rhs) = delete;
      virtual ~ReplPredicateImpl(void);
    public:
      ReplPredicateImpl& operator=(const ReplPredicateImpl &rhs) = delete;
    public:
      virtual bool get_predicate(uint64_t context_index,
          PredEvent &true_guard, PredEvent &false_guard);
      virtual void set_predicate(bool value);
    public:
      const uint64_t predicate_coordinate;
    protected:
      const CollectiveID collective_id;
      size_t max_observed_index;
      PredicateCollective *collective;
    };

    /**
     * \class FutureImpl
     * The base implementation of a future object.  The runtime
     * manages future implementation objects and knows how to
     * copy them from one node to another.  Future implementations
     * are always made first on the owner node and then moved
     * remotely.  We use the distributed collectable scheme
     * to manage garbage collection of distributed futures
     */
    class FutureImpl : public DistributedCollectable,
                       public LegionHeapify<FutureImpl> {
    public:
      static const AllocationType alloc_type = FUTURE_ALLOC;
    public:
      struct ContributeCollectiveArgs : 
        public LgTaskArgs<ContributeCollectiveArgs> {
      public:
        static const LgTaskID TASK_ID = LG_CONTRIBUTE_COLLECTIVE_ID;
      public:
        ContributeCollectiveArgs(FutureImpl *i, DynamicCollective d, unsigned c)
          : LgTaskArgs<ContributeCollectiveArgs>(implicit_provenance),
            impl(i), dc(d), count(c) { }
      public:
        FutureImpl *const impl;
        const DynamicCollective dc;
        const unsigned count;
      };
      struct FutureCallbackArgs : public LgTaskArgs<FutureCallbackArgs> {
      public:
        static const LgTaskID TASK_ID = LG_FUTURE_CALLBACK_TASK_ID;
      public:
        FutureCallbackArgs(FutureImpl *i);
      public:
        FutureImpl *const impl;
      };
      struct CallbackReleaseArgs : public LgTaskArgs<CallbackReleaseArgs> {
      public:
        static const LgTaskID TASK_ID = LG_CALLBACK_RELEASE_TASK_ID;
      public:
        CallbackReleaseArgs(FutureFunctor *functor, bool own_functor);
      public:
        FutureFunctor *const functor;
        const bool own_functor;
      };
      struct FutureBroadcastArgs : public LgTaskArgs<FutureBroadcastArgs> {
      public:
        static const LgTaskID TASK_ID = LG_FUTURE_BROADCAST_TASK_ID;
      public:
        FutureBroadcastArgs(FutureImpl *i);
      public:
        FutureImpl *const impl;
      };
      struct PendingInstance {
      public:
        PendingInstance(void)
          : instance(NULL), op(NULL), creator_uid(0) { }
        PendingInstance(FutureInstance *i)
          : instance(i), op(NULL), creator_uid(0) { }
        PendingInstance(Operation *o, RtUserEvent a)
          : instance(NULL), op(o), creator_uid(0), 
            alloc_ready(a) { }
        PendingInstance(UniqueID uid, RtUserEvent a)
          : instance(NULL), op(NULL), creator_uid(uid),
            alloc_ready(a) { }
      public:
        FutureInstance *instance;
        Operation *op;
        UniqueID creator_uid;
        RtUserEvent alloc_ready;
        ApUserEvent inst_ready;
        RtEvent safe_inst_ready;
        std::set<AddressSpaceID> can_fail_remote_requests;
      };
      struct FutureInstanceTracker {
      public:
        FutureInstanceTracker(void) : instance(NULL) { }
        FutureInstanceTracker(FutureInstance *inst, ApEvent ready,
            ApUserEvent remote = ApUserEvent::NO_AP_USER_EVENT)
          : instance(inst), ready_event(ready), remote_postcondition(remote) { }
      public:
        FutureInstance *const instance;
        const ApEvent ready_event;
        RtEvent safe_ready_event;
        ApUserEvent remote_postcondition;
        std::vector<ApEvent> read_events;
      };
    public:
      // This constructor provides the complete size and effects event
      // at the point the future is constructed so they don't need to
      // be provided later with set_future_result_size 
      FutureImpl(TaskContext *ctx, Runtime *rt, bool register_future,
                 DistributedID did, Provenance *provenance,
                 Operation *op = NULL);
      // This constructor is for futures made by tasks or other operations
      // which do not know the size or effects for the operation until later
      FutureImpl(TaskContext *ctx, Runtime *rt, bool register_future, 
                 DistributedID did, Operation *op, GenerationID gen,
                 const ContextCoordinate &coordinate,
                 UniqueID op_uid, int op_depth, Provenance *provenance,
                 CollectiveMapping *mapping = NULL);
      FutureImpl(const FutureImpl &rhs) = delete;
      virtual ~FutureImpl(void);
    public:
      FutureImpl& operator=(const FutureImpl &rhs) = delete;
    public:
      // Finalize the future before everything shuts down
      void prepare_for_shutdown(void);
      ApEvent get_complete_event(void);
      bool is_ready(bool subscribe);
      // Wait without subscribing to the payload
      void wait(bool silence_warnings, const char *warning_string);
      const void* get_buffer(Processor proc, Memory::Kind memory,
                             size_t *extent_in_bytes = NULL, 
                             bool check_extent = false,
                             bool silence_warnings = false, 
                             const char *warning_string = NULL);
      const void* get_buffer(Memory memory,
                             size_t *extent_in_bytes = NULL, 
                             bool check_extent = false,
                             bool silence_warnings = false, 
                             const char *warning_string = NULL);
      void get_memories(std::set<Memory> &memories,
                        bool silence_warnings, const char *warning_string);
      PhysicalInstance get_instance(Memory::Kind kind,
                             size_t extent_in_bytes, bool check_extent,
                             bool silence_warnings, const char *warning_string);
      void report_incompatible_accessor(const char *accessor_kind,
                                        PhysicalInstance instance);
      bool find_or_create_application_instance(Memory target, UniqueID uid);
      RtEvent request_application_instance(Memory target, SingleTask *task,
                       UniqueID uid, AddressSpaceID source, 
                       bool can_fail = false, 
                       size_t known_upper_bound_size = SIZE_MAX);
      ApEvent find_application_instance_ready(Memory target, SingleTask *task);
      RtEvent request_runtime_instance(Operation *op);
      RtEvent find_runtime_instance_ready(void);
      const void *find_runtime_buffer(TaskContext *ctx, size_t &expected_size);
      ApEvent copy_to(FutureInstance *target, Operation *op,
                      ApEvent precondition);
      ApEvent reduce_to(FutureInstance *target, AllReduceOp *op,
                        const ReductionOpID redop_id, const ReductionOp *redop,
                        bool exclusive, ApEvent precondition);
      bool is_empty(bool block, bool silence_warnings = true,
                    const char *warning_string = NULL,
                    bool internal = false);
      size_t get_untyped_size(void);
      const void *get_metadata(size_t *metasize);
      // A special function for predicates to peek
      // at the boolean value of a future if it is set
      // Must have called request internal buffer first and event must trigger
      bool get_boolean_value(TaskContext *ctx);
    public:
      // This will simply save the value of the future
      void set_result(ApEvent complete, FutureInstance *instance = NULL, 
                      const void *metadata = NULL, size_t metasize = 0);
      void set_results(ApEvent complete,
                      const std::vector<FutureInstance*> &instances,
                      const void *metadata = NULL, size_t metasize = 0);
      void set_result(ApEvent complete, FutureFunctor *callback_functor,
                      bool own, Processor functor_proc);
      void set_result(Operation *op, FutureImpl *previous);
      void set_result(TaskContext *ctx, FutureImpl *previous);
      // This is the same as above but for data that we know is visible
      // in the system memory and should always make a local FutureInstance
      // and for which we know that there is no completion effects
      void set_local(const void *value, size_t size, bool own = false);
      // This will save the value of the future locally
      void unpack_future_result(Deserializer &derez);
      void save_metadata(const void *meta, size_t size);
      // Reset the future in case we need to restart the
      // computation for resiliency reasons
      bool reset_future(void);
      // Request that we get meta data for the future on this node
      // The return event here will indicate when we have local data
      // that is valid to access for this particular future
      RtEvent subscribe(bool need_lock = true);
      size_t get_upper_bound_size(void);
      bool get_context_coordinate(const TaskContext *ctx,
                                  ContextCoordinate &coordinate) const;
      void pack_future(Serializer &rez, AddressSpaceID target);
      static Future unpack_future(Runtime *runtime, 
          Deserializer &derez, Operation *op = NULL, GenerationID op_gen = 0,
          UniqueID op_uid = 0, int op_depth = 0);
    public:
      virtual void notify_local(void);
    public:
      void register_dependence(Operation *consumer_op);
      void register_remote(AddressSpaceID sid);
      void set_future_result_size(size_t size, AddressSpaceID source);
    protected:
      void finish_set_future(ApEvent complete); // must be holding lock
      void create_pending_instances(void); // must be holding lock
      FutureInstance* find_or_create_instance(Memory memory,ApEvent &inst_ready,
          bool silence_warnings, const char *warning_string);
      // Must be holding the lock when calling create_instance
      FutureInstance* create_instance(Memory memory, Operation *op,
                                      UniqueID creator_uid = 0);
      // Must be holding the lock when calling initialize_instance
      ApEvent record_instance(Operation *op, FutureInstance *instance);
      Memory find_best_source(Memory target) const;
      void notify_allocation_failure(Memory target);
      void mark_sampled(void);
      void broadcast_result(void); // must be holding lock
      void record_subscription(AddressSpaceID subscriber, bool need_lock);
    protected:
      RtEvent invoke_callback(void); // must be holding lock
      void perform_callback(void);
      void perform_broadcast(void);
      // must be holding lock
      void pack_future_result(Serializer &rez, AddressSpaceID target);
    public:
      RtEvent record_future_registered(void);
      static void handle_future_result(Deserializer &derez, Runtime *rt);
      static void handle_future_result_size(Deserializer &derez,
                                  Runtime *runtime, AddressSpaceID source);
      static void handle_future_subscription(Deserializer &derez, Runtime *rt,
                                             AddressSpaceID source);
      static void handle_future_create_instance_request(Deserializer &derez,
                                                        Runtime *runtime);
      static void handle_future_create_instance_response(Deserializer &derez,
                                                         Runtime *runtime);
    public:
      void contribute_to_collective(const DynamicCollective &dc,unsigned count);
      static void handle_contribute_to_collective(const void *args);
      static void handle_callback(const void *args);
      static void handle_release(const void *args);
      static void handle_broadcast(const void *args);
    public:
      TaskContext *const context;
      // These three fields are only valid on the owner node
      Operation *const producer_op;
      const GenerationID op_gen;
      // The depth of the context in which this was made
      const int producer_depth;
      const UniqueID producer_uid;
      // Note this is a future coordinate and not a task tree coordinate!
      const ContextCoordinate coordinate;
      Provenance *const provenance;
    private:
      mutable LocalLock future_lock;
      RtUserEvent subscription_event;
      AddressSpaceID result_set_space;
      // On the owner node, keep track of the registered waiters
      std::set<AddressSpaceID> subscribers; 
      std::map<Memory,FutureInstanceTracker> instances;
      Memory local_visible_memory;
    private:
      void *metadata;
      size_t metasize;
    private:
      // The determined size of this future to this point
      // This is only an upper bound until it is solidifed
      size_t future_size;
      // This is the upper bound size prior to being refined
      // down to a precise size when the future is finally set
      size_t upper_bound_size; 
      // The event denoting when all the effects represented by
      // this future are actually complete
      ApEvent future_complete;
    private:
      // Instances that need to be made once we set the future
      std::map<Memory,PendingInstance> pending_instances;
      // Events representing when remote instances have been allocated
      std::map<Memory,RtUserEvent> remote_instance_allocations;
    private:
      Processor callback_proc;
      FutureFunctor *callback_functor;
      bool own_callback_functor;
    private:
      // Whether this future has a size set yet
      bool future_size_set;
    private:
      std::atomic<bool> empty;
      std::atomic<bool> sampled;
    };

    /**
     * \class FutureInstance
     * A future instance represents the data for a single copy of
     * the future in a memory somewhere. It has a duality to it that
     * is likely confusing at first. It can either be an external 
     * allocation which may or may not have an external realm instance
     * associated with it. Or it could be a normal realm instance for
     * which we have extracted the pointer and size for it. Furthermore
     * when moving these from one node to another, sometimes we pass
     * them by-value if they can be cheaply copied, other times we
     * will move the just the references to the instances and allocations.
     * You'll have to look into the implementation to discover which
     * is happening, but when you get an unpacked copy on the remote
     * side it is a valid future instance that can you use regardless.
     * Each future instance has a concept of instance ownership which 
     * exists with exactly one copy of each future instance. If a future
     * instance is packed and moved to a remote node then it can only be
     * read from so we can track the appropriate read effects.
     * Current future instances are immutable after they are initially 
     * written, but are designed so that we might easily be able to relax
     * that later so we can support mutable future values.
     * Note that none of the methods in this class are thread safe so
     * atomicity needs to come from the caller.
     */
    class FutureInstance {
    public:
      struct DeferDeleteFutureInstanceArgs :
        public LgTaskArgs<DeferDeleteFutureInstanceArgs> {
      public:
        static const LgTaskID TASK_ID = LG_DEFER_DELETE_FUTURE_INSTANCE_TASK_ID;
      public:
        DeferDeleteFutureInstanceArgs(FutureInstance *inst)
          : LgTaskArgs<DeferDeleteFutureInstanceArgs>(implicit_provenance),
            instance(inst) { }
      public:
        FutureInstance *const instance;
      };
      struct FreeExternalArgs : public LgTaskArgs<FreeExternalArgs> {
      public:
        static const LgTaskID TASK_ID = LG_FREE_EXTERNAL_TASK_ID;
      public:
        FreeExternalArgs(const Realm::ExternalInstanceResource *r,
            void (*func)(const Realm::ExternalInstanceResource&),
            PhysicalInstance inst);
      public:
        const Realm::ExternalInstanceResource *const resource;
        void (*const freefunc)(const Realm::ExternalInstanceResource&);
        const PhysicalInstance instance;
      };
    public:
      FutureInstance(const void *data, size_t size,
                     bool external, bool own_allocation = true,
                     LgEvent unique_event = LgEvent::NO_LG_EVENT,
                     PhysicalInstance inst = PhysicalInstance::NO_INST,
                     Processor free_proc = Processor::NO_PROC,
                     RtEvent use_event = RtEvent::NO_RT_EVENT);
      FutureInstance(const void *data, size_t size, bool own,
                     const Realm::ExternalInstanceResource *allocation,
                     void (*freefunc)(
                       const Realm::ExternalInstanceResource&) = NULL,
                     Processor free_proc = Processor::NO_PROC,
                     LgEvent unique_event = LgEvent::NO_LG_EVENT,
                     PhysicalInstance inst = PhysicalInstance::NO_INST,
                     RtEvent use_event = RtEvent::NO_RT_EVENT);
      FutureInstance(const FutureInstance &rhs) = delete;
      ~FutureInstance(void);
    public:
      FutureInstance& operator=(const FutureInstance &rhs) = delete;
    public:
      ApEvent initialize(const ReductionOp *redop, Operation *op,
                         ApEvent precondition);
      ApEvent copy_from(FutureInstance *source, Operation *op,
                        ApEvent precondition);
      ApEvent reduce_from(FutureInstance *source, Operation *op,
                          const ReductionOpID redop_id,
                          const ReductionOp *redop, bool exclusive,
                          ApEvent precondition);
    public:
      // This method can be called concurrently from different threads
      const void* get_data(void);
      // This method will return an instance that represents the
      // data for this future instance of a given size, if the needed size
      // does not match the base size then a fresh instance will be returned
      // which will be the responsibility of the caller to destroy
#ifndef LEGION_UNDO_FUTURE_INSTANCE_HACK
      PhysicalInstance get_instance(size_t needed_size, 
          LgEvent &inst_event, bool &own_inst);
#else
      PhysicalInstance get_instance(size_t needed_size, bool &own_inst);
#endif
      bool defer_deletion(ApEvent precondition);
    public:
      bool is_immediate(void) const; 
      bool can_pack_by_value(void) const;
      // You only need to check the return value if you set pack_ownership=false
      // as that is when the you need to make sure the instance isn't deleted
      // remotely, whereas in all other cases it is safe to delete locally
      bool pack_instance(Serializer &rez, ApEvent ready_event,
          bool pack_ownership, bool allow_by_value = true); 
      static FutureInstance* unpack_instance(Deserializer &derez);
    public:
      static bool check_meta_visible(Memory memory);
      static FutureInstance* create_local(const void *value, size_t size, 
                                          bool own);
      static void handle_free_external(Deserializer &derez, Runtime *runtime);
      static void handle_free_external(const void *args);
      static void free_host_memory(const Realm::ExternalInstanceResource &mem);
      static void handle_defer_deletion(const void *args);
    public:
      const size_t size;
      const Memory memory;
      const Realm::ExternalInstanceResource *const resource;
      void (*const freefunc)(const Realm::ExternalInstanceResource&);
      const Processor freeproc;
      const bool external_allocation;
      const bool is_meta_visible;
    protected:
      bool own_allocation;
      std::atomic<const void*> data;
      // This instance always has a domain of [0,0] and a field
      // size == `size` for the future instance
      PhysicalInstance instance;
      // Event for when it is safe to use the instance
      RtEvent use_event;
      // Unique event to identiy the instance for profiling
      LgEvent unique_event;
      // Whether we own this instance
      // Note if we own the allocation then we must own the instance as well
      // We can own the instance without owning the allocation in the case
      // of external allocations that we don't own but make an instance later
      bool own_instance;
    };

    /**
     * \class FutureMapImpl
     * The base implementation of a future map object. Note
     * that this is now a distributed collectable object too
     * that can be used to find the name of a future for a
     * given point anywhere in the machine.
     */
    class FutureMapImpl : public DistributedCollectable,
                          public LegionHeapify<FutureMapImpl> {
    public:
      static const AllocationType alloc_type = FUTURE_MAP_ALLOC;
    public:
      FutureMapImpl(TaskContext *ctx, Operation *op, IndexSpaceNode *domain,
                    Runtime *rt, DistributedID did, Provenance *provenance,
                    bool register_now = true, 
                    CollectiveMapping *mapping = NULL);
      FutureMapImpl(TaskContext *ctx, Runtime *rt, IndexSpaceNode *domain,
                    DistributedID did, uint64_t future_coordinate,
                    Provenance *provenance, bool register_now = true, 
                    CollectiveMapping *mapping = NULL); // remote
      FutureMapImpl(TaskContext *ctx, Operation *op, uint64_t future_coordinate,
                    GenerationID gen, int depth, UniqueID uid,
                    IndexSpaceNode *domain, Runtime *rt, DistributedID did,
                    Provenance *provenance);
      FutureMapImpl(const FutureMapImpl &rhs) = delete;
      virtual ~FutureMapImpl(void);
    public:
      FutureMapImpl& operator=(const FutureMapImpl &rhs) = delete;
    public:
      virtual bool is_replicate_future_map(void) const { return false; }
    public:
      virtual void notify_local(void);
    public:
      Domain get_domain(void) const;
      virtual Future get_future(const DomainPoint &point, 
                                bool internal_only,
                                RtEvent *wait_on = NULL); 
      void set_future(const DomainPoint &point, FutureImpl *impl);
      void get_void_result(const DomainPoint &point, 
                            bool silence_warnings = true,
                            const char *warning_string = NULL);
      virtual void wait_all_results(bool silence_warnings = true,
                                    const char *warning_string = NULL);
      bool reset_all_futures(void);
    public:
      void pack_future_map(Serializer &rez, AddressSpaceID target);
      static FutureMap unpack_future_map(Runtime *runtime,
          Deserializer &derez, TaskContext *ctx);
    public:
      virtual void get_all_futures(std::map<DomainPoint,FutureImpl*> &futures);
      void set_all_futures(const std::map<DomainPoint,Future> &futures);
    public:
      virtual FutureImpl* find_local_future(const DomainPoint &point);
      virtual void get_shard_local_futures(ShardID shard,
                                    std::map<DomainPoint,FutureImpl*> &futures);
    public:
      void register_dependence(Operation *consumer_op);
      void process_future_response(Deserializer &derez);
    public:
      RtEvent record_future_map_registered(void);
      static void handle_future_map_future_request(Deserializer &derez,
                              Runtime *runtime, AddressSpaceID source);
      static void handle_future_map_future_response(Deserializer &derez,
                                                    Runtime *runtime);
    public:
      TaskContext *const context;
      // Either an index space task or a must epoch op
      Operation *const op;
      const GenerationID op_gen;
      const int op_depth;
      const UniqueID op_uid;
      const uint64_t future_coordinate;
      Provenance *const provenance;
      IndexSpaceNode *const future_map_domain;
    protected:
      mutable LocalLock future_map_lock;
      std::map<DomainPoint,FutureImpl*> futures;
    };

    /**
     * \class TransformFutureMapImpl
     * This class is a wrapper around a future map implementation that
     * will transform the points being accessed on to a previous future map
     */
    class TransformFutureMapImpl : public FutureMapImpl {
    public:
      typedef DomainPoint (*PointTransformFnptr)(const DomainPoint& point,
                                                 const Domain &domain,
                                                 const Domain &range);
      TransformFutureMapImpl(FutureMapImpl *previous, IndexSpaceNode *domain,
                             PointTransformFnptr fnptr, Provenance *provenance);
      TransformFutureMapImpl(FutureMapImpl *previous, IndexSpaceNode *domain,
                             PointTransformFunctor *functor, bool own_functor,
                             Provenance *provenance);
      TransformFutureMapImpl(const TransformFutureMapImpl &rhs) = delete;
      virtual ~TransformFutureMapImpl(void);
    public:
      TransformFutureMapImpl& operator=(
          const TransformFutureMapImpl &rhs) = delete;
    public:
      virtual bool is_replicate_future_map(void) const;
      virtual Future get_future(const DomainPoint &point, 
                                bool internal_only,
                                RtEvent *wait_on = NULL);
      virtual void get_all_futures(std::map<DomainPoint,FutureImpl*> &futures);
      virtual void wait_all_results(bool silence_warnings = true,
                                    const char *warning_string = NULL);
    public:
      virtual FutureImpl* find_local_future(const DomainPoint &point);
      virtual void get_shard_local_futures(ShardID shard,
                                    std::map<DomainPoint,FutureImpl*> &futures);
    public:
      FutureMapImpl *const previous;
      const bool own_functor;
      const bool is_functor;
    protected:
      union {
        PointTransformFnptr fnptr;
        PointTransformFunctor *functor; 
      } transform;
    };

    /**
     * \class ReplFutureMapImpl
     * This a special kind of future map that is created
     * in control replication contexts
     */
    class ReplFutureMapImpl : public FutureMapImpl {
    public:
      ReplFutureMapImpl(TaskContext *ctx, ShardManager *man, Operation *op,
                        IndexSpaceNode *domain, IndexSpaceNode *shard_domain,
                        Runtime *rt, DistributedID did, Provenance *provenance,
                        CollectiveMapping *collective_mapping);
      ReplFutureMapImpl(TaskContext *ctx, ShardManager *man, Runtime *rt,
                        IndexSpaceNode *domain, IndexSpaceNode *shard_domain,
                        DistributedID did, uint64_t index,
                        Provenance *provenance,
                        CollectiveMapping *collective_mapping);
      ReplFutureMapImpl(const ReplFutureMapImpl &rhs) = delete;
      virtual ~ReplFutureMapImpl(void);
    public:
      ReplFutureMapImpl& operator=(const ReplFutureMapImpl &rhs) = delete;
    public:
      virtual bool is_replicate_future_map(void) const { return true; }
    public:
      virtual Future get_future(const DomainPoint &point,
                                bool internal, RtEvent *wait_on = NULL);
      virtual void get_all_futures(std::map<DomainPoint,FutureImpl*> &futures);
    public:
      // Will return NULL if it does not exist
      virtual void get_shard_local_futures(ShardID shard,
                                    std::map<DomainPoint,FutureImpl*> &futures);
    public:
      bool set_sharding_function(ShardingFunction *function, bool own = false);
      RtEvent get_sharding_function_ready(void);
    public:
      ShardManager *const shard_manager;
      IndexSpaceNode *const shard_domain;
      // Unlike normal future maps, we know these only ever exist on the
      // node where they are made so we store their producer op information
      // in case they have to make futures from remote shards
      const int op_depth; 
    protected:
      RtUserEvent sharding_function_ready;
      std::atomic<ShardingFunction*> sharding_function;
      // Whether the future map owns the sharding function
      bool own_sharding_function;
      bool collective_performed;
    };

    /**
     * \class PhysicalRegionImpl
     * The base implementation of a physical region object.
     * Physical region objects are not allowed to move from the
     * node in which they are created.  Like other objects
     * available to both the user and runtime they are reference
     * counted to know when they can be deleted.
     *
     * Note that we don't need to protect physical region impls
     * with any kind of synchronization mechanism since they
     * will only be manipulated by a single task which is 
     * guaranteed to only be running on one processor.
     */
    class PhysicalRegionImpl : public Collectable,
                               public LegionHeapify<PhysicalRegionImpl> {
    public:
      static const AllocationType alloc_type = PHYSICAL_REGION_ALLOC;
    public:
      PhysicalRegionImpl(const RegionRequirement &req, RtEvent mapped_event,
            ApEvent ready_event, ApUserEvent term_event, bool mapped, 
            TaskContext *ctx, MapperID mid, MappingTagID tag, bool leaf, 
            bool virt, bool collective, Runtime *rt);
      PhysicalRegionImpl(const PhysicalRegionImpl &rhs) = delete;
      ~PhysicalRegionImpl(void);
    public:
      PhysicalRegionImpl& operator=(const PhysicalRegionImpl &rhs) = delete;
    public:
      inline bool created_accessor(void) const { return made_accessor; }
    public:
      void wait_until_valid(bool silence_warnings, const char *warning_string, 
                            bool warn = false, const char *src = NULL);
      bool is_valid(void) const;
      bool is_mapped(void) const;
      LogicalRegion get_logical_region(void) const;
      PrivilegeMode get_privilege(void) const;
    public:
      void unmap_region(void);
      ApEvent remap_region(ApEvent new_ready_event);
      const RegionRequirement& get_requirement(void) const;
      void add_padded_field(FieldID fid);
      void set_reference(const InstanceRef &references, bool safe = false);
      void set_references(const InstanceSet &instances, bool safe = false);
      bool has_references(void) const;
      void get_references(InstanceSet &instances) const;
      void get_memories(std::set<Memory>& memories, 
          bool silence_warnings, const char *warning_string) const;
      void get_fields(std::vector<FieldID>& fields) const;
    public:
      void get_bounds(void *realm_is, TypeTag type_tag);
      PieceIteratorImpl* get_piece_iterator(FieldID fid, bool privilege_only,
                          bool silence_warnings, const char *warning_string);
      PhysicalInstance get_instance_info(PrivilegeMode mode, 
                                         FieldID fid, size_t field_size, 
                                         void *realm_is, TypeTag type_tag,
                                         const char *warning_string,
                                         bool silence_warnings, 
                                         bool generic_accessor,
                                         bool check_field_size,
                                         ReductionOpID redop);
      PhysicalInstance get_padding_info(FieldID fid, size_t field_size,
                                        Domain *inner, Domain &outer,
                                        const char *warning_string,
                                        bool silence_warnings,
                                        bool generic_accessor,
                                        bool check_field_size);
      void report_incompatible_accessor(const char *accessor_kind,
                             PhysicalInstance instance, FieldID fid);
      void report_incompatible_multi_accessor(unsigned index, FieldID fid,
                           PhysicalInstance inst1, PhysicalInstance inst2);
      void report_colocation_violation(const char *accessor_kind,
                           FieldID fid, PhysicalInstance inst1,
                           PhysicalInstance ins2, const PhysicalRegion &other,
                           bool reduction);
      static void empty_colocation_regions(const char *accessor_kind,
                                           FieldID fid, bool reduction);
      static void fail_bounds_check(DomainPoint p, FieldID fid, 
                                    PrivilegeMode mode, bool multi);
      static void fail_bounds_check(Domain d, FieldID fid, 
                                    PrivilegeMode mode, bool multi);
      static void fail_privilege_check(DomainPoint p, FieldID fid, 
                                    PrivilegeMode mode);
      static void fail_privilege_check(Domain d, FieldID fid, 
                                    PrivilegeMode mode);
      static void fail_padding_check(DomainPoint d, FieldID fid);
    public:
      Runtime *const runtime;
      TaskContext *const context;
      const MapperID map_id;
      const MappingTagID tag;
      const bool leaf_region;
      const bool virtual_mapped;
      // Whether this physical region represents a collectively
      // created group of instances or not (e.g. ReplAttachOp)
      const bool collective;
      const bool replaying;
    private:
      const RegionRequirement req;
      // Event for when the 'references' are set by the producer op
      // can only be accessed in "application" side code
      // There should only be one of these triggered by the producer
      const RtEvent mapped_event;
      // Event for when it is safe to use the physical instances
      // can only be accessed in "application" side code
      // triggered by mapping stage code
      ApEvent ready_event;
      // Event for when the mapped application code is done accessing
      // the physical region, set in "application" side code 
      // should only be accessed there as well
      ApUserEvent termination_event;
      // Physical instances for this mapping
      // written by the "mapping stage" code of whatever operation made this
      // can be accessed in "application" side code after 'mapped' triggers
      InstanceSet references;
      // Any fields which we have privileges on the padded space (sorted)
      // This enables us to access the padded space for this field
      std::vector<FieldID> padded_fields;
      // "appliciation side" state
      // whether it is currently mapped
      bool mapped; 
      // whether it is currently valid -> mapped and ready_event has triggered
      bool valid; 
      bool made_accessor;
#ifdef LEGION_BOUNDS_CHECKS
    private:
      Domain bounds;
#endif
    };

    /**
     * \class OutputRegionImpl
     * The base implementation of an output region object.
     *
     * Just like physical region impls, we don't need to make
     * output region impls thread safe, because they are accessed
     * exclusively by a single task.
     */
    class OutputRegionImpl : public Collectable,
                             public LegionHeapify<OutputRegionImpl> {
    public:
      static const AllocationType alloc_type = OUTPUT_REGION_ALLOC;
    private:
      struct LayoutCreator {
      public:
        LayoutCreator(Realm::InstanceLayoutGeneric* &l,
                      const Domain & d,
                      const Realm::InstanceLayoutConstraints &c,
                      const std::vector<int32_t> &d_order)
          : layout(l), domain(d), constraints(c), dim_order(d_order)
        { }
        template<typename DIM, typename COLOR_T>
        static inline void demux(LayoutCreator *creator)
        {
#ifdef DEBUG_LEGION
          assert(creator->dim_order.size() == DIM::N);
#endif
          const DomainT<DIM::N, COLOR_T> bounds =
            Rect<DIM::N, COLOR_T>(creator->domain);
          creator->layout =
            Realm::InstanceLayoutGeneric::choose_instance_layout(
                bounds, creator->constraints, creator->dim_order.data());
        }
      private:
        Realm::InstanceLayoutGeneric* &layout;
        const Domain &domain;
        const Realm::InstanceLayoutConstraints &constraints;
        const std::vector<int32_t> &dim_order;
      };
    public:
      OutputRegionImpl(unsigned index,
                       const OutputRequirement &req,
                       const InstanceSet &instance_set,
                       TaskContext *ctx, Runtime *rt,
                       const bool global_indexing,
                       const bool valid,
                       const bool grouped_fields);
      OutputRegionImpl(const OutputRegionImpl &rhs) = delete;
      ~OutputRegionImpl(void);
    public:
      OutputRegionImpl& operator=(const OutputRegionImpl &rhs) = delete;
    public:
      Memory target_memory(void) const;
    public:
      LogicalRegion get_logical_region(void) const;
      bool is_valid_output_region(void) const;
    public:
      void check_type_tag(TypeTag type_tag) const;
      void check_field_size(FieldID field_id, size_t field_size) const;
      void get_layout(FieldID field_id,
                      std::vector<DimensionKind> &ordering,
                      size_t &alignment) const;
      size_t get_field_size(FieldID field_id) const;
    public:
      void return_data(const DomainPoint &extents,
                       FieldID field_id,
                       PhysicalInstance instance,
                       const LayoutConstraintSet *constraints,
                       bool check_constraints);
    private:
      struct FinalizeOutputArgs : public LgTaskArgs<FinalizeOutputArgs> {
      public:
        static const LgTaskID TASK_ID = LG_FINALIZE_OUTPUT_ID;
      public:
        FinalizeOutputArgs(OutputRegionImpl *r)
          : LgTaskArgs<FinalizeOutputArgs>(implicit_provenance),
            region(r) { }
        OutputRegionImpl *region;
      };
    public:
      void finalize(void);
    public:
      static void handle_finalize_output(const void *args);
    public:
      bool is_complete(FieldID &unbound_field) const;
    public:
      const OutputRequirement &get_requirement(void) const { return req; }
      DomainPoint get_extents(void) const { return extents; }
    protected:
      PhysicalManager* get_manager(FieldID field_id) const;
    public:
      Runtime *const runtime;
      TaskContext *const context;
      const OutputRequirement &req;
      RegionNode *const region;
      const unsigned index;
      const bool created_region;
      const bool global_indexing;
      // Either AOS or hybrid or contiguous SOA
      const bool grouped_fields;
    private:
      // Output data batched during task execution
      std::map<FieldID,PhysicalInstance> returned_instances;
      std::vector<PhysicalManager*> managers;
      DomainPoint extents;
    };

    /**
     * \class ExternalResourcesImpl
     * This class provides the backing data structure for a collection of
     * physical regions that represent external data that have been attached
     * to logical regions in the same region tree
     */
    class ExternalResourcesImpl : public Collectable,
                                  public LegionHeapify<ExternalResourcesImpl> {
    public:
      static const AllocationType alloc_type = EXTERNAL_RESOURCES_ALLOC;
    public:
      ExternalResourcesImpl(InnerContext *context, size_t num_regions,
                            RegionTreeNode *upper, IndexSpaceNode *launch,
                            LogicalRegion parent,
                            const std::set<FieldID> &privilege_fields);
      ExternalResourcesImpl(const ExternalResourcesImpl &rhs);
      ~ExternalResourcesImpl(void);
    public:
      ExternalResourcesImpl& operator=(const ExternalResourcesImpl &rhs);
    public:
      size_t size(void) const;
      void set_region(unsigned index, PhysicalRegionImpl *region);
      PhysicalRegion get_region(unsigned index) const;
      void set_projection(ProjectionID pid);
      inline ProjectionID get_projection(void) const { return pid; }
      Future detach(InnerContext *context, IndexDetachOp *op, 
                    const bool flush, const bool unordered,
                    Provenance *provenance);
    public:
      InnerContext *const context;
      // Save these for when we go to do the detach
      RegionTreeNode *const upper_bound;
      IndexSpaceNode *const launch_bounds;
      const std::vector<FieldID> privilege_fields;
      const LogicalRegion parent;
    protected:
      std::vector<PhysicalRegion> regions;
      ProjectionID pid;
      bool detached;
    };

    /**
     * \class GrantImpl
     * This is the base implementation of a grant object.
     * The grant implementation remembers the locks that
     * must be acquired and gives out an precondition event
     * for acquiring the locks whenever a user attempts
     * to register as using the grant.  Registering requires
     * providing a completion event for the operation which
     * the grant object then knows to use when releasing the
     * locks.  Grants continues accepting registrations
     * until the runtime marks that it is no longer active.
     */
    class GrantImpl : public Collectable, public LegionHeapify<GrantImpl> {
    public:
      static const AllocationType alloc_type = GRANT_ALLOC;
    public:
      struct ReservationRequest {
      public:
        ReservationRequest(void)
          : reservation(Reservation::NO_RESERVATION),
            mode(0), exclusive(true) { }
        ReservationRequest(Reservation r, unsigned m, bool e)
          : reservation(r), mode(m), exclusive(e) { }
      public:
        Reservation reservation;
        unsigned mode;
        bool exclusive;
      };
    public:
      GrantImpl(void);
      GrantImpl(const std::vector<ReservationRequest> &requests);
      GrantImpl(const GrantImpl &rhs);
      ~GrantImpl(void);
    public:
      GrantImpl& operator=(const GrantImpl &rhs);
    public:
      void register_operation(ApEvent completion_event);
      ApEvent acquire_grant(void);
      void release_grant(void);
    public:
      void pack_grant(Serializer &rez);
      void unpack_grant(Deserializer &derez);
    private:
      std::vector<ReservationRequest> requests;
      bool acquired;
      ApEvent grant_event;
      std::set<ApEvent> completion_events;
      mutable LocalLock grant_lock;
    };

    class LegionHandshakeImpl : public Collectable,
                       public LegionHeapify<LegionHandshakeImpl> {
    public:
      static const AllocationType alloc_type = MPI_HANDSHAKE_ALLOC;
    public:
      LegionHandshakeImpl(bool init_in_ext, int ext_participants, 
                          int legion_participants);
      LegionHandshakeImpl(const LegionHandshakeImpl &rhs);
      ~LegionHandshakeImpl(void);
    public:
      LegionHandshakeImpl& operator=(const LegionHandshakeImpl &rhs);
    public:
      void initialize(void);
    public:
      void ext_handoff_to_legion(void);
      void ext_wait_on_legion(void);
    public:
      void legion_handoff_to_ext(void);
      void legion_wait_on_ext(void);
    public:
      PhaseBarrier get_legion_wait_phase_barrier(void);
      PhaseBarrier get_legion_arrive_phase_barrier(void);
      void advance_legion_handshake(void);
    private:
      const bool init_in_ext;
      const int ext_participants;
      const int legion_participants;
    private:
      PhaseBarrier ext_wait_barrier;
      PhaseBarrier ext_arrive_barrier;
      PhaseBarrier legion_wait_barrier; // copy of mpi_arrive_barrier
      PhaseBarrier legion_arrive_barrier; // copy of mpi_wait_barrier
    };

    class MPIRankTable {
    public:
      MPIRankTable(Runtime *runtime);
      MPIRankTable(const MPIRankTable &rhs);
      ~MPIRankTable(void);
    public:
      MPIRankTable& operator=(const MPIRankTable &rhs);
    public:
      void perform_rank_exchange(void);
      void handle_mpi_rank_exchange(Deserializer &derez);
    protected:
      bool initiate_exchange(void);
      void send_remainder_stage(void);
      bool send_ready_stages(const int start_stage=1);
      void unpack_exchange(int stage, Deserializer &derez);
      void complete_exchange(void);
    public:
      Runtime *const runtime;
      bool participating;
    public:
      std::map<int,AddressSpace> forward_mapping;
      std::map<AddressSpace,int> reverse_mapping;
    protected:
      mutable LocalLock reservation;
      RtUserEvent done_event;
      std::vector<int> stage_notifications;
      std::vector<bool> sent_stages;
    protected:
      int collective_radix;
      int collective_log_radix;
      int collective_stages;
      int collective_participating_spaces;
      int collective_last_radix;
      // Handle a small race on deciding who gets to
      // trigger the done event
      bool done_triggered;
    }; 

    /**
     * \class ImplicitShardManager
     * This is a class for helping to construct implicitly 
     * control replicated top-level tasks from external threads.
     * It helps to setup tasks just as though they had been 
     * control replicated, except everything was already control
     * replicated remotely.
     */
    class ImplicitShardManager : public Collectable {
    public:
      ImplicitShardManager(Runtime *rt, TaskID tid, MapperID mid, 
           Processor::Kind k, unsigned shards_per_address_space);
      ImplicitShardManager(const ImplicitShardManager &rhs) = delete;
      ~ImplicitShardManager(void);
    public:
      ImplicitShardManager& operator=(const ImplicitShardManager &rhs) = delete;
    public:
      ShardTask* create_shard(int shard_id, const DomainPoint &shard_point,
                              Processor proxy, const char *task_name);
    protected:
      void create_shard_manager(void);
      void request_shard_manager(void);
    public:
      void process_implicit_rendezvous(Deserializer &derez);
      RtUserEvent set_shard_manager(ShardManager *manager,
                                    TopLevelContext *context);
    public:
      static void handle_remote_rendezvous(Deserializer &derez, 
                                           Runtime *runtime); 
    public:
      Runtime *const runtime;
      const TaskID task_id;
      const MapperID mapper_id;
      const Processor::Kind kind;
      const unsigned shards_per_address_space;
    protected:
      mutable LocalLock manager_lock;
      unsigned remaining_local_arrivals;
      unsigned remaining_remote_arrivals;
      unsigned local_shard_id;
      TopLevelContext *top_context;
      ShardManager *shard_manager;
      CollectiveMapping *collective_mapping;
      RtUserEvent manager_ready;
      Processor local_proxy;
      const char *local_task_name;
      std::map<DomainPoint,std::pair<ShardID,Processor> > shard_points;
    };

    /**
     * \class ProcessorManager
     * This class manages all the state for a single processor
     * within a given instance of the Internal runtime.  It keeps
     * queues for each of the different stages that operations
     * undergo and also tracks when the scheduling task needs
     * to be run for a processor.
     */
    class ProcessorManager {
    public: 
      struct SchedulerArgs : public LgTaskArgs<SchedulerArgs> {
      public:
        static const LgTaskID TASK_ID = LG_SCHEDULER_ID;
      public:
        SchedulerArgs(Processor p)
          : LgTaskArgs<SchedulerArgs>(0), proc(p) { }
      public:
        const Processor proc;
      }; 
      struct DeferMapperSchedulerArgs : 
        public LgTaskArgs<DeferMapperSchedulerArgs> {
      public:
        static const LgTaskID TASK_ID = LG_DEFER_MAPPER_SCHEDULER_TASK_ID;
      public:
        DeferMapperSchedulerArgs(ProcessorManager *proxy,
                                 MapperID mid, RtEvent defer)
          : LgTaskArgs<DeferMapperSchedulerArgs>(implicit_provenance),
            proxy_this(proxy), map_id(mid), deferral_event(defer) { }
      public:
        ProcessorManager *const proxy_this;
        const MapperID map_id;
        const RtEvent deferral_event;
      }; 
      struct MapperMessage {
      public:
        MapperMessage(void)
          : target(Processor::NO_PROC), message(NULL), length(0), radix(0) { }
        MapperMessage(Processor t, void *mes, size_t l)
          : target(t), message(mes), length(l), radix(-1) { }
        MapperMessage(void *mes, size_t l, int r)
          : target(Processor::NO_PROC), message(mes), length(l), radix(r) { }
      public:
        Processor target;
        void *message;
        size_t length;
        int radix;
      };
    public:
      ProcessorManager(Processor proc, Processor::Kind proc_kind,
                       Runtime *rt, unsigned default_mappers,  
                       bool no_steal, bool replay);
      ProcessorManager(const ProcessorManager &rhs) = delete;
      ~ProcessorManager(void);
    public:
      ProcessorManager& operator=(const ProcessorManager &rhs) = delete;
    public:
      void prepare_for_shutdown(void);
    public:
      void add_mapper(MapperID mid, MapperManager *m, 
                      bool check, bool own, bool skip_replay = false);
      void replace_default_mapper(MapperManager *m, bool own);
      MapperManager* find_mapper(MapperID mid) const;
    public:
      void perform_scheduling(void);
      void launch_task_scheduler(void);
      void notify_deferred_mapper(MapperID map_id, RtEvent deferred_event);
      static void handle_defer_mapper(const void *args);
    public:
      void activate_context(InnerContext *context);
      void deactivate_context(InnerContext *context);
      void update_max_context_count(unsigned max_contexts);
    public:
      void process_steal_request(Processor thief, 
                                 const std::vector<MapperID> &thieves);
      void process_advertisement(Processor advertiser, MapperID mid);
    public:
      void add_to_ready_queue(TaskOp *op);
    public:
      inline bool is_visible_memory(Memory memory) const
        { return (visible_memories.find(memory) != visible_memories.end()); }
      void find_visible_memories(std::set<Memory> &visible) const;
      Memory find_best_visible_memory(Memory::Kind kind) const;
    public:
      // This method will perform the computation needed to order concurrent
      // index space task launches and trigger the ready event with the 
      // precondition event once it is safe to do so
      void order_concurrent_task_launch(SingleTask *task, ApEvent precondition,
                                        ApUserEvent ready, VariantID vid);
      // Once the concurrent index space task launch has performed its max 
      // all-reduce of the lamport clocks across all the points then it needs
      // to report the resulting clock back to the processor
      void finalize_concurrent_task_order(SingleTask *task, 
          uint64_t lamport, bool poisoned);
      // Report when we are done executing a concurrent index space task and
      // therefore it is safe to beging the next one on this processor
      void end_concurrent_task(void);
    protected:
      void start_next_concurrent_task(void);
    protected:
      void perform_mapping_operations(void);
      void issue_advertisements(MapperID mid);
    protected:
      void increment_active_contexts(void);
      void decrement_active_contexts(void);
    protected:
      void increment_active_mappers(void);
      void decrement_active_mappers(void);
    protected:
      void increment_progress_tasks(void);
      void decrement_progress_tasks(void);
    public:
      // Immutable state
      Runtime *const runtime;
      const Processor local_proc;
      const Processor::Kind proc_kind;
      // Is stealing disabled 
      const bool stealing_disabled;
      // are we doing replay execution
      const bool replay_execution;
    protected:
      // Local queue state
      mutable LocalLock local_queue_lock;
      unsigned next_local_index;
    protected:
      // Scheduling state
      mutable LocalLock queue_lock;
      bool task_scheduler_enabled;
      bool outstanding_task_scheduler;
      unsigned total_active_contexts;
      unsigned total_active_mappers;
      // Progress tasks are tasks that have to be mapped in order
      // to guarantee forward progress of the program, these include
      // slices from dependent index space task launches, slices from
      // collectively mapped index task launches, and concurrent
      // index space task launches. If we have a progress task then
      // we need to keep calling select_tasks_to_map until the mapper
      // maps these tasks regardless of whether their context is
      // active or not to avoid hanging waiting for them to map
      unsigned total_progress_tasks;
      struct ContextState {
      public:
        ContextState(void)
          : owned_tasks(0), active(false) { }
      public:
        unsigned owned_tasks;
        bool active;
      };
      std::vector<ContextState> context_states;
    protected:
      // Mapper objects
      std::map<MapperID,std::pair<MapperManager*,bool/*own*/> > mappers;
      // For each mapper something to track its state
      struct MapperState {
      public:
        MapperState(void)
          : queue_guard(false) { }
      public:
        std::list<TaskOp*> ready_queue;
        RtEvent deferral_event;
        RtUserEvent queue_waiter;
        bool queue_guard;
      };
      // State for each mapper for scheduling purposes
      std::map<MapperID,MapperState> mapper_states;
      // Lock for accessing mappers
      mutable LocalLock mapper_lock;
      // The set of visible memories from this processor
      std::map<Memory,size_t/*bandwidth affinity*/> visible_memories;
    protected:
      // Data structures to help with the management of concurrent index
      // space task launches. We track a lamport clock for helping to
      // order all concurrent index space task launches that overlap on
      // the same kind of processors.
      mutable LocalLock concurrent_lock;
      struct ConcurrentState {
      public:
        ConcurrentState(uint64_t clock, ApEvent pre, ApUserEvent r)
          : lamport_clock(clock), precondition(pre), ready(r), max(false) { }
      public:
        uint64_t lamport_clock;
        ApEvent precondition;
        ApUserEvent ready;
        bool max; // whether the lamport clock is the max all-reduce or not
      };
      std::map<SingleTask*,ConcurrentState> concurrent_tasks;
      uint64_t concurrent_lamport_clock;
      uint32_t ready_concurrent_tasks;
      bool outstanding_concurrent_task;
    }; 

    /**
     * \class MemoryPool
     * A memory pool abstracts an interface for performing immediate 
     * memory allocations without going through Realm's instance allocation
     * pathway. This is necessary for performing allocations that happen
     * during the execution state of the pipeline and therefore we cannot
     * have such allocations racing with mapping allocations.
     */
    class MemoryPool {
    public:
      MemoryPool(size_t alignment) : max_alignment(alignment) { }
      virtual ~MemoryPool(void) { }
      virtual size_t query_available_memory(void) = 0;
      virtual FutureInstance* allocate_future(UniqueID creator_uid,
                                              size_t size) = 0;
      virtual PhysicalInstance allocate_instance(UniqueID creator_uid,
          LgEvent unique_event, Realm::InstanceLayoutGeneric *layout,
          RtEvent &use_event) = 0;
      virtual void free_instance(PhysicalInstance instance) = 0;
    public:
      virtual void serialize(Serializer &rez) = 0;
      static MemoryPool* deserialize(Deserializer &derez, Runtime *runtime);
    public:
      const size_t max_alignment;
    };

    /**
     * \class ConcretePool
     * A concrete pool has a specific amount of memory available for
     * dynamic allocations and it will progressively shrink during
     * the execution of the task. This pool is backed by a Realm 
     * instance that we will redistrict to split off into new instances
     */
    class ConcretePool : public MemoryPool {
    public:
      ConcretePool(PhysicalInstance instance, size_t size, size_t alignment, 
          RtEvent use_event, MemoryManager *manager);
      virtual ~ConcretePool(void) override;
      virtual size_t query_available_memory(void) override;
      virtual FutureInstance* allocate_future(UniqueID creator_uid,
                                              size_t size) override;
      virtual PhysicalInstance allocate_instance(UniqueID creator_uid,
          LgEvent unique_event, Realm::InstanceLayoutGeneric *layout,
          RtEvent &use_event) override;
      virtual void free_instance(PhysicalInstance instance) override;
      virtual void serialize(Serializer &rez) override;
    private:
      MemoryManager *const manager;
      PhysicalInstance remaining_instance;
      RtEvent remaining_use_event;
      size_t remaining_bytes;
      size_t offset;
    };

    /**
     * \class UnboundPool
     * An unbound pool is a place holder for being able to do allocate
     * an unbounded amount of memory (different from infinite since
     * we can still run out). This will forward all allocation requests
     * through to the actual memory manager, which is only safe because
     * as long as this object is alive it blocks the memory manager 
     * from doing any additional allocations.
     */
    class UnboundPool : public MemoryPool {
    public:
      UnboundPool(MemoryManager *manager);
      virtual ~UnboundPool(void) override;
      virtual size_t query_available_memory(void) override;
      virtual FutureInstance* allocate_future(UniqueID creator_uid,
                                              size_t size) override;
      virtual PhysicalInstance allocate_instance(UniqueID creator_uid,
          LgEvent unique_event, Realm::InstanceLayoutGeneric *layout,
          RtEvent &use_event) override;
      virtual void free_instance(PhysicalInstance instance) override;
      virtual void serialize(Serializer &rez) override;
    private:
      MemoryManager *manager;
    };

    /**
     * \class MemoryManager
     * The goal of the memory manager is to keep track of all of
     * the physical instances that the runtime knows about in various
     * memories throughout the system.  This will then allow for
     * feedback when mapping to know when memories are nearing
     * their capacity.
     */
    class MemoryManager {
    public:
      enum RequestKind {
        CREATE_INSTANCE_CONSTRAINTS,
        CREATE_INSTANCE_LAYOUT,
        FIND_OR_CREATE_CONSTRAINTS,
        FIND_OR_CREATE_LAYOUT,
        FIND_ONLY_CONSTRAINTS,
        FIND_ONLY_LAYOUT,
        FIND_MANY_CONSTRAINTS,
        FIND_MANY_LAYOUT,
      };
    public:
      class TaskLocalInstanceAllocator : public ProfilingResponseHandler {
      public:
        TaskLocalInstanceAllocator(void);
        virtual ~TaskLocalInstanceAllocator(void) { ready.wait(); }
      public:
        virtual void handle_profiling_response(
                const ProfilingResponseBase *base,
                const Realm::ProfilingResponse &response,
                const void *orig, size_t orig_length);
        inline bool succeeded(void) const
        {
          ready.wait();
          return success;
        }
      private:
        RtUserEvent ready;
        bool success;
      };
#ifdef LEGION_MALLOC_INSTANCES
    public:
      struct MallocInstanceArgs : public LgTaskArgs<MallocInstanceArgs> {
      public:
        static const LgTaskID TASK_ID = LG_MALLOC_INSTANCE_TASK_ID;
      public:
        MallocInstanceArgs(MemoryManager *m, Realm::InstanceLayoutGeneric *l, 
                     const Realm::ProfilingRequestSet *r, PhysicalInstance *i)
          : LgTaskArgs<MallocInstanceArgs>(implicit_provenance), 
            manager(m), layout(l), requests(r), instance(i) { }
      public:
        MemoryManager *const manager;
        Realm::InstanceLayoutGeneric *const layout;
        const Realm::ProfilingRequestSet *const requests;
        PhysicalInstance *const instance;
      };
      struct FreeInstanceArgs : public LgTaskArgs<FreeInstanceArgs> {
      public:
        static const LgTaskID TASK_ID = LG_FREE_INSTANCE_TASK_ID;
      public:
        FreeInstanceArgs(MemoryManager *m, PhysicalInstance i)
          : LgTaskArgs<FreeInstanceArgs>(implicit_provenance), 
            manager(m), instance(i) { }
      public:
        MemoryManager *const manager;
        const PhysicalInstance instance;
      };
#endif
    public:
      MemoryManager(Memory mem, Runtime *rt);
      MemoryManager(const MemoryManager &rhs) = delete;
      ~MemoryManager(void);
    public:
      MemoryManager& operator=(const MemoryManager &rhs) = delete;
    public:
#if defined(LEGION_USE_CUDA) || defined(LEGION_USE_HIP)
      inline Processor get_local_gpu(void) const { return local_gpu; }
#endif
      static inline bool is_owner_memory(Memory m, AddressSpace space)
        {
          if (m.address_space() == space)
            return true;
          const Memory::Kind kind = m.kind();
          // File system memories are "local" everywhere
          return ((kind == Memory::HDF_MEM) || (kind == Memory::FILE_MEM));
        }
      inline const char* get_name(void) const 
        {
          const char *mem_names[] = {
#define MEM_NAMES(name, desc) #name,
            REALM_MEMORY_KINDS(MEM_NAMES) 
#undef MEM_NAMES
          };
          return mem_names[memory.kind()];
        }
    public:
      void find_shutdown_preconditions(std::set<ApEvent> &preconditions);
      void prepare_for_shutdown(void);
      void finalize(void);
    public:
      void register_remote_instance(PhysicalManager *manager);
      void unregister_remote_instance(PhysicalManager *manager);
      void unregister_deleted_instance(PhysicalManager *manager);
    public:
      bool create_physical_instance(const LayoutConstraintSet &contraints,
                                    const std::vector<LogicalRegion> &regions,
                                    MappingInstance &result,
                                    Processor processor, bool acquire, 
                                    GCPriority priority, bool tight_bounds,
                                    LayoutConstraintKind *unsat_kind, 
                                    unsigned *unsat_index, size_t *footprint, 
                                    UniqueID creator_id, bool remote = false);
      bool create_physical_instance(LayoutConstraints *constraints,
                                    const std::vector<LogicalRegion> &regions,
                                    MappingInstance &result,
                                    Processor processor, bool acquire, 
                                    GCPriority priority, bool tight_bounds,
                                    LayoutConstraintKind *unsat_kind,
                                    unsigned *unsat_index, size_t *footprint, 
                                    UniqueID creator_id, bool remote = false);
      bool find_or_create_physical_instance(
                                    const LayoutConstraintSet &constraints,
                                    const std::vector<LogicalRegion> &regions,
                                    MappingInstance &result, bool &created, 
                                    Processor processor,
                                    bool acquire, GCPriority priority, 
                                    bool tight_region_bounds, 
                                    LayoutConstraintKind *unsat_kind, 
                                    unsigned *unsat_index, size_t *footprint, 
                                    UniqueID creator_id, bool remote = false);
      bool find_or_create_physical_instance(
                                    LayoutConstraints *constraints,
                                    const std::vector<LogicalRegion> &regions,
                                    MappingInstance &result, bool &created, 
                                    Processor processor,
                                    bool acquire, GCPriority priority, 
                                    bool tight_region_bounds, 
                                    LayoutConstraintKind *unsat_kind,
                                    unsigned *unsat_index, size_t *footprint, 
                                    UniqueID creator_id, bool remote = false);
      bool find_physical_instance(  const LayoutConstraintSet &constraints,
                                    const std::vector<LogicalRegion> &regions,
                                    MappingInstance &result, bool acquire,
                                    bool tight_bounds, bool remote = false);
      bool find_physical_instance(  LayoutConstraints *constraints,
                                    const std::vector<LogicalRegion> &regions,
                                    MappingInstance &result, bool acquire,
                                    bool tight_bounds, bool remote = false);
      void find_physical_instances( const LayoutConstraintSet &constraints,
                                    const std::vector<LogicalRegion> &regions,
                                    std::vector<MappingInstance> &results, 
                                    bool acquire, bool tight_bounds, 
                                    bool remote = false);
      void find_physical_instances( LayoutConstraints *constraints,
                                    const std::vector<LogicalRegion> &regions,
                                    std::vector<MappingInstance> &results, 
                                    bool acquire, bool tight_bounds, 
                                    bool remote = false);
      void release_tree_instances(RegionTreeID tid);
      void set_garbage_collection_priority(PhysicalManager *manager,
                                    GCPriority priority);
      void record_created_instance( PhysicalManager *manager, bool acquire,
                                    GCPriority priority);
      void notify_collected_instances(
                                const std::vector<PhysicalManager*> &instances);
      static void handle_notify_collected_instances(Deserializer &derez,
                                                    Runtime *runtime);
    public:
      FutureInstance* create_future_instance(UniqueID creator_id, size_t size,
                                             bool unbound = false);
      void free_future_instance(PhysicalInstance inst, size_t size,
                                RtEvent free_event);
      PhysicalInstance create_task_local_instance(UniqueID creator_uid,
          LgEvent unique_event, Realm::InstanceLayoutGeneric *layout,
          RtEvent &use_event, bool unbound = false);
      void free_task_local_instance(PhysicalInstance instance,
                                  RtEvent precondition = RtEvent::NO_RT_EVENT);
      size_t query_available_memory(void); 
      MemoryPool* create_memory_pool(UniqueID creator_uid, 
                                     const std::optional<PoolBounds> &bounds);
      void release_unbound_pool(void);
      static void handle_create_memory_pool_request(Deserializer &derez,
          Runtime *runtime, AddressSpaceID source);
      static void handle_create_memory_pool_response(Deserializer &derez,
          Runtime *runtime);
    public:
      void process_instance_request(Deserializer &derez, AddressSpaceID source);
      void process_instance_response(Deserializer &derez,AddressSpaceID source);
    protected:
      bool find_satisfying_instance(const LayoutConstraintSet &constraints,
                                    const std::vector<LogicalRegion> &regions,
                                    MappingInstance &result, bool acquire, 
                                    bool tight_region_bounds, bool remote);
      void find_satisfying_instances(const LayoutConstraintSet &constraints,
                                    const std::vector<LogicalRegion> &regions,
                                    std::vector<MappingInstance> &results, 
                                    bool acquire, bool tight_region_bounds, 
                                    bool remote);
      bool find_valid_instance(     const LayoutConstraintSet &constraints,
                                    const std::vector<LogicalRegion> &regions,
                                    MappingInstance &result, bool acquire, 
                                    bool tight_region_bounds, bool remote);
      void release_candidate_references(const std::deque<PhysicalManager*>
                                                        &candidates) const;
    public:
      PhysicalManager* create_unbound_instance(LogicalRegion region,
                                               LayoutConstraintSet &constraints,
                                               ApEvent ready_event,
                                               MapperID mapper_id,
                                               Processor target_proc,
                                               GCPriority priority);
      void check_instance_deletions(const std::vector<PhysicalManager*> &del);
    protected:
      // We serialize all allocation attempts in a memory in order to 
      // ensure find_and_create calls will remain atomic
      RtEvent acquire_allocation_privilege(void);
      void release_allocation_privilege(void);
      PhysicalManager* allocate_physical_instance(InstanceBuilder &builder,
                                          size_t *footprint,
                                          LayoutConstraintKind *unsat_kind,
                                          unsigned *unsat_index);
    public:
      void remove_collectable(GCPriority priority, PhysicalManager *manager);
    public:
      RtEvent attach_external_instance(PhysicalManager *manager);
      void detach_external_instance(PhysicalManager *manager);
    public:
      bool is_visible_memory(Memory other);
    public:
      void free_external_allocation(uintptr_t ptr, size_t size);
#ifdef LEGION_MALLOC_INSTANCES
    public:
      RtEvent allocate_legion_instance(Realm::InstanceLayoutGeneric *layout,
                                     const Realm::ProfilingRequestSet &requests,
                                     PhysicalInstance &inst,
                                     bool needs_defer = true);
      void record_legion_instance(InstanceManager *manager, 
                                  PhysicalInstance instance);
      void free_legion_instance(InstanceManager *manager, RtEvent deferred);
      void free_legion_instance(RtEvent deferred, PhysicalInstance inst,
                                bool needs_defer = true);
      static void handle_malloc_instance(const void *args);
      static void handle_free_instance(const void *args);
#endif
    public:
      // The memory that we are managing
      const Memory memory;
      // The owner address space
      const AddressSpaceID owner_space;
      // Is this the owner memory or not
      const bool is_owner;
      // The capacity in bytes of this memory
      const size_t capacity;
      // The remaining capacity in this memory
      std::atomic<size_t> remaining_capacity;
      // The runtime we are associate with
      Runtime *const runtime;
    protected:
      // Lock for controlling access to the data
      // structures in this memory manager
      mutable LocalLock manager_lock;
      // Lock for ordering garbage collection
      // This lock should always be taken before the manager lock
      mutable LocalLock collection_lock;
      // We maintain several sets of instances here
      // This is a generic list that tracks all the allocated instances
      // For collectable instances they have non-NULL GCHole that 
      // represents a range of memory that can be collected
      // This data structure is protected by the manager_lock
      typedef LegionMap<PhysicalManager*,GCPriority,
                        MEMORY_INSTANCES_ALLOC> TreeInstances;
      std::map<RegionTreeID,TreeInstances> current_instances;
      // Keep track of all groupings of instances based on their 
      // garbage collection priorities and placement in memory
      std::map<GCPriority,std::set<PhysicalManager*>,
               std::greater<GCPriority> > collectable_instances;
      // Keep track of outstanding requests for allocations which
      // will be tried in the order that they arrive
      std::deque<RtUserEvent> pending_allocation_attempts;
      // Track how many outstanding local instance allocations there are
      unsigned outstanding_task_local_allocations;
      // Track how many outstanding unbounded allocators there are
      unsigned outstanding_unbounded_allocations;
      // Allocation transition event for switching between bounded
      // and unbounded modes
      RtUserEvent transition_event;
    protected:
      std::set<Memory> visible_memories;
    protected:
#ifdef LEGION_MALLOC_INSTANCES
      std::map<InstanceManager*,PhysicalInstance> legion_instances;
      std::map<PhysicalInstance,size_t> allocations;
      std::map<RtEvent,PhysicalInstance> pending_collectables;
#endif
#if defined(LEGION_USE_CUDA) || defined(LEGION_USE_HIP)
      Processor local_gpu;
#endif
    protected:
      class GarbageCollector {
      public:
        GarbageCollector(LocalLock &collection_lock, LocalLock &manager_lock,
                         AddressSpaceID local, Memory memory, size_t needed,
                         size_t capacity, std::atomic<size_t> &remaining,
                         std::map<GCPriority,std::set<PhysicalManager*>,
                                 std::greater<GCPriority> > &collectables);
        GarbageCollector(const GarbageCollector &rhs) = delete;
        ~GarbageCollector(void);
      public:
        GarbageCollector& operator=(const GarbageCollector &rhs) = delete;
      public:
        RtEvent perform_collection(void);
        inline bool collection_complete(void) const 
          { return (current_priority == LEGION_GC_NEVER_PRIORITY); }
      protected:
        void sort_next_priority_holes(bool advance = true);
        void update_capacity(size_t size);
      protected:
        struct Range {
        public:
          Range(void) : size(0) { }
          Range(PhysicalManager *m); 
          std::vector<PhysicalManager*> managers;
          size_t size;
        };
      protected:
        // Note this makes sure there is only one collection at a time
        AutoLock collection_lock;
        LocalLock &manager_lock;
        std::map<GCPriority,std::set<PhysicalManager*>,
                 std::greater<GCPriority> > &collectable_instances;
        const Memory memory;
        const AddressSpaceID local_space;
        const size_t needed_size;
        const size_t capacity;
        std::atomic<size_t> &remaining_capacity;
      protected:
        std::vector<PhysicalManager*> small_holes, perfect_holes;
        std::map<size_t,std::vector<PhysicalManager*> > large_holes;
        std::map<uintptr_t,Range> ranges;
        GCPriority current_priority;
      };
    }; 

    /**
     * \class VirtualChannel
     * This class provides the basic support for sending and receiving
     * messages for a single virtual channel.
     */
    class VirtualChannel {
    public:
      // Implement a three-state state-machine for sending
      // messages.  Either fully self-contained messages
      // or chains of partial messages followed by a final
      // message.
      enum MessageHeader {
        FULL_MESSAGE = 0x1,
        PARTIAL_MESSAGE = 0x2,
        FINAL_MESSAGE = 0x3,
      };
      struct PartialMessage {
      public:
        PartialMessage(void)
          : buffer(NULL), size(0), index(0), messages(0), total(0) { }
      public:
        char *buffer;
        size_t size;
        size_t index;
        unsigned messages;
        unsigned total;
      };
    public:
      VirtualChannel(VirtualChannelKind kind,AddressSpaceID local_address_space,
               size_t max_message_size, bool profile);
      VirtualChannel(const VirtualChannel &rhs);
      ~VirtualChannel(void);
    public:
      VirtualChannel& operator=(const VirtualChannel &rhs);
    public:
      void package_message(Serializer &rez, MessageKind k, bool flush,
                           RtEvent flush_precondition,
                           Runtime *runtime, Processor target, 
                           bool response, bool shutdown);
      void process_message(const void *args, size_t arglen, 
                        Runtime *runtime, AddressSpaceID remote_address_space);
      void confirm_shutdown(ShutdownManager *shutdown_manager, bool phase_one);
    private:
      void send_message(bool complete, Runtime *runtime, Processor target, 
                        MessageKind kind, bool response, bool shutdown,
                        RtEvent send_precondition);
      bool handle_messages(unsigned num_messages, Runtime *runtime, 
                           AddressSpaceID remote_address_space,
                           const char *args, size_t arglen) const;
      static void buffer_messages(unsigned num_messages,
                                  const void *args, size_t arglen,
                                  char *&receiving_buffer,
                                  size_t &receiving_buffer_size,
                                  size_t &receiving_index,
                                  unsigned &received_messages,
                                  unsigned &partial_messages);
      void filter_unordered_events(void);
    private:
      mutable LocalLock channel_lock;
      char *const sending_buffer;
      unsigned sending_index;
      const size_t sending_buffer_size;
      RtEvent last_message_event;
      MessageHeader header;
      unsigned packaged_messages;
      // For unordered channels so we can group partial
      // messages from remote nodes
      unsigned partial_message_id;
      bool partial;
    private:
      const bool ordered_channel;
      const bool profile_outgoing_messages;
      const LgPriority request_priority;
      const LgPriority response_priority;
      static const unsigned MAX_UNORDERED_EVENTS = 32;
      std::set<RtEvent> unordered_events;
    private:
      // State for receiving messages
      // No lock for receiving messages since we know
      // that they are ordered for ordered virtual
      // channels, for un-ordered virtual channels then
      // we know that we do need the lock
      char *receiving_buffer;
      size_t receiving_buffer_size;
      size_t receiving_index;
      unsigned received_messages;
      unsigned partial_messages;
      std::map<unsigned/*message id*/,PartialMessage> *partial_assembly;
      mutable bool observed_recent;
    }; 

    /**
     * \class MessageManager
     * This class manages sending and receiving of message between
     * instances of the Internal runtime residing on different nodes.
     * The manager also abstracts some of the details of sending these
     * messages.  Messages can be accumulated together in bulk messages
     * for performance reason.  The runtime can also place an upper
     * bound on the size of the data communicated between runtimes in
     * an active message, which the message manager then uses to
     * break down larger messages into smaller active messages.
     *
     * On the receiving side, the message manager unpacks the messages
     * that have been sent and then call the appropriate runtime
     * methods for handling the messages.  In cases where larger
     * messages were broken down into smaller messages, then message
     * manager waits until it has received all the active messages
     * before handling the message.
     */
    class MessageManager { 
    public:
      MessageManager(AddressSpaceID remote, 
                     Runtime *rt, size_t max,
                     const Processor remote_util_group);
      MessageManager(const MessageManager &rhs);
      ~MessageManager(void);
    public:
      MessageManager& operator=(const MessageManager &rhs);
    public:
      inline void send_message(MessageKind message, Serializer &rez, bool flush,
                        bool response = false, bool shutdown = false,
                        RtEvent flush_precondition = RtEvent::NO_RT_EVENT);
      void receive_message(const void *args, size_t arglen);
      void confirm_shutdown(ShutdownManager *shutdown_manager,
                            bool phase_one);
      // Maintain a static-mapping between message kinds and virtual channels
      static inline VirtualChannelKind find_message_vc(MessageKind kind);
    private:
      VirtualChannel *const channels;
    public:
      Runtime *const runtime;
      // State for sending messages
      const AddressSpaceID remote_address_space;
      const Processor target;
      const bool always_flush;
    };

    /**
     * \class ShutdownManager
     * A class for helping to manage the shutdown of the 
     * runtime after the application has finished
     */
    class ShutdownManager {
    public:
      enum ShutdownPhase {
        CHECK_TERMINATION = 1,
        CONFIRM_TERMINATION = 2,
        CHECK_SHUTDOWN = 3,
        CONFIRM_SHUTDOWN = 4,
      };
    public:
      struct RetryShutdownArgs : public LgTaskArgs<RetryShutdownArgs> {
      public:
        static const LgTaskID TASK_ID = LG_RETRY_SHUTDOWN_TASK_ID;
      public:
        RetryShutdownArgs(ShutdownPhase p)
          : LgTaskArgs<RetryShutdownArgs>(0), phase(p) { }
      public:
        const ShutdownPhase phase;
      };
    public:
      ShutdownManager(ShutdownPhase phase, Runtime *rt, AddressSpaceID source,
                      unsigned radix, ShutdownManager *owner = NULL);
      ShutdownManager(const ShutdownManager &rhs);
      ~ShutdownManager(void);
    public:
      ShutdownManager& operator=(const ShutdownManager &rhs);
    public:
      bool attempt_shutdown(void);
      bool handle_response(int code, bool success, 
                           const std::set<RtEvent> &to_add);
    protected:
      void finalize(void);
    public:
      static void handle_shutdown_notification(Deserializer &derez, 
                          Runtime *runtime, AddressSpaceID source);
      static void handle_shutdown_response(Deserializer &derez);
    public:
      void record_outstanding_tasks(void);
      void record_recent_message(void);
      void record_pending_message(RtEvent pending_event);
    public:
      const ShutdownPhase phase;
      Runtime *const runtime;
      const AddressSpaceID source; 
      const unsigned radix;
      ShutdownManager *const owner;
    protected:
      mutable LocalLock shutdown_lock;
      unsigned needed_responses;
      std::set<RtEvent> wait_for;
      int return_code;
      bool result;
    };

    /**
     * \class PendingVariantRegistration
     * A small helper class for deferring the restration of task
     * variants until the runtime is started.
     */
    class PendingVariantRegistration {
    public:
      PendingVariantRegistration(VariantID vid, size_t return_type_size,
                                 bool has_return_type_size,
                                 const TaskVariantRegistrar &registrar,
                                 const void *user_data, size_t user_data_size,
                                 const CodeDescriptor &realm_desc, 
                                 const char *task_name);
      PendingVariantRegistration(const PendingVariantRegistration &rhs);
      ~PendingVariantRegistration(void);
    public:
      PendingVariantRegistration& operator=(
                                      const PendingVariantRegistration &rhs);
    public:
      void perform_registration(Runtime *runtime);
    private:
      VariantID vid;
      size_t return_type_size;
      bool has_return_type_size;
      TaskVariantRegistrar registrar;
      void *user_data;
      size_t user_data_size;
      CodeDescriptor realm_desc; 
      char *logical_task_name; // optional semantic info to attach to the task
    };

    /**
     * \class TaskImpl
     * This class is used for storing all the meta-data associated 
     * with a logical task
     */
    class TaskImpl : public LegionHeapify<TaskImpl> {
    public:
      static const AllocationType alloc_type = TASK_IMPL_ALLOC;
    public:
      struct SemanticRequestArgs : public LgTaskArgs<SemanticRequestArgs> {
      public:
        static const LgTaskID TASK_ID = LG_TASK_IMPL_SEMANTIC_INFO_REQ_TASK_ID;
      public:
        SemanticRequestArgs(TaskImpl *proxy, SemanticTag t, AddressSpaceID src)
          : LgTaskArgs<SemanticRequestArgs>(implicit_provenance),
            proxy_this(proxy), tag(t), source(src) { }
      public:
        TaskImpl *const proxy_this;
        const SemanticTag tag;
        const AddressSpaceID source;
      };
    public:
      TaskImpl(TaskID tid, Runtime *rt, const char *name = NULL);
      TaskImpl(const TaskImpl &rhs);
      ~TaskImpl(void);
    public:
      TaskImpl& operator=(const TaskImpl &rhs);
    public:
      VariantID get_unique_variant_id(void);
      void add_variant(VariantImpl *impl);
      VariantImpl* find_variant_impl(VariantID variant_id, bool can_fail);
      void find_valid_variants(std::vector<VariantID> &valid_variants, 
                               Processor::Kind kind) const;
    public:
      const char* get_name(bool needs_lock = true);
      void attach_semantic_information(SemanticTag tag, AddressSpaceID source,
         const void *buffer, size_t size, bool is_mutable, bool send_to_owner);
      bool retrieve_semantic_information(SemanticTag tag,
                                         const void *&buffer, size_t &size,
                                         bool can_fail, bool wait_until);
      void send_semantic_info(AddressSpaceID target, SemanticTag tag,
                        const void *value, size_t size, bool is_mutable,
                        RtUserEvent to_trigger = RtUserEvent::NO_RT_USER_EVENT);
      void send_semantic_request(AddressSpaceID target, SemanticTag tag, 
                             bool can_fail, bool wait_until, RtUserEvent ready);
      void process_semantic_request(SemanticTag tag, AddressSpaceID target, 
                             bool can_fail, bool wait_until, RtUserEvent ready);
    public:
      inline AddressSpaceID get_owner_space(void) const
        { return get_owner_space(task_id, runtime); }
      static AddressSpaceID get_owner_space(TaskID task_id, Runtime *runtime);
    public:
      static void handle_semantic_request(Runtime *runtime, 
                          Deserializer &derez, AddressSpaceID source);
      static void handle_semantic_info(Runtime *runtime,
                          Deserializer &derez, AddressSpaceID source);
      static void handle_variant_request(Runtime *runtime,
                          Deserializer &derez, AddressSpaceID source);
    public:
      const TaskID task_id;
      Runtime *const runtime;
      char *const initial_name;
    private:
      mutable LocalLock task_lock;
      std::map<VariantID,VariantImpl*> variants;
      // VariantIDs that we've handed out but haven't registered yet
      std::set<VariantID> pending_variants;
      std::map<SemanticTag,SemanticInfo> semantic_infos;
      // Track whether all these variants are idempotent or not
      bool all_idempotent;
    };

    /**
     * \class VariantImpl
     * This class is used for storing all the meta-data associated
     * with a particular variant implementation of a task
     */
    class VariantImpl : public LegionHeapify<VariantImpl> { 
    public:
      static const AllocationType alloc_type = VARIANT_IMPL_ALLOC;
    public:
      VariantImpl(Runtime *runtime, VariantID vid, TaskImpl *owner, 
                  const TaskVariantRegistrar &registrar, 
                  size_t return_type_size, bool has_return_type_size,
                  const CodeDescriptor &realm_desc,
                  const void *user_data = NULL, size_t user_data_size = 0);
      VariantImpl(const VariantImpl &rhs) = delete;
      ~VariantImpl(void);
    public:
      VariantImpl& operator=(const VariantImpl &rhs) = delete;
    public:
      inline bool is_leaf(void) const { return leaf_variant; }
      inline bool is_inner(void) const { return inner_variant; }
      inline bool is_idempotent(void) const { return idempotent_variant; }
      inline bool is_replicable(void) const { return replicable_variant; }
      inline bool is_concurrent(void) const { return concurrent_variant; }
      inline bool needs_barrier(void) const { return concurrent_barrier; }
      inline const char* get_name(void) const { return variant_name; }
      inline const ExecutionConstraintSet&
        get_execution_constraints(void) const { return execution_constraints; }
      inline const TaskLayoutConstraintSet& 
        get_layout_constraints(void) const { return layout_constraints; } 
    public:
      bool is_no_access_region(unsigned idx) const;
    public:
      ApEvent dispatch_task(Processor target, SingleTask *task, 
          TaskContext *ctx, ApEvent precondition,
          int priority, Realm::ProfilingRequestSet &requests);
    public:
      bool can_use(Processor::Kind kind, bool warn) const;
    public:
      void broadcast_variant(RtUserEvent done, AddressSpaceID origin,
                             AddressSpaceID local);
      void find_padded_locks(SingleTask *task, 
                    const std::vector<RegionRequirement> &regions,
                    const std::deque<InstanceSet> &physical_instances) const;
      void record_padded_fields(const std::vector<RegionRequirement> &regions,
                    const std::vector<PhysicalRegion> &physical_regions) const;
    public:
      static void handle_variant_broadcast(Runtime *runtime, 
                                           Deserializer &derez);
      static bool check_padding(Runtime *runtime,
                                const TaskLayoutConstraintSet &constraints);
    public:
      const VariantID vid;
      TaskImpl *const owner;
      Runtime *const runtime;
      const bool global; // globally valid variant
      const bool needs_padding;
      const bool has_return_type_size;
      const size_t return_type_size;
    public:
      const CodeDescriptorID descriptor_id;
      CodeDescriptor realm_descriptor;
    public:
      const ExecutionConstraintSet execution_constraints;
      const TaskLayoutConstraintSet   layout_constraints;
      const std::map<Memory::Kind,std::optional<PoolBounds> > leaf_pool_bounds;
    private:
      void *user_data;
      size_t user_data_size;
      ApEvent ready_event;
    private: // properties
      const bool leaf_variant;
      const bool inner_variant;
      const bool idempotent_variant;
      const bool replicable_variant;
      const bool concurrent_variant;
      const bool concurrent_barrier;
    private:
      char *variant_name; 
    };

    /**
     * \class LayoutConstraints
     * A class for tracking a long-lived set of constraints
     * These can be moved around the system and referred to in 
     * variout places so we make it a distributed collectable
     */
    class LayoutConstraints : 
      public LayoutConstraintSet, public DistributedCollectable,
      public LegionHeapify<LayoutConstraints> {
    public:
      static const AllocationType alloc_type = LAYOUT_CONSTRAINTS_ALLOC; 
    public:
      LayoutConstraints(LayoutConstraintID layout_id, FieldSpace handle, 
                        Runtime *runtime, bool inter, DistributedID did = 0);
      LayoutConstraints(LayoutConstraintID layout_id, Runtime *runtime, 
                        const LayoutConstraintRegistrar &registrar, 
                        bool inter, DistributedID did = 0,
                        CollectiveMapping *collective_mapping = NULL);
      LayoutConstraints(LayoutConstraintID layout_id,
                        Runtime *runtime, const LayoutConstraintSet &cons,
                        FieldSpace handle, bool inter);
      LayoutConstraints(const LayoutConstraints &rhs);
      virtual ~LayoutConstraints(void);
    public:
      LayoutConstraints& operator=(const LayoutConstraints &rhs);
      bool operator==(const LayoutConstraints &rhs) const;
      bool operator==(const LayoutConstraintSet &rhs) const;
    public:
      virtual void notify_local(void);
    public:
      inline FieldSpace get_field_space(void) const { return handle; }
      inline const char* get_name(void) const { return constraints_name; }
    public:
      void send_constraint_response(AddressSpaceID source,
                                    RtUserEvent done_event);
      void update_constraints(Deserializer &derez);
    public:
      bool entails(LayoutConstraints *other_constraints, unsigned total_dims,
                   const LayoutConstraint **failed_constraint, 
                   bool test_pointer = true);
      bool entails(const LayoutConstraintSet &other, unsigned total_dims,
                   const LayoutConstraint **failed_constraint, 
                   bool test_pointer = true) const;
      bool conflicts(LayoutConstraints *other_constraints, unsigned total_dims,
                     const LayoutConstraint **conflict_constraint);
      bool conflicts(const LayoutConstraintSet &other, unsigned total_dims,
                     const LayoutConstraint **conflict_constraint) const;
    public:
      static AddressSpaceID get_owner_space(LayoutConstraintID layout_id,
                                            Runtime *runtime);
    public:
      static void process_request(Runtime *runtime, Deserializer &derez,
                                  AddressSpaceID source);
      static void process_response(Runtime *runtime, Deserializer &derez, 
                                   AddressSpaceID source);
    public:
      const LayoutConstraintID layout_id;
      const FieldSpace handle;
      // True if this layout constraint object was made by the runtime
      // False if it was made by the application or the mapper
      const bool internal;
    protected:
      char *constraints_name;
      mutable LocalLock layout_lock;
    protected:
      std::map<std::pair<LayoutConstraintID,unsigned/*total dims*/>,
                const LayoutConstraint*> conflict_cache;
      std::map<std::pair<LayoutConstraintID,unsigned/*total dims*/>,
                const LayoutConstraint*> entailment_cache;
      std::map<std::pair<LayoutConstraintID,unsigned/*total dims*/>,
                const LayoutConstraint*> no_pointer_entailment_cache;
    };

    /**
     * Identity Projection Functor
     * A class that implements the identity projection function
     */
    class IdentityProjectionFunctor : public ProjectionFunctor {
    public:
      IdentityProjectionFunctor(Legion::Runtime *rt);
      virtual ~IdentityProjectionFunctor(void);
    public:
      using ProjectionFunctor::project;
      using ProjectionFunctor::is_complete;
      virtual LogicalRegion project(const Mappable *mappable, unsigned index,
                                    LogicalRegion upper_bound,
                                    const DomainPoint &point);
      virtual LogicalRegion project(const Mappable *mappable, unsigned index,
                                    LogicalPartition upper_bound,
                                    const DomainPoint &point);
      virtual LogicalRegion project(LogicalRegion upper_bound,
                                    const DomainPoint &point,
                                    const Domain &launch_domain);
      virtual LogicalRegion project(LogicalPartition upper_bound,
                                    const DomainPoint &point,
                                    const Domain &launch_domain);
      virtual void invert(LogicalRegion region, LogicalRegion upper_bound,
                          const Domain &launch_domain,
                          std::vector<DomainPoint> &ordered_points);
      virtual void invert(LogicalRegion region, LogicalPartition upper_bound,
                          const Domain &launch_domain,
                          std::vector<DomainPoint> &ordered_points);
      virtual bool is_complete(LogicalRegion upper_bound, 
                               const Domain &launch_domain);
      virtual bool is_complete(LogicalPartition upper_bound,
                               const Domain &launch_domain);
      virtual bool is_functional(void) const;
      virtual bool is_exclusive(void) const;
      virtual unsigned get_depth(void) const;
    };

    /**
     * \class ProjectionPoint
     * An abstract class for passing to projection functions
     * for recording the results of a projection
     */
    class ProjectionPoint {
    public:
      virtual const DomainPoint& get_domain_point(void) const = 0;
      virtual void set_projection_result(unsigned idx,LogicalRegion result) = 0;
      virtual void record_intra_space_dependences(unsigned idx,
                               const std::vector<DomainPoint> &region_deps) = 0;
      virtual const Mappable* as_mappable(void) const = 0;
    }; 

    /**
     * \class ProjectionFunction
     * A class for wrapping projection functors
     */
    class ProjectionFunction { 
    public:
      ProjectionFunction(ProjectionID pid, ProjectionFunctor *functor);
      ProjectionFunction(const ProjectionFunction &rhs);
      ~ProjectionFunction(void);
    public:
      ProjectionFunction& operator=(const ProjectionFunction &rhs);
    public:
      void prepare_for_shutdown(void);
    public:
      // The old path explicitly for tasks
      LogicalRegion project_point(Task *task, unsigned idx, Runtime *runtime,
                       const Domain &launch_domain, const DomainPoint &point);
      void project_points(const RegionRequirement &req, unsigned idx,
                          Runtime *runtime, const Domain &launch_domain,
                          const std::vector<PointTask*> &point_tasks);
      // Generalized and annonymized
      void project_points(Operation *op, unsigned idx, 
                          const RegionRequirement &req, 
                          Runtime *runtime, const Domain &launch_domain,
                          const std::vector<ProjectionPoint*> &points);
    protected:
      // Old checking code explicitly for tasks
      void check_projection_region_result(LogicalRegion upper_bound,
                                          const Task *task, unsigned idx,
                                          LogicalRegion result, 
                                          Runtime *runtime) const;
      void check_projection_partition_result(LogicalPartition upper_bound,
                                             const Task *task, unsigned idx,
                                             LogicalRegion result,
                                             Runtime *runtime) const;
      // Annonymized checking code
      void check_projection_region_result(LogicalRegion upper_bound,
                                          Operation *op, unsigned idx,
                                          LogicalRegion result,
                                          Runtime *runtime) const;
      void check_projection_partition_result(LogicalPartition upper_bound,
                                          Operation *op, unsigned idx,
                                          LogicalRegion result,
                                          Runtime *runtime) const;
      // Checking for inversion
      void check_inversion(const Task *task, unsigned idx,
                           const std::vector<DomainPoint> &ordered_points);
      void check_containment(const Task *task, unsigned idx,
                             const std::vector<DomainPoint> &ordered_points);
      void check_inversion(const Mappable *mappable, unsigned idx,
                           const std::vector<DomainPoint> &ordered_points);
      void check_containment(const Mappable *mappable, unsigned idx,
                             const std::vector<DomainPoint> &ordered_points);
    public:
      bool is_complete(RegionTreeNode *node, Operation *op, 
                       unsigned index, IndexSpaceNode *projection_space) const;
      ProjectionNode* construct_projection_tree(Operation *op, unsigned index,
                        const RegionRequirement &req, ShardID local_shard,
                        RegionTreeNode *root, const ProjectionInfo &proj_info);
      static void add_to_projection_tree(LogicalRegion region,
                  RegionTreeNode *root, RegionTreeForest *context, 
                  std::map<RegionTreeNode*,ProjectionNode*> &node_map,
                  ShardID owner_shard);
    public:
      const unsigned depth; 
      const bool is_exclusive;
      const bool is_functional;
      const bool is_invertible;
      const ProjectionID projection_id;
      ProjectionFunctor *const functor;
    protected:
      mutable LocalLock projection_reservation;  
    }; 

    /**
     * \class CyclicShardingFunctor
     * The cyclic sharding functor just round-robins the points
     * onto the available set of shards
     */
    class CyclicShardingFunctor : public ShardingFunctor {
    public:
      CyclicShardingFunctor(void);
      CyclicShardingFunctor(const CyclicShardingFunctor &rhs) = delete;
      virtual ~CyclicShardingFunctor(void);
    public:
      CyclicShardingFunctor& operator=(
          const CyclicShardingFunctor &rhs) = delete;
    public:
      template<int DIM>
      size_t linearize_point(const Realm::IndexSpace<DIM,coord_t> &is,
                              const Realm::Point<DIM,coord_t> &point) const;
    public:
      virtual ShardID shard(const DomainPoint &point,
                            const Domain &full_space,
                            const size_t total_shards);
    };

    /**
     * \class ShardingFunction
     * The sharding function class wraps a sharding functor and will
     * cache results for queries so that we don't need to constantly
     * be inverting the results of the sharding functor.
     */
    class ShardingFunction {
    public:
      struct ShardKey {
      public:
        ShardKey(void) 
          : sid(0), full_space(IndexSpace::NO_SPACE), 
            shard_space(IndexSpace::NO_SPACE) { }
        ShardKey(ShardID s, IndexSpace f, IndexSpace sh)
          : sid(s), full_space(f), shard_space(sh) { }
      public:
        inline bool operator<(const ShardKey &rhs) const
        {
          if (sid < rhs.sid)
            return true;
          if (sid > rhs.sid)
            return false;
          if (full_space < rhs.full_space)
            return true;
          if (full_space > rhs.full_space)
            return false;
          return shard_space < rhs.shard_space;
        }
        inline bool operator==(const ShardKey &rhs) const
        {
          if (sid != rhs.sid)
            return false;
          if (full_space != rhs.full_space)
            return false;
          return shard_space == rhs.shard_space;
        }
      public:
        ShardID sid;
        IndexSpace full_space, shard_space;
      };
    public:
      ShardingFunction(ShardingFunctor *functor, RegionTreeForest *forest,
                       ShardManager *manager, ShardingID sharding_id, 
                       bool skip_checks = false, bool own_functor = false);
      ShardingFunction(const ShardingFunction &rhs) = delete;
      virtual ~ShardingFunction(void);
    public:
      ShardingFunction& operator=(const ShardingFunction &rhs) = delete;
    public:
      ShardID find_owner(const DomainPoint &point,
                         const Domain &sharding_space);
      IndexSpace find_shard_space(ShardID shard, IndexSpaceNode *full_space,
          IndexSpace sharding_space, Provenance *provenance);
      bool find_shard_participants(IndexSpaceNode *full_space,
          IndexSpace sharding_space, std::vector<ShardID> &participants);
      bool has_participants(ShardID shard, IndexSpaceNode *full_space,
                            IndexSpace sharding_space);
    public:
      ShardingFunctor *const functor;
      RegionTreeForest *const forest;
      ShardManager *const manager;
      const ShardingID sharding_id;
      const bool use_points;
      const bool skip_checks;
      const bool own_functor;
    protected:
      mutable LocalLock sharding_lock;
      std::map<ShardKey,IndexSpace/*result*/> shard_index_spaces;
      std::map<std::pair<IndexSpace,IndexSpace>,
               std::vector<ShardID> > shard_participants;
    };

    /**
     * \class Runtime 
     * This is the actual implementation of the Legion runtime functionality
     * that implements the underlying interface for the Runtime 
     * objects.  Most of the calls in the Runtime class translate
     * directly to calls to this interface.  Unfortunately this adds
     * an extra function call overhead to every runtime call because C++
     * is terrible and doesn't have mix-in classes.
     */
    class Runtime : public LegionHeapify<Runtime> {
    public:
      struct LegionConfiguration {
      public:
        LegionConfiguration(void)
          : delay_start(0),
            legion_collective_radix(LEGION_COLLECTIVE_RADIX),
            initial_task_window_size(LEGION_DEFAULT_MAX_TASK_WINDOW),
            initial_task_window_hysteresis(
                LEGION_DEFAULT_TASK_WINDOW_HYSTERESIS),
            initial_tasks_to_schedule(LEGION_DEFAULT_MIN_TASKS_TO_SCHEDULE),
            initial_meta_task_vector_width(
                LEGION_DEFAULT_META_TASK_VECTOR_WIDTH),
            max_message_size(LEGION_DEFAULT_MAX_MESSAGE_SIZE),
            gc_epoch_size(LEGION_DEFAULT_GC_EPOCH_SIZE),
            max_control_replication_contexts(
                        LEGION_DEFAULT_MAX_CONTROL_REPLICATION_CONTEXTS),
            max_local_fields(LEGION_DEFAULT_LOCAL_FIELDS),
            max_replay_parallelism(LEGION_DEFAULT_MAX_REPLAY_PARALLELISM),
            safe_control_replication(0),
            program_order_execution(false),
            dump_physical_traces(false),
            no_tracing(false),
            no_physical_tracing(false),
            no_trace_optimization(false),
            no_fence_elision(false),
            no_transitive_reduction(false),
            replay_on_cpus(false),
            verify_partitions(false),
            runtime_warnings(false),
            warnings_backtrace(false),
            report_leaks(false),
            separate_runtime_instances(false),
            record_registration(false),
            stealing_disabled(false),
            resilient_mode(false),
            unsafe_launch(false),
            unsafe_mapper(false),
            safe_mapper(false),
            safe_tracing(false),
            disable_independence_tests(false),
#ifdef LEGION_SPY
            legion_spy_enabled(true),
#else
            legion_spy_enabled(false),
#endif
            enable_test_mapper(false),
            slow_config_ok(false),
#ifdef DEBUG_LEGION
            logging_region_tree_state(false),
            verbose_logging(false),
            logical_logging_only(false),
            physical_logging_only(false),
            check_privileges(true),
#else
            check_privileges(false),
#endif
            dump_free_ranges(false),
            num_profiling_nodes(0),
            serializer_type("binary"),
            prof_footprint_threshold(128 << 20),
            prof_target_latency(100),
            prof_call_threshold(0),
            prof_self_profile(false) { }
      public:
        int delay_start;
        int legion_collective_radix;
        int initial_task_window_size;
        unsigned initial_task_window_hysteresis;
        unsigned initial_tasks_to_schedule;
        unsigned initial_meta_task_vector_width;
        unsigned max_message_size;
        unsigned gc_epoch_size;
        unsigned max_control_replication_contexts;
        unsigned max_local_fields;
        unsigned max_replay_parallelism;
        unsigned safe_control_replication;
      public:
        bool program_order_execution;
        bool dump_physical_traces;
        bool no_tracing;
        bool no_physical_tracing;
        bool no_trace_optimization;
        bool no_fence_elision;
        bool no_transitive_reduction;
        bool replay_on_cpus;
        bool verify_partitions;
        bool runtime_warnings;
        bool warnings_backtrace;
        bool report_leaks;
        bool separate_runtime_instances;
        bool record_registration;
        bool stealing_disabled;
        bool resilient_mode;
        bool unsafe_launch;
        bool unsafe_mapper;
        bool safe_mapper;
        bool safe_tracing;
        bool disable_independence_tests;
        bool legion_spy_enabled;
        bool enable_test_mapper;
        std::string replay_file;
        std::string ldb_file;
        bool slow_config_ok;
#ifdef DEBUG_LEGION
        bool logging_region_tree_state;
        bool verbose_logging;
        bool logical_logging_only;
        bool physical_logging_only;
#endif
        bool check_privileges;
        bool dump_free_ranges;
      public:
        unsigned num_profiling_nodes;
        std::string serializer_type;
        std::string prof_logfile;
        size_t prof_footprint_threshold;
        size_t prof_target_latency;
        size_t prof_call_threshold;
<<<<<<< HEAD
=======
        bool prof_self_profile;
      public:
        bool parse_alloc_percentage_override_argument(const std::string& s);
>>>>>>> 2ab004cd
      };
    public:
      struct TopFinishArgs : public LgTaskArgs<TopFinishArgs> {
      public:
        static const LgTaskID TASK_ID = LG_TOP_FINISH_TASK_ID;
      public:
        TopFinishArgs(TopLevelContext *c)
          : LgTaskArgs<TopFinishArgs>(0), ctx(c) { }
      public:
        TopLevelContext *const ctx;
      };
      struct MapperTaskArgs : public LgTaskArgs<MapperTaskArgs> {
      public:
        static const LgTaskID TASK_ID = LG_MAPPER_TASK_ID;
      public:
        MapperTaskArgs(FutureImpl *f, MapperID mid, Processor p,
                       TopLevelContext *c)
          : LgTaskArgs<MapperTaskArgs>(implicit_provenance),
            future(f), map_id(mid), proc(p), ctx(c) { }
      public:
        FutureImpl *const future;
        const MapperID map_id;
        const Processor proc;
        TopLevelContext *const ctx;
      }; 
    public:
      struct ProcessorGroupInfo {
      public:
        ProcessorGroupInfo(void)
          : processor_group(ProcessorGroup::NO_PROC_GROUP) { }
        ProcessorGroupInfo(ProcessorGroup p, const ProcessorMask &m)
          : processor_group(p), processor_mask(m) { }
      public:
        ProcessorGroup      processor_group;
        ProcessorMask       processor_mask;
      };
    public:
      Runtime(Machine m, const LegionConfiguration &config,
              bool background, InputArgs input_args, 
              AddressSpaceID space_id, Memory sysmem,
              const std::set<Processor> &local_procs,
              const std::set<Processor> &local_util_procs,
              const std::set<AddressSpaceID> &address_spaces,
              const std::map<Processor,AddressSpaceID> &proc_spaces,
              bool supply_default_mapper);
      Runtime(const Runtime &rhs);
      ~Runtime(void);
    public:
      Runtime& operator=(const Runtime &rhs);
    public:
      // The Runtime wrapper for this class
      Legion::Runtime *const external;
      // The Mapper Runtime for this class
      Legion::Mapping::MapperRuntime *const mapper_runtime;
      // The machine object for this runtime
      const Machine machine;
      const Memory runtime_system_memory;
      const AddressSpaceID address_space; 
      const unsigned total_address_spaces;
      // stride for uniqueness, may or may not be the same depending
      // on the number of available control replication contexts
      const unsigned runtime_stride; // stride for uniqueness
      LegionProfiler *profiler;
      RegionTreeForest *const forest;
      VirtualManager *virtual_manager;
      Processor utility_group;
      const size_t num_utility_procs;
    public:
      const InputArgs input_args;
      const int initial_task_window_size;
      const unsigned initial_task_window_hysteresis;
      const unsigned initial_tasks_to_schedule;
      const unsigned initial_meta_task_vector_width;
      const unsigned max_message_size;
      const unsigned gc_epoch_size;
      const unsigned max_control_replication_contexts;
      const unsigned max_local_fields;
      const unsigned max_replay_parallelism;
      const unsigned safe_control_replication;
    public:
      const bool program_order_execution;
      const bool dump_physical_traces;
      const bool no_tracing;
      const bool no_physical_tracing;
      const bool no_trace_optimization;
      const bool no_fence_elision;
      const bool no_transitive_reduction;
      const bool replay_on_cpus;
      const bool verify_partitions;
      const bool runtime_warnings;
      const bool warnings_backtrace;
      const bool report_leaks;
      const bool separate_runtime_instances;
      const bool record_registration;
      const bool stealing_disabled;
      const bool resilient_mode;
      const bool unsafe_launch;
      const bool unsafe_mapper;
      const bool safe_tracing;
      const bool disable_independence_tests;
      const bool legion_spy_enabled;
      const bool supply_default_mapper;
      const bool enable_test_mapper;
      const bool legion_ldb_enabled;
      const std::string replay_file;
#ifdef DEBUG_LEGION
      const bool logging_region_tree_state;
      const bool verbose_logging;
      const bool logical_logging_only;
      const bool physical_logging_only;
#endif
      const bool check_privileges;
      const bool dump_free_ranges;
    public:
      const int legion_collective_radix;
      MPIRankTable *const mpi_rank_table;
    public:
      void register_static_variants(void);
      CollectiveMapping* register_static_constraints(
          uint64_t &next_static_did, LayoutConstraintID &virtual_layout_id);
      void register_static_projections(void);
      void register_static_sharding_functors(void);
      void initialize_legion_prof(const LegionConfiguration &config);
      void log_local_machine(void) const;
      void initialize_mappers(void);
      void initialize_virtual_manager(uint64_t &next_static_did,
                                      LayoutConstraintID virtual_layout_id,
                                      CollectiveMapping *mapping);
      TopLevelContext* initialize_runtime(Processor local_proc);
#ifdef LEGION_USE_LIBDL
      void send_registration_callback(AddressSpaceID space,
                                      Realm::DSOReferenceImplementation *impl,
                                      RtEvent done, std::set<RtEvent> &applied,
                                      const void *buffer, size_t buffer_size,
                                      bool withargs, bool deduplicate,
                                      size_t dedup_tag);
#endif
      RtEvent perform_registration_callback(void *callback, const void *buffer,
          size_t size, bool withargs, bool global, bool preregistered,
          bool deduplicate, size_t dedup_tag);
      void broadcast_startup_barrier(RtBarrier startup_barrier);
      void finalize_runtime(std::vector<RtEvent> &shutdown_events);
      ApEvent launch_mapper_task(Mapper *mapper, Processor proc, 
                                 TaskID tid,
                                 const UntypedBuffer &arg, MapperID map_id);
      void process_mapper_task_result(const MapperTaskArgs *args); 
    public:
      void create_shared_ownership(IndexSpace handle, 
              const bool total_sharding_collective = false,
              const bool unpack_reference = false);
      void create_shared_ownership(IndexPartition handle,
              const bool total_sharding_collective = false,
              const bool unpack_reference = false);
      void create_shared_ownership(FieldSpace handle,
              const bool total_sharding_collective = false,
              const bool unpack_reference = false);
      void create_shared_ownership(LogicalRegion handle,
              const bool total_sharding_collective = false,
              const bool unpack_reference = false);
    public:
      IndexPartition get_index_partition(Context ctx, IndexSpace parent, 
                                         Color color);
      IndexPartition get_index_partition(IndexSpace parent, Color color);
      bool has_index_partition(Context ctx, IndexSpace parent, Color color);
      bool has_index_partition(IndexSpace parent, Color color); 
      IndexSpace get_index_subspace(Context ctx, IndexPartition p,
                                    const void *realm_color, TypeTag type_tag);
      IndexSpace get_index_subspace(IndexPartition p, 
                                    const void *realm_color, TypeTag type_tag);
      bool has_index_subspace(Context ctx, IndexPartition p,
                              const void *realm_color, TypeTag type_tag);
      bool has_index_subspace(IndexPartition p, 
                              const void *realm_color, TypeTag type_tag);
      void get_index_space_domain(Context ctx, IndexSpace handle,
                                  void *realm_is, TypeTag type_tag);
      void get_index_space_domain(IndexSpace handle, 
                                  void *realm_is, TypeTag type_tag);
      Domain get_index_partition_color_space(Context ctx, IndexPartition p);
      Domain get_index_partition_color_space(IndexPartition p);
      void get_index_partition_color_space(IndexPartition p, 
                                           void *realm_is, TypeTag type_tag);
      IndexSpace get_index_partition_color_space_name(Context ctx,
                                                      IndexPartition p);
      IndexSpace get_index_partition_color_space_name(IndexPartition p);
      void get_index_space_partition_colors(Context ctx, IndexSpace handle,
                                            std::set<Color> &colors);
      void get_index_space_partition_colors(IndexSpace handle,
                                            std::set<Color> &colors);
      bool is_index_partition_disjoint(Context ctx, IndexPartition p);
      bool is_index_partition_disjoint(IndexPartition p);
      bool is_index_partition_complete(Context ctx, IndexPartition p);
      bool is_index_partition_complete(IndexPartition p);
      void get_index_space_color_point(Context ctx, IndexSpace handle,
                                       void *realm_color, TypeTag type_tag);
      void get_index_space_color_point(IndexSpace handle,
                                       void *realm_color, TypeTag type_tag);
      DomainPoint get_index_space_color_point(Context ctx, IndexSpace handle);
      DomainPoint get_index_space_color_point(IndexSpace handle);
      Color get_index_partition_color(Context ctx, IndexPartition handle);
      Color get_index_partition_color(IndexPartition handle);
      IndexSpace get_parent_index_space(Context ctx, IndexPartition handle);
      IndexSpace get_parent_index_space(IndexPartition handle);
      bool has_parent_index_partition(Context ctx, IndexSpace handle);
      bool has_parent_index_partition(IndexSpace handle);
      IndexPartition get_parent_index_partition(Context ctx, IndexSpace handle);
      IndexPartition get_parent_index_partition(IndexSpace handle);
      unsigned get_index_space_depth(Context ctx, IndexSpace handle);
      unsigned get_index_space_depth(IndexSpace handle);
      unsigned get_index_partition_depth(Context ctx, IndexPartition handle);
      unsigned get_index_partition_depth(IndexPartition handle);
    public:
      bool safe_cast(Context ctx, LogicalRegion region,
                     const void *realm_point, TypeTag type_tag);
    public:
      size_t get_field_size(Context ctx, FieldSpace handle, FieldID fid);
      size_t get_field_size(FieldSpace handle, FieldID fid);
      void get_field_space_fields(Context ctx, FieldSpace handle,
                                  std::vector<FieldID> &fields);
      void get_field_space_fields(FieldSpace handle, 
                                  std::vector<FieldID> &fields);
    public:
      LogicalPartition get_logical_partition(Context ctx, LogicalRegion parent, 
                                             IndexPartition handle);
      LogicalPartition get_logical_partition(LogicalRegion parent,
                                             IndexPartition handle);
      LogicalPartition get_logical_partition_by_color(Context ctx, 
                                                      LogicalRegion parent, 
                                                      Color c);
      LogicalPartition get_logical_partition_by_color(LogicalRegion parent,
                                                      Color c);
      bool has_logical_partition_by_color(Context ctx, LogicalRegion parent,
                                          Color c);
      bool has_logical_partition_by_color(LogicalRegion parent, Color c);
      LogicalPartition get_logical_partition_by_tree(Context ctx, 
                                                     IndexPartition handle, 
                                                     FieldSpace fspace, 
                                                     RegionTreeID tid); 
      LogicalPartition get_logical_partition_by_tree(IndexPartition handle,
                                                     FieldSpace fspace,
                                                     RegionTreeID tid);
      LogicalRegion get_logical_subregion(Context ctx, LogicalPartition parent, 
                                          IndexSpace handle);
      LogicalRegion get_logical_subregion(LogicalPartition parent,
                                          IndexSpace handle);
      LogicalRegion get_logical_subregion_by_color(Context ctx,
                                                   LogicalPartition parent,
                                                   const void *realm_color,
                                                   TypeTag type_tag);
      LogicalRegion get_logical_subregion_by_color(LogicalPartition parent,
                                                   const void *realm_color,
                                                   TypeTag type_tag);
      bool has_logical_subregion_by_color(Context ctx, LogicalPartition parent,
                                          const void *realm_color, 
                                          TypeTag type_tag);
      bool has_logical_subregion_by_color(LogicalPartition parent,
                                          const void *realm_color,
                                          TypeTag type_tag);
      LogicalRegion get_logical_subregion_by_tree(Context ctx, 
                                                  IndexSpace handle, 
                                                  FieldSpace fspace, 
                                                  RegionTreeID tid);
      LogicalRegion get_logical_subregion_by_tree(IndexSpace handle,
                                                  FieldSpace fspace,
                                                  RegionTreeID tid);
      void get_logical_region_color(Context ctx, LogicalRegion handle,
                                    void *realm_color, TypeTag type_tag);
      void get_logical_region_color(LogicalRegion handle, 
                                    void *realm_color, TypeTag type_tag);
      DomainPoint get_logical_region_color_point(Context ctx, 
                                                 LogicalRegion handle);
      DomainPoint get_logical_region_color_point(LogicalRegion handle);
      Color get_logical_partition_color(Context ctx, LogicalPartition handle);
      Color get_logical_partition_color(LogicalPartition handle);
      LogicalRegion get_parent_logical_region(Context ctx, 
                                              LogicalPartition handle);
      LogicalRegion get_parent_logical_region(LogicalPartition handle);
      bool has_parent_logical_partition(Context ctx, LogicalRegion handle);
      bool has_parent_logical_partition(LogicalRegion handle);
      LogicalPartition get_parent_logical_partition(Context ctx, 
                                                    LogicalRegion handle);
      LogicalPartition get_parent_logical_partition(LogicalRegion handle);
    public:
      ArgumentMap create_argument_map(void);
    public:
      Future execute_task(Context ctx,
                          const TaskLauncher &launcher,
                          std::vector<OutputRequirement> *outputs);
      FutureMap execute_index_space(Context ctx,
                                    const IndexTaskLauncher &launcher,
                                    std::vector<OutputRequirement> *outputs);
      Future execute_index_space(Context ctx, const IndexTaskLauncher &launcher,
                                 ReductionOpID redop, bool deterministic,
                                 std::vector<OutputRequirement> *outputs);
    public:
      PhysicalRegion map_region(Context ctx, 
                                const InlineLauncher &launcher);
      PhysicalRegion map_region(Context ctx, unsigned idx, 
                                MapperID id, MappingTagID tag,
                                Provenance *provenance);
      void remap_region(Context ctx, const PhysicalRegion &region,
                        Provenance *provenance = NULL);
      void unmap_region(Context ctx, PhysicalRegion region);
    public:
      void fill_fields(Context ctx, const FillLauncher &launcher);
      void fill_fields(Context ctx, const IndexFillLauncher &launcher);
      void issue_copy_operation(Context ctx, const CopyLauncher &launcher);
      void issue_copy_operation(Context ctx, const IndexCopyLauncher &launcher);
    public:
      void issue_acquire(Context ctx, const AcquireLauncher &launcher);
      void issue_release(Context ctx, const ReleaseLauncher &launcher);
      TraceID generate_dynamic_trace_id(bool check_context = true);
      TraceID generate_library_trace_ids(const char *name, size_t count);
      static TraceID& get_current_static_trace_id(void);
      static TraceID generate_static_trace_id(void);
      FutureMap execute_must_epoch(Context ctx, 
                                   const MustEpochLauncher &launcher);
      Future issue_timing_measurement(Context ctx,
                                      const TimingLauncher &launcher);
    public:
      void* get_local_task_variable(Context ctx, LocalVariableID id);
      void set_local_task_variable(Context ctx, LocalVariableID id,
                      const void *value, void (*destructor)(void*));
    public:
      Mapper* get_mapper(Context ctx, MapperID id, Processor target);
      MappingCallInfo* begin_mapper_call(Context ctx, MapperID id, 
                                         Processor target);
      void end_mapper_call(MappingCallInfo *info);
    public:
      void print_once(Context ctx, FILE *f, const char *message);
      void log_once(Context ctx, Realm::LoggerMessage &message);
    public:
      bool is_MPI_interop_configured(void);
      const std::map<int,AddressSpace>& find_forward_MPI_mapping(void);
      const std::map<AddressSpace,int>& find_reverse_MPI_mapping(void);
      int find_local_MPI_rank(void);
    public:
      Mapping::MapperRuntime* get_mapper_runtime(void);
      MapperID generate_dynamic_mapper_id(bool check_context = true);
      MapperID generate_library_mapper_ids(const char *name, size_t count);
      static MapperID& get_current_static_mapper_id(void);
      static MapperID generate_static_mapper_id(void);
      void add_mapper(MapperID map_id, Mapper *mapper, Processor proc);
      void replace_default_mapper(Mapper *mapper, Processor proc);
      MapperManager* find_mapper(MapperID map_id);
      MapperManager* find_mapper(Processor target, MapperID map_id);
      static MapperManager* wrap_mapper(Runtime *runtime, Mapper *mapper,
                MapperID map_id, Processor proc, bool is_default = false);
    public:
      ProjectionID generate_dynamic_projection_id(bool check_context = true);
      ProjectionID generate_library_projection_ids(const char *name,size_t cnt);
      static ProjectionID& get_current_static_projection_id(void);
      static ProjectionID generate_static_projection_id(void);
      void register_projection_functor(ProjectionID pid, 
                                       ProjectionFunctor *func,
                                       bool need_zero_check = true,
                                       bool silence_warnings = false,
                                       const char *warning_string = NULL,
                                       bool preregistered = false);
      static void preregister_projection_functor(ProjectionID pid,
                                       ProjectionFunctor *func);
      ProjectionFunction* find_projection_function(ProjectionID pid,
                                                   bool can_fail = false);
      static ProjectionFunctor* get_projection_functor(ProjectionID pid);
      void unregister_projection_functor(ProjectionID pid);
    public:
      ShardingID generate_dynamic_sharding_id(bool check_context = true);
      ShardingID generate_library_sharding_ids(const char *name, size_t count);
      static ShardingID& get_current_static_sharding_id(void);
      static ShardingID generate_static_sharding_id(void);
      void register_sharding_functor(ShardingID sid,
                                     ShardingFunctor *func,
                                     bool need_zero_check = true,
                                     bool silence_warnings= false,
                                     const char *warning_string = NULL,
                                     bool preregistered = false);
      static void preregister_sharding_functor(ShardingID sid,
                                     ShardingFunctor *func);
      ShardingFunctor* find_sharding_functor(ShardingID sid, 
                                             bool can_fail = false);
      static ShardingFunctor* get_sharding_functor(ShardingID sid);
    public:
      void register_reduction(ReductionOpID redop_id,
                              ReductionOp *redop,
                              SerdezInitFnptr init_fnptr,
                              SerdezFoldFnptr fold_fnptr,
                              bool permit_duplicates,
                              bool preregistered);
      void register_serdez(CustomSerdezID serdez_id,
                           SerdezOp *serdez_op,
                           bool permit_duplicates,
                           bool preregistered);
      const ReductionOp* get_reduction(ReductionOpID redop_id);
      FillView* find_or_create_reduction_fill_view(ReductionOpID redop_id);
      const SerdezOp* get_serdez(CustomSerdezID serdez_id);
      const SerdezRedopFns* get_serdez_redop(ReductionOpID redop_id);
    public:
      void attach_semantic_information(TaskID task_id, SemanticTag,
                                   const void *buffer, size_t size, 
                                   bool is_mutable, bool send_to_owner = true);
      void attach_semantic_information(IndexSpace handle, SemanticTag tag,
                       const void *buffer, size_t size, bool is_mutable);
      void attach_semantic_information(IndexPartition handle, SemanticTag tag,
                       const void *buffer, size_t size, bool is_mutable);
      void attach_semantic_information(FieldSpace handle, SemanticTag tag,
                       const void *buffer, size_t size, bool is_mutable);
      void attach_semantic_information(FieldSpace handle, FieldID fid,
                                       SemanticTag tag, const void *buffer, 
                                       size_t size, bool is_mutable);
      void attach_semantic_information(LogicalRegion handle, SemanticTag tag,
                       const void *buffer, size_t size, bool is_mutable);
      void attach_semantic_information(LogicalPartition handle, SemanticTag tag,
                       const void *buffer, size_t size, bool is_mutable);
    public:
      bool retrieve_semantic_information(TaskID task_id, SemanticTag tag,
                                         const void *&result, size_t &size,
                                         bool can_fail, bool wait_until);
      bool retrieve_semantic_information(IndexSpace handle, SemanticTag tag,
                                         const void *&result, size_t &size,
                                         bool can_fail, bool wait_until);
      bool retrieve_semantic_information(IndexPartition handle, SemanticTag tag,
                                         const void *&result, size_t &size,
                                         bool can_fail, bool wait_until);
      bool retrieve_semantic_information(FieldSpace handle, SemanticTag tag,
                                         const void *&result, size_t &size,
                                         bool can_fail, bool wait_until);
      bool retrieve_semantic_information(FieldSpace handle, FieldID fid,
                                         SemanticTag tag,
                                         const void *&result, size_t &size,
                                         bool can_fail, bool wait_until);
      bool retrieve_semantic_information(LogicalRegion handle, SemanticTag tag,
                                         const void *&result, size_t &size,
                                         bool can_fail, bool wait_until);
      bool retrieve_semantic_information(LogicalPartition part, SemanticTag tag,
                                         const void *&result, size_t &size,
                                         bool can_fail, bool wait_until);
    public:
      TaskID generate_dynamic_task_id(bool check_context = true);
      TaskID generate_library_task_ids(const char *name, size_t count);
      VariantID register_variant(const TaskVariantRegistrar &registrar,
                                 const void *user_data, size_t user_data_size,
                                 const CodeDescriptor &realm_desc,
                                 size_t return_type_size,
                                 bool has_return_type_size,
                                 VariantID vid = LEGION_AUTO_GENERATE_ID,
                                 bool check_task_id = true,
                                 bool check_context = true,
                                 bool preregistered = false);
      TaskImpl* find_or_create_task_impl(TaskID task_id);
      TaskImpl* find_task_impl(TaskID task_id);
      VariantImpl* find_variant_impl(TaskID task_id, VariantID variant_id,
                                     bool can_fail = false);
    public:
      ReductionOpID generate_dynamic_reduction_id(bool check_context = true);
      ReductionOpID generate_library_reduction_ids(const char *name, 
                                                   size_t count);
    public:
      CustomSerdezID generate_dynamic_serdez_id(bool check_context = true);
      CustomSerdezID generate_library_serdez_ids(const char *name,size_t count);
    public:
      // Memory manager functions
      MemoryManager* find_memory_manager(Memory mem);
      AddressSpaceID find_address_space(Memory handle) const;
    public:
      // Messaging functions
      MessageManager* find_messenger(AddressSpaceID sid);
      MessageManager* find_messenger(Processor target);
      AddressSpaceID find_address_space(Processor target) const;
      void handle_endpoint_creation(Deserializer &derez);
    public:
      void process_mapper_message(Processor target, MapperID map_id,
                                  Processor source, const void *message, 
                                  size_t message_size, unsigned message_kind);
      void process_mapper_broadcast(MapperID map_id, Processor source,
                                    const void *message, size_t message_size, 
                                    unsigned message_kind, int radix,int index);
    public:
      void send_message(MessageKind message, AddressSpaceID space,
          Serializer &rez, bool flush = true, bool response = false);
      void send_startup_barrier(AddressSpaceID target, Serializer &rez);
      void send_task(TaskOp *task);
      void send_tasks(Processor target, const std::set<TaskOp*> &tasks);
      void send_steal_request(const std::multimap<Processor,MapperID> &targets,
                              Processor thief);
      void send_advertisements(const std::set<Processor> &targets,
                              MapperID map_id, Processor source);
      void send_remote_task_replay(AddressSpaceID target, Serializer &rez);
      void send_remote_task_profiling_response(Processor tar, Serializer &rez);
      void send_shared_ownership(AddressSpaceID target, Serializer &rez);
      void send_index_space_request(AddressSpaceID target, Serializer &rez);
      void send_index_space_response(AddressSpaceID target, Serializer &rez);
      void send_index_space_return(AddressSpaceID target, Serializer &rez);
      void send_index_space_set(AddressSpaceID target, Serializer &rez);
      void send_index_space_child_request(AddressSpaceID target, 
                                          Serializer &rez);
      void send_index_space_child_response(AddressSpaceID target,
                                           Serializer &rez);
      void send_index_space_colors_request(AddressSpaceID target,
                                           Serializer &rez);
      void send_index_space_colors_response(AddressSpaceID target,
                                            Serializer &rez);
      void send_index_space_remote_expression_request(AddressSpaceID target,
                                                      Serializer &rez);
      void send_index_space_remote_expression_response(AddressSpaceID target,
                                                       Serializer &rez);
      void send_index_space_generate_color_request(AddressSpaceID target,
                                                   Serializer &rez);
      void send_index_space_generate_color_response(AddressSpaceID target,
                                                    Serializer &rez);
      void send_index_space_release_color(AddressSpaceID target, 
                                          Serializer &rez);
      void send_index_partition_notification(AddressSpaceID target, 
                                             Serializer &rez);
      void send_index_partition_request(AddressSpaceID target, Serializer &rez);
      void send_index_partition_response(AddressSpaceID target,Serializer &rez);
      void send_index_partition_return(AddressSpaceID target, Serializer &rez);
      void send_index_partition_child_request(AddressSpaceID target,
                                              Serializer &rez);
      void send_index_partition_child_response(AddressSpaceID target,
                                               Serializer &rez);
      void send_index_partition_child_replication(AddressSpaceID target,
                                                  Serializer &rez);
      void send_index_partition_disjoint_update(AddressSpaceID target,
          Serializer &rez, RtEvent pre = RtEvent::NO_RT_EVENT);
      void send_index_partition_shard_rects_request(AddressSpaceID target,
                                                    Serializer &rez);
      void send_index_partition_shard_rects_response(AddressSpaceID target,
                                                     Serializer &rez);
      void send_index_partition_remote_interference_request(
                                    AddressSpaceID target, Serializer &rez);
      void send_index_partition_remote_interference_response(
                                    AddressSpaceID target, Serializer &rez);
      void send_field_space_node(AddressSpaceID target, Serializer &rez);
      void send_field_space_request(AddressSpaceID target, Serializer &rez);
      void send_field_space_return(AddressSpaceID target, Serializer &rez);
      void send_field_space_allocator_request(AddressSpaceID target, 
                                              Serializer &rez);
      void send_field_space_allocator_response(AddressSpaceID target, 
                                               Serializer &rez);
      void send_field_space_allocator_invalidation(AddressSpaceID, 
                                                   Serializer &rez);
      void send_field_space_allocator_flush(AddressSpaceID target, 
                                            Serializer &rez);
      void send_field_space_allocator_free(AddressSpaceID target, 
                                           Serializer &rez);
      void send_field_space_infos_request(AddressSpaceID, Serializer &rez);
      void send_field_space_infos_response(AddressSpaceID, Serializer &rez);
      void send_field_alloc_request(AddressSpaceID target, Serializer &rez);
      void send_field_size_update(AddressSpaceID target, Serializer &rez);
      void send_field_free(AddressSpaceID target, Serializer &rez);
      void send_field_free_indexes(AddressSpaceID target, Serializer &rez);
      void send_field_space_layout_invalidation(AddressSpaceID target, 
                                                Serializer &rez);
      void send_local_field_alloc_request(AddressSpaceID target, 
                                          Serializer &rez);
      void send_local_field_alloc_response(AddressSpaceID target,
                                           Serializer &rez);
      void send_local_field_free(AddressSpaceID target, Serializer &rez);
      void send_local_field_update(AddressSpaceID target, Serializer &rez);
      void send_top_level_region_request(AddressSpaceID target,Serializer &rez);
      void send_top_level_region_return(AddressSpaceID target, Serializer &rez);
      void send_index_space_destruction(IndexSpace handle, 
                                        AddressSpaceID target,
                                        std::set<RtEvent> &applied);
      void send_index_partition_destruction(IndexPartition handle, 
                                            AddressSpaceID target,
                                            std::set<RtEvent> &applied);
      void send_field_space_destruction(FieldSpace handle, 
                                        AddressSpaceID target,
                                        std::set<RtEvent> &applied);
      void send_logical_region_destruction(LogicalRegion handle, 
                                           AddressSpaceID target,
                                           std::set<RtEvent> &applied);
      void send_individual_remote_future_size(Processor target,Serializer &rez);
      void send_individual_remote_output_registration(Processor target,
                                                      Serializer &rez);
      void send_individual_remote_mapped(Processor target, Serializer &rez);
      void send_individual_remote_complete(Processor target, Serializer &rez);
      void send_individual_remote_commit(Processor target, Serializer &rez);
      void send_slice_remote_mapped(Processor target, Serializer &rez);
      void send_slice_remote_complete(Processor target, Serializer &rez);
      void send_slice_remote_commit(Processor target, Serializer &rez);
      void send_slice_rendezvous_concurrent_mapped(Processor target,
                                                   Serializer &rez);
      void send_slice_concurrent_allreduce_request(Processor target,
                                                   Serializer &rez);
      void send_slice_concurrent_allreduce_response(AddressSpaceID target,
                                                    Serializer &rez);
      void send_slice_find_intra_space_dependence(Processor target, 
                                                  Serializer &rez);
      void send_slice_record_intra_space_dependence(Processor target,
                                                    Serializer &rez);
      void send_slice_remote_rendezvous(Processor target, Serializer &rez);
      void send_slice_remote_versioning_rendezvous(Processor target_proc,
                                                   Serializer &rez);
      void send_slice_remote_output_extents(Processor target, Serializer &rez);
      void send_slice_remote_output_registration(Processor target, 
                                                 Serializer &rez);
      void send_did_remote_registration(AddressSpaceID target, Serializer &rez);
      void send_did_downgrade_request(AddressSpaceID target, Serializer &rez);
      void send_did_downgrade_response(AddressSpaceID target, Serializer &rez);
      void send_did_downgrade_success(AddressSpaceID target, Serializer &rez);
      void send_did_downgrade_update(AddressSpaceID target, Serializer &rez);
      void send_did_downgrade_restart(AddressSpaceID target, Serializer &rez);
      void send_did_acquire_global_request(AddressSpaceID target, 
                                           Serializer &rez);
      void send_did_acquire_global_response(AddressSpaceID target,
                                            Serializer &rez);
      void send_did_acquire_valid_request(AddressSpaceID target,
                                          Serializer &rez);
      void send_did_acquire_valid_response(AddressSpaceID target,
                                           Serializer &rez);
      void send_created_region_contexts(AddressSpaceID target, Serializer &rez);
      void send_back_atomic(AddressSpaceID target, Serializer &rez);
      void send_atomic_reservation_request(AddressSpaceID target, 
                                           Serializer &rez);
      void send_atomic_reservation_response(AddressSpaceID target, 
                                            Serializer &rez);
      void send_padded_reservation_request(AddressSpaceID target, 
                                           Serializer &rez);
      void send_padded_reservation_response(AddressSpaceID target, 
                                            Serializer &rez);
      void send_materialized_view(AddressSpaceID target, Serializer &rez);
      void send_fill_view(AddressSpaceID target, Serializer &rez);
      void send_fill_view_value(AddressSpaceID target, Serializer &rez);
      void send_phi_view(AddressSpaceID target, Serializer &rez);
      void send_reduction_view(AddressSpaceID target, Serializer &rez);
      void send_replicated_view(AddressSpaceID target, Serializer &rez);
      void send_allreduce_view(AddressSpaceID target, Serializer &rez);
      void send_instance_manager(AddressSpaceID target, Serializer &rez);
      void send_manager_update(AddressSpaceID target, Serializer &rez);
      void send_collective_distribute_fill(AddressSpaceID target,
                                           Serializer &rez);
      void send_collective_distribute_point(AddressSpaceID target,
                                            Serializer &rez);
      void send_collective_distribute_pointwise(AddressSpaceID target,
                                                Serializer &rez);
      void send_collective_distribute_reduction(AddressSpaceID target,
                                                Serializer &rez);
      void send_collective_distribute_broadcast(AddressSpaceID target,
                                                Serializer &rez);
      void send_collective_distribute_reducecast(AddressSpaceID target,
                                                 Serializer &rez);
      void send_collective_distribute_hourglass(AddressSpaceID target,
                                                Serializer &rez);
      void send_collective_distribute_allreduce(AddressSpaceID target,
                                                Serializer &rez);
      void send_collective_hammer_reduction(AddressSpaceID target,
                                            Serializer &rez);
      void send_collective_fuse_gather(AddressSpaceID target, Serializer &rez);
      void send_collective_register_user_request(AddressSpaceID target,
                                                 Serializer &rez);
      void send_collective_register_user_response(AddressSpaceID target,
                                                  Serializer &rez);
      void send_collective_individual_register_user(AddressSpaceID target,
                                                    Serializer &rez);
      void send_collective_point_request(AddressSpaceID target,Serializer &rez);
      void send_collective_point_response(AddressSpaceID target,
                                          Serializer &rez);
      void send_collective_remote_instances_request(AddressSpaceID target,
                                                    Serializer &rez);
      void send_collective_remote_instances_response(AddressSpaceID target,
                                                     Serializer &rez);
      void send_collective_nearest_instances_request(AddressSpaceID target,
                                                     Serializer &rez);
      void send_collective_nearest_instances_response(AddressSpaceID target,
                                                      Serializer &rez);
      void send_collective_remote_registration(AddressSpaceID target,
                                               Serializer &rez);
      void send_collective_deletion(AddressSpaceID target, Serializer &rez);
      void send_collective_finalize_mapping(AddressSpaceID target,
                                            Serializer &rez);
      void send_collective_view_creation(AddressSpaceID target,Serializer &rez);
      void send_collective_view_deletion(AddressSpaceID target,Serializer &rez);
      void send_collective_view_release(AddressSpaceID target, Serializer &rez);
      void send_collective_view_notification(AddressSpaceID target,
                                             Serializer &rez);
      void send_collective_view_make_valid(AddressSpaceID target, 
                                           Serializer &rez);
      void send_collective_view_make_invalid(AddressSpaceID target, 
                                             Serializer &rez);
      void send_collective_view_invalidate_request(AddressSpaceID target,
                                                   Serializer &rez);
      void send_collective_view_invalidate_response(AddressSpaceID target,
                                                    Serializer &rez);
      void send_collective_view_add_remote_reference(AddressSpaceID target,
                                                     Serializer &rez);
      void send_collective_view_remove_remote_reference(AddressSpaceID target,
                                                        Serializer &rez);
      void send_create_top_view_request(AddressSpaceID target, Serializer &rez);
      void send_create_top_view_response(AddressSpaceID target,Serializer &rez);
      void send_view_request(AddressSpaceID target, Serializer &rez);
      void send_view_register_user(AddressSpaceID target, Serializer &rez);
      void send_view_find_copy_preconditions_request(AddressSpaceID target,
                                                     Serializer &rez);
      void send_view_add_copy_user(AddressSpaceID target, Serializer &rez);
      void send_view_find_last_users_request(AddressSpaceID target,
                                             Serializer &rez);
      void send_view_find_last_users_response(AddressSpaceID target,
                                              Serializer &rez);
#ifdef ENABLE_VIEW_REPLICATION
      void send_view_replication_request(AddressSpaceID target,Serializer &rez);
      void send_view_replication_response(AddressSpaceID target,
                                          Serializer &rez);
      void send_view_replication_removal(AddressSpaceID target,Serializer &rez);
#endif
      void send_future_result(AddressSpaceID target, Serializer &rez);
      void send_future_result_size(AddressSpaceID target, Serializer &rez);
      void send_future_subscription(AddressSpaceID target, Serializer &rez);
      void send_future_create_instance_request(AddressSpaceID target,
                                               Serializer &rez);
      void send_future_create_instance_response(AddressSpaceID target,
                                                Serializer &rez);
      void send_future_map_request_future(AddressSpaceID target, 
                                          Serializer &rez);
      void send_future_map_response_future(AddressSpaceID target,
                                           Serializer &rez);
      void send_control_replicate_compute_equivalence_sets(
                                        AddressSpaceID target, Serializer &rez);
      void send_control_replicate_output_equivalence_set(
                                        AddressSpaceID target, Serializer &rez);
      void send_control_replicate_refine_equivalence_sets(
                                        AddressSpaceID target, Serializer &rez);
      void send_control_replicate_equivalence_set_notification(
                                        AddressSpaceID target, Serializer &rez);
      void send_control_replicate_intra_space_dependence(AddressSpaceID target,
                                                         Serializer &rez);
      void send_control_replicate_broadcast_update(AddressSpaceID target,
                                                   Serializer &rez);
      void send_control_replicate_created_regions(AddressSpaceID target,
                                                  Serializer &rez);
      void send_control_replicate_trace_event_request(AddressSpaceID target,
                                                      Serializer &rez);
      void send_control_replicate_trace_event_response(AddressSpaceID target,
                                                       Serializer &rez);
      void send_control_replicate_trace_event_trigger(AddressSpaceID target,
                                                      Serializer &rez);
      void send_control_replicate_trace_frontier_request(AddressSpaceID target,
                                                      Serializer &rez);
      void send_control_replicate_trace_frontier_response(AddressSpaceID target,
                                                       Serializer &rez);
      void send_control_replicate_trace_update(AddressSpaceID target,
                                               Serializer &rez);
      void send_control_replicate_find_trace_local_sets(AddressSpaceID target,
                                                        Serializer &rez);
      void send_control_replicate_implicit_rendezvous(AddressSpaceID target,
                                                      Serializer &rez);
      void send_control_replicate_find_collective_view(AddressSpaceID target,
                                                       Serializer &rez);
      void send_mapper_message(AddressSpaceID target, Serializer &rez);
      void send_mapper_broadcast(AddressSpaceID target, Serializer &rez);
      void send_task_impl_semantic_request(AddressSpaceID target, 
                                           Serializer &rez);
      void send_index_space_semantic_request(AddressSpaceID target, 
                                             Serializer &rez);
      void send_index_partition_semantic_request(AddressSpaceID target,
                                                 Serializer &rez);
      void send_field_space_semantic_request(AddressSpaceID target,
                                             Serializer &rez);
      void send_field_semantic_request(AddressSpaceID target, Serializer &rez);
      void send_logical_region_semantic_request(AddressSpaceID target,
                                                Serializer &rez);
      void send_logical_partition_semantic_request(AddressSpaceID target,
                                                   Serializer &rez);
      void send_task_impl_semantic_info(AddressSpaceID target,
                                        Serializer &rez);
      void send_index_space_semantic_info(AddressSpaceID target, 
                                          Serializer &rez);
      void send_index_partition_semantic_info(AddressSpaceID target,
                                              Serializer &rez);
      void send_field_space_semantic_info(AddressSpaceID target,
                                          Serializer &rez);
      void send_field_semantic_info(AddressSpaceID target, Serializer &rez);
      void send_logical_region_semantic_info(AddressSpaceID target,
                                             Serializer &rez);
      void send_logical_partition_semantic_info(AddressSpaceID target,
                                                Serializer &rez);
      void send_remote_context_request(AddressSpaceID target, Serializer &rez);
      void send_remote_context_response(AddressSpaceID target, Serializer &rez);
      void send_remote_context_physical_request(AddressSpaceID target, 
                                                Serializer &rez);
      void send_remote_context_physical_response(AddressSpaceID target,
                                                 Serializer &rez);
      void send_remote_context_find_collective_view_request(
                                                  AddressSpaceID target,
                                                  Serializer &rez);
      void send_remote_context_find_collective_view_response(
                                                  AddressSpaceID target,
                                                  Serializer &rez);
      void send_remote_context_collective_rendezvous(AddressSpaceID target,
                                                     Serializer &rez);
      void send_remote_context_refine_equivalence_sets(AddressSpaceID target,
                                                       Serializer &rez);
      void send_remote_context_find_trace_local_sets_request(
                                                  AddressSpaceID target,
                                                  Serializer &rez);
      void send_remote_context_find_trace_local_sets_response(
                                                  AddressSpaceID target,
                                                  Serializer &rez); 
      void send_compute_equivalence_sets_request(AddressSpaceID target, 
                                                 Serializer &rez);
      void send_compute_equivalence_sets_response(AddressSpaceID target,
                                                  Serializer &rez);
      void send_compute_equivalence_sets_pending(AddressSpaceID target,
                                                 Serializer &rez);
      void send_output_equivalence_set_request(AddressSpaceID target,
                                               Serializer &rez);
      void send_output_equivalence_set_response(AddressSpaceID target,
                                                Serializer &rez);
      void send_cancel_equivalence_sets_subscription(AddressSpaceID target,
                                                     Serializer &rez);
      void send_invalidate_equivalence_sets_subscription(AddressSpaceID target,
                                                     Serializer &rez);
      void send_equivalence_set_creation(AddressSpaceID target,Serializer &rez);
      void send_equivalence_set_reuse(AddressSpaceID target, Serializer &rez);
      void send_equivalence_set_response(AddressSpaceID target,Serializer &rez);
      void send_equivalence_set_replication_request(AddressSpaceID target,
                                                    Serializer &rez);
      void send_equivalence_set_replication_response(AddressSpaceID target,
                                                     Serializer &rez);
      void send_equivalence_set_migration(AddressSpaceID target, 
                                          Serializer &rez);
      void send_equivalence_set_owner_update(AddressSpaceID target,
                                             Serializer &rez);
      void send_equivalence_set_clone_request(AddressSpaceID target,
                                              Serializer &rez);
      void send_equivalence_set_clone_response(AddressSpaceID target,
                                               Serializer &rez);
      void send_equivalence_set_capture_request(AddressSpaceID target,
                                                Serializer &rez);
      void send_equivalence_set_capture_response(AddressSpaceID target,
                                                 Serializer &rez);
      void send_equivalence_set_remote_request_instances(AddressSpaceID target,
                                                         Serializer &rez);
      void send_equivalence_set_remote_request_invalid(AddressSpaceID target,
                                                       Serializer &rez);
      void send_equivalence_set_remote_request_antivalid(AddressSpaceID target,
                                                         Serializer &rez);
      void send_equivalence_set_remote_updates(AddressSpaceID target,
                                               Serializer &rez);
      void send_equivalence_set_remote_acquires(AddressSpaceID target,
                                                Serializer &rez);
      void send_equivalence_set_remote_releases(AddressSpaceID target,
                                                Serializer &rez);
      void send_equivalence_set_remote_copies_across(AddressSpaceID target,
                                                     Serializer &rez);
      void send_equivalence_set_remote_overwrites(AddressSpaceID target,
                                                  Serializer &rez);
      void send_equivalence_set_remote_filters(AddressSpaceID target,
                                               Serializer &rez);
      void send_equivalence_set_remote_instances(AddressSpaceID target,
                                                 Serializer &rez);
      void send_instance_request(AddressSpaceID target, Serializer &rez);
      void send_instance_response(AddressSpaceID target, Serializer &rez);
      void send_external_create_request(AddressSpaceID target, Serializer &rez);
      void send_external_create_response(AddressSpaceID target,Serializer &rez);
      void send_external_attach(AddressSpaceID target, Serializer &rez);
      void send_external_detach(AddressSpaceID target, Serializer &rez);
      void send_gc_priority_update(AddressSpaceID target, Serializer &rez);
      void send_gc_request(AddressSpaceID target, Serializer &rez);
      void send_gc_response(AddressSpaceID target, Serializer &rez);
      void send_gc_acquire(AddressSpaceID target, Serializer &rez);
      void send_gc_failed(AddressSpaceID target, Serializer &rez);
      void send_gc_mismatch(AddressSpaceID target, Serializer &rez);
      void send_gc_notify(AddressSpaceID target, Serializer &rez);
      void send_gc_debug_request(AddressSpaceID target, Serializer &rez);
      void send_gc_debug_response(AddressSpaceID target, Serializer &rez);
      void send_gc_record_event(AddressSpaceID target, Serializer &rez);
      void send_acquire_request(AddressSpaceID target, Serializer &rez);
      void send_acquire_response(AddressSpaceID target, Serializer &rez);
      void send_variant_broadcast(AddressSpaceID target, Serializer &rez);
      void send_constraint_request(AddressSpaceID target, Serializer &rez);
      void send_constraint_response(AddressSpaceID target, Serializer &rez);
      void send_constraint_release(AddressSpaceID target, Serializer &rez);
      void send_mpi_rank_exchange(AddressSpaceID target, Serializer &rez);
      void send_replicate_distribution(AddressSpaceID target, Serializer &rez);
      void send_replicate_collective_versioning(AddressSpaceID target,
                                                Serializer &rez);
      void send_replicate_collective_mapping(AddressSpaceID target,
                                             Serializer &rez);
      void send_replicate_rendezvous_virtual_mappings(AddressSpaceID target,
                                                      Serializer &rez);
      void send_replicate_startup_complete(AddressSpaceID target, 
                                           Serializer &rez);
      void send_replicate_post_mapped(AddressSpaceID target, Serializer &rez);
      void send_replicate_trigger_complete(AddressSpaceID target, 
                                           Serializer &rez);
      void send_replicate_trigger_commit(AddressSpaceID target,
                                         Serializer &rez);
      void send_control_replicate_rendezvous_message(AddressSpaceID target,
                                                     Serializer &rez);
      void send_library_mapper_request(AddressSpaceID target, Serializer &rez);
      void send_library_mapper_response(AddressSpaceID target, Serializer &rez);
      void send_library_trace_request(AddressSpaceID target, Serializer &rez);
      void send_library_trace_response(AddressSpaceID target, Serializer &rez);
      void send_library_projection_request(AddressSpaceID target, 
                                           Serializer &rez);
      void send_library_projection_response(AddressSpaceID target,
                                            Serializer &rez);
      void send_library_sharding_request(AddressSpaceID target,Serializer &rez);
      void send_library_sharding_response(AddressSpaceID target, 
                                          Serializer &rez);
      void send_library_task_request(AddressSpaceID target, Serializer &rez);
      void send_library_task_response(AddressSpaceID target, Serializer &rez);
      void send_library_redop_request(AddressSpaceID target, Serializer &rez);
      void send_library_redop_response(AddressSpaceID target, Serializer &rez);
      void send_library_serdez_request(AddressSpaceID target, Serializer &rez);
      void send_library_serdez_response(AddressSpaceID target, Serializer &rez);
      void send_remote_op_report_uninitialized(AddressSpaceID target,
                                               Serializer &rez);
      void send_remote_op_profiling_count_update(AddressSpaceID target,
                                                 Serializer &rez);
      void send_remote_op_completion_effect(AddressSpaceID target,
                                            Serializer &rez);
      void send_remote_trace_update(AddressSpaceID target, Serializer &rez);
      void send_remote_trace_response(AddressSpaceID target, Serializer &rez);
      void send_free_external_allocation(AddressSpaceID target,Serializer &rez);
      void send_notify_collected_instances(AddressSpaceID target,
                                           Serializer &rez);
      void send_create_memory_pool_request(AddressSpaceID target,
                                           Serializer &rez);
      void send_create_memory_pool_response(AddressSpaceID target,
                                            Serializer &rez);
      void send_create_future_instance_request(AddressSpaceID target,
                                               Serializer &rez);
      void send_create_future_instance_response(AddressSpaceID target,
                                                Serializer &rez);
      void send_free_future_instance(AddressSpaceID target, Serializer &rez);
      void send_shutdown_notification(AddressSpaceID target, Serializer &rez);
      void send_shutdown_response(AddressSpaceID target, Serializer &rez);
    public:
      // Complementary tasks for handling messages
      void handle_startup_barrier(Deserializer &derez);
      void handle_task(Deserializer &derez);
      void handle_steal(Deserializer &derez);
      void handle_advertisement(Deserializer &derez);
#ifdef LEGION_USE_LIBDL
      void handle_registration_callback(Deserializer &derez);
#endif
      void handle_remote_task_replay(Deserializer &derez);
      void handle_remote_task_profiling_response(Deserializer &derez);
      void handle_shared_ownership(Deserializer &derez);
      void handle_index_space_request(Deserializer &derez); 
      void handle_index_space_response(Deserializer &derez,
                                       AddressSpaceID source);
      void handle_index_space_return(Deserializer &derez);
      void handle_index_space_set(Deserializer &derez,
                                  AddressSpaceID source);
      void handle_index_space_child_request(Deserializer &derez, 
                                            AddressSpaceID source); 
      void handle_index_space_child_response(Deserializer &derez);
      void handle_index_space_colors_request(Deserializer &derez,
                                             AddressSpaceID source);
      void handle_index_space_colors_response(Deserializer &derez);
      void handle_index_space_remote_expression_request(Deserializer &derez,
                                                        AddressSpaceID source);
      void handle_index_space_remote_expression_response(Deserializer &derez,
                                                         AddressSpaceID source);
      void handle_index_space_generate_color_request(Deserializer &derez,
                                                     AddressSpaceID source);
      void handle_index_space_generate_color_response(Deserializer &derez);
      void handle_index_space_release_color(Deserializer &derez);
      void handle_index_partition_notification(Deserializer &derez);
      void handle_index_partition_request(Deserializer &derez);
      void handle_index_partition_response(Deserializer &derez,
                                           AddressSpaceID source);
      void handle_index_partition_return(Deserializer &derez);
      void handle_index_partition_child_request(Deserializer &derez,
                                                AddressSpaceID source);
      void handle_index_partition_child_response(Deserializer &derez,
                                                 AddressSpaceID source);
      void handle_index_partition_child_replication(Deserializer &derez);
      void handle_index_partition_disjoint_update(Deserializer &derez);
      void handle_index_partition_shard_rects_request(Deserializer &derez);
      void handle_index_partition_shard_rects_response(Deserializer &derez,
                                                       AddressSpaceID source);
      void handle_index_partition_remote_interference_request(
                                   Deserializer &derez, AddressSpaceID source);
      void handle_index_partition_remote_interference_response(
                                   Deserializer &derez);
      void handle_field_space_node(Deserializer &derez, AddressSpaceID source);
      void handle_field_space_request(Deserializer &derez);
      void handle_field_space_return(Deserializer &derez);
      void handle_field_space_allocator_request(Deserializer &derez,
                                                AddressSpaceID source);
      void handle_field_space_allocator_response(Deserializer &derez);
      void handle_field_space_allocator_invalidation(Deserializer &derez);
      void handle_field_space_allocator_flush(Deserializer &derez);
      void handle_field_space_allocator_free(Deserializer &derez, 
                                             AddressSpaceID source);
      void handle_field_space_infos_request(Deserializer &derez);
      void handle_field_space_infos_response(Deserializer &derez);
      void handle_field_alloc_request(Deserializer &derez);
      void handle_field_size_update(Deserializer &derez, AddressSpaceID source);
      void handle_field_free(Deserializer &derez, AddressSpaceID source);
      void handle_field_free_indexes(Deserializer &derez);
      void handle_field_space_layout_invalidation(Deserializer &derez,
                                                  AddressSpaceID source);
      void handle_local_field_alloc_request(Deserializer &derez,
                                            AddressSpaceID source);
      void handle_local_field_alloc_response(Deserializer &derez);
      void handle_local_field_free(Deserializer &derez);
      void handle_local_field_update(Deserializer &derez);
      void handle_top_level_region_request(Deserializer &derez);
      void handle_top_level_region_return(Deserializer &derez,
                                          AddressSpaceID source);
      void handle_index_space_destruction(Deserializer &derez,
                                          AddressSpaceID source);
      void handle_index_partition_destruction(Deserializer &derez);
      void handle_field_space_destruction(Deserializer &derez);
      void handle_logical_region_destruction(Deserializer &derez);
      void handle_individual_remote_future_size(Deserializer &derez);
      void handle_individual_remote_output_registration(Deserializer &derez);
      void handle_individual_remote_mapped(Deserializer &derez);
      void handle_individual_remote_complete(Deserializer &derez);
      void handle_individual_remote_commit(Deserializer &derez);
      void handle_slice_remote_mapped(Deserializer &derez, 
                                      AddressSpaceID source);
      void handle_slice_remote_complete(Deserializer &derez);
      void handle_slice_remote_commit(Deserializer &derez);
      void handle_slice_rendezvous_concurrent_mapped(Deserializer &derez);
      void handle_slice_concurrent_allreduce_request(Deserializer &derez,
                                                     AddressSpaceID source);
      void handle_slice_concurrent_allreduce_response(Deserializer &derez);
      void handle_slice_find_intra_dependence(Deserializer &derez);
      void handle_slice_record_intra_dependence(Deserializer &derez);
      void handle_slice_remote_collective_rendezvous(Deserializer &derez,
                                                     AddressSpaceID source);
      void handle_slice_remote_collective_versioning_rendezvous(
                                                     Deserializer &derez);
      void handle_slice_remote_output_extents(Deserializer &derez);
      void handle_slice_remote_output_registration(Deserializer &derez);
      void handle_did_remote_registration(Deserializer &derez, 
                                          AddressSpaceID source);
      void handle_did_downgrade_request(Deserializer &derez,
                                        AddressSpaceID source);
      void handle_did_downgrade_response(Deserializer &derez);
      void handle_did_downgrade_success(Deserializer &derez);
      void handle_did_downgrade_update(Deserializer &derez);
      void handle_did_downgrade_restart(Deserializer &derez,
                                        AddressSpaceID source);
      void handle_did_global_acquire_request(Deserializer &derez);
      void handle_did_global_acquire_response(Deserializer &derez);
      void handle_did_valid_acquire_request(Deserializer &derez);
      void handle_did_valid_acquire_response(Deserializer &derez);
      void handle_created_region_contexts(Deserializer &derez);  
      void handle_send_atomic_reservation_request(Deserializer &derez);
      void handle_send_atomic_reservation_response(Deserializer &derez);
      void handle_send_padded_reservation_request(Deserializer &derez,
                                                  AddressSpaceID source);
      void handle_send_padded_reservation_response(Deserializer &derez);
      void handle_send_materialized_view(Deserializer &derez); 
      void handle_send_fill_view(Deserializer &derez);
      void handle_send_fill_view_value(Deserializer &derez);
      void handle_send_phi_view(Deserializer &derez);
      void handle_send_reduction_view(Deserializer &derez);
      void handle_send_replicated_view(Deserializer &derez);
      void handle_send_allreduce_view(Deserializer &derez);
      void handle_send_instance_manager(Deserializer &derez,
                                        AddressSpaceID source);
      void handle_send_manager_update(Deserializer &derez,
                                      AddressSpaceID source);
      void handle_collective_distribute_fill(Deserializer &derez,
                                             AddressSpaceID source);
      void handle_collective_distribute_point(Deserializer &derez,
                                              AddressSpaceID source);
      void handle_collective_distribute_pointwise(Deserializer &derez,
                                                  AddressSpaceID source);
      void handle_collective_distribute_reduction(Deserializer &derez,
                                                  AddressSpaceID source);
      void handle_collective_distribute_broadcast(Deserializer &derez,
                                                  AddressSpaceID source);
      void handle_collective_distribute_reducecast(Deserializer &derez,
                                                   AddressSpaceID source);
      void handle_collective_distribute_hourglass(Deserializer &derez,
                                                  AddressSpaceID source);
      void handle_collective_distribute_allreduce(Deserializer &derez,
                                                  AddressSpaceID source);
      void handle_collective_hammer_reduction(Deserializer &derez,
                                              AddressSpaceID source);
      void handle_collective_fuse_gather(Deserializer &derez,
                                         AddressSpaceID source);
      void handle_collective_user_request(Deserializer &derez);
      void handle_collective_user_response(Deserializer &derez);
      void handle_collective_user_registration(Deserializer &derez);
      void handle_collective_remote_instances_request(Deserializer &derez,
                                                    AddressSpaceID source);
      void handle_collective_remote_instances_response(Deserializer &derez,
                                                    AddressSpaceID source);
      void handle_collective_nearest_instances_request(Deserializer &derez);
      void handle_collective_nearest_instances_response(Deserializer &derez);
      void handle_collective_remote_registration(Deserializer &derez);
      void handle_collective_finalize_mapping(Deserializer &derez);
      void handle_collective_view_creation(Deserializer &derez);
      void handle_collective_view_deletion(Deserializer &derez);
      void handle_collective_view_release(Deserializer &derez);
      void handle_collective_view_notification(Deserializer &derez);
      void handle_collective_view_make_valid(Deserializer &derez);
      void handle_collective_view_make_invalid(Deserializer &derez);
      void handle_collective_view_invalidate_request(Deserializer &derez);
      void handle_collective_view_invalidate_response(Deserializer &derez);
      void handle_collective_view_add_remote_reference(Deserializer &derez);
      void handle_collective_view_remove_remote_reference(Deserializer &derez);
      void handle_create_top_view_request(Deserializer &derez,
                                          AddressSpaceID source);
      void handle_create_top_view_response(Deserializer &derez);
      void handle_view_request(Deserializer &derez);
      void handle_view_register_user(Deserializer &derez,AddressSpaceID source);
      void handle_view_copy_pre_request(Deserializer &derez,
                                        AddressSpaceID source);
      void handle_view_add_copy_user(Deserializer &derez,AddressSpaceID source);
      void handle_view_find_last_users_request(Deserializer &derez,
                                               AddressSpaceID source);
      void handle_view_find_last_users_response(Deserializer &derez);
#ifdef ENABLE_VIEW_REPLICATION
      void handle_view_replication_request(Deserializer &derez,
                                           AddressSpaceID source);
      void handle_view_replication_response(Deserializer &derez);
      void handle_view_replication_removal(Deserializer &derez, 
                                           AddressSpaceID source);
#endif
      void handle_manager_request(Deserializer &derez);
      void handle_future_result(Deserializer &derez);
      void handle_future_result_size(Deserializer &derez,
                                     AddressSpaceID source);
      void handle_future_subscription(Deserializer &derez, 
                                      AddressSpaceID source);
      void handle_future_create_instance_request(Deserializer &derez);
      void handle_future_create_instance_response(Deserializer &derez);
      void handle_future_map_future_request(Deserializer &derez,
                                            AddressSpaceID source);
      void handle_future_map_future_response(Deserializer &derez);
      void handle_mapper_message(Deserializer &derez);
      void handle_mapper_broadcast(Deserializer &derez);
      void handle_task_impl_semantic_request(Deserializer &derez,
                                             AddressSpaceID source);
      void handle_index_space_semantic_request(Deserializer &derez,
                                               AddressSpaceID source);
      void handle_index_partition_semantic_request(Deserializer &derez,
                                                   AddressSpaceID source);
      void handle_field_space_semantic_request(Deserializer &derez,
                                               AddressSpaceID source);
      void handle_field_semantic_request(Deserializer &derez,
                                         AddressSpaceID source);
      void handle_logical_region_semantic_request(Deserializer &derez,
                                                  AddressSpaceID source);
      void handle_logical_partition_semantic_request(Deserializer &derez,
                                                     AddressSpaceID source);
      void handle_task_impl_semantic_info(Deserializer &derez,
                                          AddressSpaceID source);
      void handle_index_space_semantic_info(Deserializer &derez,
                                            AddressSpaceID source);
      void handle_index_partition_semantic_info(Deserializer &derez,
                                                AddressSpaceID source);
      void handle_field_space_semantic_info(Deserializer &derez,
                                            AddressSpaceID source);
      void handle_field_semantic_info(Deserializer &derez,
                                      AddressSpaceID source);
      void handle_logical_region_semantic_info(Deserializer &derez,
                                               AddressSpaceID source);
      void handle_logical_partition_semantic_info(Deserializer &derez,
                                                  AddressSpaceID source);
      void handle_remote_context_request(Deserializer &derez);
      void handle_remote_context_response(Deserializer &derez);
      void handle_remote_context_physical_request(Deserializer &derez,
                                                  AddressSpaceID source);
      void handle_remote_context_physical_response(Deserializer &derez);
      void handle_remote_context_find_collective_view_request(
                                                      Deserializer &derez,
                                                      AddressSpaceID source);
      void handle_remote_context_find_collective_view_response(
                                                      Deserializer &derez);
      void handle_remote_context_refine_equivalence_sets(
                                                      Deserializer &derez);
      void handle_remote_context_find_trace_local_sets_request(
          Deserializer &derez, AddressSpaceID source);
      void handle_remote_context_find_trace_local_sets_response(
          Deserializer &derez);
      void handle_compute_equivalence_sets_request(Deserializer &derez, 
                                                   AddressSpaceID source);
      void handle_compute_equivalence_sets_response(Deserializer &derez);
      void handle_compute_equivalence_sets_pending(Deserializer &derez);
      void handle_output_equivalence_set_request(Deserializer &derez);
      void handle_output_equivalence_set_response(Deserializer &derez,
                                                  AddressSpaceID source);
      void handle_cancel_equivalence_sets_subscription(Deserializer &derez,
                                                       AddressSpaceID source);
      void handle_invalidate_equivalence_sets_subscription(Deserializer &derez,
                                                       AddressSpaceID source);
      void handle_equivalence_set_creation(Deserializer &derez);
      void handle_equivalence_set_reuse(Deserializer &derez);
      void handle_equivalence_set_request(Deserializer &derez);
      void handle_equivalence_set_response(Deserializer &derez);
      void handle_equivalence_set_invalidate_trackers(Deserializer &derez);
      void handle_equivalence_set_replication_request(Deserializer &derez);
      void handle_equivalence_set_replication_response(Deserializer &derez);
      void handle_equivalence_set_migration(Deserializer &derez,
                                            AddressSpaceID source);
      void handle_equivalence_set_owner_update(Deserializer &derez);
      void handle_equivalence_set_clone_request(Deserializer &derez,
                                                AddressSpaceID source);
      void handle_equivalence_set_clone_response(Deserializer &derez);
      void handle_equivalence_set_capture_request(Deserializer &derez,
                                                  AddressSpaceID source);
      void handle_equivalence_set_capture_response(Deserializer &derez,
                                                   AddressSpaceID source);
      void handle_equivalence_set_remote_request_instances(Deserializer &derez, 
                                                         AddressSpaceID srouce);
      void handle_equivalence_set_remote_request_invalid(Deserializer &derez, 
                                                         AddressSpaceID srouce);
      void handle_equivalence_set_remote_request_antivalid(Deserializer &derez,
                                                         AddressSpaceID source);
      void handle_equivalence_set_remote_updates(Deserializer &derez,
                                                 AddressSpaceID source);
      void handle_equivalence_set_remote_acquires(Deserializer &derez,
                                                  AddressSpaceID source);
      void handle_equivalence_set_remote_releases(Deserializer &derez,
                                                  AddressSpaceID source);
      void handle_equivalence_set_remote_copies_across(Deserializer &derez,
                                                       AddressSpaceID source);
      void handle_equivalence_set_remote_overwrites(Deserializer &derez,
                                                    AddressSpaceID source);
      void handle_equivalence_set_remote_filters(Deserializer &derez,
                                                 AddressSpaceID source);
      void handle_equivalence_set_remote_instances(Deserializer &derez);
      void handle_instance_request(Deserializer &derez, AddressSpaceID source);
      void handle_instance_response(Deserializer &derez,AddressSpaceID source);
      void handle_external_create_request(Deserializer &derez,
                                          AddressSpaceID source);
      void handle_external_create_response(Deserializer &derez);
      void handle_external_attach(Deserializer &derez);
      void handle_external_detach(Deserializer &derez);
      void handle_gc_priority_update(Deserializer &derez,AddressSpaceID source);
      void handle_gc_request(Deserializer &derez, AddressSpaceID source);
      void handle_gc_response(Deserializer &derez);
      void handle_gc_acquire(Deserializer &derez);
      void handle_gc_failed(Deserializer &derez);
      void handle_gc_mismatch(Deserializer &derez);
      void handle_gc_notify(Deserializer &derez);
      void handle_gc_debug_request(Deserializer &derez, AddressSpaceID source);
      void handle_gc_debug_response(Deserializer &derez);
      void handle_gc_record_event(Deserializer &derez);
      void handle_acquire_request(Deserializer &derez, AddressSpaceID source);
      void handle_acquire_response(Deserializer &derez, AddressSpaceID source);
      void handle_variant_request(Deserializer &derez, AddressSpaceID source);
      void handle_variant_response(Deserializer &derez);
      void handle_variant_broadcast(Deserializer &derez);
      void handle_constraint_request(Deserializer &derez,AddressSpaceID source);
      void handle_constraint_response(Deserializer &derez,AddressSpaceID src);
      void handle_constraint_release(Deserializer &derez);
      void handle_top_level_task_complete(Deserializer &derez);
      void handle_mpi_rank_exchange(Deserializer &derez);
      void handle_replicate_distribution(Deserializer &derez);
      void handle_replicate_collective_versioning(Deserializer &derez);
      void handle_replicate_collective_mapping(Deserializer &derez);
      void handle_replicate_virtual_rendezvous(Deserializer &derez);
      void handle_replicate_startup_complete(Deserializer &derez);
      void handle_replicate_post_mapped(Deserializer &derez);
      void handle_replicate_trigger_complete(Deserializer &derez);
      void handle_replicate_trigger_commit(Deserializer &derez);
      void handle_control_replicate_rendezvous_message(Deserializer &derez);
      void handle_control_replicate_compute_equivalence_sets(
                                                           Deserializer &derez);
      void handle_control_replicate_output_equivalence_set(Deserializer &derez);
      void handle_control_replicate_refine_equivalence_sets(
                                                           Deserializer &derez);
      void handle_control_replicate_equivalence_set_notification(
                                                           Deserializer &derez);
      void handle_control_replicate_intra_space_dependence(Deserializer &derez);
      void handle_control_replicate_broadcast_update(Deserializer &derez);
      void handle_control_replicate_created_regions(Deserializer &derez);
      void handle_control_replicate_trace_event_request(Deserializer &derez,
                                                        AddressSpaceID source);
      void handle_control_replicate_trace_event_response(Deserializer &derez);
      void handle_control_replicate_trace_event_trigger(Deserializer &derez);
      void handle_control_replicate_trace_frontier_request(Deserializer &derez,
                                                        AddressSpaceID source);
      void handle_control_replicate_trace_frontier_response(
                                                        Deserializer &derez);
      void handle_control_replicate_trace_update(Deserializer &derez,
                                                 AddressSpaceID source);
      void handle_control_replicate_find_trace_local_sets(Deserializer &derez,
                                                    AddressSpaceID source);
      void handle_control_replicate_implicit_rendezvous(Deserializer &derez);
      void handle_control_replicate_find_collective_view(Deserializer &derez);
      void handle_library_mapper_request(Deserializer &derez,
                                         AddressSpaceID source);
      void handle_library_mapper_response(Deserializer &derez);
      void handle_library_trace_request(Deserializer &derez,
                                        AddressSpaceID source);
      void handle_library_trace_response(Deserializer &derez);
      void handle_library_projection_request(Deserializer &derez,
                                             AddressSpaceID source);
      void handle_library_projection_response(Deserializer &derez);
      void handle_library_sharding_request(Deserializer &derez,
                                           AddressSpaceID source);
      void handle_library_sharding_response(Deserializer &derez);
      void handle_library_task_request(Deserializer &derez,
                                       AddressSpaceID source);
      void handle_library_task_response(Deserializer &derez);
      void handle_library_redop_request(Deserializer &derez,
                                        AddressSpaceID source);
      void handle_library_redop_response(Deserializer &derez);
      void handle_library_serdez_request(Deserializer &derez,
                                         AddressSpaceID source);
      void handle_library_serdez_response(Deserializer &derez);
      void handle_remote_op_report_uninitialized(Deserializer &derez);
      void handle_remote_op_profiling_count_update(Deserializer &derez);
      void handle_remote_op_completion_effect(Deserializer &derez);
      void handle_remote_tracing_update(Deserializer &derez,
                                        AddressSpaceID source);
      void handle_remote_tracing_response(Deserializer &derez);
      void handle_free_external_allocation(Deserializer &derez);
      void handle_notify_collected_instances(Deserializer &derez);
      void handle_create_memory_pool_request(Deserializer &derez,
                                             AddressSpaceID source);
      void handle_create_memory_pool_response(Deserializer &derez);
      void handle_create_future_instance_request(Deserializer &derez,
                                                 AddressSpaceID source);
      void handle_create_future_instance_response(Deserializer &derez);
      void handle_free_future_instance(Deserializer &derez);
      void handle_shutdown_notification(Deserializer &derez, 
                                        AddressSpaceID source);
      void handle_shutdown_response(Deserializer &derez);
    public: // Calls to handle mapper requests
      bool create_physical_instance(Memory target_memory,
                                    const LayoutConstraintSet &constraints,
                                    const std::vector<LogicalRegion> &regions,
                                    MappingInstance &result,
                                    Processor processor, bool acquire, 
                                    GCPriority priority, bool tight_bounds,
                                    const LayoutConstraint **unsat,
                                    size_t *footprint, UniqueID creator_id);
      bool create_physical_instance(Memory target_memory, 
                                    LayoutConstraints *constraints,
                                    const std::vector<LogicalRegion> &regions,
                                    MappingInstance &result,
                                    Processor processor, bool acquire, 
                                    GCPriority priority, bool tight_bounds,
                                    const LayoutConstraint **unsat,
                                    size_t *footprint, UniqueID creator_id);
      bool find_or_create_physical_instance(Memory target_memory,
                                    const LayoutConstraintSet &constraints,
                                    const std::vector<LogicalRegion> &regions,
                                    MappingInstance &result, bool &created, 
                                    Processor processor,
                                    bool acquire, GCPriority priority,
                                    bool tight_bounds, 
                                    const LayoutConstraint **unsat,
                                    size_t *footprint, UniqueID creator_id);
      bool find_or_create_physical_instance(Memory target_memory,
                                    LayoutConstraints *constraints,
                                    const std::vector<LogicalRegion> &regions,
                                    MappingInstance &result, bool &created, 
                                    Processor processor,
                                    bool acquire, GCPriority priority,
                                    bool tight_bounds, 
                                    const LayoutConstraint **unsat,
                                    size_t *footprint, UniqueID creator_id);
      bool find_physical_instance(Memory target_memory,
                                    const LayoutConstraintSet &constraints,
                                    const std::vector<LogicalRegion> &regions,
                                    MappingInstance &result, bool acquire,
                                    bool tight_region_bounds);
      bool find_physical_instance(Memory target_memory,
                                    LayoutConstraints *constraints,
                                    const std::vector<LogicalRegion> &regions,
                                    MappingInstance &result, bool acquire,
                                    bool tight_region_bounds);
      void find_physical_instances(Memory target_memory,
                                    const LayoutConstraintSet &constraints,
                                    const std::vector<LogicalRegion> &regions,
                                    std::vector<MappingInstance> &results, 
                                    bool acquire, bool tight_region_bounds);
      void find_physical_instances(Memory target_memory,
                                    LayoutConstraints *constraints,
                                    const std::vector<LogicalRegion> &regions,
                                    std::vector<MappingInstance> &result, 
                                    bool acquire, bool tight_region_bounds);
      void release_tree_instances(RegionTreeID tid);
    public:
      // Manage the execution of tasks within a context
      void activate_context(InnerContext *context);
      void deactivate_context(InnerContext *context);
    public:
      void add_to_ready_queue(Processor p, TaskOp *task_op);
    public:
      inline Processor find_utility_group(void) { return utility_group; }
      Processor find_processor_group(const std::vector<Processor> &procs);
      ProcessorMask find_processor_mask(const std::vector<Processor> &procs);
      template<typename T>
      inline RtEvent issue_runtime_meta_task(const LgTaskArgs<T> &args,
                                             LgPriority lg_priority,
                                   RtEvent precondition = RtEvent::NO_RT_EVENT,
                                   Processor proc = Processor::NO_PROC);
      template<typename T>
      inline RtEvent issue_application_processor_task(const LgTaskArgs<T> &args,
                                   LgPriority lg_priority, const Processor proc,
                                   RtEvent precondition = RtEvent::NO_RT_EVENT);
    public:
      // Support for concurrent index task execution 
      void order_concurrent_task_launch(Processor proc, SingleTask *task,
          ApEvent precondition, ApUserEvent ready, VariantID vid);
      void end_concurrent_task(Processor proc);
    public:
      DistributedID get_next_static_distributed_id(uint64_t &next_did);
      DistributedID get_available_distributed_id(void); 
      DistributedID get_remote_distributed_id(AddressSpaceID from);
      void handle_remote_distributed_id_request(Deserializer &derez,
                                                AddressSpaceID source);
      void handle_remote_distributed_id_response(Deserializer &derez);
      AddressSpaceID determine_owner(DistributedID did) const;
      size_t find_distance(AddressSpaceID src, AddressSpaceID dst) const;
    public:
      void register_distributed_collectable(DistributedID did,
                                            DistributedCollectable *dc);
      void unregister_distributed_collectable(DistributedID did);
      bool has_distributed_collectable(DistributedID did);
      DistributedCollectable* find_distributed_collectable(DistributedID did);
      DistributedCollectable* weak_find_distributed_collectable(
                                                           DistributedID did);
      template<typename T>
      void* find_or_create_pending_collectable_location(DistributedID did); 
    public:
      LogicalView* find_or_request_logical_view(DistributedID did,
                                                RtEvent &ready);
      PhysicalManager* find_or_request_instance_manager(DistributedID did, 
                                                        RtEvent &ready);
      EquivalenceSet* find_or_request_equivalence_set(DistributedID did,
                                                      RtEvent &ready);
      InnerContext* find_or_request_inner_context(DistributedID did);
      ShardManager* find_shard_manager(DistributedID did, bool can_fail=false);
    protected:
      template<typename T, MessageKind MK>
      DistributedCollectable* find_or_request_distributed_collectable(
                                            DistributedID did, RtEvent &ready);
    public:
      FutureImpl* find_or_create_future(DistributedID did,
                                        DistributedID ctx_did,
                                        const ContextCoordinate &coordinate,
                                        Provenance *provenance,
                                        Operation *op = NULL,
                                        GenerationID op_gen = 0, 
                                        UniqueID op_uid = 0,
                                        int op_depth = 0,
                                        CollectiveMapping *mapping = NULL);
      FutureMapImpl* find_or_create_future_map(DistributedID did, 
                          TaskContext *ctx, uint64_t coord, IndexSpace domain,
                          Provenance *provenance);
      IndexSpace find_or_create_index_slice_space(const Domain &launch_domain,
                                    TypeTag type_tag, Provenance *provenance);
    public:
      void increment_outstanding_top_level_tasks(void);
      void decrement_outstanding_top_level_tasks(void);
    public:
      void issue_runtime_shutdown_attempt(void);
      void initiate_runtime_shutdown(AddressSpaceID source, 
                                     ShutdownManager::ShutdownPhase phase,
                                     ShutdownManager *owner = NULL);
      void confirm_runtime_shutdown(ShutdownManager *shutdown_manager, 
                                    bool phase_one);
      void prepare_runtime_shutdown(void);
    public:
      bool has_outstanding_tasks(void);
#ifdef DEBUG_LEGION
      void increment_total_outstanding_tasks(unsigned tid, bool meta);
      void decrement_total_outstanding_tasks(unsigned tid, bool meta);
#else
      inline void increment_total_outstanding_tasks(void)
        { total_outstanding_tasks.fetch_add(1); }
      inline void decrement_total_outstanding_tasks(void)
        { total_outstanding_tasks.fetch_sub(1); }
#endif
    public:
      template<typename T>
      inline T* get_available(LocalLock &local_lock, std::deque<T*> &queue);
      template<typename T, typename WRAP>
      inline T* get_available(LocalLock &local_lock, std::deque<T*> &queue);
      template<typename T>
      inline void free_available(std::deque<T*> &queue);
      template<bool CAN_BE_DELETED, typename T>
      inline void release_operation(std::deque<T*> &queue, T* operation);
    public:
      IndividualTask*       get_available_individual_task(void);
      PointTask*            get_available_point_task(void);
      IndexTask*            get_available_index_task(void);
      SliceTask*            get_available_slice_task(void);
      MapOp*                get_available_map_op(void);
      CopyOp*               get_available_copy_op(void);
      IndexCopyOp*          get_available_index_copy_op(void);
      PointCopyOp*          get_available_point_copy_op(void);
      FenceOp*              get_available_fence_op(void);
      FrameOp*              get_available_frame_op(void);
      CreationOp*           get_available_creation_op(void);
      DeletionOp*           get_available_deletion_op(void);
      MergeCloseOp*         get_available_merge_close_op(void);
      PostCloseOp*          get_available_post_close_op(void);
      RefinementOp*         get_available_refinement_op(void);
      ResetOp*              get_available_reset_op(void);
      DynamicCollectiveOp*  get_available_dynamic_collective_op(void);
      FuturePredOp*         get_available_future_pred_op(void);
      NotPredOp*            get_available_not_pred_op(void);
      AndPredOp*            get_available_and_pred_op(void);
      OrPredOp*             get_available_or_pred_op(void);
      AcquireOp*            get_available_acquire_op(void);
      ReleaseOp*            get_available_release_op(void);
      TraceBeginOp*         get_available_begin_op(void);
      TraceRecurrentOp*     get_available_recurrent_op(void);
      TraceCompleteOp*      get_available_complete_op(void);
      MustEpochOp*          get_available_epoch_op(void);
      PendingPartitionOp*   get_available_pending_partition_op(void);
      DependentPartitionOp* get_available_dependent_partition_op(void);
      PointDepPartOp*       get_available_point_dep_part_op(void);
      FillOp*               get_available_fill_op(void);
      IndexFillOp*          get_available_index_fill_op(void);
      PointFillOp*          get_available_point_fill_op(void);
      DiscardOp*            get_available_discard_op(void);
      AttachOp*             get_available_attach_op(void);
      IndexAttachOp*        get_available_index_attach_op(void);
      PointAttachOp*        get_available_point_attach_op(void);
      DetachOp*             get_available_detach_op(void);
      IndexDetachOp*        get_available_index_detach_op(void);
      PointDetachOp*        get_available_point_detach_op(void);
      TimingOp*             get_available_timing_op(void);
      TunableOp*            get_available_tunable_op(void);
      AllReduceOp*          get_available_all_reduce_op(void);
    public: // Control replication operations
      ReplIndividualTask*   get_available_repl_individual_task(void);
      ReplIndexTask*        get_available_repl_index_task(void);
      ReplMergeCloseOp*     get_available_repl_merge_close_op(void);
      ReplRefinementOp*     get_available_repl_refinement_op(void);
      ReplResetOp*          get_available_repl_reset_op(void);
      ReplFillOp*           get_available_repl_fill_op(void);
      ReplIndexFillOp*      get_available_repl_index_fill_op(void);
      ReplDiscardOp*        get_available_repl_discard_op(void);
      ReplCopyOp*           get_available_repl_copy_op(void);
      ReplIndexCopyOp*      get_available_repl_index_copy_op(void);
      ReplDeletionOp*       get_available_repl_deletion_op(void);
      ReplPendingPartitionOp* get_available_repl_pending_partition_op(void);
      ReplDependentPartitionOp* get_available_repl_dependent_partition_op(void);
      ReplMustEpochOp*      get_available_repl_epoch_op(void);
      ReplTimingOp*         get_available_repl_timing_op(void);
      ReplTunableOp*        get_available_repl_tunable_op(void);
      ReplAllReduceOp*      get_available_repl_all_reduce_op(void);
      ReplFenceOp*          get_available_repl_fence_op(void);
      ReplMapOp*            get_available_repl_map_op(void);
      ReplAttachOp*         get_available_repl_attach_op(void);
      ReplIndexAttachOp*    get_available_repl_index_attach_op(void);
      ReplDetachOp*         get_available_repl_detach_op(void);
      ReplIndexDetachOp*    get_available_repl_index_detach_op(void);
      ReplAcquireOp*        get_available_repl_acquire_op(void);
      ReplReleaseOp*        get_available_repl_release_op(void);
      ReplTraceBeginOp*     get_available_repl_begin_op(void);
      ReplTraceRecurrentOp* get_available_repl_recurrent_op(void);
      ReplTraceCompleteOp*  get_available_repl_complete_op(void);
    public:
      void free_individual_task(IndividualTask *task);
      void free_point_task(PointTask *task);
      void free_index_task(IndexTask *task);
      void free_slice_task(SliceTask *task);
      void free_map_op(MapOp *op);
      void free_copy_op(CopyOp *op);
      void free_index_copy_op(IndexCopyOp *op);
      void free_point_copy_op(PointCopyOp *op);
      void free_fence_op(FenceOp *op);
      void free_frame_op(FrameOp *op);
      void free_creation_op(CreationOp *op);
      void free_deletion_op(DeletionOp *op);
      void free_merge_close_op(MergeCloseOp *op); 
      void free_post_close_op(PostCloseOp *op);
      void free_refinement_op(RefinementOp *op);
      void free_reset_op(ResetOp *op);
      void free_dynamic_collective_op(DynamicCollectiveOp *op);
      void free_future_predicate_op(FuturePredOp *op);
      void free_not_predicate_op(NotPredOp *op);
      void free_and_predicate_op(AndPredOp *op);
      void free_or_predicate_op(OrPredOp *op);
      void free_acquire_op(AcquireOp *op);
      void free_release_op(ReleaseOp *op);
      void free_begin_op(TraceBeginOp *op);
      void free_recurrent_op(TraceRecurrentOp *op);
      void free_complete_op(TraceCompleteOp *op);
      void free_epoch_op(MustEpochOp *op);
      void free_pending_partition_op(PendingPartitionOp *op);
      void free_dependent_partition_op(DependentPartitionOp* op);
      void free_point_dep_part_op(PointDepPartOp *op);
      void free_fill_op(FillOp *op);
      void free_index_fill_op(IndexFillOp *op);
      void free_point_fill_op(PointFillOp *op);
      void free_discard_op(DiscardOp *op);
      void free_attach_op(AttachOp *op);
      void free_index_attach_op(IndexAttachOp *op);
      void free_point_attach_op(PointAttachOp *op);
      void free_detach_op(DetachOp *op);
      void free_index_detach_op(IndexDetachOp *op);
      void free_point_detach_op(PointDetachOp *op);
      void free_timing_op(TimingOp *op);
      void free_tunable_op(TunableOp *op);
      void free_all_reduce_op(AllReduceOp *op);
    public: // Control replication operations
      void free_repl_individual_task(ReplIndividualTask *task);
      void free_repl_index_task(ReplIndexTask *task);
      void free_repl_merge_close_op(ReplMergeCloseOp *op);
      void free_repl_refinement_op(ReplRefinementOp *op);
      void free_repl_reset_op(ReplResetOp *op);
      void free_repl_fill_op(ReplFillOp *op);
      void free_repl_index_fill_op(ReplIndexFillOp *op);
      void free_repl_discard_op(ReplDiscardOp *op);
      void free_repl_copy_op(ReplCopyOp *op);
      void free_repl_index_copy_op(ReplIndexCopyOp *op);
      void free_repl_deletion_op(ReplDeletionOp *op);
      void free_repl_pending_partition_op(ReplPendingPartitionOp *op);
      void free_repl_dependent_partition_op(ReplDependentPartitionOp *op);
      void free_repl_epoch_op(ReplMustEpochOp *op);
      void free_repl_timing_op(ReplTimingOp *op);
      void free_repl_tunable_op(ReplTunableOp *op);
      void free_repl_all_reduce_op(ReplAllReduceOp *op);
      void free_repl_fence_op(ReplFenceOp *op);
      void free_repl_map_op(ReplMapOp *op);
      void free_repl_attach_op(ReplAttachOp *op);
      void free_repl_index_attach_op(ReplIndexAttachOp *op);
      void free_repl_detach_op(ReplDetachOp *op);
      void free_repl_index_detach_op(ReplIndexDetachOp *op);
      void free_repl_acquire_op(ReplAcquireOp *op);
      void free_repl_release_op(ReplReleaseOp *op);
      void free_repl_begin_op(ReplTraceBeginOp *op);
      void free_repl_recurrent_op(ReplTraceRecurrentOp *op);
      void free_repl_complete_op(ReplTraceCompleteOp *op);
    public:
      ContextID allocate_region_tree_context(void);
      void free_region_tree_context(ContextID tree_ctx); 
      inline AddressSpaceID get_runtime_owner(UniqueID uid) const
        { return (uid % total_address_spaces); } 
    public:
      bool is_local(Processor proc) const;
      bool is_visible_memory(Processor proc, Memory mem);
      void find_visible_memories(Processor proc, std::set<Memory> &visible);
      Memory find_local_memory(Processor proc, Memory::Kind mem_kind);
    public:
      IndexSpaceID       get_unique_index_space_id(void);
      IndexPartitionID   get_unique_index_partition_id(void);
      FieldSpaceID       get_unique_field_space_id(void);
      IndexTreeID        get_unique_index_tree_id(void);
      RegionTreeID       get_unique_region_tree_id(void);
      UniqueID           get_unique_operation_id(void);
      FieldID            get_unique_field_id(void);
      CodeDescriptorID   get_unique_code_descriptor_id(void);
      LayoutConstraintID get_unique_constraint_id(void);
      IndexSpaceExprID   get_unique_index_space_expr_id(void);
      uint64_t           get_unique_top_level_task_id(void);
      uint64_t           get_unique_implicit_top_level_task_id(void);
#ifdef LEGION_SPY
      unsigned           get_unique_indirections_id(void);
#endif
    public:
      Provenance* find_or_create_provenance(const char *prov, size_t length);
    public:
      // Verify that a region requirement is valid
      LegionErrorType verify_requirement(const RegionRequirement &req,
                                         FieldID &bad_field);
    public:
      // Methods for helping with dumb nested class scoping problems
      IndexSpace help_create_index_space_handle(TypeTag type_tag);
    public:
      unsigned generate_random_integer(void);
#ifdef LEGION_TRACE_ALLOCATION
    public:
      void trace_allocation(AllocationType type, size_t size, int elems);
      void trace_free(AllocationType type, size_t size, int elems);
      void dump_allocation_info(void);
      static const char* get_allocation_name(AllocationType type);
#endif
    public:
      // These are the static methods that become the meta-tasks
      // for performing all the needed runtime operations
      static void startup_runtime_task(
                          const void *args, size_t arglen, 
			  const void *userdata, size_t userlen,
			  Processor p);
      static void shutdown_runtime_task(
                          const void *args, size_t arglen, 
			  const void *userdata, size_t userlen,
			  Processor p);
      static void legion_runtime_task(
                          const void *args, size_t arglen, 
			  const void *userdata, size_t userlen,
			  Processor p);
      static void profiling_runtime_task(
                          const void *args, size_t arglen, 
			  const void *userdata, size_t userlen,
			  Processor p);
      static void endpoint_runtime_task(
                          const void *args, size_t arglen, 
			  const void *userdata, size_t userlen,
			  Processor p);
      static void application_processor_runtime_task(
                          const void *args, size_t arglen, 
			  const void *userdata, size_t userlen,
			  Processor p);
    protected:
      static RtBarrier find_or_wait_for_startup_barrier(void);
    protected:
      // Internal runtime methods invoked by the above static methods
      // after the find the right runtime instance to call
      void process_schedule_request(Processor p);
      void process_message_task(const void *args, size_t arglen); 
    protected:
      bool prepared_for_shutdown;
    protected:
#ifdef DEBUG_LEGION
      mutable LocalLock outstanding_task_lock;
      std::map<std::pair<unsigned,bool>,unsigned> outstanding_task_counts;
      unsigned total_outstanding_tasks;
#else
      std::atomic<unsigned> total_outstanding_tasks;
#endif
      std::atomic<unsigned> outstanding_top_level_tasks;
#ifdef DEBUG_SHUTDOWN_HANG
    public:
      std::vector<std::atomic<int> > outstanding_counts;
#endif
    public:
      // Internal runtime state 
      // The local processor managed by this runtime
      const std::set<Processor> local_procs;
    protected:
      // The local utility processors owned by this runtime
      const std::set<Processor> local_utils;
      // Processor managers for each of the local processors
      std::map<Processor,ProcessorManager*> proc_managers;
      // Lock for looking up memory managers
      mutable LocalLock memory_manager_lock;
      // Lock for initializing message managers
      mutable LocalLock message_manager_lock;
      // Memory managers for all the memories we know about
      std::map<Memory,MemoryManager*> memory_managers;
      // Message managers for each of the other runtimes
      std::atomic<MessageManager*> message_managers[LEGION_MAX_NUM_NODES];
      // Pending message manager requests
      std::map<AddressSpaceID,RtUserEvent> pending_endpoint_requests;
      // For every processor map it to its address space
      const std::map<Processor,AddressSpaceID> proc_spaces;
      // For every endpoint processor map to its address space
      std::map<Processor,AddressSpaceID> endpoint_spaces;
    protected:
      // The task table 
      mutable LocalLock task_variant_lock;
      std::map<TaskID,TaskImpl*> task_table;
      std::deque<VariantImpl*> variant_table;
    protected:
      // Constraint sets
      mutable LocalLock layout_constraints_lock;
      std::map<LayoutConstraintID,LayoutConstraints*> layout_constraints_table;
      std::map<LayoutConstraintID,RtEvent> pending_constraint_requests;
    protected:
      struct MapperInfo {
        MapperInfo(void)
          : proc(Processor::NO_PROC), map_id(0) { }
        MapperInfo(Processor p, MapperID mid)
          : proc(p), map_id(mid) { }
      public:
        Processor proc;
        MapperID map_id;
      };
      mutable LocalLock mapper_info_lock;
      // For every mapper remember its mapper ID and processor
      std::map<Mapper*,MapperInfo> mapper_infos;
#ifdef DEBUG_LEGION
    protected:
      friend class TreeStateLogger;
      TreeStateLogger *get_tree_state_logger(void) { return tree_state_logger; }
#endif
    protected:
      std::atomic<unsigned> unique_index_space_id;
      std::atomic<unsigned> unique_index_partition_id;
      std::atomic<unsigned> unique_field_space_id;
      std::atomic<unsigned> unique_index_tree_id;
      std::atomic<unsigned> unique_region_tree_id;
      std::atomic<unsigned> unique_field_id; 
      std::atomic<unsigned long long> unique_operation_id;
      std::atomic<unsigned long long> unique_code_descriptor_id;
      std::atomic<unsigned long long> unique_constraint_id;
      std::atomic<unsigned long long> unique_is_expr_id;
      std::atomic<uint64_t> unique_top_level_task_id;
      uint64_t unique_provenance_id;
      uint64_t unique_implicit_top_level_task_id;
#ifdef LEGION_SPY
      std::atomic<unsigned> unique_indirections_id;
#endif
      std::atomic<unsigned> unique_task_id;
      std::atomic<unsigned> unique_mapper_id;
      std::atomic<unsigned> unique_trace_id;
      std::atomic<unsigned> unique_projection_id;
      std::atomic<unsigned> unique_sharding_id;
      std::atomic<unsigned> unique_redop_id;
      std::atomic<unsigned> unique_serdez_id;
    protected:
      mutable LocalLock provenance_lock;
      std::map<size_t,std::vector<Provenance*> > provenances;
    protected:
      mutable LocalLock library_lock;
      struct LibraryMapperIDs {
      public:
        MapperID result;
        size_t count;
        RtEvent ready;
        bool result_set;
      };
      std::map<std::string,LibraryMapperIDs> library_mapper_ids;
      // This is only valid on node 0
      unsigned unique_library_mapper_id;
    protected:
      struct LibraryTraceIDs {
        TraceID result;
        size_t count;
        RtEvent ready;
        bool result_set;
      };
      std::map<std::string,LibraryTraceIDs> library_trace_ids;
      // This is only valid on node 0
      unsigned unique_library_trace_id;
    protected:
      struct LibraryProjectionIDs {
      public:
        ProjectionID result;
        size_t count;
        RtEvent ready;
        bool result_set;
      };
      std::map<std::string,LibraryProjectionIDs> library_projection_ids;
      // This is only valid on node 0
      unsigned unique_library_projection_id;
    protected:
      struct LibraryShardingIDs {
      public:
        ShardingID result;
        size_t count;
        RtEvent ready;
        bool result_set;
      };
      std::map<std::string,LibraryShardingIDs> library_sharding_ids;
      // This is only valid on node 0
      unsigned unique_library_sharding_id;
    protected:
      struct LibraryTaskIDs {
      public:
        TaskID result;
        size_t count;
        RtEvent ready;
        bool result_set;
      };
      std::map<std::string,LibraryTaskIDs> library_task_ids;
      // This is only valid on node 0
      unsigned unique_library_task_id;
    protected:
      struct LibraryRedopIDs {
      public:
        ReductionOpID result;
        size_t count;
        RtEvent ready;
        bool result_set;
      };
      std::map<std::string,LibraryRedopIDs> library_redop_ids;
      // This is only valid on node 0
      unsigned unique_library_redop_id;
    protected:
      struct LibrarySerdezIDs {
      public:
        CustomSerdezID result;
        size_t count;
        RtEvent ready;
        bool result_set;
      };
      std::map<std::string,LibrarySerdezIDs> library_serdez_ids;
      // This is only valid on node 0
      unsigned unique_library_serdez_id;
    protected:
      mutable LocalLock callback_lock;
#ifdef LEGION_USE_LIBDL
      // Have this be a member variable so that it keeps references
      // to all the dynamic objects that we load
      Realm::DSOCodeTranslator callback_translator;
#endif
      std::map<void*,RtEvent> local_callbacks_done;
    public:
      struct RegistrationKey {
        inline RegistrationKey(void) : tag(0) { }
        inline RegistrationKey(size_t t, const std::string &dso, 
                               const std::string &symbol)
          : tag(t), dso_name(dso), symbol_name(symbol) { }
        inline bool operator<(const RegistrationKey &rhs) const
        { 
          if (tag < rhs.tag) return true;
          if (tag > rhs.tag) return false;
          if (dso_name < rhs.dso_name) return true;
          if (dso_name > rhs.dso_name) return false;
          return symbol_name < rhs.symbol_name; 
        }
        size_t tag;
        std::string dso_name;
        std::string symbol_name;
      };
    protected:
      std::map<RegistrationKey,RtEvent>                global_callbacks_done;
      std::map<RegistrationKey,RtEvent>                global_local_done;
      std::map<RegistrationKey,std::set<RtUserEvent> > pending_remote_callbacks;
    protected:
      mutable LocalLock redop_lock;
      std::map<ReductionOpID,FillView*> redop_fill_views;
      mutable LocalLock serdez_lock;
    protected:
      mutable LocalLock projection_lock;
      std::map<ProjectionID,ProjectionFunction*> projection_functions;
    protected:
      mutable LocalLock sharding_lock;
      std::map<ShardingID,ShardingFunctor*> sharding_functors;
    protected:
      mutable LocalLock group_lock;
      LegionMap<uint64_t,LegionDeque<ProcessorGroupInfo>,
                PROCESSOR_GROUP_ALLOC> processor_groups;
    protected:
      mutable LocalLock processor_mapping_lock;
      std::map<Processor,unsigned> processor_mapping;
    protected:
      std::atomic<DistributedID> unique_distributed_id;
    protected:
      mutable LocalLock distributed_collectable_lock;
      LegionMap<DistributedID,DistributedCollectable*,
                RUNTIME_DIST_COLLECT_ALLOC> dist_collectables;
      std::map<DistributedID,
        std::pair<DistributedCollectable*,RtUserEvent> > pending_collectables;
    protected:
      mutable LocalLock is_slice_lock;
      std::map<std::pair<Domain,TypeTag>,IndexSpace> index_slice_spaces;
    protected:
      // The runtime keeps track of remote contexts so they
      // can be re-used by multiple tasks that get sent remotely
      mutable LocalLock context_lock;
      unsigned total_contexts;
      std::vector<ContextID> available_contexts;
    protected:
      // Keep track of managers for control replication execution
      mutable LocalLock shard_lock;
      std::map<TaskID,ImplicitShardManager*> implicit_shard_managers;
    protected:
      // For generating random numbers
      mutable LocalLock random_lock;
      unsigned short random_state[3];
#ifdef LEGION_TRACE_ALLOCATION
    protected:
      struct AllocationTracker {
      public:
        AllocationTracker(void)
          : total_allocations(0), total_bytes(0),
            diff_allocations(0), diff_bytes(0) { }
      public:
        unsigned total_allocations;
        size_t         total_bytes;
        int       diff_allocations;
        off_t           diff_bytes;
      };
      mutable LocalLock allocation_lock; // leak this lock intentionally
      std::map<AllocationType,AllocationTracker> allocation_manager;
      std::atomic<unsigned long long> allocation_tracing_count;
#endif
    protected:
      mutable LocalLock individual_task_lock;
      mutable LocalLock point_task_lock;
      mutable LocalLock index_task_lock;
      mutable LocalLock slice_task_lock;
      mutable LocalLock map_op_lock;
      mutable LocalLock copy_op_lock;
      mutable LocalLock fence_op_lock;
      mutable LocalLock frame_op_lock;
      mutable LocalLock creation_op_lock;
      mutable LocalLock deletion_op_lock;
      mutable LocalLock merge_close_op_lock;
      mutable LocalLock post_close_op_lock;
      mutable LocalLock virtual_close_op_lock;
      mutable LocalLock refinement_op_lock;
      mutable LocalLock reset_op_lock;
      mutable LocalLock dynamic_collective_op_lock;
      mutable LocalLock future_pred_op_lock;
      mutable LocalLock not_pred_op_lock;
      mutable LocalLock and_pred_op_lock;
      mutable LocalLock or_pred_op_lock;
      mutable LocalLock acquire_op_lock;
      mutable LocalLock release_op_lock;
      mutable LocalLock begin_op_lock;
      mutable LocalLock recurrent_op_lock;
      mutable LocalLock complete_op_lock;
      mutable LocalLock epoch_op_lock;
      mutable LocalLock pending_partition_op_lock;
      mutable LocalLock dependent_partition_op_lock;
      mutable LocalLock fill_op_lock;
      mutable LocalLock discard_op_lock;
      mutable LocalLock attach_op_lock;
      mutable LocalLock detach_op_lock;
      mutable LocalLock timing_op_lock;
      mutable LocalLock tunable_op_lock;
      mutable LocalLock all_reduce_op_lock;
    protected:
      std::deque<IndividualTask*>       available_individual_tasks;
      std::deque<PointTask*>            available_point_tasks;
      std::deque<IndexTask*>            available_index_tasks;
      std::deque<SliceTask*>            available_slice_tasks;
      std::deque<MapOp*>                available_map_ops;
      std::deque<CopyOp*>               available_copy_ops;
      std::deque<IndexCopyOp*>          available_index_copy_ops;
      std::deque<PointCopyOp*>          available_point_copy_ops;
      std::deque<FenceOp*>              available_fence_ops;
      std::deque<FrameOp*>              available_frame_ops;
      std::deque<CreationOp*>           available_creation_ops;
      std::deque<DeletionOp*>           available_deletion_ops;
      std::deque<MergeCloseOp*>         available_merge_close_ops;
      std::deque<PostCloseOp*>          available_post_close_ops;
      std::deque<RefinementOp*>         available_refinement_ops;
      std::deque<ResetOp*>              available_reset_ops;
      std::deque<DynamicCollectiveOp*>  available_dynamic_collective_ops;
      std::deque<FuturePredOp*>         available_future_pred_ops;
      std::deque<NotPredOp*>            available_not_pred_ops;
      std::deque<AndPredOp*>            available_and_pred_ops;
      std::deque<OrPredOp*>             available_or_pred_ops;
      std::deque<AcquireOp*>            available_acquire_ops;
      std::deque<ReleaseOp*>            available_release_ops;
      std::deque<TraceBeginOp*>         available_begin_ops;
      std::deque<TraceRecurrentOp*>     available_recurrent_ops;
      std::deque<TraceCompleteOp*>      available_complete_ops;
      std::deque<MustEpochOp*>          available_epoch_ops;
      std::deque<PendingPartitionOp*>   available_pending_partition_ops;
      std::deque<DependentPartitionOp*> available_dependent_partition_ops;
      std::deque<PointDepPartOp*>       available_point_dep_part_ops;
      std::deque<FillOp*>               available_fill_ops;
      std::deque<IndexFillOp*>          available_index_fill_ops;
      std::deque<PointFillOp*>          available_point_fill_ops;
      std::deque<DiscardOp*>            available_discard_ops;
      std::deque<AttachOp*>             available_attach_ops;
      std::deque<IndexAttachOp*>        available_index_attach_ops;
      std::deque<PointAttachOp*>        available_point_attach_ops;
      std::deque<DetachOp*>             available_detach_ops;
      std::deque<IndexDetachOp*>        available_index_detach_ops;
      std::deque<PointDetachOp*>        available_point_detach_ops;
      std::deque<TimingOp*>             available_timing_ops;
      std::deque<TunableOp*>            available_tunable_ops;
      std::deque<AllReduceOp*>          available_all_reduce_ops;
    protected: // Control replication operations
      std::deque<ReplIndividualTask*>   available_repl_individual_tasks;
      std::deque<ReplIndexTask*>        available_repl_index_tasks;
      std::deque<ReplMergeCloseOp*>     available_repl_merge_close_ops;
      std::deque<ReplRefinementOp*>     available_repl_refinement_ops;
      std::deque<ReplResetOp*>          available_repl_reset_ops;
      std::deque<ReplFillOp*>           available_repl_fill_ops;
      std::deque<ReplIndexFillOp*>      available_repl_index_fill_ops;
      std::deque<ReplDiscardOp*>        available_repl_discard_ops;
      std::deque<ReplCopyOp*>           available_repl_copy_ops;
      std::deque<ReplIndexCopyOp*>      available_repl_index_copy_ops;
      std::deque<ReplDeletionOp*>       available_repl_deletion_ops;
      std::deque<ReplPendingPartitionOp*> 
                                        available_repl_pending_partition_ops;
      std::deque<ReplDependentPartitionOp*> 
                                        available_repl_dependent_partition_ops;
      std::deque<ReplMustEpochOp*>      available_repl_must_epoch_ops;
      std::deque<ReplTimingOp*>         available_repl_timing_ops;
      std::deque<ReplTunableOp*>        available_repl_tunable_ops;
      std::deque<ReplAllReduceOp*>      available_repl_all_reduce_ops;
      std::deque<ReplFenceOp*>          available_repl_fence_ops;
      std::deque<ReplMapOp*>            available_repl_map_ops;
      std::deque<ReplAttachOp*>         available_repl_attach_ops;
      std::deque<ReplIndexAttachOp*>    available_repl_index_attach_ops;
      std::deque<ReplDetachOp*>         available_repl_detach_ops;
      std::deque<ReplIndexDetachOp*>    available_repl_index_detach_ops;
      std::deque<ReplAcquireOp*>        available_repl_acquire_ops;
      std::deque<ReplReleaseOp*>        available_repl_release_ops;
      std::deque<ReplTraceBeginOp*>     available_repl_begin_ops;
      std::deque<ReplTraceRecurrentOp*> available_repl_recurrent_ops;
      std::deque<ReplTraceCompleteOp*>  available_repl_complete_ops;
#ifdef DEBUG_LEGION
      TreeStateLogger *tree_state_logger;
      // For debugging purposes keep track of
      // some of the outstanding tasks
      std::set<IndividualTask*> out_individual_tasks;
      std::set<PointTask*>      out_point_tasks;
      std::set<IndexTask*>      out_index_tasks;
      std::set<SliceTask*>      out_slice_tasks;
      std::set<MustEpochOp*>    out_must_epoch;
    public:
      // These are debugging method for the above data
      // structures.  They are not called anywhere in
      // actual code.
      void print_out_individual_tasks(FILE *f = stdout, int cnt = -1);
      void print_out_index_tasks(FILE *f = stdout, int cnt = -1);
      void print_out_slice_tasks(FILE *f = stdout, int cnt = -1);
      void print_out_point_tasks(FILE *f = stdout, int cnt = -1);
      void print_outstanding_tasks(FILE *f = stdout, int cnt = -1);
#endif
    public:
      LayoutConstraintID register_layout(
          const LayoutConstraintRegistrar &registrar, 
          LayoutConstraintID id, DistributedID did = 0,
          CollectiveMapping *collective_mapping = NULL);
      LayoutConstraints* register_layout(FieldSpace handle,
               const LayoutConstraintSet &cons, bool internal);
      bool register_layout(LayoutConstraints *new_constraints);
      void release_layout(LayoutConstraintID layout_id);
      void unregister_layout(LayoutConstraintID layout_id);
      static LayoutConstraintID preregister_layout(
                                     const LayoutConstraintRegistrar &registrar,
                                     LayoutConstraintID layout_id);
      FieldSpace get_layout_constraint_field_space(LayoutConstraintID id);
      void get_layout_constraints(LayoutConstraintID layout_id,
                                  LayoutConstraintSet &layout_constraints);
      const char* get_layout_constraints_name(LayoutConstraintID layout_id);
      LayoutConstraints* find_layout_constraints(LayoutConstraintID layout_id,
                                                 bool can_fail = false,
                                                 RtEvent *wait_for = NULL);
    public:
      // Static methods for start-up and callback phases
      static int start(int argc, char **argv, bool background, 
                       bool def_mapper, bool filter);
      static void register_builtin_reduction_operators(void);
      static const LegionConfiguration& initialize(int *argc, char ***argv, 
                                                   bool parse, bool filter);
      static unsigned initialize_outstanding_top_level_tasks(
          AddressSpaceID local_space, size_t total_spaces, unsigned radix);
      static void perform_slow_config_checks(const LegionConfiguration &config);
      static void configure_interoperability(bool separate_runtimes);
      static Processor configure_runtime(int argc, char **argv,
          const LegionConfiguration &config, RealmRuntime &realm,
          std::set<Processor> &local_procs,
          std::map<Processor,Runtime*> &processor_mapping,
          bool background, bool default_mapper);
      static int wait_for_shutdown(void);
      static void set_return_code(int return_code);
      Future launch_top_level_task(const TaskLauncher &launcher,
                                   TopLevelContext *context = NULL);
      IndividualTask* create_implicit_top_level(TaskID top_task_id,
                                            MapperID top_mapper_id,
                                            Processor proxy,
                                            const char *task_name,
                                            CollectiveMapping *mapping = NULL);
      ImplicitShardManager* find_implicit_shard_manager(TaskID top_task_id,
                                                MapperID top_mapper_id,
                                                Processor::Kind kind,
                                                unsigned shards_per_space);
      void unregister_implicit_shard_manager(TaskID top_task_id);
      Context begin_implicit_task(TaskID top_task_id,
                                  MapperID top_mapper_id,
                                  Processor::Kind proc_kind,
                                  const char *task_name,
                                  bool control_replicable,
                                  unsigned shard_per_address_space,
                                  int shard_id, const DomainPoint &point);
      void unbind_implicit_task_from_external_thread(Context ctx);
      void bind_implicit_task_to_external_thread(Context ctx);
      void finish_implicit_task(Context ctx, ApEvent effects);
      static void set_top_level_task_id(TaskID top_id);
      static void set_top_level_task_mapper_id(MapperID mapper_id);
      static void configure_MPI_interoperability(int rank);
      static void register_handshake(LegionHandshake &handshake);
      static const ReductionOp* get_reduction_op(ReductionOpID redop_id,
                                                 bool has_lock = false);
      static const SerdezOp* get_serdez_op(CustomSerdezID serdez_id,
                                           bool has_lock = false);
      static const SerdezRedopFns* get_serdez_redop_fns(ReductionOpID redop_id,
                                                        bool has_lock = false);
      static void add_registration_callback(RegistrationCallbackFnptr callback,
                                            bool dedup, size_t dedup_tag);
      static void add_registration_callback(
       RegistrationWithArgsCallbackFnptr callback, const UntypedBuffer &buffer,
                                            bool dedup, size_t dedup_tag);
      static void perform_dynamic_registration_callback(
                               RegistrationCallbackFnptr callback, bool global,
                               bool deduplicate, size_t dedup_tag);
      static void perform_dynamic_registration_callback(
                               RegistrationWithArgsCallbackFnptr callback,
                               const UntypedBuffer &buffer, bool global,
                               bool deduplicate, size_t dedup_tag);
      static ReductionOpTable& get_reduction_table(bool safe);
      static SerdezOpTable& get_serdez_table(bool safe);
      static SerdezRedopTable& get_serdez_redop_table(bool safe);
      static void register_reduction_op(ReductionOpID redop_id,
                                        ReductionOp *redop,
                                        SerdezInitFnptr init_fnptr,
                                        SerdezFoldFnptr fold_fnptr,
                                        bool permit_duplicates,
                                        bool has_lock = false);
      static void register_serdez_op(CustomSerdezID serdez_id,
                                     SerdezOp *serdez_op,
                                     bool permit_duplicates,
                                     bool has_lock = false);
      static std::deque<PendingVariantRegistration*>&
                                get_pending_variant_table(void);
      static std::map<LayoutConstraintID,LayoutConstraintRegistrar>&
                                get_pending_constraint_table(void);
      static std::map<ProjectionID,ProjectionFunctor*>&
                                get_pending_projection_table(void);
      static std::map<ShardingID,ShardingFunctor*>&
                                get_pending_sharding_table(void);
      static std::vector<LegionHandshake>&
                                get_pending_handshake_table(void);
      struct RegistrationCallback {
        union {
          RegistrationCallbackFnptr withoutargs;
          RegistrationWithArgsCallbackFnptr withargs;
        } callback;
        UntypedBuffer buffer;
        size_t dedup_tag;
        bool deduplicate;
        bool has_args;
      };
      static std::vector<RegistrationCallback>&
                                get_pending_registration_callbacks(void);
      static TaskID& get_current_static_task_id(void);
      static TaskID generate_static_task_id(void);
      static VariantID preregister_variant(
                      const TaskVariantRegistrar &registrar,
                      const void *user_data, size_t user_data_size,
                      const CodeDescriptor &realm_desc, size_t return_type_size,
                      bool has_return_type_size, const char *task_name,
                      VariantID vid, bool check_id = true);
    public:
      static ReductionOpID& get_current_static_reduction_id(void);
      static ReductionOpID generate_static_reduction_id(void);
      static CustomSerdezID& get_current_static_serdez_id(void);
      static CustomSerdezID generate_static_serdez_id(void);
    public:
      static void report_fatal_message(int code,
                                       const char *file_name,
                                       const int line_number,
                                       const char *message);
      static void report_error_message(int code,
                                       const char *file_name,
                                       const int line_number,
                                       const char *message);
      static void report_warning_message(int code,
                                         const char *file_name, 
                                         const int line_number,
                                         const char *message);
    public:
      // Static member variables
      static TaskID legion_main_id;
      static MapperID legion_main_mapper_id;
      static std::vector<RegistrationCallbackFnptr> registration_callbacks;
      static bool legion_main_set;
      static bool runtime_initialized;
      static bool runtime_cmdline_parsed;
      static bool runtime_started;
      static bool runtime_backgrounded;
      static Runtime *the_runtime;
      static std::atomic<Realm::Event::id_t> startup_event;
      static Realm::Barrier::timestamp_t startup_timestamp;
      static std::atomic<bool> background_wait;
      // Shutdown error condition
      static int return_code;
      // Static member variables for MPI interop
      static int mpi_rank;
    public:
      static inline ApEvent merge_events(const TraceInfo *info,
                                         ApEvent e1, ApEvent e2);
      static inline ApEvent merge_events(const TraceInfo *info,
                                         ApEvent e1, ApEvent e2, ApEvent e3);
      static inline ApEvent merge_events(const TraceInfo *info,
                                         const std::set<ApEvent> &events);
      static inline ApEvent merge_events(const TraceInfo *info,
                                         const std::vector<ApEvent> &events);
    public:
      static inline RtEvent merge_events(RtEvent e1, RtEvent e2);
      static inline RtEvent merge_events(RtEvent e1, RtEvent e2, RtEvent e3);
      static inline RtEvent merge_events(const std::set<RtEvent> &events);
      static inline RtEvent merge_events(const std::vector<RtEvent> &events);
    public:
      static inline ApUserEvent create_ap_user_event(const TraceInfo *info);
      static inline void trigger_event(const TraceInfo *info, 
          ApUserEvent to_trigger, ApEvent precondition = ApEvent::NO_AP_EVENT);
      static inline void poison_event(ApUserEvent to_poison);
    public:
      static inline RtUserEvent create_rt_user_event(void);
      static inline void trigger_event(RtUserEvent to_trigger,
                                   RtEvent precondition = RtEvent::NO_RT_EVENT);
      static inline void poison_event(RtUserEvent to_poison);
    public:
      static inline PredUserEvent create_pred_event(void);
      static inline void trigger_event(PredUserEvent to_trigger);
      static inline void poison_event(PredUserEvent to_poison);
      static inline PredEvent merge_events(const TraceInfo *info,
                                           PredEvent e1, PredEvent e2);
    public:
      static inline ApEvent ignorefaults(ApEvent e);
      static inline RtEvent protect_event(ApEvent to_protect);
      static inline RtEvent protect_merge_events(
                                          const std::set<ApEvent> &events);
    public:
      static inline ApBarrier get_previous_phase(const PhaseBarrier &bar);
      static inline void phase_barrier_arrive(const PhaseBarrier &bar, 
                unsigned cnt, ApEvent precondition = ApEvent::NO_AP_EVENT,
                const void *reduce_value = NULL, size_t reduce_value_size = 0);
      static inline void advance_barrier(PhaseBarrier &bar);
      static inline void alter_arrival_count(PhaseBarrier &bar, int delta);
    public:
      static inline ApBarrier get_previous_phase(const ApBarrier &bar);
      static inline void phase_barrier_arrive(const ApBarrier &bar, 
                unsigned cnt, ApEvent precondition = ApEvent::NO_AP_EVENT,
                const void *reduce_value = NULL, size_t reduce_value_size = 0);
      static inline void advance_barrier(ApBarrier &bar);
      static inline bool get_barrier_result(ApBarrier bar, void *result,
                                            size_t result_size);
    public:
      static inline RtBarrier get_previous_phase(const RtBarrier &bar);
      static inline void phase_barrier_arrive(const RtBarrier &bar,
                unsigned cnt, RtEvent precondition = RtEvent::NO_RT_EVENT,
                const void *reduce_value = NULL, size_t reduce_value_size = 0);
      static inline void advance_barrier(RtBarrier &bar);
      static inline bool get_barrier_result(RtBarrier bar, void *result,
                                            size_t result_size);
      static inline void alter_arrival_count(RtBarrier &bar, int delta);
    public:
      static inline ApEvent acquire_ap_reservation(Reservation r,bool exclusive,
                                   ApEvent precondition = ApEvent::NO_AP_EVENT);
      static inline RtEvent acquire_rt_reservation(Reservation r,bool exclusive,
                                   RtEvent precondition = RtEvent::NO_RT_EVENT);
      static inline void release_reservation(Reservation r,
                                   LgEvent precondition = LgEvent::NO_LG_EVENT);
    };

    // This is a small helper class for converting realm index spaces when
    // the types don't naturally align with the underlying index space type
    template<int DIM, typename TYPELIST>
    struct RealmSpaceConverter {
      static inline void convert_to(const Domain &domain, void *realm_is, 
                                    const TypeTag type_tag, const char *context)
      {
        // Compute the type tag for this particular type with the same DIM
        const TypeTag tag =
          NT_TemplateHelper::encode_tag<DIM,typename TYPELIST::HEAD>();
        if (tag == type_tag)
        {
          Realm::IndexSpace<DIM,typename TYPELIST::HEAD> *target =
            static_cast<Realm::IndexSpace<DIM,typename TYPELIST::HEAD>*>(
                                                                realm_is);
          *target = domain;
        }
        else
          RealmSpaceConverter<DIM,typename TYPELIST::TAIL>::convert_to(domain,
                                                  realm_is, type_tag, context);
      }
    };

    // Specialization for end-of-list cases
    template<int DIM>
    struct RealmSpaceConverter<DIM,Realm::DynamicTemplates::TypeListTerm> {
      static inline void convert_to(const Domain &domain, void *realm_is, 
                                    const TypeTag type_tag, const char *context)
      {
        REPORT_LEGION_ERROR(ERROR_DYNAMIC_TYPE_MISMATCH,
          "Dynamic type mismatch in '%s'", context)
      }
    };

    //--------------------------------------------------------------------------
    template<typename T>
    inline T* Runtime::get_available(LocalLock &local_lock, 
                                     std::deque<T*> &queue)
    //--------------------------------------------------------------------------
    {
      T *result = NULL;
      {
        AutoLock l_lock(local_lock);
        if (!queue.empty())
        {
          result = queue.front();
          queue.pop_front();
        }
      }
      // Couldn't find one so make one
      if (result == NULL)
      {
#ifdef LEGION_TRACE_ALLOCATION
        HandleAllocation<T,HasAllocType<T>::value>::trace_allocation();
#endif
        void *ptr = legion_alloc_aligned<T,false/*bytes*/>(1/*count*/);
        result = new(ptr) T(this);
      }
#ifdef DEBUG_LEGION
      assert(result != NULL);
#endif
      result->activate();
      return result;
    }

    //--------------------------------------------------------------------------
    template<typename T, typename WRAP>
    inline T* Runtime::get_available(LocalLock &local_lock, 
                                     std::deque<T*> &queue)
    //--------------------------------------------------------------------------
    {
      static_assert(sizeof(T) == sizeof(WRAP), "wrapper sizes should match");
      T *result = NULL;
      {
        AutoLock l_lock(local_lock);
        if (!queue.empty())
        {
          result = queue.front();
          queue.pop_front();
        }
      }
      // Couldn't find one so make one
      if (result == NULL)
      {
#ifdef LEGION_TRACE_ALLOCATION
        HandleAllocation<T,HasAllocType<T>::value>::trace_allocation();
#endif
        void *ptr = legion_alloc_aligned<T,false/*bytes*/>(1/*count*/);
        result = new(ptr) WRAP(this);
      }
#ifdef DEBUG_LEGION
      assert(result != NULL);
#endif
      result->activate();
      return result;
    }

    //--------------------------------------------------------------------------
    template<typename T>
    inline void Runtime::free_available(std::deque<T*> &queue)
    //--------------------------------------------------------------------------
    {
      for (typename std::deque<T*>::const_iterator it = 
            queue.begin(); it != queue.end(); it++)
      {
#ifdef LEGION_TRACE_ALLOCATION
        HandleAllocation<T,HasAllocType<T>::value>::trace_free();
#endif
        // Do explicit deletion to keep valgrind happy
        (*it)->~T();
        free(*it);
      }
      queue.clear();
    }

    //--------------------------------------------------------------------------
    template<bool CAN_BE_DELETED, typename T>
    inline void Runtime::release_operation(std::deque<T*> &queue, T* operation)
    //--------------------------------------------------------------------------
    {
      if (CAN_BE_DELETED && (queue.size() == LEGION_MAX_RECYCLABLE_OBJECTS))
      {
#ifdef LEGION_TRACE_ALLOCATION
        HandleAllocation<T,HasAllocType<T>::value>::trace_free();
#endif
        // Do explicit deletion to keep valgrind happy
        operation->~T();
        free(operation);
      }
      else
        queue.push_front(operation);
    }

    //--------------------------------------------------------------------------
    template<typename T>
    inline RtEvent Runtime::issue_runtime_meta_task(const LgTaskArgs<T> &args,
                    LgPriority priority, RtEvent precondition, Processor target)
    //--------------------------------------------------------------------------
    {
      // If this is not a task directly related to shutdown or is a message, 
      // to a remote node then increment the number of outstanding tasks
#ifdef DEBUG_LEGION
      if (T::TASK_ID < LG_BEGIN_SHUTDOWN_TASK_IDS)
        increment_total_outstanding_tasks(args.lg_task_id, true/*meta*/);
#else
      if (T::TASK_ID < LG_BEGIN_SHUTDOWN_TASK_IDS)
        increment_total_outstanding_tasks();
#endif
#ifdef DEBUG_SHUTDOWN_HANG
      outstanding_counts[T::TASK_ID].fetch_add(1);
#endif
      if (!target.exists())
      {
        // If we don't have a processor to explicitly target, figure
        // out which of our utility processors to use
        target = utility_group;
      }
#ifdef DEBUG_LEGION
      assert(target.exists());
#endif
      DETAILED_PROFILER(this, REALM_SPAWN_META_CALL);
      if ((T::TASK_ID < LG_BEGIN_SHUTDOWN_TASK_IDS) && (profiler != NULL))
      {
        Realm::ProfilingRequestSet requests;
        profiler->add_meta_request(requests, T::TASK_ID, args.provenance);
#ifdef LEGION_SEPARATE_META_TASKS
        return RtEvent(target.spawn(LG_TASK_ID + T::TASK_ID, &args, sizeof(T),
                                    requests, precondition, priority));
#else
        return RtEvent(target.spawn(LG_TASK_ID, &args, sizeof(T),
                                    requests, precondition, priority));
#endif
      }
      else
#ifdef LEGION_SEPARATE_META_TASKS
        return RtEvent(target.spawn(LG_TASK_ID + T::TASK_ID, &args, sizeof(T),
                                    precondition, priority));
#else
        return RtEvent(target.spawn(LG_TASK_ID, &args, sizeof(T), 
                                    precondition, priority));
#endif
    }

    //--------------------------------------------------------------------------
    template<typename T>
    inline RtEvent Runtime::issue_application_processor_task(
                                 const LgTaskArgs<T> &args, LgPriority priority,
                                 const Processor target, RtEvent precondition)
    //--------------------------------------------------------------------------
    {
      static_assert(T::TASK_ID < LG_BEGIN_SHUTDOWN_TASK_IDS,
          "Shutdown tasks should never be run directly on application procs");
      // If this is not a task directly related to shutdown or is a message, 
      // to a remote node then increment the number of outstanding tasks
#ifdef DEBUG_LEGION
      assert(target.exists());
      assert(target.kind() != Processor::UTIL_PROC);
      increment_total_outstanding_tasks(args.lg_task_id, true/*meta*/);
#else
      increment_total_outstanding_tasks();
#endif
#ifdef DEBUG_SHUTDOWN_HANG
      outstanding_counts[T::TASK_ID].fetch_add(1);
#endif
      DETAILED_PROFILER(this, REALM_SPAWN_META_CALL);
      if (profiler != NULL)
      {
        Realm::ProfilingRequestSet requests;
        profiler->add_meta_request(requests, T::TASK_ID, args.provenance);
#ifdef LEGION_SEPARATE_META_TASKS
        return RtEvent(target.spawn(LG_APP_PROC_TASK_ID + T::TASK_ID, &args,
                              sizeof(T), requests, precondition, priority));
#else
        return RtEvent(target.spawn(LG_APP_PROC_TASK_ID, &args, sizeof(T),
                                    requests, precondition, priority));
#endif
      }
      else
#ifdef LEGION_SEPARATE_META_TASKS
        return RtEvent(target.spawn(LG_APP_PROC_TASK_ID + T::TASK_ID, &args,
                                    sizeof(T), precondition, priority));
#else
        return RtEvent(target.spawn(LG_APP_PROC_TASK_ID, &args, sizeof(T), 
                                    precondition, priority));
#endif
    }

    //--------------------------------------------------------------------------
    /*static*/ inline ApEvent Runtime::merge_events(
                                  const TraceInfo *info, ApEvent e1, ApEvent e2)
    //--------------------------------------------------------------------------
    {
      ApEvent result(Realm::Event::merge_events(e1, e2)); 
#ifdef LEGION_DISABLE_EVENT_PRUNING
      if (!result.exists() || (result == e1) || (result == e2))
      {
        Realm::UserEvent rename(Realm::UserEvent::create_user_event());
        if (result == e1)
          rename.trigger(e1);
        else if (result == e2)
          rename.trigger(e2);
        else
          rename.trigger();
        result = ApEvent(rename);
      }
#endif
#ifdef LEGION_SPY
      LegionSpy::log_event_dependence(e1, result);
      LegionSpy::log_event_dependence(e2, result);
#endif
      if ((info != NULL) && info->recording)
        info->record_merge_events(result, e1, e2);
      return result;
    }

    //--------------------------------------------------------------------------
    /*static*/ inline ApEvent Runtime::merge_events(
                      const TraceInfo *info, ApEvent e1, ApEvent e2, ApEvent e3) 
    //--------------------------------------------------------------------------
    {
      ApEvent result(Realm::Event::merge_events(e1, e2, e3)); 
#ifdef LEGION_DISABLE_EVENT_PRUNING
      if (!result.exists() || (result == e1) || (result == e2) ||(result == e3))
      {
        Realm::UserEvent rename(Realm::UserEvent::create_user_event());
        if (result == e1)
          rename.trigger(e1);
        else if (result == e2)
          rename.trigger(e2);
        else if (result == e3)
          rename.trigger(e3);
        else
          rename.trigger();
        result = ApEvent(rename);
      }
#endif
#ifdef LEGION_SPY
      LegionSpy::log_event_dependence(e1, result);
      LegionSpy::log_event_dependence(e2, result);
      LegionSpy::log_event_dependence(e3, result);
#endif
      if ((info != NULL) && info->recording)
        info->record_merge_events(result, e1, e2, e3);
      return result;
    }

    //--------------------------------------------------------------------------
    /*static*/ inline ApEvent Runtime::merge_events(
                         const TraceInfo *info, const std::set<ApEvent> &events)
    //--------------------------------------------------------------------------
    {
#ifndef LEGION_DISABLE_EVENT_PRUNING
      if (events.empty())
      {
        // Still need to do this for tracing because of merge filter code
        if ((info != NULL) && info->recording)
        {
          ApEvent result;
          info->record_merge_events(result, events);
          return result;
        }
        else
          return ApEvent::NO_AP_EVENT;
      }
      if (events.size() == 1)
      {
        // Still need to do this for tracing because of merge filter code
        if ((info != NULL) && info->recording)
        {
          ApEvent result = *(events.begin());
          info->record_merge_events(result, events);
          return result;
        }
        else
          return *(events.begin());
      }
#endif
      // Fuck C++
      const std::set<ApEvent> *legion_events = &events;
      const std::set<Realm::Event> *realm_events;
      static_assert(sizeof(legion_events) == sizeof(realm_events));
      memcpy(&realm_events, &legion_events, sizeof(legion_events));
      ApEvent result(Realm::Event::merge_events(*realm_events));
#ifdef LEGION_DISABLE_EVENT_PRUNING
      if (!result.exists() || (events.find(result) != events.end()))
      {
        Realm::UserEvent rename(Realm::UserEvent::create_user_event());
        if (events.find(result) != events.end())
          rename.trigger(result);
        else
          rename.trigger();
        result = ApEvent(rename);
      }
#endif
#ifdef LEGION_SPY
      for (std::set<ApEvent>::const_iterator it = events.begin();
            it != events.end(); it++)
        LegionSpy::log_event_dependence(*it, result);
#endif
      if ((info != NULL) && info->recording)
        info->record_merge_events(result, events);
      return result;
    }

    //--------------------------------------------------------------------------
    /*static*/ inline ApEvent Runtime::merge_events(
                      const TraceInfo *info, const std::vector<ApEvent> &events)
    //--------------------------------------------------------------------------
    {
#ifndef LEGION_DISABLE_EVENT_PRUNING
      if (events.empty())
      {
        // Still need to do this for tracing because of merge filter code
        if ((info != NULL) && info->recording)
        {
          ApEvent result;
          info->record_merge_events(result, events);
          return result;
        }
        else
          return ApEvent::NO_AP_EVENT;
      }
      if (events.size() == 1)
      {
        // Still need to do this for tracing because of merge filter code
        if ((info != NULL) && info->recording)
        {
          ApEvent result = events.front();
          info->record_merge_events(result, events);
          return result;
        }
        else
          return events.front();
      }
#endif
      // Fuck C++
      const std::vector<ApEvent> *legion_events = &events;
      const std::vector<Realm::Event> *realm_events;
      static_assert(sizeof(legion_events) == sizeof(realm_events));
      memcpy(&realm_events, &legion_events, sizeof(legion_events));
      ApEvent result(Realm::Event::merge_events(*realm_events));
#ifdef LEGION_DISABLE_EVENT_PRUNING 
      if (!result.exists())
      {
        Realm::UserEvent rename(Realm::UserEvent::create_user_event());
        rename.trigger();
        result = ApEvent(rename);
      }
      else
      {
        // Check to make sure it isn't a rename
        for (unsigned idx = 0; idx < events.size(); idx++)
        {
          if (events[idx] != result)
            continue;
          Realm::UserEvent rename(Realm::UserEvent::create_user_event());
          rename.trigger(result);
          result = ApEvent(rename);
          break;
        }
      }
#endif
#ifdef LEGION_SPY
      for (std::vector<ApEvent>::const_iterator it = events.begin();
            it != events.end(); it++)
        LegionSpy::log_event_dependence(*it, result);
#endif
      if ((info != NULL) && info->recording)
        info->record_merge_events(result, events);
      return result;
    }

    //--------------------------------------------------------------------------
    /*static*/ inline RtEvent Runtime::merge_events(RtEvent e1, RtEvent e2)
    //--------------------------------------------------------------------------
    {
      // No logging for runtime operations currently
      return RtEvent(Realm::Event::merge_events(e1, e2)); 
    }

    //--------------------------------------------------------------------------
    /*static*/ inline RtEvent Runtime::merge_events(RtEvent e1, 
                                                    RtEvent e2, RtEvent e3) 
    //--------------------------------------------------------------------------
    {
      // No logging for runtime operations currently
      return RtEvent(Realm::Event::merge_events(e1, e2, e3)); 
    }

    //--------------------------------------------------------------------------
    /*static*/ inline RtEvent Runtime::merge_events(
                                                const std::set<RtEvent> &events)
    //--------------------------------------------------------------------------
    {
#ifndef LEGION_DISABLE_EVENT_PRUNING
      if (events.empty())
        return RtEvent::NO_RT_EVENT;
      if (events.size() == 1)
        return *(events.begin());
#endif
      // Fuck C++
      const std::set<RtEvent> *legion_events = &events;
      const std::set<Realm::Event> *realm_events;
      static_assert(sizeof(legion_events) == sizeof(realm_events));
      memcpy(&realm_events, &legion_events, sizeof(legion_events));
      // No logging for runtime operations currently
      return RtEvent(Realm::Event::merge_events(*realm_events));
    }

    //--------------------------------------------------------------------------
    /*static*/ inline RtEvent Runtime::merge_events(
                                             const std::vector<RtEvent> &events)
    //--------------------------------------------------------------------------
    {
#ifndef LEGION_DISABLE_EVENT_PRUNING
      if (events.empty())
        return RtEvent::NO_RT_EVENT;
      if (events.size() == 1)
        return events.front();
#endif
      // Fuck C++
      const std::vector<RtEvent> *legion_events = &events;
      const std::vector<Realm::Event> *realm_events;
      static_assert(sizeof(legion_events) == sizeof(realm_events));
      memcpy(&realm_events, &legion_events, sizeof(legion_events));
      // No logging for runtime operations currently
      return RtEvent(Realm::Event::merge_events(*realm_events));
    }

    //--------------------------------------------------------------------------
    /*static*/ inline ApUserEvent Runtime::create_ap_user_event(
                                                          const TraceInfo *info)
    //--------------------------------------------------------------------------
    {
      ApUserEvent result;
      if ((info == NULL) || !info->recording)
      {
        result = ApUserEvent(Realm::UserEvent::create_user_event());
#ifdef LEGION_SPY
        LegionSpy::log_ap_user_event(result);
#endif
      }
      else
        info->record_create_ap_user_event(result);
      return result;
    }

    //--------------------------------------------------------------------------
    /*static*/ inline void Runtime::trigger_event(const TraceInfo *info,
                                   ApUserEvent to_trigger, ApEvent precondition)
    //--------------------------------------------------------------------------
    {
      Realm::UserEvent copy = to_trigger;
      copy.trigger(precondition);
#ifdef LEGION_SPY
      LegionSpy::log_ap_user_event_trigger(to_trigger);
      if (precondition.exists())
        LegionSpy::log_event_dependence(precondition, to_trigger);
#endif
      if ((info != NULL) && info->recording)
        info->record_trigger_event(to_trigger, precondition);
    }

    //--------------------------------------------------------------------------
    /*static*/ inline void Runtime::poison_event(ApUserEvent to_poison)
    //--------------------------------------------------------------------------
    {
      Realm::UserEvent copy = to_poison;
      copy.cancel();
#ifdef LEGION_SPY
      // This counts as triggering
      LegionSpy::log_ap_user_event_trigger(to_poison);
#endif
    }

    //--------------------------------------------------------------------------
    /*static*/ inline RtUserEvent Runtime::create_rt_user_event(void)
    //--------------------------------------------------------------------------
    {
#ifdef LEGION_SPY
      RtUserEvent result(Realm::UserEvent::create_user_event());
      LegionSpy::log_rt_user_event(result);
      return result;
#else
      return RtUserEvent(Realm::UserEvent::create_user_event());
#endif
    }

    //--------------------------------------------------------------------------
    /*static*/ inline void Runtime::trigger_event(RtUserEvent to_trigger,
                                                  RtEvent precondition) 
    //--------------------------------------------------------------------------
    {
      Realm::UserEvent copy = to_trigger;
      copy.trigger(precondition);
#ifdef LEGION_SPY
      LegionSpy::log_rt_user_event_trigger(to_trigger);
#endif
    }

    //--------------------------------------------------------------------------
    /*static*/ inline void Runtime::poison_event(RtUserEvent to_poison)
    //--------------------------------------------------------------------------
    {
      Realm::UserEvent copy = to_poison;
      copy.cancel();
#ifdef LEGION_SPY
      // This counts as triggering
      LegionSpy::log_rt_user_event_trigger(to_poison);
#endif
    }

    //--------------------------------------------------------------------------
    /*static*/ inline PredUserEvent Runtime::create_pred_event(void)
    //--------------------------------------------------------------------------
    {
#ifdef LEGION_SPY
      PredUserEvent result(Realm::UserEvent::create_user_event());
      LegionSpy::log_pred_event(result);
      return result;
#else
      return PredUserEvent(Realm::UserEvent::create_user_event());
#endif
    }

    //--------------------------------------------------------------------------
    /*static*/ inline void Runtime::trigger_event(PredUserEvent to_trigger)
    //--------------------------------------------------------------------------
    {
      Realm::UserEvent copy = to_trigger;
      copy.trigger();
#ifdef LEGION_SPY
      LegionSpy::log_pred_event_trigger(to_trigger);
#endif
    }

    //--------------------------------------------------------------------------
    /*static*/ inline void Runtime::poison_event(PredUserEvent to_poison)
    //--------------------------------------------------------------------------
    {
      Realm::UserEvent copy = to_poison;
      copy.cancel();
#ifdef LEGION_SPY
      // This counts as triggering
      LegionSpy::log_pred_event_trigger(to_poison);
#endif
    }

    //--------------------------------------------------------------------------
    /*static*/ inline PredEvent Runtime::merge_events(
                              const TraceInfo *info, PredEvent e1, PredEvent e2)
    //--------------------------------------------------------------------------
    {
#ifdef DEBUG_LEGION
      assert(e1.exists());
      assert(e2.exists());
#endif
      PredEvent result(Realm::Event::merge_events(e1, e2));
#ifdef LEGION_DISABLE_EVENT_PRUNING
      if (!result.exists() || (result == e1) || (result == e2))
      {
        Realm::UserEvent rename(Realm::UserEvent::create_user_event());
        if (result == e1)
          rename.trigger(e1);
        else if (result == e2)
          rename.trigger(e2);
        else
          rename.trigger();
        result = PredEvent(rename);
      }
#endif
#ifdef LEGION_SPY
      LegionSpy::log_event_dependence(e1, result);
      LegionSpy::log_event_dependence(e2, result);
#endif
      if ((info != NULL) && info->recording)
        info->record_merge_events(result, e1, e2);
      return result;
    }

    //--------------------------------------------------------------------------
    /*static*/ inline ApEvent Runtime::ignorefaults(ApEvent e)
    //--------------------------------------------------------------------------
    {
      ApEvent result(Realm::Event::ignorefaults(e));
#ifdef LEGION_DISABLE_EVENT_PRUNING
      if (!result.exists())
      {
        Realm::UserEvent rename(Realm::UserEvent::create_user_event());
        rename.trigger();
        result = ApEvent(rename);
      }
#ifdef LEGION_SPY
      LegionSpy::log_event_dependence(ApEvent(e), result);
#endif
#endif
      return result;
    }

    //--------------------------------------------------------------------------
    /*static*/ inline RtEvent Runtime::protect_event(ApEvent to_protect)
    //--------------------------------------------------------------------------
    {
      if (to_protect.exists())
        return RtEvent(Realm::Event::ignorefaults(to_protect));
      else
        return RtEvent::NO_RT_EVENT;
    }

    //--------------------------------------------------------------------------
    /*static*/ inline RtEvent Runtime::protect_merge_events(
                                                const std::set<ApEvent> &events)
    //--------------------------------------------------------------------------
    {
      const std::set<ApEvent> *ptr = &events;
      const std::set<Realm::Event> *realm_events = NULL;
      static_assert(sizeof(realm_events) == sizeof(ptr));
      memcpy(&realm_events, &ptr, sizeof(realm_events));
      return RtEvent(Realm::Event::merge_events_ignorefaults(*realm_events));
    }

    //--------------------------------------------------------------------------
    /*static*/ inline void Runtime::phase_barrier_arrive(
                  const PhaseBarrier &bar, unsigned count, ApEvent precondition,
                  const void *reduce_value, size_t reduce_value_size)
    //--------------------------------------------------------------------------
    {
      Realm::Barrier copy = bar.phase_barrier;
      copy.arrive(count, precondition, reduce_value, reduce_value_size);
#ifdef LEGION_SPY
      if (precondition.exists())
        LegionSpy::log_event_dependence(precondition, bar.phase_barrier);
#endif
    }

    //--------------------------------------------------------------------------
    /*static*/ inline ApBarrier Runtime::get_previous_phase(
                                                        const PhaseBarrier &bar)
    //--------------------------------------------------------------------------
    {
      Realm::Barrier copy = bar.phase_barrier;
      return ApBarrier(copy.get_previous_phase());
    }

    //--------------------------------------------------------------------------
    /*static*/ inline void Runtime::alter_arrival_count(PhaseBarrier &bar,
                                                        int delta)
    //--------------------------------------------------------------------------
    {
      Realm::Barrier copy = bar.phase_barrier;
      bar.phase_barrier = ApBarrier(copy.alter_arrival_count(delta));
    }

    //--------------------------------------------------------------------------
    /*static*/ inline void Runtime::advance_barrier(PhaseBarrier &bar)
    //--------------------------------------------------------------------------
    {
      Realm::Barrier copy = bar.phase_barrier;
      bar.phase_barrier = ApBarrier(copy.advance_barrier());
    }

    //--------------------------------------------------------------------------
    /*static*/ inline ApBarrier Runtime::get_previous_phase(
                                                           const ApBarrier &bar)
    //--------------------------------------------------------------------------
    {
      Realm::Barrier copy = bar;
      return ApBarrier(copy.get_previous_phase());
    }

    //--------------------------------------------------------------------------
    /*static*/ inline void Runtime::phase_barrier_arrive(
                  const ApBarrier &bar, unsigned count, ApEvent precondition,
                  const void *reduce_value, size_t reduce_value_size)
    //--------------------------------------------------------------------------
    {
      Realm::Barrier copy = bar;
      copy.arrive(count, precondition, reduce_value, reduce_value_size);
#ifdef LEGION_SPY
      if (precondition.exists())
        LegionSpy::log_event_dependence(precondition, bar);
#endif
    }

    //--------------------------------------------------------------------------
    /*static*/ inline void Runtime::advance_barrier(ApBarrier &bar)
    //--------------------------------------------------------------------------
    {
      Realm::Barrier copy = bar;
      bar = ApBarrier(copy.advance_barrier());
    }

    //--------------------------------------------------------------------------
    /*static*/ inline bool Runtime::get_barrier_result(ApBarrier bar,
                                               void *result, size_t result_size)
    //--------------------------------------------------------------------------
    {
      Realm::Barrier copy = bar;
      return copy.get_result(result, result_size);
    }

    //--------------------------------------------------------------------------
    /*static*/ inline RtBarrier Runtime::get_previous_phase(const RtBarrier &b)
    //--------------------------------------------------------------------------
    {
      Realm::Barrier copy = b;
      return RtBarrier(copy.get_previous_phase());
    }

    //--------------------------------------------------------------------------
    /*static*/ inline void Runtime::phase_barrier_arrive(const RtBarrier &bar,
           unsigned count, RtEvent precondition, const void *value, size_t size)
    //--------------------------------------------------------------------------
    {
      Realm::Barrier copy = bar;
      copy.arrive(count, precondition, value, size); 
    }

    //--------------------------------------------------------------------------
    /*static*/ inline void Runtime::advance_barrier(RtBarrier &bar)
    //--------------------------------------------------------------------------
    {
      Realm::Barrier copy = bar;
      bar = RtBarrier(copy.advance_barrier());
    }

    //--------------------------------------------------------------------------
    /*static*/ inline bool Runtime::get_barrier_result(RtBarrier bar, 
                                               void *result, size_t result_size)
    //--------------------------------------------------------------------------
    {
      Realm::Barrier copy = bar;
      return copy.get_result(result, result_size);
    }

    //--------------------------------------------------------------------------
    /*static*/ inline void Runtime::alter_arrival_count(RtBarrier &b, int delta)
    //--------------------------------------------------------------------------
    {
      Realm::Barrier copy = b;
      b = RtBarrier(copy.alter_arrival_count(delta));
    }

    //--------------------------------------------------------------------------
    /*static*/ inline ApEvent Runtime::acquire_ap_reservation(Reservation r,
                                           bool exclusive, ApEvent precondition)
    //--------------------------------------------------------------------------
    {
      ApEvent result(r.acquire(exclusive ? 0 : 1, exclusive, precondition));
#ifdef LEGION_DISABLE_EVENT_PRUNING
      if (precondition.exists() && !result.exists())
      {
        Realm::UserEvent rename(Realm::UserEvent::create_user_event());
        rename.trigger();
        result = ApEvent(rename);
      }
#endif
#ifdef LEGION_SPY
      LegionSpy::log_reservation_acquire(r, precondition, result);
#endif
      return result;
    }

    //--------------------------------------------------------------------------
    /*static*/ inline RtEvent Runtime::acquire_rt_reservation(Reservation r,
                                           bool exclusive, RtEvent precondition)
    //--------------------------------------------------------------------------
    {
      return RtEvent(r.acquire(exclusive ? 0 : 1, exclusive, precondition)); 
    }

    //--------------------------------------------------------------------------
    /*static*/ inline void Runtime::release_reservation(Reservation r,
                                                           LgEvent precondition)
    //--------------------------------------------------------------------------
    {
      r.release(precondition);
    }

    //--------------------------------------------------------------------------
    /*static*/ inline VirtualChannelKind MessageManager::find_message_vc(
                                                               MessageKind kind)
    //--------------------------------------------------------------------------
    {
      switch (kind)
      {
        case SEND_STARTUP_BARRIER:
          break;
        case TASK_MESSAGE:
          return TASK_VIRTUAL_CHANNEL;
        case STEAL_MESSAGE:
          return MAPPER_VIRTUAL_CHANNEL;
        case ADVERTISEMENT_MESSAGE:
          return MAPPER_VIRTUAL_CHANNEL;
        case SEND_REGISTRATION_CALLBACK:
          break;
        case SEND_REMOTE_TASK_REPLAY:
          break;
        case SEND_REMOTE_TASK_PROFILING_RESPONSE:
          break;
        case SEND_SHARED_OWNERSHIP:
          break;
        case SEND_INDEX_SPACE_REQUEST:
          break;
        case SEND_INDEX_SPACE_RESPONSE:
          return INDEX_SPACE_VIRTUAL_CHANNEL;
        case SEND_INDEX_SPACE_RETURN:
          return INDEX_SPACE_VIRTUAL_CHANNEL;
        case SEND_INDEX_SPACE_SET:
          break;
        case SEND_INDEX_SPACE_CHILD_REQUEST:
          break;
        case SEND_INDEX_SPACE_CHILD_RESPONSE:
          break;
        case SEND_INDEX_SPACE_COLORS_REQUEST:
          break;
        case SEND_INDEX_SPACE_COLORS_RESPONSE:
          break;
        case SEND_INDEX_SPACE_REMOTE_EXPRESSION_REQUEST:
          break;
        case SEND_INDEX_SPACE_REMOTE_EXPRESSION_RESPONSE:
          return EXPRESSION_VIRTUAL_CHANNEL;
        case SEND_INDEX_SPACE_GENERATE_COLOR_REQUEST:
          break;
        case SEND_INDEX_SPACE_GENERATE_COLOR_RESPONSE:
          break;
        case SEND_INDEX_SPACE_RELEASE_COLOR:
          break;
        case SEND_INDEX_PARTITION_NOTIFICATION:
          break;
        case SEND_INDEX_PARTITION_REQUEST:
          break;
        case SEND_INDEX_PARTITION_RESPONSE:
          return INDEX_SPACE_VIRTUAL_CHANNEL;
        case SEND_INDEX_PARTITION_RETURN:
          return INDEX_SPACE_VIRTUAL_CHANNEL;
        case SEND_INDEX_PARTITION_CHILD_REQUEST:
          break;
        case SEND_INDEX_PARTITION_CHILD_RESPONSE:
          break;
        case SEND_INDEX_PARTITION_CHILD_REPLICATION:
          break;
        case SEND_INDEX_PARTITION_DISJOINT_UPDATE:
          break;
        case SEND_INDEX_PARTITION_SHARD_RECTS_REQUEST:
          break;
        case SEND_INDEX_PARTITION_SHARD_RECTS_RESPONSE:
          break;
        case SEND_INDEX_PARTITION_REMOTE_INTERFERENCE_REQUEST:
          break;
        case SEND_INDEX_PARTITION_REMOTE_INTERFERENCE_RESPONSE:
          break;
        case SEND_FIELD_SPACE_NODE:
          return FIELD_SPACE_VIRTUAL_CHANNEL;
        case SEND_FIELD_SPACE_REQUEST:
          break;
        case SEND_FIELD_SPACE_RETURN:
          return FIELD_SPACE_VIRTUAL_CHANNEL;
        case SEND_FIELD_SPACE_ALLOCATOR_REQUEST:
          return FIELD_SPACE_VIRTUAL_CHANNEL;
        case SEND_FIELD_SPACE_ALLOCATOR_RESPONSE:
          return FIELD_SPACE_VIRTUAL_CHANNEL;
        case SEND_FIELD_SPACE_ALLOCATOR_INVALIDATION:
          return FIELD_SPACE_VIRTUAL_CHANNEL;
        case SEND_FIELD_SPACE_ALLOCATOR_FLUSH:
          return FIELD_SPACE_VIRTUAL_CHANNEL;
        case SEND_FIELD_SPACE_ALLOCATOR_FREE:
          return FIELD_SPACE_VIRTUAL_CHANNEL;
        case SEND_FIELD_SPACE_INFOS_REQUEST:
          return FIELD_SPACE_VIRTUAL_CHANNEL;
        case SEND_FIELD_SPACE_INFOS_RESPONSE:
          return FIELD_SPACE_VIRTUAL_CHANNEL;
        case SEND_FIELD_ALLOC_REQUEST:
          return FIELD_SPACE_VIRTUAL_CHANNEL;
        case SEND_FIELD_SIZE_UPDATE:
          break;
        case SEND_FIELD_FREE:
          return FIELD_SPACE_VIRTUAL_CHANNEL;
        case SEND_FIELD_FREE_INDEXES:
          return FIELD_SPACE_VIRTUAL_CHANNEL;
        case SEND_FIELD_SPACE_LAYOUT_INVALIDATION:
          break;
        case SEND_LOCAL_FIELD_ALLOC_REQUEST:
          break;
        case SEND_LOCAL_FIELD_ALLOC_RESPONSE:
          break;
        case SEND_LOCAL_FIELD_FREE:
          break;
        case SEND_LOCAL_FIELD_UPDATE:
          break;
        case SEND_TOP_LEVEL_REGION_REQUEST:
          break;
        case SEND_TOP_LEVEL_REGION_RETURN:
          break;
        case INDEX_SPACE_DESTRUCTION_MESSAGE:
          return REFERENCE_VIRTUAL_CHANNEL;
        case INDEX_PARTITION_DESTRUCTION_MESSAGE:
          return REFERENCE_VIRTUAL_CHANNEL;
        case FIELD_SPACE_DESTRUCTION_MESSAGE:
          return REFERENCE_VIRTUAL_CHANNEL;
        case LOGICAL_REGION_DESTRUCTION_MESSAGE:
          return REFERENCE_VIRTUAL_CHANNEL;
        case INDIVIDUAL_REMOTE_FUTURE_SIZE:
          return TASK_VIRTUAL_CHANNEL;
        case INDIVIDUAL_REMOTE_OUTPUT_REGISTRATION:
          return TASK_VIRTUAL_CHANNEL;
        case INDIVIDUAL_REMOTE_MAPPED:
          break;
        case INDIVIDUAL_REMOTE_COMPLETE:
          return TASK_VIRTUAL_CHANNEL;
        case INDIVIDUAL_REMOTE_COMMIT:
          return TASK_VIRTUAL_CHANNEL;
        case SLICE_REMOTE_MAPPED:
          return TASK_VIRTUAL_CHANNEL;
        case SLICE_REMOTE_COMPLETE:
          return TASK_VIRTUAL_CHANNEL;
        case SLICE_REMOTE_COMMIT:
          return TASK_VIRTUAL_CHANNEL;
        case SLICE_RENDEZVOUS_CONCURRENT_MAPPED:
          break;
        case SLICE_CONCURRENT_ALLREDUCE_REQUEST:
          break;
        case SLICE_CONCURRENT_ALLREDUCE_RESPONSE:
          break;
        case SLICE_FIND_INTRA_DEP:
          break;
        case SLICE_RECORD_INTRA_DEP:
          break;
        case SLICE_REMOTE_COLLECTIVE_RENDEZVOUS:
          break;
        case SLICE_REMOTE_VERSIONING_COLLECTIVE_RENDEZVOUS:
          break;
        case SLICE_REMOTE_OUTPUT_EXTENTS:
          break;
        case SLICE_REMOTE_OUTPUT_REGISTRATION:
          return TASK_VIRTUAL_CHANNEL;
        case DISTRIBUTED_REMOTE_REGISTRATION:
          break;
        // Low priority so reference counting doesn't starve
        // out the rest of our work
        case DISTRIBUTED_DOWNGRADE_REQUEST:
          return THROUGHPUT_VIRTUAL_CHANNEL;
        case DISTRIBUTED_DOWNGRADE_RESPONSE:
          break;
        case DISTRIBUTED_DOWNGRADE_SUCCESS:
          break;
        // Put downgrade updates and acquire requests
        // on same ordered virtual channel so that 
        // acquire requests cannot starve out an owner
        // update while it is in flight by circling
        // around and around
        case DISTRIBUTED_DOWNGRADE_UPDATE:
          return REFERENCE_VIRTUAL_CHANNEL;
        case DISTRIBUTED_DOWNGRADE_RESTART:
          break;
        case DISTRIBUTED_GLOBAL_ACQUIRE_REQUEST:
          return REFERENCE_VIRTUAL_CHANNEL;
        case DISTRIBUTED_GLOBAL_ACQUIRE_RESPONSE:
          break;
        case DISTRIBUTED_VALID_ACQUIRE_REQUEST:
          break;
        case DISTRIBUTED_VALID_ACQUIRE_RESPONSE:
          break;
        case SEND_ATOMIC_RESERVATION_REQUEST:
          break;
        case SEND_ATOMIC_RESERVATION_RESPONSE:
          break;
        case SEND_PADDED_RESERVATION_REQUEST:
          break;
        case SEND_PADDED_RESERVATION_RESPONSE:
          break;
        case SEND_CREATED_REGION_CONTEXTS:
          break;
        case SEND_MATERIALIZED_VIEW:
          break;
        case SEND_FILL_VIEW:
          break;
        case SEND_FILL_VIEW_VALUE:
          break;
        case SEND_PHI_VIEW:
          break;
        case SEND_REDUCTION_VIEW:
          break;
        case SEND_REPLICATED_VIEW:
          break;
        case SEND_ALLREDUCE_VIEW:
          break;
        case SEND_INSTANCE_MANAGER:
          break;
        case SEND_MANAGER_UPDATE:
          break;
        // Only collective operations apply to destinations need to be
        // on the ordered virtual channel since they need to be ordered
        // with respect to the same CopyFillAggregator, there's no need
        // to do the same thing read-only collectives since they can 
        // never be read more than once by each CopyFillAggregator
        case SEND_COLLECTIVE_DISTRIBUTE_FILL:
          return COLLECTIVE_VIRTUAL_CHANNEL;
        case SEND_COLLECTIVE_DISTRIBUTE_POINT:
          break; // read-only
        case SEND_COLLECTIVE_DISTRIBUTE_POINTWISE:
          return COLLECTIVE_VIRTUAL_CHANNEL;
        case SEND_COLLECTIVE_DISTRIBUTE_REDUCTION:
          break; // read-only
        case SEND_COLLECTIVE_DISTRIBUTE_BROADCAST:
          return COLLECTIVE_VIRTUAL_CHANNEL;
        case SEND_COLLECTIVE_DISTRIBUTE_REDUCECAST:
          return COLLECTIVE_VIRTUAL_CHANNEL;
        case SEND_COLLECTIVE_DISTRIBUTE_HOURGLASS:
          return COLLECTIVE_VIRTUAL_CHANNEL;
        case SEND_COLLECTIVE_DISTRIBUTE_ALLREDUCE:
          break; // no views involved so effectively read-only
        case SEND_COLLECTIVE_HAMMER_REDUCTION:
          break; // read-only
        case SEND_COLLECTIVE_FUSE_GATHER:
          return COLLECTIVE_VIRTUAL_CHANNEL;
        case SEND_COLLECTIVE_USER_REQUEST:
          break;
        case SEND_COLLECTIVE_USER_RESPONSE:
          break;
        case SEND_COLLECTIVE_REGISTER_USER:
          break;
        case SEND_COLLECTIVE_REMOTE_INSTANCES_REQUEST:
          break;
        case SEND_COLLECTIVE_REMOTE_INSTANCES_RESPONSE:
          break;
        case SEND_COLLECTIVE_NEAREST_INSTANCES_REQUEST:
          break;
        case SEND_COLLECTIVE_NEAREST_INSTANCES_RESPONSE:
          break;
          // These messages need to be ordered with respect to
          // register_user messages so they go on the same VC
        case SEND_COLLECTIVE_REMOTE_REGISTRATION:
          return UPDATE_VIRTUAL_CHANNEL;
        case SEND_COLLECTIVE_FINALIZE_MAPPING:
          break;
        case SEND_COLLECTIVE_VIEW_CREATION:
          break;
        case SEND_COLLECTIVE_VIEW_DELETION:
          break;
        case SEND_COLLECTIVE_VIEW_RELEASE:
          break;
        case SEND_COLLECTIVE_VIEW_NOTIFICATION:
          break;
        // All these collective messages need to go on the same
        // virtual channel since they all need to be ordered 
        // with respect to each other
        case SEND_COLLECTIVE_VIEW_MAKE_VALID:
          return REFERENCE_VIRTUAL_CHANNEL;
        case SEND_COLLECTIVE_VIEW_MAKE_INVALID:
          return REFERENCE_VIRTUAL_CHANNEL;
        case SEND_COLLECTIVE_VIEW_INVALIDATE_REQUEST:
          return REFERENCE_VIRTUAL_CHANNEL;
        case SEND_COLLECTIVE_VIEW_INVALIDATE_RESPONSE:
          return REFERENCE_VIRTUAL_CHANNEL;
        case SEND_COLLECTIVE_VIEW_ADD_REMOTE_REFERENCE:
          return REFERENCE_VIRTUAL_CHANNEL;
        case SEND_COLLECTIVE_VIEW_REMOVE_REMOTE_REFERENCE:
          return REFERENCE_VIRTUAL_CHANNEL;
        case SEND_CREATE_TOP_VIEW_REQUEST:
          break;
        case SEND_CREATE_TOP_VIEW_RESPONSE:
          break;
        case SEND_VIEW_REQUEST:
          break;
        case SEND_VIEW_REGISTER_USER:
          return UPDATE_VIRTUAL_CHANNEL;
        case SEND_VIEW_FIND_COPY_PRE_REQUEST:
          return UPDATE_VIRTUAL_CHANNEL;
        case SEND_VIEW_ADD_COPY_USER:
          return UPDATE_VIRTUAL_CHANNEL;
        case SEND_VIEW_FIND_LAST_USERS_REQUEST:
          break;
        case SEND_VIEW_FIND_LAST_USERS_RESPONSE:
          break;
        case SEND_VIEW_REPLICATION_REQUEST:
          return UPDATE_VIRTUAL_CHANNEL;
        case SEND_VIEW_REPLICATION_RESPONSE:
          return UPDATE_VIRTUAL_CHANNEL;
        case SEND_VIEW_REPLICATION_REMOVAL:
          return UPDATE_VIRTUAL_CHANNEL;
        case SEND_MANAGER_REQUEST:
          break;
        case SEND_FUTURE_RESULT:
          break;
        case SEND_FUTURE_RESULT_SIZE:
          break;
        case SEND_FUTURE_SUBSCRIPTION:
          break;
        case SEND_FUTURE_CREATE_INSTANCE_REQUEST:
          break;
        case SEND_FUTURE_CREATE_INSTANCE_RESPONSE:
          break;
        case SEND_FUTURE_MAP_REQUEST:
          break;
        case SEND_FUTURE_MAP_RESPONSE:
          break;
        case SEND_REPL_COMPUTE_EQUIVALENCE_SETS:
          break;
        case SEND_REPL_OUTPUT_EQUIVALENCE_SET:
          break;
        case SEND_REPL_REFINE_EQUIVALENCE_SETS:
          break;
        case SEND_REPL_EQUIVALENCE_SET_NOTIFICATION:
          break;
        case SEND_REPL_INTRA_SPACE_DEP:
          break;
        case SEND_REPL_BROADCAST_UPDATE:
          break;
        case SEND_REPL_CREATED_REGIONS:
          break;
        case SEND_REPL_TRACE_EVENT_REQUEST:
          break;
        case SEND_REPL_TRACE_EVENT_RESPONSE:
          break;
        case SEND_REPL_TRACE_EVENT_TRIGGER:
          break;
        case SEND_REPL_TRACE_FRONTIER_REQUEST:
          break;
        case SEND_REPL_TRACE_FRONTIER_RESPONSE:
          break;
        case SEND_REPL_TRACE_UPDATE:
          break;
        case SEND_REPL_FIND_TRACE_SETS:
          break;
        case SEND_REPL_IMPLICIT_RENDEZVOUS:
          break;
        case SEND_REPL_FIND_COLLECTIVE_VIEW:
          break;
        case SEND_MAPPER_MESSAGE:
          return MAPPER_VIRTUAL_CHANNEL;
        case SEND_MAPPER_BROADCAST:
          return MAPPER_VIRTUAL_CHANNEL;
        case SEND_TASK_IMPL_SEMANTIC_REQ:
          break;
        case SEND_INDEX_SPACE_SEMANTIC_REQ:
          break;
        case SEND_INDEX_PARTITION_SEMANTIC_REQ:
          break;
        case SEND_FIELD_SPACE_SEMANTIC_REQ:
          break;
        case SEND_FIELD_SEMANTIC_REQ:
          break;
        case SEND_LOGICAL_REGION_SEMANTIC_REQ:
          break;
        case SEND_LOGICAL_PARTITION_SEMANTIC_REQ:
          break;
        case SEND_TASK_IMPL_SEMANTIC_INFO:
          break;
        case SEND_INDEX_SPACE_SEMANTIC_INFO:
          break;
        case SEND_INDEX_PARTITION_SEMANTIC_INFO:
          break;
        case SEND_FIELD_SPACE_SEMANTIC_INFO:
          break;
        case SEND_FIELD_SEMANTIC_INFO:
          break;
        case SEND_LOGICAL_REGION_SEMANTIC_INFO:
          break;
        case SEND_LOGICAL_PARTITION_SEMANTIC_INFO:
          break;
        case SEND_REMOTE_CONTEXT_REQUEST:
          break;
        case SEND_REMOTE_CONTEXT_RESPONSE:
          break;
        case SEND_REMOTE_CONTEXT_PHYSICAL_REQUEST:
          break;
        case SEND_REMOTE_CONTEXT_PHYSICAL_RESPONSE:
          break;
        case SEND_REMOTE_CONTEXT_FIND_COLLECTIVE_VIEW_REQUEST:
          break;
        case SEND_REMOTE_CONTEXT_FIND_COLLECTIVE_VIEW_RESPONSE:
          break;
        case SEND_REMOTE_CONTEXT_REFINE_EQUIVALENCE_SETS:
          break;
        case SEND_REMOTE_CONTEXT_FIND_TRACE_LOCAL_SETS_REQUEST:
          break;
        case SEND_REMOTE_CONTEXT_FIND_TRACE_LOCAL_SETS_RESPONSE:
          break;
        case SEND_COMPUTE_EQUIVALENCE_SETS_REQUEST:
          break;
        case SEND_COMPUTE_EQUIVALENCE_SETS_RESPONSE:
          break;
        case SEND_COMPUTE_EQUIVALENCE_SETS_PENDING:
          break;
        case SEND_OUTPUT_EQUIVALENCE_SET_REQUEST:
          break;
        case SEND_OUTPUT_EQUIVALENCE_SET_RESPONSE:
          break;
        case SEND_CANCEL_EQUIVALENCE_SETS_SUBSCRIPTION:
          break;
        case SEND_INVALIDATE_EQUIVALENCE_SETS_SUBSCRIPTION:
          break;
        case SEND_EQUIVALENCE_SET_CREATION:
          break;
        case SEND_EQUIVALENCE_SET_REUSE:
          break;
        case SEND_EQUIVALENCE_SET_REQUEST:
          break;
        case SEND_EQUIVALENCE_SET_RESPONSE:
          break;
        case SEND_EQUIVALENCE_SET_REPLICATION_REQUEST:
          break;
        case SEND_EQUIVALENCE_SET_REPLICATION_RESPONSE:
          break;
        case SEND_EQUIVALENCE_SET_MIGRATION:
          return MIGRATION_VIRTUAL_CHANNEL;
        case SEND_EQUIVALENCE_SET_OWNER_UPDATE:
          return MIGRATION_VIRTUAL_CHANNEL;
        case SEND_EQUIVALENCE_SET_CLONE_REQUEST:
          break;
        case SEND_EQUIVALENCE_SET_CLONE_RESPONSE:
          break;
        case SEND_EQUIVALENCE_SET_CAPTURE_REQUEST:
          break;
        case SEND_EQUIVALENCE_SET_CAPTURE_RESPONSE:
          break;
        case SEND_EQUIVALENCE_SET_REMOTE_REQUEST_INSTANCES:
          break;
        case SEND_EQUIVALENCE_SET_REMOTE_REQUEST_INVALID:
          break;
        case SEND_EQUIVALENCE_SET_REMOTE_REQUEST_ANTIVALID:
          break;
        case SEND_EQUIVALENCE_SET_REMOTE_UPDATES:
          return THROUGHPUT_VIRTUAL_CHANNEL;
        case SEND_EQUIVALENCE_SET_REMOTE_ACQUIRES:
          return THROUGHPUT_VIRTUAL_CHANNEL;
        case SEND_EQUIVALENCE_SET_REMOTE_RELEASES:
          return THROUGHPUT_VIRTUAL_CHANNEL;
        case SEND_EQUIVALENCE_SET_REMOTE_COPIES_ACROSS:
          return THROUGHPUT_VIRTUAL_CHANNEL;
        case SEND_EQUIVALENCE_SET_REMOTE_OVERWRITES:
          return THROUGHPUT_VIRTUAL_CHANNEL;
        case SEND_EQUIVALENCE_SET_REMOTE_FILTERS:
          return THROUGHPUT_VIRTUAL_CHANNEL;
        case SEND_EQUIVALENCE_SET_REMOTE_INSTANCES:
          break;
        case SEND_INSTANCE_REQUEST:
          break;
        case SEND_INSTANCE_RESPONSE:
          break;
        case SEND_EXTERNAL_CREATE_REQUEST:
          break;
        case SEND_EXTERNAL_CREATE_RESPONSE:
          break;
        case SEND_EXTERNAL_ATTACH:
          break;
        case SEND_EXTERNAL_DETACH:
          break;
        case SEND_GC_PRIORITY_UPDATE:
          break;
        case SEND_GC_REQUEST:
          break;
        case SEND_GC_RESPONSE:
          break;
        case SEND_GC_ACQUIRE:
          break;
        case SEND_GC_FAILED:
          break;
        case SEND_GC_MISMATCH:
          break;
        case SEND_GC_NOTIFY:
          // This one goes on the resource virtual channel because there
          // is nothing else preventing the deletion of the managers
          return REFERENCE_VIRTUAL_CHANNEL;
        case SEND_GC_DEBUG_REQUEST:
          break;
        case SEND_GC_DEBUG_RESPONSE:
          break;
        case SEND_GC_RECORD_EVENT:
          break;
        case SEND_ACQUIRE_REQUEST:
          break;
        case SEND_ACQUIRE_RESPONSE:
          break;
        case SEND_VARIANT_BROADCAST:
          break;
        case SEND_CONSTRAINT_REQUEST:
          return LAYOUT_CONSTRAINT_VIRTUAL_CHANNEL;
        case SEND_CONSTRAINT_RESPONSE:
          return LAYOUT_CONSTRAINT_VIRTUAL_CHANNEL;
        case SEND_CONSTRAINT_RELEASE:
          return LAYOUT_CONSTRAINT_VIRTUAL_CHANNEL;
        case SEND_TOP_LEVEL_TASK_COMPLETE:
          return THROUGHPUT_VIRTUAL_CHANNEL;
        case SEND_MPI_RANK_EXCHANGE:
          break;
        case SEND_REPLICATE_DISTRIBUTION:
          break;
        case SEND_REPLICATE_COLLECTIVE_VERSIONING:
          break;
        case SEND_REPLICATE_COLLECTIVE_MAPPING:
          break;
        case SEND_REPLICATE_VIRTUAL_RENDEZVOUS:
          break;
        case SEND_REPLICATE_STARTUP_COMPLETE:
          break;
        case SEND_REPLICATE_POST_MAPPED:
          break;
        case SEND_REPLICATE_TRIGGER_COMPLETE:
          break;
        case SEND_REPLICATE_TRIGGER_COMMIT:
          break;
        // All rendezvous messages need to be ordered
        case SEND_CONTROL_REPLICATE_RENDEZVOUS_MESSAGE:
          return RENDEZVOUS_VIRTUAL_CHANNEL;
        case SEND_LIBRARY_MAPPER_REQUEST:
          break;
        case SEND_LIBRARY_MAPPER_RESPONSE:
          break;
        case SEND_LIBRARY_TRACE_REQUEST:
          break;
        case SEND_LIBRARY_TRACE_RESPONSE:
          break;
        case SEND_LIBRARY_PROJECTION_REQUEST:
          break;
        case SEND_LIBRARY_PROJECTION_RESPONSE:
          break;
        case SEND_LIBRARY_SHARDING_REQUEST:
          break;
        case SEND_LIBRARY_SHARDING_RESPONSE:
          break;
        case SEND_LIBRARY_TASK_REQUEST:
          break;
        case SEND_LIBRARY_TASK_RESPONSE:
          break;
        case SEND_LIBRARY_REDOP_REQUEST:
          break;
        case SEND_LIBRARY_REDOP_RESPONSE:
          break;
        case SEND_LIBRARY_SERDEZ_REQUEST:
          break;
        case SEND_LIBRARY_SERDEZ_RESPONSE:
          break;
        case SEND_REMOTE_OP_REPORT_UNINIT:
          break;
        case SEND_REMOTE_OP_PROFILING_COUNT_UPDATE:
          break;
        case SEND_REMOTE_OP_COMPLETION_EFFECT:
          break;
        case SEND_REMOTE_TRACE_UPDATE:
          return TRACING_VIRTUAL_CHANNEL;
        case SEND_REMOTE_TRACE_RESPONSE:
          break;
        case SEND_FREE_EXTERNAL_ALLOCATION:
          break;
        case SEND_NOTIFY_COLLECTED_INSTANCES:
          break;
        case SEND_CREATE_MEMORY_POOL_REQUEST:
          break;
        case SEND_CREATE_MEMORY_POOL_RESPONSE:
          break;
        case SEND_CREATE_FUTURE_INSTANCE_REQUEST:
          break;
        case SEND_CREATE_FUTURE_INSTANCE_RESPONSE:
          break;
        case SEND_FREE_FUTURE_INSTANCE:
          break;
        case SEND_REMOTE_DISTRIBUTED_ID_REQUEST:
          break;
        case SEND_REMOTE_DISTRIBUTED_ID_RESPONSE:
          break;
        case SEND_CONTROL_REPLICATION_FUTURE_ALLREDUCE:
        case SEND_CONTROL_REPLICATION_FUTURE_BROADCAST:
        case SEND_CONTROL_REPLICATION_FUTURE_REDUCTION:
        case SEND_CONTROL_REPLICATION_VALUE_ALLREDUCE:
        case SEND_CONTROL_REPLICATION_VALUE_BROADCAST:
        case SEND_CONTROL_REPLICATION_VALUE_EXCHANGE:
        case SEND_CONTROL_REPLICATION_BUFFER_BROADCAST:
        case SEND_CONTROL_REPLICATION_SHARD_SYNC_TREE:
        case SEND_CONTROL_REPLICATION_SHARD_EVENT_TREE:
        case SEND_CONTROL_REPLICATION_SINGLE_TASK_TREE:
        case SEND_CONTROL_REPLICATION_CROSS_PRODUCT_PARTITION:
        case SEND_CONTROL_REPLICATION_SHARDING_GATHER_COLLECTIVE:
        case SEND_CONTROL_REPLICATION_INDIRECT_COPY_EXCHANGE:
        case SEND_CONTROL_REPLICATION_FIELD_DESCRIPTOR_EXCHANGE:
        case SEND_CONTROL_REPLICATION_FIELD_DESCRIPTOR_GATHER:
        case SEND_CONTROL_REPLICATION_DEPPART_RESULT_SCATTER:
        case SEND_CONTROL_REPLICATION_BUFFER_EXCHANGE:
        case SEND_CONTROL_REPLICATION_FUTURE_NAME_EXCHANGE:
        case SEND_CONTROL_REPLICATION_MUST_EPOCH_MAPPING_BROADCAST:
        case SEND_CONTROL_REPLICATION_MUST_EPOCH_MAPPING_EXCHANGE:
        case SEND_CONTROL_REPLICATION_MUST_EPOCH_DEPENDENCE_EXCHANGE:
        case SEND_CONTROL_REPLICATION_MUST_EPOCH_COMPLETION_EXCHANGE:
        case SEND_CONTROL_REPLICATION_CHECK_COLLECTIVE_MAPPING:
        case SEND_CONTROL_REPLICATION_CHECK_COLLECTIVE_SOURCES:
        case SEND_CONTROL_REPLICATION_TEMPLATE_INDEX_EXCHANGE:
        case SEND_CONTROL_REPLICATION_UNORDERED_EXCHANGE:
        case SEND_CONTROL_REPLICATION_CONSENSUS_MATCH:
        case SEND_CONTROL_REPLICATION_VERIFY_CONTROL_REPLICATION_EXCHANGE:
        case SEND_CONTROL_REPLICATION_OUTPUT_SIZE_EXCHANGE:
        case SEND_CONTROL_REPLICATION_INDEX_ATTACH_LAUNCH_SPACE:
        case SEND_CONTROL_REPLICATION_INDEX_ATTACH_UPPER_BOUND:
        case SEND_CONTROL_REPLICATION_INDEX_ATTACH_EXCHANGE:
        case SEND_CONTROL_REPLICATION_SHARD_PARTICIPANTS_EXCHANGE:
        case SEND_CONTROL_REPLICATION_IMPLICIT_SHARDING_FUNCTOR:
        case SEND_CONTROL_REPLICATION_CREATE_FILL_VIEW:
        case SEND_CONTROL_REPLICATION_VERSIONING_RENDEZVOUS:
        case SEND_CONTROL_REPLICATION_VIEW_RENDEZVOUS:
        case SEND_CONTROL_REPLICATION_CONCURRENT_MAPPING_RENDEZVOUS:
        case SEND_CONTROL_REPLICATION_CONCURRENT_ALLREDUCE:
        case SEND_CONTROL_REPLICATION_PROJECTION_TREE_EXCHANGE:
        case SEND_CONTROL_REPLICATION_TIMEOUT_MATCH_EXCHANGE:
        case SEND_CONTROL_REPLICATION_MASK_EXCHANGE:
        case SEND_CONTROL_REPLICATION_PREDICATE_EXCHANGE:
        case SEND_CONTROL_REPLICATION_CROSS_PRODUCT_EXCHANGE:
        case SEND_CONTROL_REPLICATION_TRACING_SET_DEDUPLICATION:
        case SEND_CONTROL_REPLICATION_SLOW_BARRIER:
          break;
        case SEND_SHUTDOWN_NOTIFICATION:
          return THROUGHPUT_VIRTUAL_CHANNEL;
        case SEND_SHUTDOWN_RESPONSE:
          return THROUGHPUT_VIRTUAL_CHANNEL;
        case LAST_SEND_KIND:
          assert(false);
      }
      return DEFAULT_VIRTUAL_CHANNEL;
    }

  }; // namespace Internal 
}; // namespace Legion 

#endif // __RUNTIME_H__

// EOF
<|MERGE_RESOLUTION|>--- conflicted
+++ resolved
@@ -2682,12 +2682,7 @@
         size_t prof_footprint_threshold;
         size_t prof_target_latency;
         size_t prof_call_threshold;
-<<<<<<< HEAD
-=======
         bool prof_self_profile;
-      public:
-        bool parse_alloc_percentage_override_argument(const std::string& s);
->>>>>>> 2ab004cd
       };
     public:
       struct TopFinishArgs : public LgTaskArgs<TopFinishArgs> {
