/* Copyright 2022 Stanford University, NVIDIA Corporation
 *
 * Licensed under the Apache License, Version 2.0 (the "License");
 * you may not use this file except in compliance with the License.
 * You may obtain a copy of the License at
 *
 *     http://www.apache.org/licenses/LICENSE-2.0
 *
 * Unless required by applicable law or agreed to in writing, software
 * distributed under the License is distributed on an "AS IS" BASIS,
 * WITHOUT WARRANTIES OR CONDITIONS OF ANY KIND, either express or implied.
 * See the License for the specific language governing permissions and
 * limitations under the License.
 */


#ifndef __RUNTIME_H__
#define __RUNTIME_H__

#include "legion.h"
#include "legion/legion_spy.h"
#include "legion/region_tree.h"
#include "legion/mapper_manager.h"
#include "legion/legion_analysis.h"
#include "legion/legion_utilities.h"
#include "legion/legion_profiling.h"
#include "legion/legion_allocation.h"
#include "legion/garbage_collection.h"

#define REPORT_LEGION_FATAL(code, fmt, ...)               \
{                                                         \
char message[4096];                                       \
snprintf(message, 4096, fmt, ##__VA_ARGS__);              \
Legion::Internal::Runtime::report_fatal_message(          \
code, __FILE__, __LINE__, message);                       \
}

#define REPORT_LEGION_ERROR(code, fmt, ...)               \
{                                                         \
char message[4096];                                       \
snprintf(message, 4096, fmt, ##__VA_ARGS__);              \
Legion::Internal::Runtime::report_error_message(          \
code, __FILE__, __LINE__, message);                       \
}

#define REPORT_LEGION_WARNING(code, fmt, ...)             \
{                                                         \
char message[4096];                                       \
snprintf(message, 4096, fmt, ##__VA_ARGS__);              \
Legion::Internal::Runtime::report_warning_message(        \
code, __FILE__, __LINE__, message);                       \
}

namespace Legion {
  namespace Internal { 

    // Special helper for when we need a dummy context
#define DUMMY_CONTEXT       0

    /**
     * A class for deduplicating memory used with task arguments
     * and knowing when to collect the data associated with it
     */
    class AllocManager : public Collectable,
                         public LegionHeapify<AllocManager> {
    public:
      static const AllocationType alloc_type = ALLOC_MANAGER_ALLOC;
    public:
      AllocManager(size_t arglen)
        : Collectable(), 
          allocation(legion_malloc(ALLOC_INTERNAL_ALLOC, arglen)), 
          allocation_size(arglen) { }
      AllocManager(const AllocManager &rhs)
        : Collectable(), allocation(NULL), allocation_size(0)
      { assert(false); /*should never be called*/ }
      ~AllocManager(void)
      { legion_free(ALLOC_INTERNAL_ALLOC, allocation, allocation_size); }
    public:
      AllocManager& operator=(const AllocManager &rhs)
      { assert(false); /*should never be called*/ return *this; }
    public:
      inline void* get_allocation(void) const { return allocation; }
      inline size_t get_allocation_size(void) const
      { return allocation_size; }
    private:
      void *const allocation;
      size_t allocation_size;
    };

    /**
     * \class ArgumentMapImpl
     * An argument map implementation that provides
     * the backing store for an argument map handle.
     * Argument maps maintain pairs of domain points
     * and task arguments.  To make re-use of argument
     * maps efficient with small deltas, argument map
     * implementations provide a nice versionining system
     * with all argument map implementations sharing
     * a single backing store to de-duplicate domain
     * points and values.
     */
    class ArgumentMapImpl : public Collectable,
                            public LegionHeapify<ArgumentMapImpl> {
    public:
      static const AllocationType alloc_type = ARGUMENT_MAP_ALLOC;
    public:
      ArgumentMapImpl(void);
      ArgumentMapImpl(const FutureMap &rhs);
      ArgumentMapImpl(const ArgumentMapImpl &impl);
      ~ArgumentMapImpl(void);
    public:
      ArgumentMapImpl& operator=(const ArgumentMapImpl &rhs);
    public:
      bool has_point(const DomainPoint &point);
      void set_point(const DomainPoint &point, const UntypedBuffer &arg,
                     bool replace);
      void set_point(const DomainPoint &point, const Future &f, bool replace);
      bool remove_point(const DomainPoint &point);
      UntypedBuffer get_point(const DomainPoint &point);
    public:
      FutureMap freeze(TaskContext *ctx);
      void unfreeze(void);
    public:
      Runtime *const runtime;
    private:
      FutureMap future_map;
      std::map<DomainPoint,Future> arguments;
      std::set<RtEvent> point_set_deletion_preconditions;
      IndexSpaceNode *point_set;
      unsigned dimensionality;
      unsigned dependent_futures; // number of futures with producer ops
      bool update_point_set;
      bool equivalent; // argument and future_map the same
    };

    /**
     * \class FieldAllocatorImpl
     * The base implementation of a field allocator object. This
     * tracks how many outstanding copies of a field allocator
     * object there are for a task and once they've all been
     * destroyed it informs the context that there are no more
     * outstanding allocations.
     */
    class FieldAllocatorImpl : public Collectable {
    public:
      FieldAllocatorImpl(FieldSpaceNode *node, 
                         TaskContext *context, RtEvent ready);
      FieldAllocatorImpl(const FieldAllocatorImpl &rhs);
      ~FieldAllocatorImpl(void);
    public:
      FieldAllocatorImpl& operator=(const FieldAllocatorImpl &rhs);
    public:
      inline FieldSpace get_field_space(void) const { return field_space; }
    public:
      FieldID allocate_field(size_t field_size, 
                             FieldID desired_fieldid,
                             CustomSerdezID serdez_id, bool local);
      FieldID allocate_field(const Future &field_size, 
                             FieldID desired_fieldid,
                             CustomSerdezID serdez_id, bool local);
      void free_field(FieldID fid, const bool unordered);
    public:
      void allocate_fields(const std::vector<size_t> &field_sizes,
                           std::vector<FieldID> &resulting_fields,
                           CustomSerdezID serdez_id, bool local);
      void allocate_fields(const std::vector<Future> &field_sizes,
                           std::vector<FieldID> &resulting_fields,
                           CustomSerdezID serdez_id, bool local);
      void free_fields(const std::set<FieldID> &to_free, const bool unordered);
    public:
      inline void free_from_runtime(void) { free_from_application = false; }
    public:
      FieldSpace field_space;
      FieldSpaceNode *const node;
      TaskContext *const context;
      const RtEvent ready_event;
    protected:
      bool free_from_application;
    };

    /**
     * \class FutureImpl
     * The base implementation of a future object.  The runtime
     * manages future implementation objects and knows how to
     * copy them from one node to another.  Future implementations
     * are always made first on the owner node and then moved
     * remotely.  We use the distributed collectable scheme
     * to manage garbage collection of distributed futures
     */
    class FutureImpl : public DistributedCollectable,
                       public LegionHeapify<FutureImpl> {
    public:
      static const AllocationType alloc_type = FUTURE_ALLOC;
    public:
      struct ContributeCollectiveArgs : 
        public LgTaskArgs<ContributeCollectiveArgs> {
      public:
        static const LgTaskID TASK_ID = LG_CONTRIBUTE_COLLECTIVE_ID;
      public:
        ContributeCollectiveArgs(FutureImpl *i, DynamicCollective d, unsigned c)
          : LgTaskArgs<ContributeCollectiveArgs>(implicit_provenance),
            impl(i), dc(d), count(c) { }
      public:
        FutureImpl *const impl;
        const DynamicCollective dc;
        const unsigned count;
      };
      struct FutureCallbackArgs : public LgTaskArgs<FutureCallbackArgs> {
      public:
        static const LgTaskID TASK_ID = LG_FUTURE_CALLBACK_TASK_ID;
      public:
        FutureCallbackArgs(FutureImpl *i);
      public:
        FutureImpl *const impl;
      };
      struct CallbackReleaseArgs : public LgTaskArgs<CallbackReleaseArgs> {
      public:
        static const LgTaskID TASK_ID = LG_CALLBACK_RELEASE_TASK_ID;
      public:
        CallbackReleaseArgs(FutureFunctor *functor, bool own_functor);
      public:
        FutureFunctor *const functor;
        const bool own_functor;
      };
      struct FutureBroadcastArgs : public LgTaskArgs<FutureBroadcastArgs> {
      public:
        static const LgTaskID TASK_ID = LG_FUTURE_BROADCAST_TASK_ID;
      public:
        FutureBroadcastArgs(FutureImpl *i);
      public:
        FutureImpl *const impl;
      };
      struct PendingInstance {
      public:
        PendingInstance(void)
          : instance(NULL), op(NULL), uid(0), eager(false) { }
        PendingInstance(FutureInstance *i, ApUserEvent r)
          : instance(i), op(NULL), uid(0), inst_ready(r), eager(false) { }
        PendingInstance(Operation *o, UniqueID id, ApUserEvent r, 
                        RtUserEvent a, bool e)
          : instance(NULL), op(o), uid(id), inst_ready(r),
            alloc_ready(a), eager(e) { }
      public:
        FutureInstance *instance;
        Operation *op;
        UniqueID uid;
        ApUserEvent inst_ready;
        RtUserEvent alloc_ready;
        std::set<AddressSpaceID> remote_requests;
        bool eager;
      };
    public:
      FutureImpl(TaskContext *ctx, Runtime *rt, bool register_future,
                 DistributedID did, AddressSpaceID owner_space,
                 ApEvent complete, const size_t *future_size = NULL,
                 Operation *op = NULL);
      FutureImpl(TaskContext *ctx, Runtime *rt, bool register_future, 
                 DistributedID did, AddressSpaceID owner_space,
                 ApEvent complete, Operation *op, GenerationID gen,
                 size_t op_ctx_index, const DomainPoint &op_point,
#ifdef LEGION_SPY
                 UniqueID op_uid,
#endif
                 int op_depth);
      FutureImpl(const FutureImpl &rhs);
      virtual ~FutureImpl(void);
    public:
      FutureImpl& operator=(const FutureImpl &rhs);
    public:
      // Wait without subscribing to the payload
      void wait(bool silence_warnings, const char *warning_string);
      const void* get_buffer(Processor proc, Memory::Kind memory,
                             size_t *extent_in_bytes = NULL, 
                             bool check_extent = false,
                             bool silence_warnings = false, 
                             const char *warning_string = NULL);
      const void* get_buffer(Memory memory,
                             size_t *extent_in_bytes = NULL, 
                             bool check_extent = false,
                             bool silence_warnings = false, 
                             const char *warning_string = NULL);
      PhysicalInstance get_instance(Memory::Kind kind,
                             size_t extent_in_bytes, bool check_extent,
                             bool silence_warnings, const char *warning_string);
      void report_incompatible_accessor(const char *accessor_kind,
                                        PhysicalInstance instance);
      bool find_or_create_application_instance(Memory target, UniqueID uid);
      RtEvent request_application_instance(Memory target, SingleTask *task,
                       UniqueID uid, AddressSpaceID source,
                       ApUserEvent ready_event = ApUserEvent::NO_AP_USER_EVENT,
                       size_t upper_bound_size = SIZE_MAX);
      ApEvent find_application_instance_ready(Memory target, SingleTask *task);
      // The return event for this method indicates when the resources have
      // been allocated for the instance and we can consider it mapped
      RtEvent request_internal_buffer(Operation *op, bool eager);
      const void *find_internal_buffer(TaskContext *ctx, size_t &expected_size);
      FutureInstance* get_canonical_instance(void);
      bool is_empty(bool block, bool silence_warnings = true,
                    const char *warning_string = NULL,
                    bool internal = false);
      size_t get_untyped_size(void);
      const void *get_metadata(size_t *metasize);
      ApEvent get_ready_event(void) const { return future_complete; }
      // A special function for predicates to peek
      // at the boolean value of a future if it is set
      // Must have called request internal buffer first and event must trigger
      bool get_boolean_value(TaskContext *ctx);
    public:
      // This will simply save the value of the future
      void set_result(FutureInstance *instance, 
                      void *metadata = NULL, size_t metasize = 0);
      void set_results(const std::vector<FutureInstance*> &instances,
                      void *metadata = NULL, size_t metasize = 0);
      void set_result(FutureFunctor *callback_functor, bool own,
                      Processor functor_proc);
      // This is the same as above but for data that we know is visible
      // in the system memory and should always make a local FutureInstance
      void set_local(const void *value, size_t size, bool own = false);
      // This will save the value of the future locally
      void unpack_future(Deserializer &derez);
      void unpack_instances(Deserializer &derez);
      // Reset the future in case we need to restart the
      // computation for resiliency reasons
      bool reset_future(void);
      // Request that we get meta data for the future on this node
      // The return event here will indicate when we have local data
      // that is valid to access for this particular future
      RtEvent subscribe(void);
      size_t get_upper_bound_size(void);
      void get_future_coordinates(TaskTreeCoordinates &coordinates) const;
      void pack_future(Serializer &rez) const;
      static FutureImpl* unpack_future(Runtime *runtime, 
          Deserializer &derez, ReferenceMutator *mutator, 
          Operation *op = NULL, GenerationID op_gen = 0, 
#ifdef LEGION_SPY
          UniqueID op_uid = 0,
#endif
          int op_depth = 0);
    public:
      virtual void notify_active(ReferenceMutator *mutator);
      virtual void notify_valid(ReferenceMutator *mutator);
      virtual void notify_invalid(ReferenceMutator *mutator);
      virtual void notify_inactive(ReferenceMutator *mutator);
    public:
      void register_dependence(Operation *consumer_op);
      void register_remote(AddressSpaceID sid, ReferenceMutator *mutator);
      void set_future_result_size(size_t size, AddressSpaceID source);
    protected:
      void finish_set_future(void); // must be holding lock
      void create_pending_instances(void); // must be holding lock
      FutureInstance* find_or_create_instance(Memory memory, Operation *op,
                        UniqueID op_uid, bool eager, bool need_lock = true,
                        ApUserEvent inst_ready = ApUserEvent::NO_AP_USER_EVENT,
                        FutureInstance *existing = NULL);
      void mark_sampled(void);
      void broadcast_result(std::set<AddressSpaceID> &targets,
                            const bool need_lock);
      void record_subscription(AddressSpaceID subscriber, bool need_lock);
      void notify_remote_set(AddressSpaceID remote_space);
    protected:
      RtEvent invoke_callback(void); // must be holding lock
      void perform_callback(void);
      void perform_broadcast(void);
      void pack_future_result(Serializer &rez) const; // must be holding lock
    public:
      void record_future_registered(ReferenceMutator *mutator);
      static void handle_future_result(Deserializer &derez, Runtime *rt);
      static void handle_future_result_size(Deserializer &derez,
                                  Runtime *runtime, AddressSpaceID source);
      static void handle_future_subscription(Deserializer &derez, Runtime *rt,
                                             AddressSpaceID source);
      static void handle_future_notification(Deserializer &derez, Runtime *rt,
                                             AddressSpaceID source);
      static void handle_future_broadcast(Deserializer &derez, Runtime *rt);
      static void handle_future_create_instance_request(Deserializer &derez,
                                                        Runtime *runtime);
      static void handle_future_create_instance_response(Deserializer &derez,
                                                         Runtime *runtime);
    public:
      void contribute_to_collective(const DynamicCollective &dc,unsigned count);
      static void handle_contribute_to_collective(const void *args);
      static void handle_callback(const void *args);
      static void handle_release(const void *args);
      static void handle_broadcast(const void *args);
    public:
      TaskContext *const context;
      // These three fields are only valid on the owner node
      Operation *const producer_op;
      const GenerationID op_gen;
      // The depth of the context in which this was made
      const int producer_depth;
#ifdef LEGION_SPY
      const UniqueID producer_uid;
#endif
      const size_t producer_context_index;
      const DomainPoint producer_point;
      const ApEvent future_complete;
    private:
      FRIEND_ALL_RUNTIME_CLASSES
      mutable LocalLock future_lock;
      RtUserEvent subscription_event;
      // On the owner node, keep track of the registered waiters
      std::set<AddressSpaceID> subscribers;
      AddressSpaceID result_set_space; // space on which the result was set
      std::map<Memory,FutureInstance*> instances;
      FutureInstance *canonical_instance;
    private:
      void *metadata;
      size_t metasize;
    private:
      // The determined size of this future to this point
      // This is only an upper bound until it is solidifed
      size_t future_size;
      // This is the upper bound size prior to being refined
      // down to a precise size when the future is finally set
      size_t upper_bound_size; 
    private:
      // Instances that need to be made once canonical instance is set
      std::map<Memory,PendingInstance> pending_instances;
      // Requests to create instances on remote nodes
      // First event is the mapped event, second is ready event
      std::map<Memory,std::pair<RtUserEvent,ApUserEvent> > pending_requests;
    private:
      Processor callback_proc;
      FutureFunctor *callback_functor;
      bool own_callback_functor;
    private:
      // Whether this future has a size set yet
      bool future_size_set;
    private:
      std::atomic<bool> empty;
      std::atomic<bool> sampled;
    };

    /**
     * \class FutureInstance
     * A future instance represents the data for a single copy of
     * the future in a memory somewhere. It has a duality to it that
     * is likely confusing at first. It can either be an external 
     * allocation which may or may not have an external realm instance
     * associated with it. Or it could be a normal realm instance for
     * which we have extracted the pointer and size for it. Furthermore
     * when moving these from one node to another, sometimes we pass
     * them by-value if they can be cheaply copied, other times we
     * will move the just the references to the instances and allocations.
     * You'll have to look into the implementation to discover which
     * is happening, but when you get an unpacked copy on the remote
     * side it is a valid future instance that can you use regardless.
     * Current future instances are immutable after they are initially 
     * written, but are designed so that we might easily be able to relax
     * that later so we can support mutable future values.
     */
    class FutureInstance {
    public:
      struct DeferDeleteFutureInstanceArgs :
        public LgTaskArgs<DeferDeleteFutureInstanceArgs> {
      public:
        static const LgTaskID TASK_ID = LG_DEFERRED_DELETE_FUTURE_INST_TASK_ID;
      public:
        DeferDeleteFutureInstanceArgs(UniqueID uid, FutureInstance *inst)
          : LgTaskArgs<DeferDeleteFutureInstanceArgs>(uid), instance(inst) { }
      public:
        FutureInstance *const instance;
      };
    public:
      FutureInstance(const void *data, size_t size, Memory memory, 
                     ApEvent ready_event, Runtime *runtime, bool eager, 
                     bool external, bool own_allocation = true,
                     PhysicalInstance inst = PhysicalInstance::NO_INST,
                     void (*freefunc)(void*,size_t) = NULL,
                     Processor free_proc = Processor::NO_PROC,
                     RtEvent use_event = RtEvent::NO_RT_EVENT);
      FutureInstance(const FutureInstance &rhs) = delete;
      ~FutureInstance(void);
    public:
      FutureInstance& operator=(const FutureInstance &rhs) = delete;
    public:
      ApEvent initialize(const ReductionOp *redop, Operation *op);
      ApEvent copy_from(FutureInstance *source, Operation *op,
                        ApEvent precondition = ApEvent::NO_AP_EVENT,
                        bool check_source_ready = true);
      ApEvent reduce_from(FutureInstance *source, Operation *op,
                          const ReductionOpID redop_id,
                          const ReductionOp *redop, bool exclusive,
                          ApEvent precondition = ApEvent::NO_AP_EVENT);
    public:
      bool is_ready(bool check_ready_event = true) const;
      ApEvent get_ready(bool check_ready_event = true);
      PhysicalInstance get_instance(void);
      bool deferred_delete(Operation *op, ApEvent done_event);
    public:
      bool can_pack_by_value(void) const;
      bool pack_instance(Serializer &rez, bool pack_ownership, 
                         bool other_ready = false,
                         ApEvent ready = ApEvent::NO_AP_EVENT);
      static FutureInstance* unpack_instance(Deserializer &derez, Runtime *rt);
    public:
      static bool check_meta_visible(Runtime *runtime, Memory memory,
                                     bool has_freefunc = false);
      static FutureInstance* create_local(const void *value, size_t size, 
                                          bool own, Runtime *runtime);
      static void handle_deferred_delete(const void *args);
    public:
      Runtime *const runtime;
      const void *const data;
      const size_t size;
      const Memory memory;
      const ApEvent ready_event;
      void (*const freefunc)(void*,size_t);
      const Processor freeproc;
      const bool eager_allocation;
      const bool external_allocation;
      const bool is_meta_visible;
    protected:
      bool own_allocation;
      std::atomic<PhysicalInstance> instance;
      std::atomic<RtEvent> use_event;
      std::atomic<bool> own_instance;
    };

    /**
     * \class FutureMapImpl
     * The base implementation of a future map object. Note
     * that this is now a distributed collectable object too
     * that can be used to find the name of a future for a
     * given point anywhere in the machine.
     */
    class FutureMapImpl : public DistributedCollectable,
                          public LegionHeapify<FutureMapImpl> {
    public:
      static const AllocationType alloc_type = FUTURE_MAP_ALLOC;
    public:
      FutureMapImpl(TaskContext *ctx, Operation *op, 
                    RtEvent ready, IndexSpaceNode *domain,
                    Runtime *rt, DistributedID did, AddressSpaceID owner_space);
      FutureMapImpl(TaskContext *ctx, Runtime *rt, IndexSpaceNode *domain,
                    DistributedID did, size_t index, AddressSpaceID owner_space,
                    RtEvent ready_event, bool register_now = true); // remote
      FutureMapImpl(TaskContext *ctx, Operation *op, size_t index,
                    GenerationID gen, int depth, 
#ifdef LEGION_SPY
                    UniqueID uid,
#endif
                    RtEvent ready, IndexSpaceNode *domain,
                    Runtime *rt, DistributedID did, AddressSpaceID owner_space);
      FutureMapImpl(const FutureMapImpl &rhs);
      virtual ~FutureMapImpl(void);
    public:
      FutureMapImpl& operator=(const FutureMapImpl &rhs);
    public:
      inline RtEvent get_ready_event(void) const { return ready_event; }
      virtual bool is_replicate_future_map(void) const { return false; }
    public:
      virtual void notify_active(ReferenceMutator *mutator);
      virtual void notify_valid(ReferenceMutator *mutator);
      virtual void notify_invalid(ReferenceMutator *mutator);
      virtual void notify_inactive(ReferenceMutator *mutator);
    public:
      Domain get_domain(void) const;
      virtual Future get_future(const DomainPoint &point, 
                                bool internal_only,
                                RtEvent *wait_on = NULL); 
      void set_future(const DomainPoint &point, FutureImpl *impl,
                      ReferenceMutator *mutator);
      void get_void_result(const DomainPoint &point, 
                            bool silence_warnings = true,
                            const char *warning_string = NULL);
      virtual void wait_all_results(bool silence_warnings = true,
                                    const char *warning_string = NULL);
      bool reset_all_futures(RtEvent new_ready_event);
      // Use this method to detect when we're wrapped by an argument
      // map which is mainly needed in control replication
      virtual void argument_map_wrap(void) { }
    public:
      void pack_future_map(Serializer &rez) const;
      static FutureMapImpl* unpack_future_map(Runtime *runtime,
          Deserializer &derez, ReferenceMutator *mutator, TaskContext *ctx);
    public:
      virtual void get_all_futures(std::map<DomainPoint,Future> &futures);
      void set_all_futures(const std::map<DomainPoint,Future> &futures);
      // Dump helper method for template classes
      static inline FutureImpl* unpack_future(const Future &future)
        { return future.impl; }
    public:
      // Will return NULL if it does not exist
      virtual FutureImpl* find_shard_local_future(const DomainPoint &point);
      virtual void get_shard_local_futures(
                                     std::map<DomainPoint,Future> &futures);
    public:
      void register_dependence(Operation *consumer_op);
    public:
      void record_future_map_registered(ReferenceMutator *creator);
      static void handle_future_map_future_request(Deserializer &derez,
                              Runtime *runtime, AddressSpaceID source);
      static void handle_future_map_future_response(Deserializer &derez,
                                                    Runtime *runtime);
    public:
      TaskContext *const context;
      // Either an index space task or a must epoch op
      Operation *const op;
      const size_t op_ctx_index;
      const GenerationID op_gen;
      const int op_depth;
#ifdef LEGION_SPY
      const UniqueID op_uid;
#endif
      IndexSpaceNode *const future_map_domain;
    protected:
      mutable LocalLock future_map_lock;
      RtEvent ready_event;
      std::map<DomainPoint,Future> futures;
    };

    /**
     * \class TransformFutureMapImpl
     * This class is a wrapper around a future map implementation that
     * will transform the points being accessed on to a previous future map
     */
    class TransformFutureMapImpl : public FutureMapImpl {
    public:
      typedef DomainPoint (*PointTransformFnptr)(const DomainPoint& point,
                                                 const Domain &domain,
                                                 const Domain &range);
      TransformFutureMapImpl(FutureMapImpl *previous, IndexSpaceNode *domain,
                             PointTransformFnptr fnptr);
      TransformFutureMapImpl(FutureMapImpl *previous, IndexSpaceNode *domain,
                             PointTransformFunctor *functor, bool own_functor);
      TransformFutureMapImpl(const TransformFutureMapImpl &rhs);
      virtual ~TransformFutureMapImpl(void);
    public:
      TransformFutureMapImpl& operator=(const TransformFutureMapImpl &rhs);
    public:
      virtual bool is_replicate_future_map(void) const;
      virtual Future get_future(const DomainPoint &point, 
                                bool internal_only,
                                RtEvent *wait_on = NULL);
      virtual void get_all_futures(std::map<DomainPoint,Future> &futures);
      virtual void wait_all_results(bool silence_warnings = true,
                                    const char *warning_string = NULL);
      virtual void argument_map_wrap(void);
    public:
      // Will return NULL if it does not exist
      virtual FutureImpl* find_shard_local_future(const DomainPoint &point);
      virtual void get_shard_local_futures(
                                     std::map<DomainPoint,Future> &futures);
    public:
      FutureMapImpl *const previous;
      const bool own_functor;
      const bool is_functor;
    protected:
      union {
        PointTransformFnptr fnptr;
        PointTransformFunctor *functor; 
      } transform;
    };

    /**
     * \class ReplFutureMapImpl
     * This a special kind of future map that is created
     * in control replication contexts
     */
    class ReplFutureMapImpl : public FutureMapImpl {
    public:
      struct PendingRequest {
      public:
        PendingRequest(void) { }
        PendingRequest(const DomainPoint &p, DistributedID src,
                       RtUserEvent done, bool intern)
          : point(p), src_did(src), done_event(done), internal(intern) { }
      public:
        DomainPoint point;
        DistributedID src_did;
        RtUserEvent done_event;
        bool internal;
      };
      struct ReclaimFutureMapArgs :
        public LgTaskArgs<ReclaimFutureMapArgs> {
      public:
        static const LgTaskID TASK_ID = LG_RECLAIM_FUTURE_MAP_TASK_ID;
      public:
        ReclaimFutureMapArgs(ReplicateContext *c, 
                             ReplFutureMapImpl *map, UniqueID uid)
          : LgTaskArgs<ReclaimFutureMapArgs>(uid),
            ctx(c), impl(map) { }
      public:
        ReplicateContext *const ctx;
        ReplFutureMapImpl *const impl;
      };
    public:
      ReplFutureMapImpl(ReplicateContext *ctx, Operation *op, RtEvent ready, 
                        IndexSpaceNode *domain, IndexSpaceNode *shard_domain,
                        Runtime *rt, DistributedID did, AddressSpaceID owner);
      ReplFutureMapImpl(ReplicateContext *ctx, Runtime *rt,
                        IndexSpaceNode *domain, IndexSpaceNode *shard_domain,
                        DistributedID did, size_t index, AddressSpaceID owner,
                        RtEvent ready_event, bool register_now = true);
      ReplFutureMapImpl(const ReplFutureMapImpl &rhs);
      virtual ~ReplFutureMapImpl(void);
    public:
      ReplFutureMapImpl& operator=(const ReplFutureMapImpl &rhs);
    public:
      virtual bool is_replicate_future_map(void) const { return true; }
    public:
      // Override this so we can trigger our deletion barrier
      virtual void notify_inactive(ReferenceMutator *mutator);
    public:
      virtual Future get_future(const DomainPoint &point,
                                bool internal, RtEvent *wait_on = NULL);
      virtual void get_all_futures(std::map<DomainPoint,Future> &futures);
      virtual void wait_all_results(bool silence_warnings = true,
                                    const char *warning_string = NULL);
      virtual void argument_map_wrap(void) { has_non_trivial_call = true; }
    public:
      // Will return NULL if it does not exist
      virtual FutureImpl* find_shard_local_future(const DomainPoint &point);
      virtual void get_shard_local_futures(
                                     std::map<DomainPoint,Future> &futures);
    public:
      void set_sharding_function(ShardingFunction *function, bool own = false);
      void handle_future_map_request(Deserializer &derez);
    protected:
      void process_future_map_request(const DomainPoint &point,
                                      DistributedID src_did,
                                      const bool internal,
                                      RtUserEvent done_event);
    public:
      static void handle_future_map_response(Deserializer &derez,
                                             Runtime *runtime);
      static void handle_future_map_reclaim(const void *args);
    public:
      ReplicateContext *const repl_ctx;
      IndexSpaceNode *const shard_domain;
      const unsigned future_map_barrier_index;
      const RtBarrier future_map_barrier;
      const CollectiveID collective_index; // in case we have to do all-to-all
      // Unlike normal future maps, we know these only ever exist on the
      // node where they are made so we store their producer op information
      // in case they have to make futures from remote shards
      const int op_depth; 
      const UniqueID op_uid;
    protected:
      std::vector<PendingRequest> pending_future_map_requests;
      std::set<RtEvent> exchange_events;
      RtUserEvent sharding_function_ready;
      ShardingFunction *sharding_function;
      // Whether the future map owns the sharding function
      bool own_sharding_function;
      bool collective_performed;
      // For replicated future maps we track whether there have been any
      // non-triival calls to this shard of the future map. If there are
      // then we know there could be non-trivial calls in other shards.
      // Conversely, if there are no non-trivial calls here then there
      // shouldn't be in other shards as well because of the rules of
      // control replication.
      bool has_non_trivial_call;
    };

    /**
     * \class PhysicalRegionImpl
     * The base implementation of a physical region object.
     * Physical region objects are not allowed to move from the
     * node in which they are created.  Like other objects
     * available to both the user and runtime they are reference
     * counted to know when they can be deleted.
     *
     * Note that we don't need to protect physical region impls
     * with any kind of synchronization mechanism since they
     * will only be manipulated by a single task which is 
     * guaranteed to only be running on one processor.
     */
    class PhysicalRegionImpl : public Collectable,
                               public LegionHeapify<PhysicalRegionImpl> {
    public:
      static const AllocationType alloc_type = PHYSICAL_REGION_ALLOC;
    public:
      PhysicalRegionImpl(const RegionRequirement &req, RtEvent mapped_event,
            ApEvent ready_event, ApUserEvent term_event, bool mapped, 
            TaskContext *ctx, MapperID mid, MappingTagID tag, bool leaf, 
            bool virt, Runtime *rt);
      PhysicalRegionImpl(const PhysicalRegionImpl &rhs);
      ~PhysicalRegionImpl(void);
    public:
      PhysicalRegionImpl& operator=(const PhysicalRegionImpl &rhs);
    public:
      inline bool created_accessor(void) const { return made_accessor; }
    public:
      void set_sharded_view(ShardedView *view);
      inline ShardedView* get_sharded_view(void) const { return sharded_view; }
    public:
      void wait_until_valid(bool silence_warnings, const char *warning_string, 
                            bool warn = false, const char *src = NULL);
      bool is_valid(void) const;
      bool is_mapped(void) const;
      LogicalRegion get_logical_region(void) const;
      PrivilegeMode get_privilege(void) const;
      LegionRuntime::Accessor::RegionAccessor<
        LegionRuntime::Accessor::AccessorType::Generic>
          get_accessor(bool silence_warnings = true);
      LegionRuntime::Accessor::RegionAccessor<
        LegionRuntime::Accessor::AccessorType::Generic> 
          get_field_accessor(FieldID field, bool silence_warnings = true);
    public:
      void unmap_region(void);
      ApEvent remap_region(ApEvent new_ready_event);
      const RegionRequirement& get_requirement(void) const;
      void set_reference(const InstanceRef &references, bool safe = false);
      void set_references(const InstanceSet &instances, bool safe = false);
      bool has_references(void) const;
      void get_references(InstanceSet &instances) const;
      void get_memories(std::set<Memory>& memories, 
          bool silence_warnings, const char *warning_string) const;
      void get_fields(std::vector<FieldID>& fields) const;
#if defined(LEGION_PRIVILEGE_CHECKS) || defined(LEGION_BOUNDS_CHECKS)
    public:
      const char* get_task_name(void) const;
#endif
#ifdef LEGION_BOUNDS_CHECKS
    public:
      bool contains_ptr(ptr_t ptr);
      bool contains_point(const DomainPoint &dp);
#endif
    public:
      void get_bounds(void *realm_is, TypeTag type_tag);
      PieceIteratorImpl* get_piece_iterator(FieldID fid, bool privilege_only,
                          bool silence_warnings, const char *warning_string);
      PhysicalInstance get_instance_info(PrivilegeMode mode, 
                                         FieldID fid, size_t field_size, 
                                         void *realm_is, TypeTag type_tag,
                                         const char *warning_string,
                                         bool silence_warnings, 
                                         bool generic_accessor,
                                         bool check_field_size,
                                         ReductionOpID redop);
      void report_incompatible_accessor(const char *accessor_kind,
                             PhysicalInstance instance, FieldID fid);
      void report_incompatible_multi_accessor(unsigned index, FieldID fid,
                           PhysicalInstance inst1, PhysicalInstance inst2);
      static void fail_bounds_check(DomainPoint p, FieldID fid, 
                                    PrivilegeMode mode, bool multi);
      static void fail_bounds_check(Domain d, FieldID fid, 
                                    PrivilegeMode mode, bool multi);
      static void fail_privilege_check(DomainPoint p, FieldID fid, 
                                    PrivilegeMode mode);
      static void fail_privilege_check(Domain d, FieldID fid, 
                                    PrivilegeMode mode);
    public:
      Runtime *const runtime;
      TaskContext *const context;
      const MapperID map_id;
      const MappingTagID tag;
      const bool leaf_region;
      const bool virtual_mapped;
      const bool replaying;
    private:
      const RegionRequirement req;
      // Event for when the 'references' are set by the producer op
      // can only be accessed in "application" side code
      // There should only be one of these triggered by the producer
      const RtEvent mapped_event;
      // Event for when it is safe to use the physical instances
      // can only be accessed in "application" side code
      // triggered by mapping stage code
      ApEvent ready_event;
      // Event for when the mapped application code is done accessing
      // the physical region, set in "application" side code 
      // should only be accessed there as well
      ApUserEvent termination_event;
      // Physical instances for this mapping
      // written by the "mapping stage" code of whatever operation made this
      // can be accessed in "application" side code after 'mapped' triggers
      InstanceSet references;
      // Only used for control replication
      ShardedView *sharded_view;
      // "appliciation side" state
      // whether it is currently mapped
      bool mapped; 
      // whether it is currently valid -> mapped and ready_event has triggered
      bool valid; 
      bool made_accessor;
#ifdef LEGION_BOUNDS_CHECKS
    private:
      Domain bounds;
#endif
    };

    /**
     * \class OutputRegionImpl
     * The base implementation of an output region object.
     *
     * Just like physical region impls, we don't need to make
     * output region impls thread safe, because they are accessed
     * exclusively by a single task.
     */
    class OutputRegionImpl : public Collectable,
                             public LegionHeapify<OutputRegionImpl> {
    public:
      static const AllocationType alloc_type = OUTPUT_REGION_ALLOC;
    private:
      struct LayoutCreator {
      public:
        LayoutCreator(Realm::InstanceLayoutGeneric* &l,
                      const Domain & d,
                      const Realm::InstanceLayoutConstraints &c,
                      const std::vector<int32_t> &d_order)
          : layout(l), domain(d), constraints(c), dim_order(d_order)
        { }
        template<typename DIM, typename COLOR_T>
        static inline void demux(LayoutCreator *creator)
        {
#ifdef DEBUG_LEGION
          assert(creator->dim_order.size() == DIM::N);
#endif
          const DomainT<DIM::N, COLOR_T> bounds =
            Rect<DIM::N, COLOR_T>(creator->domain);
          creator->layout =
            Realm::InstanceLayoutGeneric::choose_instance_layout(
                bounds, creator->constraints, creator->dim_order.data());
        }
      private:
        Realm::InstanceLayoutGeneric* &layout;
        const Domain &domain;
        const Realm::InstanceLayoutConstraints &constraints;
        const std::vector<int32_t> &dim_order;
      };
    public:
      OutputRegionImpl(unsigned index,
                       const OutputRequirement &req,
                       InstanceSet instance_set,
                       TaskContext *ctx,
                       Runtime *rt,
                       const bool global_indexing,
                       const bool valid);
      OutputRegionImpl(const OutputRegionImpl &rhs);
      ~OutputRegionImpl(void);
    public:
      OutputRegionImpl& operator=(const OutputRegionImpl &rhs);
    public:
      Memory target_memory(void) const;
    public:
      LogicalRegion get_logical_region(void) const;
      bool is_valid_output_region(void) const;
    public:
      void check_type_tag(TypeTag type_tag) const;
      void check_field_size(FieldID field_id, size_t field_size) const;
      void get_layout(FieldID field_id,
                      std::vector<DimensionKind> &ordering,
                      size_t &alignment) const;
      size_t get_field_size(FieldID field_id) const;
    public:
      void return_data(const DomainPoint &extents,
                       FieldID field_id,
                       uintptr_t ptr,
                       size_t alignment,
                       bool eager_pool = false);
      void return_data(const DomainPoint &extents,
                       std::map<FieldID,void*> ptrs,
                       std::map<FieldID,size_t> *alignments);
      void return_data(const DomainPoint &extents,
                       FieldID field_id,
                       PhysicalInstance instance,
                       const LayoutConstraintSet *constraints,
                       bool check_constraints);
    private:
      struct FinalizeOutputArgs : public LgTaskArgs<FinalizeOutputArgs> {
      public:
        static const LgTaskID TASK_ID = LG_FINALIZE_OUTPUT_ID;
      public:
        FinalizeOutputArgs(OutputRegionImpl *r)
          : LgTaskArgs<FinalizeOutputArgs>(implicit_provenance),
            region(r) { }
        OutputRegionImpl *region;
      };
    public:
      void finalize(bool defer = true);
    public:
      static void handle_finalize_output(const void *args);
    public:
      bool is_complete(FieldID &unbound_field) const;
    public:
      const OutputRequirement &get_requirement(void) const { return req; }
      DomainPoint get_extents(void) const { return extents; }
    protected:
      IndividualManager *get_manager(FieldID field_id) const;
    public:
      Runtime *const runtime;
      TaskContext *const context;
    private:
      struct ExternalInstanceInfo {
        bool eager_pool;
        uintptr_t ptr;
        size_t alignment;
      };
    private:
      OutputRequirement req;
      InstanceSet instance_set;
      // Output data batched during task execution
      std::map<FieldID,ExternalInstanceInfo> returned_instances;
      std::vector<PhysicalInstance> escaped_instances;
      DomainPoint extents;
      const unsigned index;
      const bool created_region;
      const bool global_indexing;
    };

    /**
     * \class ExternalResourcesImpl
     * This class provides the backing data structure for a collection of
     * physical regions that represent external data that have been attached
     * to logical regions in the same region tree
     */
    class ExternalResourcesImpl : public Collectable,
                                  public LegionHeapify<ExternalResourcesImpl> {
    public:
      static const AllocationType alloc_type = EXTERNAL_RESOURCES_ALLOC;
    public:
      ExternalResourcesImpl(InnerContext *context, size_t num_regions,
                            RegionTreeNode *upper, IndexSpaceNode *launch,
                            LogicalRegion parent,
                            const std::set<FieldID> &privilege_fields);
      ExternalResourcesImpl(const ExternalResourcesImpl &rhs);
      ~ExternalResourcesImpl(void);
    public:
      ExternalResourcesImpl& operator=(const ExternalResourcesImpl &rhs);
    public:
      size_t size(void) const;
      void set_region(unsigned index, PhysicalRegionImpl *region);
      PhysicalRegion get_region(unsigned index) const;
      void set_projection(ProjectionID pid);
      inline ProjectionID get_projection(void) const { return pid; }
      Future detach(InnerContext *context, IndexDetachOp *op, 
                    const bool flush, const bool unordered);
    public:
      InnerContext *const context;
      // Save these for when we go to do the detach
      RegionTreeNode *const upper_bound;
      IndexSpaceNode *const launch_bounds;
      const std::vector<FieldID> privilege_fields;
      const LogicalRegion parent;
    protected:
      std::vector<PhysicalRegion> regions;
      ProjectionID pid;
      bool detached;
    };

    /**
     * \class GrantImpl
     * This is the base implementation of a grant object.
     * The grant implementation remembers the locks that
     * must be acquired and gives out an precondition event
     * for acquiring the locks whenever a user attempts
     * to register as using the grant.  Registering requires
     * providing a completion event for the operation which
     * the grant object then knows to use when releasing the
     * locks.  Grants continues accepting registrations
     * until the runtime marks that it is no longer active.
     */
    class GrantImpl : public Collectable, public LegionHeapify<GrantImpl> {
    public:
      static const AllocationType alloc_type = GRANT_ALLOC;
    public:
      struct ReservationRequest {
      public:
        ReservationRequest(void)
          : reservation(Reservation::NO_RESERVATION),
            mode(0), exclusive(true) { }
        ReservationRequest(Reservation r, unsigned m, bool e)
          : reservation(r), mode(m), exclusive(e) { }
      public:
        Reservation reservation;
        unsigned mode;
        bool exclusive;
      };
    public:
      GrantImpl(void);
      GrantImpl(const std::vector<ReservationRequest> &requests);
      GrantImpl(const GrantImpl &rhs);
      ~GrantImpl(void);
    public:
      GrantImpl& operator=(const GrantImpl &rhs);
    public:
      void register_operation(ApEvent completion_event);
      ApEvent acquire_grant(void);
      void release_grant(void);
    public:
      void pack_grant(Serializer &rez);
      void unpack_grant(Deserializer &derez);
    private:
      std::vector<ReservationRequest> requests;
      bool acquired;
      ApEvent grant_event;
      std::set<ApEvent> completion_events;
      mutable LocalLock grant_lock;
    };

    class LegionHandshakeImpl : public Collectable,
                       public LegionHeapify<LegionHandshakeImpl> {
    public:
      static const AllocationType alloc_type = MPI_HANDSHAKE_ALLOC;
    public:
      LegionHandshakeImpl(bool init_in_ext, int ext_participants, 
                          int legion_participants);
      LegionHandshakeImpl(const LegionHandshakeImpl &rhs);
      ~LegionHandshakeImpl(void);
    public:
      LegionHandshakeImpl& operator=(const LegionHandshakeImpl &rhs);
    public:
      void initialize(void);
    public:
      void ext_handoff_to_legion(void);
      void ext_wait_on_legion(void);
    public:
      void legion_handoff_to_ext(void);
      void legion_wait_on_ext(void);
    public:
      PhaseBarrier get_legion_wait_phase_barrier(void);
      PhaseBarrier get_legion_arrive_phase_barrier(void);
      void advance_legion_handshake(void);
    private:
      const bool init_in_ext;
      const int ext_participants;
      const int legion_participants;
    private:
      PhaseBarrier ext_wait_barrier;
      PhaseBarrier ext_arrive_barrier;
      PhaseBarrier legion_wait_barrier; // copy of mpi_arrive_barrier
      PhaseBarrier legion_arrive_barrier; // copy of mpi_wait_barrier
    };

    class MPIRankTable {
    public:
      MPIRankTable(Runtime *runtime);
      MPIRankTable(const MPIRankTable &rhs);
      ~MPIRankTable(void);
    public:
      MPIRankTable& operator=(const MPIRankTable &rhs);
    public:
      void perform_rank_exchange(void);
      void handle_mpi_rank_exchange(Deserializer &derez);
    protected:
      bool initiate_exchange(void);
      void send_remainder_stage(void);
      bool send_ready_stages(const int start_stage=1);
      void unpack_exchange(int stage, Deserializer &derez);
      void complete_exchange(void);
    public:
      Runtime *const runtime;
      bool participating;
    public:
      std::map<int,AddressSpace> forward_mapping;
      std::map<AddressSpace,int> reverse_mapping;
    protected:
      mutable LocalLock reservation;
      RtUserEvent done_event;
      std::vector<int> stage_notifications;
      std::vector<bool> sent_stages;
    protected:
      int collective_radix;
      int collective_log_radix;
      int collective_stages;
      int collective_participating_spaces;
      int collective_last_radix;
      // Handle a small race on deciding who gets to
      // trigger the done event
      bool done_triggered;
    }; 

    /**
     * \class ImplicitShardManager
     * This is a class for helping to construct implicitly 
     * control replicated top-level tasks from external threads.
     * It helps to setup tasks just as though they had been 
     * control replicated, except everything was already control
     * replicated remotely.
     */
    class ImplicitShardManager : public Collectable {
    public:
      ImplicitShardManager(Runtime *rt, TaskID tid, MapperID mid, 
           Processor::Kind k, unsigned shards_per_address_space);
      ImplicitShardManager(const ImplicitShardManager &rhs);
      ~ImplicitShardManager(void);
    public:
      ImplicitShardManager& operator=(const ImplicitShardManager &rhs);
    public:
      bool record_arrival(bool local);
      ShardTask* create_shard(int shard_id, Processor proxy, 
                              const char *task_name);
    protected:
      void create_shard_manager(Processor proxy, const char *task_name);
      void request_shard_manager(void);
    public:
      void process_implicit_request(void *remote, AddressSpaceID space);
      RtUserEvent process_implicit_response(ShardManager *manager,
                                            InnerContext *context);
    public:
      static void handle_remote_request(Deserializer &derez, Runtime *runtime, 
                                        AddressSpaceID remote_space);
      static void handle_remote_response(Deserializer &derez, Runtime *runtime);
    public:
      Runtime *const runtime;
      const TaskID task_id;
      const MapperID mapper_id;
      const Processor::Kind kind;
      const unsigned shards_per_address_space;
    protected:
      mutable LocalLock manager_lock;
      unsigned expected_local_arrivals;
      unsigned expected_remote_arrivals;
      unsigned local_shard_id;
      InnerContext *top_context;
      std::atomic<ShardManager*> shard_manager;
      RtUserEvent manager_ready;
      std::vector<std::pair<AddressSpaceID,void*> > remote_spaces;
    };

    /**
     * \class ProcessorManager
     * This class manages all the state for a single processor
     * within a given instance of the Internal runtime.  It keeps
     * queues for each of the different stages that operations
     * undergo and also tracks when the scheduling task needs
     * to be run for a processor.
     */
    class ProcessorManager {
    public: 
      struct SchedulerArgs : public LgTaskArgs<SchedulerArgs> {
      public:
        static const LgTaskID TASK_ID = LG_SCHEDULER_ID;
      public:
        SchedulerArgs(Processor p)
          : LgTaskArgs<SchedulerArgs>(0), proc(p) { }
      public:
        const Processor proc;
      }; 
      struct DeferMapperSchedulerArgs : 
        public LgTaskArgs<DeferMapperSchedulerArgs> {
      public:
        static const LgTaskID TASK_ID = LG_DEFER_MAPPER_SCHEDULER_TASK_ID;
      public:
        DeferMapperSchedulerArgs(ProcessorManager *proxy,
                                 MapperID mid, RtEvent defer)
          : LgTaskArgs<DeferMapperSchedulerArgs>(implicit_provenance),
            proxy_this(proxy), map_id(mid), deferral_event(defer) { }
      public:
        ProcessorManager *const proxy_this;
        const MapperID map_id;
        const RtEvent deferral_event;
      };
      struct MapperMessage {
      public:
        MapperMessage(void)
          : target(Processor::NO_PROC), message(NULL), length(0), radix(0) { }
        MapperMessage(Processor t, void *mes, size_t l)
          : target(t), message(mes), length(l), radix(-1) { }
        MapperMessage(void *mes, size_t l, int r)
          : target(Processor::NO_PROC), message(mes), length(l), radix(r) { }
      public:
        Processor target;
        void *message;
        size_t length;
        int radix;
      };
    public:
      ProcessorManager(Processor proc, Processor::Kind proc_kind,
                       Runtime *rt, unsigned default_mappers,  
                       bool no_steal, bool replay);
      ProcessorManager(const ProcessorManager &rhs);
      ~ProcessorManager(void);
    public:
      ProcessorManager& operator=(const ProcessorManager &rhs);
    public:
      void prepare_for_shutdown(void);
    public:
      void startup_mappers(void);
      void add_mapper(MapperID mid, MapperManager *m, 
                      bool check, bool own, bool skip_replay = false);
      void replace_default_mapper(MapperManager *m, bool own);
      MapperManager* find_mapper(MapperID mid) const;
    public:
      void perform_scheduling(void);
      void launch_task_scheduler(void);
      void notify_deferred_mapper(MapperID map_id, RtEvent deferred_event);
      static void handle_defer_mapper(const void *args);
    public:
      void activate_context(InnerContext *context);
      void deactivate_context(InnerContext *context);
      void update_max_context_count(unsigned max_contexts);
    public:
      void process_steal_request(Processor thief, 
                                 const std::vector<MapperID> &thieves);
      void process_advertisement(Processor advertiser, MapperID mid);
    public:
      void add_to_ready_queue(TaskOp *op);
      void add_to_local_ready_queue(Operation *op, LgPriority priority,
                                    RtEvent wait_on);
    public:
      inline bool is_visible_memory(Memory memory) const
        { return (visible_memories.find(memory) != visible_memories.end()); }
      void find_visible_memories(std::set<Memory> &visible) const;
      Memory find_best_visible_memory(Memory::Kind kind) const;
    protected:
      void perform_mapping_operations(void);
      void issue_advertisements(MapperID mid);
    protected:
      void increment_active_contexts(void);
      void decrement_active_contexts(void);
    protected:
      void increment_active_mappers(void);
      void decrement_active_mappers(void);
    public:
      // Immutable state
      Runtime *const runtime;
      const Processor local_proc;
      const Processor::Kind proc_kind;
      // Is stealing disabled 
      const bool stealing_disabled;
      // are we doing replay execution
      const bool replay_execution;
    protected:
      // Local queue state
      mutable LocalLock local_queue_lock;
      unsigned next_local_index;
    protected:
      // Scheduling state
      mutable LocalLock queue_lock;
      bool task_scheduler_enabled;
      bool outstanding_task_scheduler;
      unsigned total_active_contexts;
      unsigned total_active_mappers;
      struct ContextState {
      public:
        ContextState(void)
          : owned_tasks(0), active(false) { }
      public:
        unsigned owned_tasks;
        bool active;
      };
      std::vector<ContextState> context_states;
    protected:
      // Mapper objects
      std::map<MapperID,std::pair<MapperManager*,bool/*own*/> > mappers;
      // For each mapper something to track its state
      struct MapperState {
      public:
        MapperState(void)
          : queue_guard(false) { }
      public:
        std::list<TaskOp*> ready_queue;
        RtEvent deferral_event;
        RtUserEvent queue_waiter;
        bool queue_guard;
      };
      // State for each mapper for scheduling purposes
      std::map<MapperID,MapperState> mapper_states;
      // Lock for accessing mappers
      mutable LocalLock mapper_lock;
      // The set of visible memories from this processor
      std::map<Memory,size_t/*bandwidth affinity*/> visible_memories;
    }; 

    /**
     * \class GCHole
     * A helper class for tracking ranges of instance allocations
     * for aiding in intelligent garbage collection
     */
    class GCHole {

    };

    /**
     * \class MemoryManager
     * The goal of the memory manager is to keep track of all of
     * the physical instances that the runtime knows about in various
     * memories throughout the system.  This will then allow for
     * feedback when mapping to know when memories are nearing
     * their capacity.
     */
    class MemoryManager {
    public:
      enum RequestKind {
        CREATE_INSTANCE_CONSTRAINTS,
        CREATE_INSTANCE_LAYOUT,
        FIND_OR_CREATE_CONSTRAINTS,
        FIND_OR_CREATE_LAYOUT,
        FIND_ONLY_CONSTRAINTS,
        FIND_ONLY_LAYOUT,
        FIND_MANY_CONSTRAINTS,
        FIND_MANY_LAYOUT,
      };
    public:
      struct FreeEagerInstanceArgs : public LgTaskArgs<FreeEagerInstanceArgs> {
      public:
        static const LgTaskID TASK_ID = LG_FREE_EAGER_INSTANCE_TASK_ID;
      public:
        FreeEagerInstanceArgs(MemoryManager *m, PhysicalInstance i)
          : LgTaskArgs<FreeEagerInstanceArgs>(implicit_provenance),
            manager(m), inst(i) { }
      public:
        MemoryManager *const manager;
        const PhysicalInstance inst;
      };
      class FutureInstanceAllocator : public ProfilingResponseHandler {
      public:
        FutureInstanceAllocator(void);
      public:
        virtual void handle_profiling_response(
                const ProfilingResponseBase *base,
                const Realm::ProfilingResponse &response,
                const void *orig, size_t orig_length);
        inline bool succeeded(void) const
        {
          if (!ready.has_triggered())
            ready.wait();
          return success.load();
        }
      private:
        const RtUserEvent ready;
        std::atomic<bool> success;
      };
#ifdef LEGION_MALLOC_INSTANCES
    public:
      struct MallocInstanceArgs : public LgTaskArgs<MallocInstanceArgs> {
      public:
        static const LgTaskID TASK_ID = LG_MALLOC_INSTANCE_TASK_ID;
      public:
        MallocInstanceArgs(MemoryManager *m, size_t s, uintptr_t *p)
          : LgTaskArgs<MallocInstanceArgs>(implicit_provenance), 
            manager(m), size(s), ptr(p) { }
      public:
        MemoryManager *const manager;
        const size_t size;
        uintptr_t *ptr;
      };
      struct FreeInstanceArgs : public LgTaskArgs<FreeInstanceArgs> {
      public:
        static const LgTaskID TASK_ID = LG_FREE_INSTANCE_TASK_ID;
      public:
        FreeInstanceArgs(MemoryManager *m, uintptr_t p)
          : LgTaskArgs<FreeInstanceArgs>(implicit_provenance), 
            manager(m), ptr(p) { }
      public:
        MemoryManager *const manager;
        const uintptr_t ptr;
      };
#endif
    public:
      MemoryManager(Memory mem, Runtime *rt);
      MemoryManager(const MemoryManager &rhs) = delete;
      ~MemoryManager(void);
    public:
      MemoryManager& operator=(const MemoryManager &rhs) = delete;
    public:
#if defined(LEGION_USE_CUDA) || defined(LEGION_USE_HIP)
      inline Processor get_local_gpu(void) const { return local_gpu; }
#endif
    public:
      void find_shutdown_preconditions(std::set<ApEvent> &preconditions);
      void prepare_for_shutdown(void);
      void finalize(void);
    public:
      void register_remote_instance(PhysicalManager *manager);
      void unregister_remote_instance(PhysicalManager *manager);
    public:
      bool create_physical_instance(const LayoutConstraintSet &contraints,
                                    const std::vector<LogicalRegion> &regions,
                                    MappingInstance &result, MapperID mapper_id,
                                    Processor processor, bool acquire, 
                                    GCPriority priority, bool tight_bounds,
                                    LayoutConstraintKind *unsat_kind, 
                                    unsigned *unsat_index, size_t *footprint, 
                                    CollectiveManager *target, DomainPoint *p,
                                    UniqueID creator_id, bool remote = false);
      bool create_physical_instance(LayoutConstraints *constraints,
                                    const std::vector<LogicalRegion> &regions,
                                    MappingInstance &result, MapperID mapper_id,
                                    Processor processor, bool acquire, 
                                    GCPriority priority, bool tight_bounds,
                                    LayoutConstraintKind *unsat_kind,
                                    unsigned *unsat_index, size_t *footprint, 
                                    CollectiveManager *target, DomainPoint *p,
                                    UniqueID creator_id, bool remote = false);
      bool find_or_create_physical_instance(
                                    const LayoutConstraintSet &constraints,
                                    const std::vector<LogicalRegion> &regions,
                                    MappingInstance &result, bool &created, 
                                    MapperID mapper_id, Processor processor,
                                    bool acquire, GCPriority priority, 
                                    bool tight_region_bounds, 
                                    LayoutConstraintKind *unsat_kind, 
                                    unsigned *unsat_index, size_t *footprint, 
                                    UniqueID creator_id, bool remote = false);
      bool find_or_create_physical_instance(
                                    LayoutConstraints *constraints,
                                    const std::vector<LogicalRegion> &regions,
                                    MappingInstance &result, bool &created, 
                                    MapperID mapper_id, Processor processor,
                                    bool acquire, GCPriority priority, 
                                    bool tight_region_bounds, 
                                    LayoutConstraintKind *unsat_kind,
                                    unsigned *unsat_index, size_t *footprint, 
                                    UniqueID creator_id, bool remote = false);
      bool find_physical_instance(  const LayoutConstraintSet &constraints,
                                    const std::vector<LogicalRegion> &regions,
                                    MappingInstance &result, bool acquire,
                                    bool tight_bounds, bool remote = false);
      bool find_physical_instance(  LayoutConstraints *constraints,
                                    const std::vector<LogicalRegion> &regions,
                                    MappingInstance &result, bool acquire,
                                    bool tight_bounds, bool remote = false);
      void find_physical_instances( const LayoutConstraintSet &constraints,
                                    const std::vector<LogicalRegion> &regions,
                                    std::vector<MappingInstance> &results, 
                                    bool acquire, bool tight_bounds, 
                                    bool remote = false);
      void find_physical_instances( LayoutConstraints *constraints,
                                    const std::vector<LogicalRegion> &regions,
                                    std::vector<MappingInstance> &results, 
                                    bool acquire, bool tight_bounds, 
                                    bool remote = false);
      void release_tree_instances(RegionTreeID tid);
      void set_garbage_collection_priority(PhysicalManager *manager,
                                    GCPriority priority);
      void record_created_instance( PhysicalManager *manager, bool acquire,
                                    MapperID mapper_id, Processor proc,
                                    GCPriority priority, bool remote);
      FutureInstance* create_future_instance(Operation *op, UniqueID creator_id,
                                  ApEvent ready_event, size_t size, bool eager);
      void free_future_instance(PhysicalInstance inst, size_t size, 
                                RtEvent free_event, bool eager);
    public:
      void process_instance_request(Deserializer &derez, AddressSpaceID source);
      void process_instance_response(Deserializer &derez,AddressSpaceID source);
    protected:
      bool find_satisfying_instance(const LayoutConstraintSet &constraints,
                                    const std::vector<LogicalRegion> &regions,
                                    MappingInstance &result, bool acquire, 
                                    bool tight_region_bounds, bool remote);
      bool find_satisfying_instance(LayoutConstraints *constraints,
                                    const std::vector<LogicalRegion> &regions,
                                    MappingInstance &result, bool acquire, 
                                    bool tight_region_bounds, bool remote);
      void find_satisfying_instances(const LayoutConstraintSet &constraints,
                                    const std::vector<LogicalRegion> &regions,
                                    std::vector<MappingInstance> &results, 
                                    bool acquire, bool tight_region_bounds, 
                                    bool remote);
      void find_satisfying_instances(LayoutConstraints *constraints,
                                    const std::vector<LogicalRegion> &regions,
                                    std::vector<MappingInstance> &results, 
                                    bool acquire, bool tight_region_bounds, 
                                    bool remote);
      bool find_valid_instance(     const LayoutConstraintSet &constraints,
                                    const std::vector<LogicalRegion> &regions,
                                    MappingInstance &result, bool acquire, 
                                    bool tight_region_bounds, bool remote);
      bool find_valid_instance(     LayoutConstraints *constraints,
                                    const std::vector<LogicalRegion> &regions,
                                    MappingInstance &result, bool acquire, 
                                    bool tight_region_bounds, bool remote);
      void release_candidate_references(const std::deque<PhysicalManager*>
                                                        &candidates) const;
<<<<<<< HEAD
    public:
      PhysicalManager* create_unbound_instance(LogicalRegion region,
                                               LayoutConstraintSet &constraints,
                                               ApEvent ready_event,
                                               MapperID mapper_id,
                                               Processor target_proc,
                                               GCPriority priority);
      void check_instance_deletions(const std::vector<PhysicalManager*> &to_del,
                                    const std::vector<RtEvent> &ready_events,
                                    std::vector<RtEvent> &delete_effects);
=======
      void check_instance_deletions(const std::vector<PhysicalManager*> &del);
>>>>>>> 9a9c7829
    protected:
      // We serialize all allocation attempts in a memory in order to 
      // ensure find_and_create calls will remain atomic
      RtEvent acquire_allocation_privilege(void);
      void release_allocation_privilege(void);
      PhysicalManager* allocate_physical_instance(InstanceBuilder &builder,
                                          size_t *footprint,
                                          LayoutConstraintKind *unsat_kind,
                                          unsigned *unsat_index,
                                          CollectiveManager *collective = NULL,
<<<<<<< HEAD
                                          DomainPoint *collective_point = NULL); 
=======
                                          DomainPoint *collective_point = NULL);
      void remove_collectable(GCPriority priority, PhysicalManager *manager);
>>>>>>> 9a9c7829
    public:
      RtEvent attach_external_instance(PhysicalManager *manager);
      RtEvent detach_external_instance(PhysicalManager *manager);
    public:
      bool is_visible_memory(Memory other);
    public:
      RtEvent create_eager_instance(PhysicalInstance &instance,
                                    Realm::InstanceLayoutGeneric *layout);
      void free_eager_instance(PhysicalInstance instance, RtEvent defer);
      static void handle_free_eager_instance(const void *args);
    public:
      void free_external_allocation(uintptr_t ptr, size_t size);
#ifdef LEGION_MALLOC_INSTANCES
    public:
      uintptr_t allocate_legion_instance(size_t footprint, 
                                         bool needs_defer = true);
      void record_legion_instance(InstanceManager *manager, uintptr_t ptr);
      void free_legion_instance(InstanceManager *manager, RtEvent deferred);
      void free_legion_instance(RtEvent deferred, uintptr_t ptr, 
                                bool needs_defer = true);
      static void handle_malloc_instance(const void *args);
      static void handle_free_instance(const void *args);
#endif
    public:
      // The memory that we are managing
      const Memory memory;
      // The owner address space
      const AddressSpaceID owner_space;
      // Is this the owner memory or not
      const bool is_owner;
      // The capacity in bytes of this memory
      const size_t capacity;
      // The remaining capacity in this memory
      size_t remaining_capacity;
      // The runtime we are associate with
      Runtime *const runtime;
    public:
      // Realm instance backin the eager pool
      // Must be allocated at the start-up time
      PhysicalInstance eager_pool_instance;
      uintptr_t eager_pool;
      // Allocator object for eager allocations
      typedef BasicRangeAllocator<size_t, size_t> EagerAllocator;
      EagerAllocator *eager_allocator;
      size_t eager_remaining_capacity;
      // Allocation counter
      size_t next_allocation_id;
      // Mapping from pointers to their allocation ids
      std::map<uintptr_t,size_t> eager_allocations;
    protected:
      // Lock for controlling access to the data
      // structures in this memory manager
      mutable LocalLock manager_lock;
      // Lock for ordering garbage collection
      // This lock should always be taken before the manager lock
      mutable LocalLock collection_lock;
      // We maintain several sets of instances here
      // This is a generic list that tracks all the allocated instances
      // For collectable instances they have non-NULL GCHole that 
      // represents a range of memory that can be collected
      // This data structure is protected by the manager_lock
      typedef LegionMap<PhysicalManager*,GCPriority,
                        MEMORY_INSTANCES_ALLOC> TreeInstances;
      std::map<RegionTreeID,TreeInstances> current_instances;
      // Keep track of all groupings of instances based on their 
      // garbage collection priorities and placement in memory
      std::map<GCPriority,std::set<PhysicalManager*>,
               std::greater<GCPriority> > collectable_instances;
      // Keep track of outstanding requuests for allocations which 
      // will be tried in the order that they arrive
      std::deque<RtUserEvent> pending_allocation_attempts;
    protected:
      std::set<Memory> visible_memories;
    protected:
#ifdef LEGION_MALLOC_INSTANCES
      std::map<InstanceManager*,uintptr_t> legion_instances;
      std::map<uintptr_t,size_t> allocations;
      std::map<RtEvent,uintptr_t> pending_collectables;
#endif
#if defined(LEGION_USE_CUDA) || defined(LEGION_USE_HIP)
      Processor local_gpu;
#endif
    protected:
      class GarbageCollector {
      public:
        // If that didn't work then we need to try to delete instances in order
        // to make space for performing the allocation. We sort instances on
        // three dimensions: GC Priority, collectable state, and size. The 
        // mapper controls GC priority to determine which order we attempt
        // to delete instances. After that we prefer to delete instances which
        // are collectable first over ones that still have outstanding users.
        // Finally, we prefer to delete instances that are closest in size to 
        // the target instance size, but bigger ones over smaller ones. After
        // we've succeeded in deleting enough instances with the same total size
        // as the footprint we'll try to do another allocation. If that doesn't
        // succeed then we'll continue deleting until we succeed or we exhaust
        // the set of instances eligible for deletion.
        struct GCEntry {
        public:
          inline GCEntry(void)
            : manager(NULL), diff(0), abs_diff(0) { }
          GCEntry(PhysicalManager *man, size_t needed, RtEvent r);
          bool operator<(const GCEntry &rhs) const;
        public:
          PhysicalManager *manager;
          RtEvent ready;
          long diff;
          size_t abs_diff;
        };
      public:
        GarbageCollector(LocalLock &manager_lock, AddressSpaceID local,
                         size_t needed, std::atomic<RtEvent> &gc_precondition,
                         std::map<RegionTreeID,TreeInstances> &instances);
        GarbageCollector(const GarbageCollector &rhs) = delete;
        ~GarbageCollector(void);
      public:
        GarbageCollector& operator=(const GarbageCollector &rhs) = delete;
      public:
        RtEvent perform_collection(void);
        inline bool collection_complete(void) const { return eligible.empty(); }
      protected:
        LocalLock &manager_lock;
        std::map<RegionTreeID,TreeInstances> &current_instances;
        std::map<GCPriority,std::vector<GCEntry> > eligible;
        std::vector<PhysicalManager*> deleted;
        const RtUserEvent gc_event;
        const AddressSpaceID local_space;
        const size_t needed_size;
        bool sorted;
      };
    }; 

    /**
     * \class VirtualChannel
     * This class provides the basic support for sending and receiving
     * messages for a single virtual channel.
     */
    class VirtualChannel {
    public:
      // Implement a three-state state-machine for sending
      // messages.  Either fully self-contained messages
      // or chains of partial messages followed by a final
      // message.
      enum MessageHeader {
        FULL_MESSAGE = 0x1,
        PARTIAL_MESSAGE = 0x2,
        FINAL_MESSAGE = 0x3,
      };
      struct PartialMessage {
      public:
        PartialMessage(void)
          : buffer(NULL), size(0), index(0), messages(0), total(0) { }
      public:
        char *buffer;
        size_t size;
        size_t index;
        unsigned messages;
        unsigned total;
      };
    public:
      VirtualChannel(VirtualChannelKind kind,AddressSpaceID local_address_space,
               size_t max_message_size, bool profile, LegionProfiler *profiler);
      VirtualChannel(const VirtualChannel &rhs);
      ~VirtualChannel(void);
    public:
      VirtualChannel& operator=(const VirtualChannel &rhs);
    public:
      void package_message(Serializer &rez, MessageKind k, bool flush,
                           RtEvent flush_precondition,
                           Runtime *runtime, Processor target, 
                           bool response, bool shutdown);
      void process_message(const void *args, size_t arglen, 
                        Runtime *runtime, AddressSpaceID remote_address_space);
      void confirm_shutdown(ShutdownManager *shutdown_manager, bool phase_one);
    private:
      void send_message(bool complete, Runtime *runtime, Processor target, 
                        MessageKind kind, bool response, bool shutdown,
                        RtEvent send_precondition);
      bool handle_messages(unsigned num_messages, Runtime *runtime, 
                           AddressSpaceID remote_address_space,
                           const char *args, size_t arglen) const;
      static void buffer_messages(unsigned num_messages,
                                  const void *args, size_t arglen,
                                  char *&receiving_buffer,
                                  size_t &receiving_buffer_size,
                                  size_t &receiving_index,
                                  unsigned &received_messages,
                                  unsigned &partial_messages);
      void filter_unordered_events(void);
    private:
      mutable LocalLock channel_lock;
      char *const sending_buffer;
      unsigned sending_index;
      const size_t sending_buffer_size;
      RtEvent last_message_event;
      MessageHeader header;
      unsigned packaged_messages;
      // For unordered channels so we can group partial
      // messages from remote nodes
      unsigned partial_message_id;
      bool partial;
    private:
      const bool ordered_channel;
      const bool profile_outgoing_messages;
      const LgPriority request_priority;
      const LgPriority response_priority;
      static const unsigned MAX_UNORDERED_EVENTS = 32;
      std::set<RtEvent> unordered_events;
    private:
      // State for receiving messages
      // No lock for receiving messages since we know
      // that they are ordered for ordered virtual
      // channels, for un-ordered virtual channels then
      // we know that we do need the lock
      char *receiving_buffer;
      size_t receiving_buffer_size;
      size_t receiving_index;
      unsigned received_messages;
      unsigned partial_messages;
      std::map<unsigned/*message id*/,PartialMessage> *partial_assembly;
      mutable bool observed_recent;
    private:
      LegionProfiler *const profiler;
    }; 

    /**
     * \class MessageManager
     * This class manages sending and receiving of message between
     * instances of the Internal runtime residing on different nodes.
     * The manager also abstracts some of the details of sending these
     * messages.  Messages can be accumulated together in bulk messages
     * for performance reason.  The runtime can also place an upper
     * bound on the size of the data communicated between runtimes in
     * an active message, which the message manager then uses to
     * break down larger messages into smaller active messages.
     *
     * On the receiving side, the message manager unpacks the messages
     * that have been sent and then call the appropriate runtime
     * methods for handling the messages.  In cases where larger
     * messages were broken down into smaller messages, then message
     * manager waits until it has received all the active messages
     * before handling the message.
     */
    class MessageManager { 
    public:
      MessageManager(AddressSpaceID remote, 
                     Runtime *rt, size_t max,
                     const Processor remote_util_group);
      MessageManager(const MessageManager &rhs);
      ~MessageManager(void);
    public:
      MessageManager& operator=(const MessageManager &rhs);
    public:
      template<MessageKind M>
      inline void send_message(Serializer &rez, bool flush, 
                        bool response = false, bool shutdown = false,
                        RtEvent flush_precondition = RtEvent::NO_RT_EVENT);
      void receive_message(const void *args, size_t arglen);
      void confirm_shutdown(ShutdownManager *shutdown_manager,
                            bool phase_one);
      // Maintain a static-mapping between message kinds and virtual channels
      static inline VirtualChannelKind find_message_vc(MessageKind kind);
    private:
      VirtualChannel *const channels;
    public:
      Runtime *const runtime;
      // State for sending messages
      const AddressSpaceID remote_address_space;
      const Processor target;
      const bool always_flush;
    };

    /**
     * \class ShutdownManager
     * A class for helping to manage the shutdown of the 
     * runtime after the application has finished
     */
    class ShutdownManager {
    public:
      enum ShutdownPhase {
        CHECK_TERMINATION = 1,
        CONFIRM_TERMINATION = 2,
        CHECK_SHUTDOWN = 3,
        CONFIRM_SHUTDOWN = 4,
      };
    public:
      struct RetryShutdownArgs : public LgTaskArgs<RetryShutdownArgs> {
      public:
        static const LgTaskID TASK_ID = LG_RETRY_SHUTDOWN_TASK_ID;
      public:
        RetryShutdownArgs(ShutdownPhase p)
          : LgTaskArgs<RetryShutdownArgs>(0), phase(p) { }
      public:
        const ShutdownPhase phase;
      };
    public:
      ShutdownManager(ShutdownPhase phase, Runtime *rt, AddressSpaceID source,
                      unsigned radix, ShutdownManager *owner = NULL);
      ShutdownManager(const ShutdownManager &rhs);
      ~ShutdownManager(void);
    public:
      ShutdownManager& operator=(const ShutdownManager &rhs);
    public:
      bool attempt_shutdown(void);
      bool handle_response(int code, bool success, 
                           const std::set<RtEvent> &to_add);
    protected:
      void finalize(void);
    public:
      static void handle_shutdown_notification(Deserializer &derez, 
                          Runtime *runtime, AddressSpaceID source);
      static void handle_shutdown_response(Deserializer &derez);
    public:
      void record_outstanding_tasks(void);
      void record_recent_message(void);
      void record_pending_message(RtEvent pending_event);
    public:
      const ShutdownPhase phase;
      Runtime *const runtime;
      const AddressSpaceID source; 
      const unsigned radix;
      ShutdownManager *const owner;
    protected:
      mutable LocalLock shutdown_lock;
      unsigned needed_responses;
      std::set<RtEvent> wait_for;
      int return_code;
      bool result;
    };

    /**
     * \struct RegionTreeContext
     * A struct for storing the necessary data for managering a context
     * in the region tree.
     */
    class RegionTreeContext {
    public:
      RegionTreeContext(void)
        : ctx(-1) { }
      RegionTreeContext(ContextID c)
        : ctx(c) { }
    public:
      inline bool exists(void) const { return (ctx >= 0); }
      inline ContextID get_id(void) const 
      {
#ifdef DEBUG_LEGION
        assert(exists());
#endif
        return ContextID(ctx);
      }
      inline bool operator==(const RegionTreeContext &rhs) const
      {
        return (ctx == rhs.ctx);
      }
      inline bool operator!=(const RegionTreeContext &rhs) const
      {
        return (ctx != rhs.ctx);
      }
    private:
      int ctx;
    };

    /**
     * \class PendingVariantRegistration
     * A small helper class for deferring the restration of task
     * variants until the runtime is started.
     */
    class PendingVariantRegistration {
    public:
      PendingVariantRegistration(VariantID vid, size_t return_type_size,
                                 bool has_return_type_size,
                                 const TaskVariantRegistrar &registrar,
                                 const void *user_data, size_t user_data_size,
                                 const CodeDescriptor &realm_desc, 
                                 const char *task_name);
      PendingVariantRegistration(const PendingVariantRegistration &rhs);
      ~PendingVariantRegistration(void);
    public:
      PendingVariantRegistration& operator=(
                                      const PendingVariantRegistration &rhs);
    public:
      void perform_registration(Runtime *runtime);
    private:
      VariantID vid;
      size_t return_type_size;
      bool has_return_type_size;
      TaskVariantRegistrar registrar;
      void *user_data;
      size_t user_data_size;
      CodeDescriptor realm_desc; 
      char *logical_task_name; // optional semantic info to attach to the task
    };

    /**
     * \class TaskImpl
     * This class is used for storing all the meta-data associated 
     * with a logical task
     */
    class TaskImpl : public LegionHeapify<TaskImpl> {
    public:
      static const AllocationType alloc_type = TASK_IMPL_ALLOC;
    public:
      struct SemanticRequestArgs : public LgTaskArgs<SemanticRequestArgs> {
      public:
        static const LgTaskID TASK_ID = LG_TASK_IMPL_SEMANTIC_INFO_REQ_TASK_ID;
      public:
        SemanticRequestArgs(TaskImpl *proxy, SemanticTag t, AddressSpaceID src)
          : LgTaskArgs<SemanticRequestArgs>(implicit_provenance),
            proxy_this(proxy), tag(t), source(src) { }
      public:
        TaskImpl *const proxy_this;
        const SemanticTag tag;
        const AddressSpaceID source;
      };
    public:
      TaskImpl(TaskID tid, Runtime *rt, const char *name = NULL);
      TaskImpl(const TaskImpl &rhs);
      ~TaskImpl(void);
    public:
      TaskImpl& operator=(const TaskImpl &rhs);
    public:
      VariantID get_unique_variant_id(void);
      void add_variant(VariantImpl *impl);
      VariantImpl* find_variant_impl(VariantID variant_id, bool can_fail);
      void find_valid_variants(std::vector<VariantID> &valid_variants, 
                               Processor::Kind kind) const;
    public:
      const char* get_name(bool needs_lock = true);
      void attach_semantic_information(SemanticTag tag, AddressSpaceID source,
         const void *buffer, size_t size, bool is_mutable, bool send_to_owner);
      bool retrieve_semantic_information(SemanticTag tag,
                                         const void *&buffer, size_t &size,
                                         bool can_fail, bool wait_until);
      void send_semantic_info(AddressSpaceID target, SemanticTag tag,
                        const void *value, size_t size, bool is_mutable,
                        RtUserEvent to_trigger = RtUserEvent::NO_RT_USER_EVENT);
      void send_semantic_request(AddressSpaceID target, SemanticTag tag, 
                             bool can_fail, bool wait_until, RtUserEvent ready);
      void process_semantic_request(SemanticTag tag, AddressSpaceID target, 
                             bool can_fail, bool wait_until, RtUserEvent ready);
    public:
      inline AddressSpaceID get_owner_space(void) const
        { return get_owner_space(task_id, runtime); }
      static AddressSpaceID get_owner_space(TaskID task_id, Runtime *runtime);
    public:
      static void handle_semantic_request(Runtime *runtime, 
                          Deserializer &derez, AddressSpaceID source);
      static void handle_semantic_info(Runtime *runtime,
                          Deserializer &derez, AddressSpaceID source);
      static void handle_variant_request(Runtime *runtime,
                          Deserializer &derez, AddressSpaceID source);
    public:
      const TaskID task_id;
      Runtime *const runtime;
      char *const initial_name;
    private:
      mutable LocalLock task_lock;
      std::map<VariantID,VariantImpl*> variants;
      // VariantIDs that we've handed out but haven't registered yet
      std::set<VariantID> pending_variants;
      std::map<SemanticTag,SemanticInfo> semantic_infos;
      // Track whether all these variants are idempotent or not
      bool all_idempotent;
    };

    /**
     * \class VariantImpl
     * This class is used for storing all the meta-data associated
     * with a particular variant implementation of a task
     */
    class VariantImpl : public LegionHeapify<VariantImpl> { 
    public:
      static const AllocationType alloc_type = VARIANT_IMPL_ALLOC;
    public:
      VariantImpl(Runtime *runtime, VariantID vid, TaskImpl *owner, 
                  const TaskVariantRegistrar &registrar, 
                  size_t return_type_size, bool has_return_type_size,
                  const CodeDescriptor &realm_desc,
                  const void *user_data = NULL, size_t user_data_size = 0);
      VariantImpl(const VariantImpl &rhs);
      ~VariantImpl(void);
    public:
      VariantImpl& operator=(const VariantImpl &rhs);
    public:
      inline bool is_leaf(void) const { return leaf_variant; }
      inline bool is_inner(void) const { return inner_variant; }
      inline bool is_idempotent(void) const { return idempotent_variant; }
      inline bool is_replicable(void) const { return replicable_variant; }
      inline const char* get_name(void) const { return variant_name; }
      inline const ExecutionConstraintSet&
        get_execution_constraints(void) const { return execution_constraints; }
      inline const TaskLayoutConstraintSet& 
        get_layout_constraints(void) const { return layout_constraints; } 
    public:
      bool is_no_access_region(unsigned idx) const;
    public:
      ApEvent dispatch_task(Processor target, SingleTask *task, 
          TaskContext *ctx, ApEvent precondition, PredEvent pred,
          int priority, Realm::ProfilingRequestSet &requests);
      void dispatch_inline(Processor current, TaskContext *ctx);
    public:
      bool can_use(Processor::Kind kind, bool warn) const;
    public:
      void broadcast_variant(RtUserEvent done, AddressSpaceID origin,
                             AddressSpaceID local);
    public:
      static void handle_variant_broadcast(Runtime *runtime, 
                                           Deserializer &derez);
    public:
      const VariantID vid;
      TaskImpl *const owner;
      Runtime *const runtime;
      const bool global; // globally valid variant
      const bool has_return_type_size;
      const size_t return_type_size;
    public:
      const CodeDescriptorID descriptor_id;
      CodeDescriptor realm_descriptor;
    private:
      ExecutionConstraintSet execution_constraints;
      TaskLayoutConstraintSet   layout_constraints;
    private:
      void *user_data;
      size_t user_data_size;
      ApEvent ready_event;
    private: // properties
      bool leaf_variant;
      bool inner_variant;
      bool idempotent_variant;
      bool replicable_variant;
    private:
      char *variant_name; 
    };

    /**
     * \class LayoutConstraints
     * A class for tracking a long-lived set of constraints
     * These can be moved around the system and referred to in 
     * variout places so we make it a distributed collectable
     */
    class LayoutConstraints : 
      public LayoutConstraintSet, public DistributedCollectable,
      public LegionHeapify<LayoutConstraints> {
    public:
      static const AllocationType alloc_type = LAYOUT_CONSTRAINTS_ALLOC; 
    public:
      LayoutConstraints(LayoutConstraintID layout_id, FieldSpace handle, 
                        Runtime *runtime, bool inter, DistributedID did = 0);
      LayoutConstraints(LayoutConstraintID layout_id, Runtime *runtime, 
                        const LayoutConstraintRegistrar &registrar, 
                        bool inter, DistributedID did = 0);
      LayoutConstraints(LayoutConstraintID layout_id,
                        Runtime *runtime, const LayoutConstraintSet &cons,
                        FieldSpace handle, bool inter);
      LayoutConstraints(const LayoutConstraints &rhs);
      virtual ~LayoutConstraints(void);
    public:
      LayoutConstraints& operator=(const LayoutConstraints &rhs);
      bool operator==(const LayoutConstraints &rhs) const;
      bool operator==(const LayoutConstraintSet &rhs) const;
    public:
      virtual void notify_active(ReferenceMutator *mutator);
      virtual void notify_inactive(ReferenceMutator *mutator);
      virtual void notify_valid(ReferenceMutator *mutator);
      virtual void notify_invalid(ReferenceMutator *mutator);
    public:
      inline FieldSpace get_field_space(void) const { return handle; }
      inline const char* get_name(void) const { return constraints_name; }
    public:
      void send_constraint_response(AddressSpaceID source,
                                    RtUserEvent done_event);
      void update_constraints(Deserializer &derez);
    public:
      bool entails(LayoutConstraints *other_constraints, unsigned total_dims,
                   const LayoutConstraint **failed_constraint);
      bool entails(const LayoutConstraintSet &other, unsigned total_dims,
                   const LayoutConstraint **failed_constraint) const;
      bool conflicts(LayoutConstraints *other_constraints, unsigned total_dims,
                     const LayoutConstraint **conflict_constraint);
      bool conflicts(const LayoutConstraintSet &other, unsigned total_dims,
                     const LayoutConstraint **conflict_constraint) const;
      bool entails_without_pointer(LayoutConstraints *other,unsigned total_dims,
                                   const LayoutConstraint **failed_constraint);
      bool entails_without_pointer(const LayoutConstraintSet &other,
         unsigned total_dims, const LayoutConstraint **failed_constraint) const;
    public:
      static AddressSpaceID get_owner_space(LayoutConstraintID layout_id,
                                            Runtime *runtime);
    public:
      static void process_request(Runtime *runtime, Deserializer &derez,
                                  AddressSpaceID source);
      static void process_response(Runtime *runtime, Deserializer &derez, 
                                   AddressSpaceID source);
    public:
      const LayoutConstraintID layout_id;
      const FieldSpace handle;
      // True if this layout constraint object was made by the runtime
      // False if it was made by the application or the mapper
      const bool internal;
    protected:
      char *constraints_name;
      mutable LocalLock layout_lock;
    protected:
      std::map<std::pair<LayoutConstraintID,unsigned/*total dims*/>,
                const LayoutConstraint*> conflict_cache;
      std::map<std::pair<LayoutConstraintID,unsigned/*total dims*/>,
                const LayoutConstraint*> entailment_cache;
      std::map<std::pair<LayoutConstraintID,unsigned/*total dims*/>,
                const LayoutConstraint*> no_pointer_entailment_cache;
    };

    /**
     * Identity Projection Functor
     * A class that implements the identity projection function
     */
    class IdentityProjectionFunctor : public ProjectionFunctor {
    public:
      IdentityProjectionFunctor(Legion::Runtime *rt);
      virtual ~IdentityProjectionFunctor(void);
    public:
      using ProjectionFunctor::project;
      virtual LogicalRegion project(const Mappable *mappable, unsigned index,
                                    LogicalRegion upper_bound,
                                    const DomainPoint &point);
      virtual LogicalRegion project(const Mappable *mappable, unsigned index,
                                    LogicalPartition upper_bound,
                                    const DomainPoint &point);
      virtual LogicalRegion project(LogicalRegion upper_bound,
                                    const DomainPoint &point,
                                    const Domain &launch_domain);
      virtual LogicalRegion project(LogicalPartition upper_bound,
                                    const DomainPoint &point,
                                    const Domain &launch_domain);
      virtual void invert(LogicalRegion region, LogicalRegion upper_bound,
                          const Domain &launch_domain,
                          std::vector<DomainPoint> &ordered_points);
      virtual void invert(LogicalRegion region, LogicalPartition upper_bound,
                          const Domain &launch_domain,
                          std::vector<DomainPoint> &ordered_points);
      virtual bool is_functional(void) const;
      virtual bool is_exclusive(void) const;
      virtual unsigned get_depth(void) const;
    };

    /**
     * \class ProjectionPoint
     * An abstract class for passing to projection functions
     * for recording the results of a projection
     */
    class ProjectionPoint {
    public:
      virtual const DomainPoint& get_domain_point(void) const = 0;
      virtual void set_projection_result(unsigned idx,LogicalRegion result) = 0;
      virtual void record_intra_space_dependences(unsigned idx,
                               const std::vector<DomainPoint> &region_deps) = 0;
      virtual const Mappable* as_mappable(void) const = 0;
    }; 

    /**
     * \class ProjectionFunction
     * A class for wrapping projection functors
     */
    class ProjectionFunction {
    public:
      class ElideCloseResult {
      public:
        ElideCloseResult(void);
        ElideCloseResult(IndexTreeNode *node, 
            const std::set<ProjectionSummary> &projections, bool result);
      public:
        bool matches(IndexTreeNode *node, 
                     const std::set<ProjectionSummary> &projections) const;
      public:
        IndexTreeNode *node;
        std::set<ProjectionSummary> projections;
        bool result;
      };
    public:
      ProjectionFunction(ProjectionID pid, ProjectionFunctor *functor);
      ProjectionFunction(const ProjectionFunction &rhs);
      ~ProjectionFunction(void);
    public:
      ProjectionFunction& operator=(const ProjectionFunction &rhs);
    public:
      void prepare_for_shutdown(void);
    public:
      // The old path explicitly for tasks
      LogicalRegion project_point(Task *task, unsigned idx, Runtime *runtime,
                       const Domain &launch_domain, const DomainPoint &point);
      void project_points(const RegionRequirement &req, unsigned idx,
                          Runtime *runtime, const Domain &launch_domain,
                          const std::vector<PointTask*> &point_tasks);
      // Generalized and annonymized
      void project_points(Operation *op, unsigned idx, 
                          const RegionRequirement &req, 
                          Runtime *runtime, const Domain &launch_domain,
                          const std::vector<ProjectionPoint*> &points);
      // Projection for refinements
      void project_refinement(IndexSpaceNode *domain, RegionTreeNode *node,
                              std::vector<RegionNode*> &regions) const;
    protected:
      // Old checking code explicitly for tasks
      void check_projection_region_result(LogicalRegion upper_bound,
                                          const Task *task, unsigned idx,
                                          LogicalRegion result, 
                                          Runtime *runtime) const;
      void check_projection_partition_result(LogicalPartition upper_bound,
                                             const Task *task, unsigned idx,
                                             LogicalRegion result,
                                             Runtime *runtime) const;
      // Annonymized checking code
      void check_projection_region_result(LogicalRegion upper_bound,
                                          Operation *op, unsigned idx,
                                          LogicalRegion result,
                                          Runtime *runtime) const;
      void check_projection_partition_result(LogicalPartition upper_bound,
                                          Operation *op, unsigned idx,
                                          LogicalRegion result,
                                          Runtime *runtime) const;
      // Checking for inversion
      void check_inversion(const Task *task, unsigned idx,
                           const std::vector<DomainPoint> &ordered_points);
      void check_containment(const Task *task, unsigned idx,
                             const std::vector<DomainPoint> &ordered_points);
      void check_inversion(const Mappable *mappable, unsigned idx,
                           const std::vector<DomainPoint> &ordered_points);
      void check_containment(const Mappable *mappable, unsigned idx,
                             const std::vector<DomainPoint> &ordered_points);
    public:
      bool is_complete(RegionTreeNode *node, Operation *op, 
                       unsigned index, IndexSpaceNode *projection_space) const;
    public:
      bool find_elide_close_result(const ProjectionInfo &info, 
                  const std::set<ProjectionSummary> &projections, 
                  RegionTreeNode *node, bool &result,
                  std::set<RtEvent> &applied_events) const;
      void record_elide_close_result(const ProjectionInfo &info,
                  const std::set<ProjectionSummary> &projections,
                  RegionTreeNode *node, bool result,
                  std::set<RtEvent> &applied_events);
      // From scratch
      ProjectionTree* construct_projection_tree(Operation *op, unsigned index,
                  RegionTreeNode *root, IndexSpaceNode *launch_domain, 
                  ShardingFunction *sharding, 
                  IndexSpaceNode *shard_domain) const;
      // Contribute to an existing tree
      void construct_projection_tree(Operation *op, unsigned index,
                  RegionTreeNode *root, IndexSpaceNode *launch_domain, 
                  ShardingFunction *sharding, IndexSpaceNode *sharding_domain,
                  std::map<IndexTreeNode*,ProjectionTree*> &node_map) const;
      static void add_to_projection_tree(LogicalRegion region,
                  IndexTreeNode *root, RegionTreeForest *context, 
                  std::map<IndexTreeNode*,ProjectionTree*> &node_map,
                  ShardID owner_shard = 0); 
    public:
      const int depth; 
      const bool is_exclusive;
      const bool is_functional;
      const bool is_invertible;
      const ProjectionID projection_id;
      ProjectionFunctor *const functor;
    protected:
      mutable LocalLock projection_reservation;
      std::map<ProjectionSummary,
               std::vector<ElideCloseResult> > elide_close_results;
    }; 

    /**
     * \class CyclicShardingFunctor
     * The cyclic sharding functor just round-robins the points
     * onto the available set of shards
     */
    class CyclicShardingFunctor : public ShardingFunctor {
    public:
      CyclicShardingFunctor(void);
      CyclicShardingFunctor(const CyclicShardingFunctor &rhs);
      virtual ~CyclicShardingFunctor(void);
    public:
      CyclicShardingFunctor& operator=(const CyclicShardingFunctor &rhs);
    public:
      template<int DIM>
      size_t linearize_point(const Realm::IndexSpace<DIM,coord_t> &is,
                              const Realm::Point<DIM,coord_t> &point) const;
    public:
      virtual ShardID shard(const DomainPoint &point,
                            const Domain &full_space,
                            const size_t total_shards);
    };

    /**
     * \class ShardingFunction
     * The sharding function class wraps a sharding functor and will
     * cache results for queries so that we don't need to constantly
     * be inverting the results of the sharding functor.
     */
    class ShardingFunction {
    public:
      struct ShardKey {
      public:
        ShardKey(void) 
          : sid(0), full_space(IndexSpace::NO_SPACE), 
            shard_space(IndexSpace::NO_SPACE) { }
        ShardKey(ShardID s, IndexSpace f, IndexSpace sh)
          : sid(s), full_space(f), shard_space(sh) { }
      public:
        inline bool operator<(const ShardKey &rhs) const
        {
          if (sid < rhs.sid)
            return true;
          if (sid > rhs.sid)
            return false;
          if (full_space < rhs.full_space)
            return true;
          if (full_space > rhs.full_space)
            return false;
          return shard_space < rhs.shard_space;
        }
        inline bool operator==(const ShardKey &rhs) const
        {
          if (sid != rhs.sid)
            return false;
          if (full_space != rhs.full_space)
            return false;
          return shard_space == rhs.shard_space;
        }
      public:
        ShardID sid;
        IndexSpace full_space, shard_space;
      };
    public:
      ShardingFunction(ShardingFunctor *functor, RegionTreeForest *forest,
                       ShardingID sharding_id, size_t total_shards);
      ShardingFunction(const ShardingFunction &rhs);
      virtual ~ShardingFunction(void);
    public:
      ShardingFunction& operator=(const ShardingFunction &rhs);
    public:
      ShardID find_owner(const DomainPoint &point,const Domain &sharding_space);
      IndexSpace find_shard_space(ShardID shard, IndexSpaceNode *full_space,
                                  IndexSpace sharding_space);
    public:
      ShardingFunctor *const functor;
      RegionTreeForest *const forest;
      const ShardingID sharding_id;
      const size_t total_shards;
    protected:
      mutable LocalLock sharding_lock;
      std::map<ShardKey,IndexSpace/*result*/> shard_index_spaces;
    };

    /**
     * \class Runtime 
     * This is the actual implementation of the Legion runtime functionality
     * that implements the underlying interface for the Runtime 
     * objects.  Most of the calls in the Runtime class translate
     * directly to calls to this interface.  Unfortunately this adds
     * an extra function call overhead to every runtime call because C++
     * is terrible and doesn't have mix-in classes.
     */
    class Runtime : public LegionHeapify<Runtime> {
    public:
      struct LegionConfiguration {
      public:
        LegionConfiguration(void)
          : delay_start(0),
            legion_collective_radix(LEGION_COLLECTIVE_RADIX),
            initial_task_window_size(LEGION_DEFAULT_MAX_TASK_WINDOW),
            initial_task_window_hysteresis(
                LEGION_DEFAULT_TASK_WINDOW_HYSTERESIS),
            initial_tasks_to_schedule(LEGION_DEFAULT_MIN_TASKS_TO_SCHEDULE),
            initial_meta_task_vector_width(
                LEGION_DEFAULT_META_TASK_VECTOR_WIDTH),
            eager_alloc_percentage(LEGION_DEFAULT_EAGER_ALLOC_PERCENTAGE),
            max_message_size(LEGION_DEFAULT_MAX_MESSAGE_SIZE),
            gc_epoch_size(LEGION_DEFAULT_GC_EPOCH_SIZE),
            max_control_replication_contexts(
                        LEGION_DEFAULT_MAX_CONTROL_REPLICATION_CONTEXTS),
            max_local_fields(LEGION_DEFAULT_LOCAL_FIELDS),
            max_replay_parallelism(LEGION_DEFAULT_MAX_REPLAY_PARALLELISM),
            safe_control_replication(0),
            program_order_execution(false),
            dump_physical_traces(false),
            no_tracing(false),
            no_physical_tracing(false),
            no_trace_optimization(false),
            no_fence_elision(false),
            replay_on_cpus(false),
            verify_partitions(false),
            runtime_warnings(false),
            warnings_backtrace(false),
            report_leaks(false),
            separate_runtime_instances(false),
            record_registration(false),
            stealing_disabled(false),
            resilient_mode(false),
            unsafe_launch(false),
            unsafe_mapper(false),
            safe_mapper(false),
            disable_independence_tests(false),
            legion_spy_enabled(false),
            enable_test_mapper(false),
            slow_config_ok(false),
#ifdef DEBUG_LEGION
            logging_region_tree_state(false),
            verbose_logging(false),
            logical_logging_only(false),
            physical_logging_only(false),
            check_privileges(true),
#else
            check_privileges(false),
#endif
            dump_free_ranges(false),
            num_profiling_nodes(0),
            serializer_type("binary"),
            prof_footprint_threshold(128 << 20),
            prof_target_latency(100) { }
      public:
        int delay_start;
        int legion_collective_radix;
        int initial_task_window_size;
        unsigned initial_task_window_hysteresis;
        unsigned initial_tasks_to_schedule;
        unsigned initial_meta_task_vector_width;
        unsigned eager_alloc_percentage;
        unsigned max_message_size;
        unsigned gc_epoch_size;
        unsigned max_control_replication_contexts;
        unsigned max_local_fields;
        unsigned max_replay_parallelism;
        unsigned safe_control_replication;
      public:
        bool program_order_execution;
        bool dump_physical_traces;
        bool no_tracing;
        bool no_physical_tracing;
        bool no_trace_optimization;
        bool no_fence_elision;
        bool replay_on_cpus;
        bool verify_partitions;
        bool runtime_warnings;
        bool warnings_backtrace;
        bool report_leaks;
        bool separate_runtime_instances;
        bool record_registration;
        bool stealing_disabled;
        bool resilient_mode;
        bool unsafe_launch;
        bool unsafe_mapper;
        bool safe_mapper;
        bool disable_independence_tests;
        bool legion_spy_enabled;
        bool enable_test_mapper;
        std::string replay_file;
        std::string ldb_file;
        bool slow_config_ok;
#ifdef DEBUG_LEGION
        bool logging_region_tree_state;
        bool verbose_logging;
        bool logical_logging_only;
        bool physical_logging_only;
#endif
        bool check_privileges;
        bool dump_free_ranges;
      public:
        unsigned num_profiling_nodes;
        std::string serializer_type;
        std::string prof_logfile;
        size_t prof_footprint_threshold;
        size_t prof_target_latency;
      };
    public:
      struct TopFinishArgs : public LgTaskArgs<TopFinishArgs> {
      public:
        static const LgTaskID TASK_ID = LG_TOP_FINISH_TASK_ID;
      public:
        TopFinishArgs(TopLevelContext *c)
          : LgTaskArgs<TopFinishArgs>(0), ctx(c) { }
      public:
        TopLevelContext *const ctx;
      };
      struct FreeExternalArgs : public LgTaskArgs<FreeExternalArgs> {
      public:
        static const LgTaskID TASK_ID = LG_FREE_EXTERNAL_TASK_ID;
      public:
        FreeExternalArgs(void *d, size_t s, void (*f)(void*,size_t))
          : LgTaskArgs<FreeExternalArgs>(implicit_provenance),
            data(d), size(s), func(f) { }
      public:
        void *const data;
        const size_t size;
        void (*const func)(void*,size_t);
      };
      struct MapperTaskArgs : public LgTaskArgs<MapperTaskArgs> {
      public:
        static const LgTaskID TASK_ID = LG_MAPPER_TASK_ID;
      public:
        MapperTaskArgs(FutureImpl *f, MapperID mid, Processor p,
                       ApEvent ae, TopLevelContext *c)
          : LgTaskArgs<MapperTaskArgs>(implicit_provenance),
            future(f), map_id(mid), proc(p), event(ae), ctx(c) { }
      public:
        FutureImpl *const future;
        const MapperID map_id;
        const Processor proc;
        const ApEvent event;
        TopLevelContext *const ctx;
      }; 
    public:
      struct ProcessorGroupInfo {
      public:
        ProcessorGroupInfo(void)
          : processor_group(ProcessorGroup::NO_PROC_GROUP) { }
        ProcessorGroupInfo(ProcessorGroup p, const ProcessorMask &m)
          : processor_group(p), processor_mask(m) { }
      public:
        ProcessorGroup      processor_group;
        ProcessorMask       processor_mask;
      };
    public:
      Runtime(Machine m, const LegionConfiguration &config,
              bool background, InputArgs input_args, 
              AddressSpaceID space_id, Memory sysmem,
              const std::set<Processor> &local_procs,
              const std::set<Processor> &local_util_procs,
              const std::set<AddressSpaceID> &address_spaces,
              const std::map<Processor,AddressSpaceID> &proc_spaces,
              bool supply_default_mapper);
      Runtime(const Runtime &rhs);
      ~Runtime(void);
    public:
      Runtime& operator=(const Runtime &rhs);
    public:
      // The Runtime wrapper for this class
      Legion::Runtime *const external;
      // The Mapper Runtime for this class
      Legion::Mapping::MapperRuntime *const mapper_runtime;
      // The machine object for this runtime
      const Machine machine;
      const Memory runtime_system_memory;
      const AddressSpaceID address_space; 
      const unsigned total_address_spaces;
      // stride for uniqueness, may or may not be the same depending
      // on the number of available control replication contexts
      const unsigned runtime_stride; // stride for uniqueness
      LegionProfiler *profiler;
      RegionTreeForest *const forest;
      VirtualManager *virtual_manager;
      Processor utility_group;
      const size_t num_utility_procs;
    public:
      const InputArgs input_args;
      const int initial_task_window_size;
      const unsigned initial_task_window_hysteresis;
      const unsigned initial_tasks_to_schedule;
      const unsigned initial_meta_task_vector_width;
      const unsigned eager_alloc_percentage;
      const unsigned max_message_size;
      const unsigned gc_epoch_size;
      const unsigned max_control_replication_contexts;
      const unsigned max_local_fields;
      const unsigned max_replay_parallelism;
      const unsigned safe_control_replication;
    public:
      const bool program_order_execution;
      const bool dump_physical_traces;
      const bool no_tracing;
      const bool no_physical_tracing;
      const bool no_trace_optimization;
      const bool no_fence_elision;
      const bool replay_on_cpus;
      const bool verify_partitions;
      const bool runtime_warnings;
      const bool warnings_backtrace;
      const bool report_leaks;
      const bool separate_runtime_instances;
      const bool record_registration;
      const bool stealing_disabled;
      const bool resilient_mode;
      const bool unsafe_launch;
      const bool unsafe_mapper;
      const bool disable_independence_tests;
      const bool legion_spy_enabled;
      const bool supply_default_mapper;
      const bool enable_test_mapper;
      const bool legion_ldb_enabled;
      const std::string replay_file;
#ifdef DEBUG_LEGION
      const bool logging_region_tree_state;
      const bool verbose_logging;
      const bool logical_logging_only;
      const bool physical_logging_only;
#endif
      const bool check_privileges;
      const bool dump_free_ranges;
    public:
      const unsigned num_profiling_nodes;
    public:
      const int legion_collective_radix;
      MPIRankTable *const mpi_rank_table;
    public:
      void register_static_variants(void);
      void register_static_constraints(void);
      void register_static_projections(void);
      void register_static_sharding_functors(void);
      void initialize_legion_prof(const LegionConfiguration &config);
      void log_machine(Machine machine) const;
      void initialize_mappers(void);
      void initialize_virtual_manager(void);
      void initialize_runtime(void);
#ifdef LEGION_USE_LIBDL
      void send_registration_callback(AddressSpaceID space,
                                      Realm::DSOReferenceImplementation *impl,
                                      RtEvent done, std::set<RtEvent> &applied,
                                      const void *buffer, size_t buffer_size,
                                      bool withargs, bool deduplicate,
                                      size_t dedup_tag);
#endif
      RtEvent perform_registration_callback(void *callback, const void *buffer,
          size_t size, bool withargs, bool global, bool preregistered,
          bool deduplicate, size_t dedup_tag);
      void startup_runtime(void);
      void finalize_runtime(void);
      ApEvent launch_mapper_task(Mapper *mapper, Processor proc, 
                                 TaskID tid,
                                 const UntypedBuffer &arg, MapperID map_id);
      void process_mapper_task_result(const MapperTaskArgs *args); 
    public:
      void create_shared_ownership(IndexSpace handle, 
              const bool total_sharding_collective = false);
      void create_shared_ownership(IndexPartition handle,
              const bool total_sharding_collective = false);
      void create_shared_ownership(FieldSpace handle,
              const bool total_sharding_collective = false);
      void create_shared_ownership(LogicalRegion handle,
              const bool total_sharding_collective = false);
    public:
      IndexPartition get_index_partition(Context ctx, IndexSpace parent, 
                                         Color color);
      IndexPartition get_index_partition(IndexSpace parent, Color color);
      bool has_index_partition(Context ctx, IndexSpace parent, Color color);
      bool has_index_partition(IndexSpace parent, Color color); 
      IndexSpace get_index_subspace(Context ctx, IndexPartition p,
                                    const void *realm_color, TypeTag type_tag);
      IndexSpace get_index_subspace(IndexPartition p, 
                                    const void *realm_color, TypeTag type_tag);
      bool has_index_subspace(Context ctx, IndexPartition p,
                              const void *realm_color, TypeTag type_tag);
      bool has_index_subspace(IndexPartition p, 
                              const void *realm_color, TypeTag type_tag);
      void get_index_space_domain(Context ctx, IndexSpace handle,
                                  void *realm_is, TypeTag type_tag);
      void get_index_space_domain(IndexSpace handle, 
                                  void *realm_is, TypeTag type_tag);
      Domain get_index_partition_color_space(Context ctx, IndexPartition p);
      Domain get_index_partition_color_space(IndexPartition p);
      void get_index_partition_color_space(IndexPartition p, 
                                           void *realm_is, TypeTag type_tag);
      IndexSpace get_index_partition_color_space_name(Context ctx,
                                                      IndexPartition p);
      IndexSpace get_index_partition_color_space_name(IndexPartition p);
      void get_index_space_partition_colors(Context ctx, IndexSpace handle,
                                            std::set<Color> &colors);
      void get_index_space_partition_colors(IndexSpace handle,
                                            std::set<Color> &colors);
      bool is_index_partition_disjoint(Context ctx, IndexPartition p);
      bool is_index_partition_disjoint(IndexPartition p);
      bool is_index_partition_complete(Context ctx, IndexPartition p);
      bool is_index_partition_complete(IndexPartition p);
      void get_index_space_color_point(Context ctx, IndexSpace handle,
                                       void *realm_color, TypeTag type_tag);
      void get_index_space_color_point(IndexSpace handle,
                                       void *realm_color, TypeTag type_tag);
      DomainPoint get_index_space_color_point(Context ctx, IndexSpace handle);
      DomainPoint get_index_space_color_point(IndexSpace handle);
      Color get_index_partition_color(Context ctx, IndexPartition handle);
      Color get_index_partition_color(IndexPartition handle);
      IndexSpace get_parent_index_space(Context ctx, IndexPartition handle);
      IndexSpace get_parent_index_space(IndexPartition handle);
      bool has_parent_index_partition(Context ctx, IndexSpace handle);
      bool has_parent_index_partition(IndexSpace handle);
      IndexPartition get_parent_index_partition(Context ctx, IndexSpace handle);
      IndexPartition get_parent_index_partition(IndexSpace handle);
      unsigned get_index_space_depth(Context ctx, IndexSpace handle);
      unsigned get_index_space_depth(IndexSpace handle);
      unsigned get_index_partition_depth(Context ctx, IndexPartition handle);
      unsigned get_index_partition_depth(IndexPartition handle);
    public:
      bool safe_cast(Context ctx, LogicalRegion region,
                     const void *realm_point, TypeTag type_tag);
    public:
      size_t get_field_size(Context ctx, FieldSpace handle, FieldID fid);
      size_t get_field_size(FieldSpace handle, FieldID fid);
      void get_field_space_fields(Context ctx, FieldSpace handle,
                                  std::vector<FieldID> &fields);
      void get_field_space_fields(FieldSpace handle, 
                                  std::vector<FieldID> &fields);
    public:
      LogicalRegion create_logical_region(Context ctx, IndexSpace index,
                                          FieldSpace fields, bool task_local);
    public:
      LogicalPartition get_logical_partition(Context ctx, LogicalRegion parent, 
                                             IndexPartition handle);
      LogicalPartition get_logical_partition(LogicalRegion parent,
                                             IndexPartition handle);
      LogicalPartition get_logical_partition_by_color(Context ctx, 
                                                      LogicalRegion parent, 
                                                      Color c);
      LogicalPartition get_logical_partition_by_color(LogicalRegion parent,
                                                      Color c);
      bool has_logical_partition_by_color(Context ctx, LogicalRegion parent,
                                          Color c);
      bool has_logical_partition_by_color(LogicalRegion parent, Color c);
      LogicalPartition get_logical_partition_by_tree(Context ctx, 
                                                     IndexPartition handle, 
                                                     FieldSpace fspace, 
                                                     RegionTreeID tid); 
      LogicalPartition get_logical_partition_by_tree(IndexPartition handle,
                                                     FieldSpace fspace,
                                                     RegionTreeID tid);
      LogicalRegion get_logical_subregion(Context ctx, LogicalPartition parent, 
                                          IndexSpace handle);
      LogicalRegion get_logical_subregion(LogicalPartition parent,
                                          IndexSpace handle);
      LogicalRegion get_logical_subregion_by_color(Context ctx,
                                                   LogicalPartition parent,
                                                   const void *realm_color,
                                                   TypeTag type_tag);
      LogicalRegion get_logical_subregion_by_color(LogicalPartition parent,
                                                   const void *realm_color,
                                                   TypeTag type_tag);
      bool has_logical_subregion_by_color(Context ctx, LogicalPartition parent,
                                          const void *realm_color, 
                                          TypeTag type_tag);
      bool has_logical_subregion_by_color(LogicalPartition parent,
                                          const void *realm_color,
                                          TypeTag type_tag);
      LogicalRegion get_logical_subregion_by_tree(Context ctx, 
                                                  IndexSpace handle, 
                                                  FieldSpace fspace, 
                                                  RegionTreeID tid);
      LogicalRegion get_logical_subregion_by_tree(IndexSpace handle,
                                                  FieldSpace fspace,
                                                  RegionTreeID tid);
      void get_logical_region_color(Context ctx, LogicalRegion handle,
                                    void *realm_color, TypeTag type_tag);
      void get_logical_region_color(LogicalRegion handle, 
                                    void *realm_color, TypeTag type_tag);
      DomainPoint get_logical_region_color_point(Context ctx, 
                                                 LogicalRegion handle);
      DomainPoint get_logical_region_color_point(LogicalRegion handle);
      Color get_logical_partition_color(Context ctx, LogicalPartition handle);
      Color get_logical_partition_color(LogicalPartition handle);
      LogicalRegion get_parent_logical_region(Context ctx, 
                                              LogicalPartition handle);
      LogicalRegion get_parent_logical_region(LogicalPartition handle);
      bool has_parent_logical_partition(Context ctx, LogicalRegion handle);
      bool has_parent_logical_partition(LogicalRegion handle);
      LogicalPartition get_parent_logical_partition(Context ctx, 
                                                    LogicalRegion handle);
      LogicalPartition get_parent_logical_partition(LogicalRegion handle);
    public:
      ArgumentMap create_argument_map(void);
    public:
      Future execute_task(Context ctx,
                          const TaskLauncher &launcher,
                          std::vector<OutputRequirement> *outputs);
      FutureMap execute_index_space(Context ctx,
                                    const IndexTaskLauncher &launcher,
                                    std::vector<OutputRequirement> *outputs);
      Future execute_index_space(Context ctx, const IndexTaskLauncher &launcher,
                                 ReductionOpID redop, bool deterministic,
                                 std::vector<OutputRequirement> *outputs);
    public:
      PhysicalRegion map_region(Context ctx, 
                                const InlineLauncher &launcher);
      PhysicalRegion map_region(Context ctx, unsigned idx, 
                                MapperID id = 0, MappingTagID tag = 0);
      void remap_region(Context ctx, PhysicalRegion region);
      void unmap_region(Context ctx, PhysicalRegion region);
    public:
      void fill_fields(Context ctx, const FillLauncher &launcher);
      void fill_fields(Context ctx, const IndexFillLauncher &launcher);
      void issue_copy_operation(Context ctx, const CopyLauncher &launcher);
      void issue_copy_operation(Context ctx, const IndexCopyLauncher &launcher);
    public:
      Predicate create_predicate(Context ctx, const Future &f);
      Predicate predicate_not(Context ctx, const Predicate &p);
      Predicate create_predicate(Context ctx,const PredicateLauncher &launcher);
      Future get_predicate_future(Context ctx, const Predicate &p);
    public:
      void issue_acquire(Context ctx, const AcquireLauncher &launcher);
      void issue_release(Context ctx, const ReleaseLauncher &launcher);
      Future issue_mapping_fence(Context ctx);
      Future issue_execution_fence(Context ctx);
      TraceID generate_dynamic_trace_id(bool check_context = true);
      TraceID generate_library_trace_ids(const char *name, size_t count);
      static TraceID& get_current_static_trace_id(void);
      static TraceID generate_static_trace_id(void);
      void complete_frame(Context ctx);
      FutureMap execute_must_epoch(Context ctx, 
                                   const MustEpochLauncher &launcher);
      Future issue_timing_measurement(Context ctx,
                                      const TimingLauncher &launcher);
    public:
      void* get_local_task_variable(Context ctx, LocalVariableID id);
      void set_local_task_variable(Context ctx, LocalVariableID id,
                      const void *value, void (*destructor)(void*));
    public:
      Mapper* get_mapper(Context ctx, MapperID id, Processor target);
      MappingCallInfo* begin_mapper_call(Context ctx, MapperID id, 
                                         Processor target);
      void end_mapper_call(MappingCallInfo *info);
    public:
      void print_once(Context ctx, FILE *f, const char *message);
      void log_once(Context ctx, Realm::LoggerMessage &message);
    public:
      bool is_MPI_interop_configured(void);
      const std::map<int,AddressSpace>& find_forward_MPI_mapping(void);
      const std::map<AddressSpace,int>& find_reverse_MPI_mapping(void);
      int find_local_MPI_rank(void);
    public:
      Mapping::MapperRuntime* get_mapper_runtime(void);
      MapperID generate_dynamic_mapper_id(bool check_context = true);
      MapperID generate_library_mapper_ids(const char *name, size_t count);
      static MapperID& get_current_static_mapper_id(void);
      static MapperID generate_static_mapper_id(void);
      void add_mapper(MapperID map_id, Mapper *mapper, Processor proc);
      void replace_default_mapper(Mapper *mapper, Processor proc);
      MapperManager* find_mapper(MapperID map_id);
      MapperManager* find_mapper(Processor target, MapperID map_id);
      static MapperManager* wrap_mapper(Runtime *runtime, Mapper *mapper,
                MapperID map_id, Processor proc, bool is_default = false);
    public:
      ProjectionID generate_dynamic_projection_id(bool check_context = true);
      ProjectionID generate_library_projection_ids(const char *name,size_t cnt);
      static ProjectionID& get_current_static_projection_id(void);
      static ProjectionID generate_static_projection_id(void);
      void register_projection_functor(ProjectionID pid, 
                                       ProjectionFunctor *func,
                                       bool need_zero_check = true,
                                       bool silence_warnings = false,
                                       const char *warning_string = NULL,
                                       bool preregistered = false);
      static void preregister_projection_functor(ProjectionID pid,
                                       ProjectionFunctor *func);
      ProjectionFunction* find_projection_function(ProjectionID pid,
                                                   bool can_fail = false);
      static ProjectionFunctor* get_projection_functor(ProjectionID pid);
      void unregister_projection_functor(ProjectionID pid);
    public:
      ShardingID generate_dynamic_sharding_id(bool check_context = true);
      ShardingID generate_library_sharding_ids(const char *name, size_t count);
      static ShardingID& get_current_static_sharding_id(void);
      static ShardingID generate_static_sharding_id(void);
      void register_sharding_functor(ShardingID sid,
                                     ShardingFunctor *func,
                                     bool need_zero_check = true,
                                     bool silence_warnings= false,
                                     const char *warning_string = NULL,
                                     bool preregistered = false);
      static void preregister_sharding_functor(ShardingID sid,
                                     ShardingFunctor *func);
      ShardingFunctor* find_sharding_functor(ShardingID sid, 
                                             bool can_fail = false);
      static ShardingFunctor* get_sharding_functor(ShardingID sid);
    public:
      void register_reduction(ReductionOpID redop_id,
                              ReductionOp *redop,
                              SerdezInitFnptr init_fnptr,
                              SerdezFoldFnptr fold_fnptr,
                              bool permit_duplicates,
                              bool preregistered);
      void register_serdez(CustomSerdezID serdez_id,
                           SerdezOp *serdez_op,
                           bool permit_duplicates,
                           bool preregistered);
      const ReductionOp* get_reduction(ReductionOpID redop_id);
      FillView* find_or_create_reduction_fill_view(ReductionOpID redop_id);
      const SerdezOp* get_serdez(CustomSerdezID serdez_id);
      const SerdezRedopFns* get_serdez_redop(ReductionOpID redop_id);
    public:
      void attach_semantic_information(TaskID task_id, SemanticTag,
                                   const void *buffer, size_t size, 
                                   bool is_mutable, bool send_to_owner = true);
      void attach_semantic_information(IndexSpace handle, SemanticTag tag,
                       const void *buffer, size_t size, bool is_mutable);
      void attach_semantic_information(IndexPartition handle, SemanticTag tag,
                       const void *buffer, size_t size, bool is_mutable);
      void attach_semantic_information(FieldSpace handle, SemanticTag tag,
                       const void *buffer, size_t size, bool is_mutable);
      void attach_semantic_information(FieldSpace handle, FieldID fid,
                                       SemanticTag tag, const void *buffer, 
                                       size_t size, bool is_mutable);
      void attach_semantic_information(LogicalRegion handle, SemanticTag tag,
                       const void *buffer, size_t size, bool is_mutable);
      void attach_semantic_information(LogicalPartition handle, SemanticTag tag,
                       const void *buffer, size_t size, bool is_mutable);
    public:
      bool retrieve_semantic_information(TaskID task_id, SemanticTag tag,
                                         const void *&result, size_t &size,
                                         bool can_fail, bool wait_until);
      bool retrieve_semantic_information(IndexSpace handle, SemanticTag tag,
                                         const void *&result, size_t &size,
                                         bool can_fail, bool wait_until);
      bool retrieve_semantic_information(IndexPartition handle, SemanticTag tag,
                                         const void *&result, size_t &size,
                                         bool can_fail, bool wait_until);
      bool retrieve_semantic_information(FieldSpace handle, SemanticTag tag,
                                         const void *&result, size_t &size,
                                         bool can_fail, bool wait_until);
      bool retrieve_semantic_information(FieldSpace handle, FieldID fid,
                                         SemanticTag tag,
                                         const void *&result, size_t &size,
                                         bool can_fail, bool wait_until);
      bool retrieve_semantic_information(LogicalRegion handle, SemanticTag tag,
                                         const void *&result, size_t &size,
                                         bool can_fail, bool wait_until);
      bool retrieve_semantic_information(LogicalPartition part, SemanticTag tag,
                                         const void *&result, size_t &size,
                                         bool can_fail, bool wait_until);
    public:
      TaskID generate_dynamic_task_id(bool check_context = true);
      TaskID generate_library_task_ids(const char *name, size_t count);
      VariantID register_variant(const TaskVariantRegistrar &registrar,
                                 const void *user_data, size_t user_data_size,
                                 const CodeDescriptor &realm_desc,
                                 size_t return_type_size,
                                 bool has_return_type_size,
                                 VariantID vid = LEGION_AUTO_GENERATE_ID,
                                 bool check_task_id = true,
                                 bool check_context = true,
                                 bool preregistered = false);
      TaskImpl* find_or_create_task_impl(TaskID task_id);
      TaskImpl* find_task_impl(TaskID task_id);
      VariantImpl* find_variant_impl(TaskID task_id, VariantID variant_id,
                                     bool can_fail = false);
    public:
      ReductionOpID generate_dynamic_reduction_id(bool check_context = true);
      ReductionOpID generate_library_reduction_ids(const char *name, 
                                                   size_t count);
    public:
      CustomSerdezID generate_dynamic_serdez_id(bool check_context = true);
      CustomSerdezID generate_library_serdez_ids(const char *name,size_t count);
    public:
      // Memory manager functions
      MemoryManager* find_memory_manager(Memory mem);
      AddressSpaceID find_address_space(Memory handle) const;
      void free_external_allocation(Processor proc, void *data, size_t size,
                                    void (*freefunc)(void*,size_t));
#ifdef LEGION_MALLOC_INSTANCES
      uintptr_t allocate_deferred_instance(Memory memory,size_t size,bool free);
      void free_deferred_instance(Memory memory, uintptr_t ptr);
#endif
    public:
      // Messaging functions
      MessageManager* find_messenger(AddressSpaceID sid);
      MessageManager* find_messenger(Processor target);
      AddressSpaceID find_address_space(Processor target) const;
      void handle_endpoint_creation(Deserializer &derez);
    public:
      void process_mapper_message(Processor target, MapperID map_id,
                                  Processor source, const void *message, 
                                  size_t message_size, unsigned message_kind);
      void process_mapper_broadcast(MapperID map_id, Processor source,
                                    const void *message, size_t message_size, 
                                    unsigned message_kind, int radix,int index);
    public:
      void send_task(TaskOp *task);
      void send_tasks(Processor target, const std::set<TaskOp*> &tasks);
      void send_steal_request(const std::multimap<Processor,MapperID> &targets,
                              Processor thief);
      void send_advertisements(const std::set<Processor> &targets,
                              MapperID map_id, Processor source);
      void send_remote_task_replay(AddressSpaceID target, Serializer &rez);
      void send_remote_task_profiling_response(Processor tar, Serializer &rez);
      void send_shared_ownership(AddressSpaceID target, Serializer &rez);
      void send_index_space_request(AddressSpaceID target, Serializer &rez);
      void send_index_space_return(AddressSpaceID target, Serializer &rez,
                                   RtEvent precondition);
      void send_index_space_set(AddressSpaceID target, Serializer &rez);
      void send_index_space_child_request(AddressSpaceID target, 
                                          Serializer &rez);
      void send_index_space_child_response(AddressSpaceID target,
                                           Serializer &rez);
      void send_index_space_colors_request(AddressSpaceID target,
                                           Serializer &rez);
      void send_index_space_colors_response(AddressSpaceID target,
                                            Serializer &rez);
      void send_index_space_remote_expression_request(AddressSpaceID target,
                                                      Serializer &rez);
      void send_index_space_remote_expression_response(AddressSpaceID target,
                                                       Serializer &rez);
      void send_index_space_generate_color_request(AddressSpaceID target,
                                                   Serializer &rez);
      void send_index_space_generate_color_response(AddressSpaceID target,
                                                    Serializer &rez);
      void send_index_space_release_color(AddressSpaceID target, 
                                          Serializer &rez);
      void send_index_partition_notification(AddressSpaceID target, 
                                             Serializer &rez);
      void send_index_partition_request(AddressSpaceID target, Serializer &rez);
      void send_index_partition_return(AddressSpaceID target, Serializer &rez,
                                       RtEvent precondition);
      void send_index_partition_child_request(AddressSpaceID target,
                                              Serializer &rez);
      void send_index_partition_child_response(AddressSpaceID target,
                                               Serializer &rez);
      void send_index_partition_disjoint_update(AddressSpaceID target,
                                                Serializer &rez);
      void send_index_partition_shard_rects_request(AddressSpaceID target,
                                                    Serializer &rez);
      void send_index_partition_shard_rects_response(AddressSpaceID target,
                                                     Serializer &rez);
      void send_index_partition_remote_interference_request(
                                    AddressSpaceID target, Serializer &rez);
      void send_index_partition_remote_interference_response(
                                    AddressSpaceID target, Serializer &rez);
      void send_field_space_node(AddressSpaceID target, Serializer &rez);
      void send_field_space_request(AddressSpaceID target, Serializer &rez);
      void send_field_space_return(AddressSpaceID target, Serializer &rez);
      void send_field_space_allocator_request(AddressSpaceID target, 
                                              Serializer &rez);
      void send_field_space_allocator_response(AddressSpaceID target, 
                                               Serializer &rez);
      void send_field_space_allocator_invalidation(AddressSpaceID, 
                                                   Serializer &rez);
      void send_field_space_allocator_flush(AddressSpaceID target, 
                                            Serializer &rez);
      void send_field_space_allocator_free(AddressSpaceID target, 
                                           Serializer &rez);
      void send_field_space_infos_request(AddressSpaceID, Serializer &rez);
      void send_field_space_infos_response(AddressSpaceID, Serializer &rez);
      void send_field_alloc_request(AddressSpaceID target, Serializer &rez);
      void send_field_size_update(AddressSpaceID target, Serializer &rez);
      void send_field_free(AddressSpaceID target, Serializer &rez);
      void send_field_free_indexes(AddressSpaceID target, Serializer &rez);
      void send_field_space_layout_invalidation(AddressSpaceID target, 
                                                Serializer &rez);
      void send_local_field_alloc_request(AddressSpaceID target, 
                                          Serializer &rez);
      void send_local_field_alloc_response(AddressSpaceID target,
                                           Serializer &rez);
      void send_local_field_free(AddressSpaceID target, Serializer &rez);
      void send_local_field_update(AddressSpaceID target, Serializer &rez);
      void send_top_level_region_request(AddressSpaceID target,Serializer &rez);
      void send_top_level_region_return(AddressSpaceID target, Serializer &rez);
      void send_index_space_destruction(IndexSpace handle, 
                                        AddressSpaceID target,
                                        std::set<RtEvent> &applied);
      void send_index_partition_destruction(IndexPartition handle, 
                                            AddressSpaceID target,
                                            std::set<RtEvent> &applied);
      void send_field_space_destruction(FieldSpace handle, 
                                        AddressSpaceID target,
                                        std::set<RtEvent> &applied);
      void send_logical_region_destruction(LogicalRegion handle, 
                                           AddressSpaceID target,
                                           std::set<RtEvent> &applied);
      void send_individual_remote_future_size(Processor target,Serializer &rez);
      void send_individual_remote_complete(Processor target, Serializer &rez);
      void send_individual_remote_commit(Processor target, Serializer &rez);
      void send_slice_remote_mapped(Processor target, Serializer &rez);
      void send_slice_remote_complete(Processor target, Serializer &rez);
      void send_slice_remote_commit(Processor target, Serializer &rez);
      void send_slice_find_intra_space_dependence(Processor target, 
                                                  Serializer &rez);
      void send_slice_record_intra_space_dependence(Processor target,
                                                    Serializer &rez);
      void send_slice_collective_instance_request(Processor target, 
                                                  Serializer &rez);
      void send_slice_collective_instance_response(AddressSpaceID target,
                                                   Serializer &rez);
      void send_did_remote_registration(AddressSpaceID target, Serializer &rez);
      void send_did_remote_valid_update(AddressSpaceID target, Serializer &rez);
      void send_did_remote_gc_update(AddressSpaceID target, Serializer &rez);
      void send_did_remote_resource_update(AddressSpaceID target,
                                           Serializer &rez);
      void send_did_add_create_reference(AddressSpaceID target,Serializer &rez);
      void send_did_remove_create_reference(AddressSpaceID target,
                                            Serializer &rez, bool flush = true);
      void send_did_remote_unregister(AddressSpaceID target, Serializer &rez);
      void send_created_region_contexts(AddressSpaceID target, Serializer &rez);
      void send_back_atomic(AddressSpaceID target, Serializer &rez);
      void send_atomic_reservation_request(AddressSpaceID target, 
                                           Serializer &rez);
      void send_atomic_reservation_response(AddressSpaceID target, 
                                            Serializer &rez);
      void send_materialized_view(AddressSpaceID target, Serializer &rez);
      void send_fill_view(AddressSpaceID target, Serializer &rez);
      void send_phi_view(AddressSpaceID target, Serializer &rez);
      void send_sharded_view(AddressSpaceID target, Serializer &rez);
      void send_reduction_view(AddressSpaceID target, Serializer &rez);
      void send_instance_manager(AddressSpaceID target, Serializer &rez);
      void send_manager_update(AddressSpaceID target, Serializer &rez);
      void send_collective_instance_manager(AddressSpaceID target, 
                                            Serializer &rez);
      void send_collective_instance_message(AddressSpaceID target, 
                                            Serializer &rez);
      void send_create_top_view_request(AddressSpaceID target, Serializer &rez);
      void send_create_top_view_response(AddressSpaceID target,Serializer &rez);
      void send_view_register_user(AddressSpaceID target, Serializer &rez);
      void send_view_find_copy_preconditions_request(AddressSpaceID target,
                                                     Serializer &rez);
      void send_view_add_copy_user(AddressSpaceID target, Serializer &rez);
#ifdef ENABLE_VIEW_REPLICATION
      void send_view_replication_request(AddressSpaceID target,Serializer &rez);
      void send_view_replication_response(AddressSpaceID target,
                                          Serializer &rez);
      void send_view_replication_removal(AddressSpaceID target,Serializer &rez);
#endif
      void send_future_result(AddressSpaceID target, Serializer &rez);
      void send_future_result_size(AddressSpaceID target, Serializer &rez);
      void send_future_subscription(AddressSpaceID target, Serializer &rez);
      void send_future_notification(AddressSpaceID target, Serializer &rez);
      void send_future_broadcast(AddressSpaceID target, Serializer &rez);
      void send_future_create_instance_request(AddressSpaceID target,
                                               Serializer &rez);
      void send_future_create_instance_response(AddressSpaceID target,
                                                Serializer &rez);
      void send_future_map_request_future(AddressSpaceID target, 
                                          Serializer &rez);
      void send_future_map_response_future(AddressSpaceID target,
                                           Serializer &rez);
      void send_control_replicate_future_map_request(AddressSpaceID target, 
                                                     Serializer &rez);
      void send_control_replicate_future_map_response(AddressSpaceID target,
                                                      Serializer &rez);
      void send_control_replicate_disjoint_complete_request(
                                        AddressSpaceID target, Serializer &rez);
      void send_control_replicate_disjoint_complete_response(
                                        AddressSpaceID target, Serializer &rez);
      void send_control_replicate_intra_space_dependence(AddressSpaceID target,
                                                         Serializer &rez);
      void send_control_replicate_broadcast_update(AddressSpaceID target,
                                                   Serializer &rez);
      void send_control_replicate_trace_event_request(AddressSpaceID target,
                                                      Serializer &rez);
      void send_control_replicate_trace_event_response(AddressSpaceID target,
                                                       Serializer &rez);
      void send_control_replicate_trace_update(AddressSpaceID target,
                                               Serializer &rez);
      void send_control_replicate_implicit_request(AddressSpaceID target,
                                                   Serializer &rez);
      void send_control_replicate_implicit_response(AddressSpaceID target,
                                                    Serializer &rez);
      void send_mapper_message(AddressSpaceID target, Serializer &rez);
      void send_mapper_broadcast(AddressSpaceID target, Serializer &rez);
      void send_task_impl_semantic_request(AddressSpaceID target, 
                                           Serializer &rez);
      void send_index_space_semantic_request(AddressSpaceID target, 
                                             Serializer &rez);
      void send_index_partition_semantic_request(AddressSpaceID target,
                                                 Serializer &rez);
      void send_field_space_semantic_request(AddressSpaceID target,
                                             Serializer &rez);
      void send_field_semantic_request(AddressSpaceID target, Serializer &rez);
      void send_logical_region_semantic_request(AddressSpaceID target,
                                                Serializer &rez);
      void send_logical_partition_semantic_request(AddressSpaceID target,
                                                   Serializer &rez);
      void send_task_impl_semantic_info(AddressSpaceID target,
                                        Serializer &rez);
      void send_index_space_semantic_info(AddressSpaceID target, 
                                          Serializer &rez);
      void send_index_partition_semantic_info(AddressSpaceID target,
                                              Serializer &rez);
      void send_field_space_semantic_info(AddressSpaceID target,
                                          Serializer &rez);
      void send_field_semantic_info(AddressSpaceID target, Serializer &rez);
      void send_logical_region_semantic_info(AddressSpaceID target,
                                             Serializer &rez);
      void send_logical_partition_semantic_info(AddressSpaceID target,
                                                Serializer &rez);
      void send_remote_context_request(AddressSpaceID target, Serializer &rez);
      void send_remote_context_response(AddressSpaceID target, Serializer &rez);
      void send_remote_context_free(AddressSpaceID target, Serializer &rez);
      void send_remote_context_physical_request(AddressSpaceID target, 
                                                Serializer &rez);
      void send_remote_context_physical_response(AddressSpaceID target,
                                                 Serializer &rez);
      void send_compute_equivalence_sets_request(AddressSpaceID target, 
                                                 Serializer &rez);
      void send_compute_equivalence_sets_response(AddressSpaceID target,
                                                  Serializer &rez);
      void send_cancel_equivalence_sets_subscription(AddressSpaceID target,
                                                     Serializer &rez);
      void send_finish_equivalence_sets_subscription(AddressSpaceID target,
                                                     Serializer &rez);
      void send_equivalence_set_response(AddressSpaceID target,Serializer &rez);
      void send_equivalence_set_replication_request(AddressSpaceID target,
                                                    Serializer &rez);
      void send_equivalence_set_replication_response(AddressSpaceID target,
                                                     Serializer &rez);
      void send_equivalence_set_replication_update(AddressSpaceID target,
                                                   Serializer &rez);
      void send_equivalence_set_migration(AddressSpaceID target, 
                                          Serializer &rez);
      void send_equivalence_set_owner_update(AddressSpaceID target,
                                             Serializer &rez);
      void send_equivalence_set_make_owner(AddressSpaceID target,
                                           Serializer &rez);
      void send_equivalence_set_clone_request(AddressSpaceID target,
                                              Serializer &rez);
      void send_equivalence_set_clone_response(AddressSpaceID target,
                                               Serializer &rez);
      void send_equivalence_set_capture_request(AddressSpaceID target,
                                                Serializer &rez);
      void send_equivalence_set_capture_response(AddressSpaceID target,
                                                 Serializer &rez);
      void send_equivalence_set_remote_request_instances(AddressSpaceID target,
                                                         Serializer &rez);
      void send_equivalence_set_remote_request_invalid(AddressSpaceID target,
                                                       Serializer &rez);
      void send_equivalence_set_remote_request_antivalid(AddressSpaceID target,
                                                         Serializer &rez);
      void send_equivalence_set_remote_updates(AddressSpaceID target,
                                               Serializer &rez);
      void send_equivalence_set_remote_acquires(AddressSpaceID target,
                                                Serializer &rez);
      void send_equivalence_set_remote_releases(AddressSpaceID target,
                                                Serializer &rez);
      void send_equivalence_set_remote_copies_across(AddressSpaceID target,
                                                     Serializer &rez);
      void send_equivalence_set_remote_overwrites(AddressSpaceID target,
                                                  Serializer &rez);
      void send_equivalence_set_remote_filters(AddressSpaceID target,
                                               Serializer &rez);
      void send_equivalence_set_remote_clones(AddressSpaceID target,
                                              Serializer &rez);
      void send_equivalence_set_remote_instances(AddressSpaceID target,
                                                 Serializer &rez);
      void send_instance_request(AddressSpaceID target, Serializer &rez);
      void send_instance_response(AddressSpaceID target, Serializer &rez);
      void send_external_create_request(AddressSpaceID target, Serializer &rez);
      void send_external_create_response(AddressSpaceID target,Serializer &rez);
      void send_external_attach(AddressSpaceID target, Serializer &rez);
      void send_external_detach(AddressSpaceID target, Serializer &rez);
      void send_gc_priority_update(AddressSpaceID target, Serializer &rez);
      void send_gc_request(AddressSpaceID target, Serializer &rez);
      void send_gc_response(AddressSpaceID target, Serializer &rez);
      void send_gc_acquire(AddressSpaceID target, Serializer &rez);
      void send_gc_acquired(AddressSpaceID target, Serializer &rez);
      void send_gc_debug_request(AddressSpaceID target, Serializer &rez);
      void send_gc_debug_response(AddressSpaceID target, Serializer &rez);
      void send_acquire_request(AddressSpaceID target, Serializer &rez);
      void send_acquire_response(AddressSpaceID target, Serializer &rez);
      void send_variant_broadcast(AddressSpaceID target, Serializer &rez);
      void send_constraint_request(AddressSpaceID target, Serializer &rez);
      void send_constraint_response(AddressSpaceID target, Serializer &rez);
      void send_constraint_release(AddressSpaceID target, Serializer &rez);
      void send_mpi_rank_exchange(AddressSpaceID target, Serializer &rez);
      void send_replicate_launch(AddressSpaceID target, Serializer &rez);
      void send_replicate_delete(AddressSpaceID target, Serializer &rez);
      void send_replicate_post_mapped(AddressSpaceID target, Serializer &rez);
      void send_replicate_post_execution(AddressSpaceID target,
                                         Serializer &rez);
      void send_replicate_trigger_complete(AddressSpaceID target, 
                                           Serializer &rez);
      void send_replicate_trigger_commit(AddressSpaceID target,
                                         Serializer &rez);
      void send_control_replicate_collective_message(AddressSpaceID target,
                                                     Serializer &rez);
      void send_library_mapper_request(AddressSpaceID target, Serializer &rez);
      void send_library_mapper_response(AddressSpaceID target, Serializer &rez);
      void send_library_trace_request(AddressSpaceID target, Serializer &rez);
      void send_library_trace_response(AddressSpaceID target, Serializer &rez);
      void send_library_projection_request(AddressSpaceID target, 
                                           Serializer &rez);
      void send_library_projection_response(AddressSpaceID target,
                                            Serializer &rez);
      void send_library_sharding_request(AddressSpaceID target,Serializer &rez);
      void send_library_sharding_response(AddressSpaceID target, 
                                          Serializer &rez);
      void send_library_task_request(AddressSpaceID target, Serializer &rez);
      void send_library_task_response(AddressSpaceID target, Serializer &rez);
      void send_library_redop_request(AddressSpaceID target, Serializer &rez);
      void send_library_redop_response(AddressSpaceID target, Serializer &rez);
      void send_library_serdez_request(AddressSpaceID target, Serializer &rez);
      void send_library_serdez_response(AddressSpaceID target, Serializer &rez);
      void send_remote_op_report_uninitialized(AddressSpaceID target,
                                               Serializer &rez);
      void send_remote_op_profiling_count_update(AddressSpaceID target,
                                                 Serializer &rez);
      void send_remote_trace_update(AddressSpaceID target, Serializer &rez);
      void send_remote_trace_response(AddressSpaceID target, Serializer &rez);
      void send_free_external_allocation(AddressSpaceID target,Serializer &rez);
      void send_create_future_instance_request(AddressSpaceID target,
                                               Serializer &rez);
      void send_create_future_instance_response(AddressSpaceID target,
                                                Serializer &rez);
      void send_free_future_instance(AddressSpaceID target, Serializer &rez);
      void send_shutdown_notification(AddressSpaceID target, Serializer &rez);
      void send_shutdown_response(AddressSpaceID target, Serializer &rez);
    public:
      // Complementary tasks for handling messages
      void handle_task(Deserializer &derez);
      void handle_steal(Deserializer &derez);
      void handle_advertisement(Deserializer &derez);
#ifdef LEGION_USE_LIBDL
      void handle_registration_callback(Deserializer &derez);
#endif
      void handle_remote_task_replay(Deserializer &derez);
      void handle_remote_task_profiling_response(Deserializer &derez);
      void handle_shared_ownership(Deserializer &derez);
      void handle_index_space_request(Deserializer &derez, 
                                      AddressSpaceID source);
      void handle_index_space_return(Deserializer &derez,
                                     AddressSpaceID source); 
      void handle_index_space_set(Deserializer &derez, AddressSpaceID source);
      void handle_index_space_child_request(Deserializer &derez, 
                                            AddressSpaceID source); 
      void handle_index_space_child_response(Deserializer &derez);
      void handle_index_space_colors_request(Deserializer &derez,
                                             AddressSpaceID source);
      void handle_index_space_colors_response(Deserializer &derez);
      void handle_index_space_remote_expression_request(Deserializer &derez,
                                                        AddressSpaceID source);
      void handle_index_space_remote_expression_response(Deserializer &derez,
                                                         AddressSpaceID source);
      void handle_index_space_generate_color_request(Deserializer &derez,
                                                     AddressSpaceID source);
      void handle_index_space_generate_color_response(Deserializer &derez);
      void handle_index_space_release_color(Deserializer &derez);
      void handle_index_partition_notification(Deserializer &derez);
      void handle_index_partition_request(Deserializer &derez,
                                          AddressSpaceID source);
      void handle_index_partition_return(Deserializer &derez,
                                         AddressSpaceID source);
      void handle_index_partition_child_request(Deserializer &derez,
                                                AddressSpaceID source);
      void handle_index_partition_child_response(Deserializer &derez);
      void handle_index_partition_disjoint_update(Deserializer &derez);
      void handle_index_partition_shard_rects_request(Deserializer &derez);
      void handle_index_partition_shard_rects_response(Deserializer &derez,
                                                       AddressSpaceID source);
      void handle_index_partition_remote_interference_request(
                                   Deserializer &derez, AddressSpaceID source);
      void handle_index_partition_remote_interference_response(
                                   Deserializer &derez);
      void handle_field_space_node(Deserializer &derez, AddressSpaceID source);
      void handle_field_space_request(Deserializer &derez,
                                      AddressSpaceID source);
      void handle_field_space_return(Deserializer &derez);
      void handle_field_space_allocator_request(Deserializer &derez,
                                                AddressSpaceID source);
      void handle_field_space_allocator_response(Deserializer &derez);
      void handle_field_space_allocator_invalidation(Deserializer &derez);
      void handle_field_space_allocator_flush(Deserializer &derez);
      void handle_field_space_allocator_free(Deserializer &derez, 
                                             AddressSpaceID source);
      void handle_field_space_infos_request(Deserializer &derez);
      void handle_field_space_infos_response(Deserializer &derez);
      void handle_field_alloc_request(Deserializer &derez);
      void handle_field_size_update(Deserializer &derez, AddressSpaceID source);
      void handle_field_free(Deserializer &derez, AddressSpaceID source);
      void handle_field_free_indexes(Deserializer &derez);
      void handle_field_space_layout_invalidation(Deserializer &derez,
                                                  AddressSpaceID source);
      void handle_local_field_alloc_request(Deserializer &derez,
                                            AddressSpaceID source);
      void handle_local_field_alloc_response(Deserializer &derez);
      void handle_local_field_free(Deserializer &derez);
      void handle_local_field_update(Deserializer &derez);
      void handle_top_level_region_request(Deserializer &derez,
                                           AddressSpaceID source);
      void handle_top_level_region_return(Deserializer &derez,
                                          AddressSpaceID source);
      void handle_index_space_destruction(Deserializer &derez,
                                          AddressSpaceID source);
      void handle_index_partition_destruction(Deserializer &derez);
      void handle_field_space_destruction(Deserializer &derez);
      void handle_logical_region_destruction(Deserializer &derez);
      void handle_individual_remote_future_size(Deserializer &derez);
      void handle_individual_remote_complete(Deserializer &derez);
      void handle_individual_remote_commit(Deserializer &derez);
      void handle_slice_remote_mapped(Deserializer &derez, 
                                      AddressSpaceID source);
      void handle_slice_remote_complete(Deserializer &derez);
      void handle_slice_remote_commit(Deserializer &derez);
      void handle_slice_find_intra_dependence(Deserializer &derez);
      void handle_slice_record_intra_dependence(Deserializer &derez);
      void handle_slice_collective_request(Deserializer &derez, 
                                           AddressSpaceID source);
      void handle_slice_collective_response(Deserializer &derez);
      void handle_did_remote_registration(Deserializer &derez, 
                                          AddressSpaceID source);
      void handle_did_remote_valid_update(Deserializer &derez);
      void handle_did_remote_gc_update(Deserializer &derez);
      void handle_did_remote_resource_update(Deserializer &derez);
      void handle_did_create_add(Deserializer &derez);
      void handle_did_create_remove(Deserializer &derez);
      void handle_did_remote_unregister(Deserializer &derez);
      void handle_created_region_contexts(Deserializer &derez,  
                                          AddressSpaceID source);
      void handle_send_atomic_reservation_request(Deserializer &derez,
                                                  AddressSpaceID source);
      void handle_send_atomic_reservation_response(Deserializer &derez);
      void handle_send_materialized_view(Deserializer &derez, 
                                         AddressSpaceID source);
      void handle_send_fill_view(Deserializer &derez, AddressSpaceID source);
      void handle_send_phi_view(Deserializer &derez, AddressSpaceID source);
      void handle_send_sharded_view(Deserializer &derez, AddressSpaceID source);
      void handle_send_reduction_view(Deserializer &derez,
                                      AddressSpaceID source);
      void handle_send_instance_manager(Deserializer &derez,
                                        AddressSpaceID source);
      void handle_send_manager_update(Deserializer &derez,
                                      AddressSpaceID source);
      void handle_collective_instance_manager(Deserializer &derez,
                                              AddressSpaceID source);
      void handle_collective_instance_message(Deserializer &derez);
      void handle_create_top_view_request(Deserializer &derez,
                                          AddressSpaceID source);
      void handle_create_top_view_response(Deserializer &derez);
      void handle_view_request(Deserializer &derez, AddressSpaceID source);
      void handle_view_register_user(Deserializer &derez,AddressSpaceID source);
      void handle_view_copy_pre_request(Deserializer &derez,
                                        AddressSpaceID source);
      void handle_view_add_copy_user(Deserializer &derez,AddressSpaceID source);
#ifdef ENABLE_VIEW_REPLICATION
      void handle_view_replication_request(Deserializer &derez,
                                           AddressSpaceID source);
      void handle_view_replication_response(Deserializer &derez);
      void handle_view_replication_removal(Deserializer &derez, 
                                           AddressSpaceID source);
#endif
      void handle_manager_request(Deserializer &derez, AddressSpaceID source);
      void handle_future_result(Deserializer &derez);
      void handle_future_result_size(Deserializer &derez,
                                     AddressSpaceID source);
      void handle_future_subscription(Deserializer &derez, 
                                      AddressSpaceID source);
      void handle_future_notification(Deserializer &derez,
                                      AddressSpaceID source);
      void handle_future_broadcast(Deserializer &derez);
      void handle_future_create_instance_request(Deserializer &derez);
      void handle_future_create_instance_response(Deserializer &derez);
      void handle_future_map_future_request(Deserializer &derez,
                                            AddressSpaceID source);
      void handle_future_map_future_response(Deserializer &derez);
      void handle_mapper_message(Deserializer &derez);
      void handle_mapper_broadcast(Deserializer &derez);
      void handle_task_impl_semantic_request(Deserializer &derez,
                                             AddressSpaceID source);
      void handle_index_space_semantic_request(Deserializer &derez,
                                               AddressSpaceID source);
      void handle_index_partition_semantic_request(Deserializer &derez,
                                                   AddressSpaceID source);
      void handle_field_space_semantic_request(Deserializer &derez,
                                               AddressSpaceID source);
      void handle_field_semantic_request(Deserializer &derez,
                                         AddressSpaceID source);
      void handle_logical_region_semantic_request(Deserializer &derez,
                                                  AddressSpaceID source);
      void handle_logical_partition_semantic_request(Deserializer &derez,
                                                     AddressSpaceID source);
      void handle_task_impl_semantic_info(Deserializer &derez,
                                          AddressSpaceID source);
      void handle_index_space_semantic_info(Deserializer &derez,
                                            AddressSpaceID source);
      void handle_index_partition_semantic_info(Deserializer &derez,
                                                AddressSpaceID source);
      void handle_field_space_semantic_info(Deserializer &derez,
                                            AddressSpaceID source);
      void handle_field_semantic_info(Deserializer &derez,
                                      AddressSpaceID source);
      void handle_logical_region_semantic_info(Deserializer &derez,
                                               AddressSpaceID source);
      void handle_logical_partition_semantic_info(Deserializer &derez,
                                                  AddressSpaceID source);
      void handle_remote_context_request(Deserializer &derez,
                                         AddressSpaceID source);
      void handle_remote_context_response(Deserializer &derez);
      void handle_remote_context_free(Deserializer &derez);
      void handle_remote_context_physical_request(Deserializer &derez,
                                                  AddressSpaceID source);
      void handle_remote_context_physical_response(Deserializer &derez);
      void handle_compute_equivalence_sets_request(Deserializer &derez, 
                                                   AddressSpaceID source);
      void handle_compute_equivalence_sets_response(Deserializer &derez,
                                                    AddressSpaceID source);
      void handle_cancel_equivalence_sets_subscription(Deserializer &derez,
                                                       AddressSpaceID source);
      void handle_finish_equivalence_sets_subscription(Deserializer &derez,
                                                       AddressSpaceID source);
      void handle_equivalence_set_request(Deserializer &derez,
                                          AddressSpaceID source);
      void handle_equivalence_set_response(Deserializer &derez,
                                           AddressSpaceID source);
      void handle_equivalence_set_replication_request(Deserializer &derez);
      void handle_equivalence_set_replication_response(Deserializer &derez);
      void handle_equivalence_set_replication_update(Deserializer &derez);
      void handle_equivalence_set_migration(Deserializer &derez,
                                            AddressSpaceID source);
      void handle_equivalence_set_owner_update(Deserializer &derez);
      void handle_equivalence_set_make_owner(Deserializer &derez);
      void handle_equivalence_set_clone_request(Deserializer &derez);
      void handle_equivalence_set_clone_response(Deserializer &derez);
      void handle_equivalence_set_capture_request(Deserializer &derez,
                                                  AddressSpaceID source);
      void handle_equivalence_set_capture_response(Deserializer &derez,
                                                   AddressSpaceID source);
      void handle_equivalence_set_remote_request_instances(Deserializer &derez, 
                                                         AddressSpaceID srouce);
      void handle_equivalence_set_remote_request_invalid(Deserializer &derez, 
                                                         AddressSpaceID srouce);
      void handle_equivalence_set_remote_request_antivalid(Deserializer &derez,
                                                         AddressSpaceID source);
      void handle_equivalence_set_remote_updates(Deserializer &derez,
                                                 AddressSpaceID source);
      void handle_equivalence_set_remote_acquires(Deserializer &derez,
                                                  AddressSpaceID source);
      void handle_equivalence_set_remote_releases(Deserializer &derez,
                                                  AddressSpaceID source);
      void handle_equivalence_set_remote_copies_across(Deserializer &derez,
                                                       AddressSpaceID source);
      void handle_equivalence_set_remote_overwrites(Deserializer &derez,
                                                    AddressSpaceID source);
      void handle_equivalence_set_remote_filters(Deserializer &derez,
                                                 AddressSpaceID source);
      void handle_equivalence_set_remote_clones(Deserializer &derez,
                                                AddressSpaceID source);
      void handle_equivalence_set_remote_instances(Deserializer &derez);
      void handle_instance_request(Deserializer &derez, AddressSpaceID source);
      void handle_instance_response(Deserializer &derez,AddressSpaceID source);
      void handle_external_create_request(Deserializer &derez,
                                          AddressSpaceID source);
      void handle_external_create_response(Deserializer &derez);
      void handle_external_attach(Deserializer &derez);
      void handle_external_detach(Deserializer &derez);
      void handle_gc_priority_update(Deserializer &derez,AddressSpaceID source);
      void handle_gc_request(Deserializer &derez, AddressSpaceID source);
      void handle_gc_response(Deserializer &derez);
      void handle_gc_acquire(Deserializer &derez, AddressSpaceID source);
      void handle_gc_acquired(Deserializer &derez);
      void handle_gc_debug_request(Deserializer &derez, AddressSpaceID source);
      void handle_gc_debug_response(Deserializer &derez);
      void handle_acquire_request(Deserializer &derez, AddressSpaceID source);
      void handle_acquire_response(Deserializer &derez, AddressSpaceID source);
      void handle_variant_request(Deserializer &derez, AddressSpaceID source);
      void handle_variant_response(Deserializer &derez);
      void handle_variant_broadcast(Deserializer &derez);
      void handle_constraint_request(Deserializer &derez,AddressSpaceID source);
      void handle_constraint_response(Deserializer &derez,AddressSpaceID src);
      void handle_constraint_release(Deserializer &derez);
      void handle_top_level_task_request(Deserializer &derez);
      void handle_top_level_task_complete(Deserializer &derez);
      void handle_mpi_rank_exchange(Deserializer &derez);
      void handle_replicate_launch(Deserializer &derez,AddressSpaceID source);
      void handle_replicate_delete(Deserializer &derez);
      void handle_replicate_post_mapped(Deserializer &derez);
      void handle_replicate_post_execution(Deserializer &derez);
      void handle_replicate_trigger_complete(Deserializer &derez);
      void handle_replicate_trigger_commit(Deserializer &derez);
      void handle_control_replicate_collective_message(Deserializer &derez);
      void handle_control_replicate_future_map_request(Deserializer &derez);
      void handle_control_replicate_future_map_response(Deserializer &derez);
      void handle_control_replicate_disjoint_complete_request(
                                                           Deserializer &derez);
      void handle_control_replicate_disjoint_complete_response(
                                                           Deserializer &derez);
      void handle_control_replicate_intra_space_dependence(Deserializer &derez);
      void handle_control_replicate_broadcast_update(Deserializer &derez);
      void handle_control_replicate_trace_event_request(Deserializer &derez,
                                                        AddressSpaceID source);
      void handle_control_replicate_trace_event_response(Deserializer &derez);
      void handle_control_replicate_trace_update(Deserializer &derez,
                                                 AddressSpaceID source);
      void handle_control_replicate_implicit_request(Deserializer &derez,
                                                     AddressSpaceID source);
      void handle_control_replicate_implicit_response(Deserializer &derez);
      void handle_library_mapper_request(Deserializer &derez,
                                         AddressSpaceID source);
      void handle_library_mapper_response(Deserializer &derez);
      void handle_library_trace_request(Deserializer &derez,
                                        AddressSpaceID source);
      void handle_library_trace_response(Deserializer &derez);
      void handle_library_projection_request(Deserializer &derez,
                                             AddressSpaceID source);
      void handle_library_projection_response(Deserializer &derez);
      void handle_library_sharding_request(Deserializer &derez,
                                           AddressSpaceID source);
      void handle_library_sharding_response(Deserializer &derez);
      void handle_library_task_request(Deserializer &derez,
                                       AddressSpaceID source);
      void handle_library_task_response(Deserializer &derez);
      void handle_library_redop_request(Deserializer &derez,
                                        AddressSpaceID source);
      void handle_library_redop_response(Deserializer &derez);
      void handle_library_serdez_request(Deserializer &derez,
                                         AddressSpaceID source);
      void handle_library_serdez_response(Deserializer &derez);
      void handle_remote_op_report_uninitialized(Deserializer &derez);
      void handle_remote_op_profiling_count_update(Deserializer &derez);
      void handle_remote_tracing_update(Deserializer &derez,
                                        AddressSpaceID source);
      void handle_remote_tracing_response(Deserializer &derez);
      void handle_free_external_allocation(Deserializer &derez);
      void handle_create_future_instance_request(Deserializer &derez,
                                                 AddressSpaceID source);
      void handle_create_future_instance_response(Deserializer &derez);
      void handle_free_future_instance(Deserializer &derez);
      void handle_shutdown_notification(Deserializer &derez, 
                                        AddressSpaceID source);
      void handle_shutdown_response(Deserializer &derez);
    public: // Calls to handle mapper requests
      bool create_physical_instance(Memory target_memory,
                                    const LayoutConstraintSet &constraints,
                                    const std::vector<LogicalRegion> &regions,
                                    MappingInstance &result, MapperID mapper_id,
                                    Processor processor, bool acquire, 
                                    GCPriority priority, bool tight_bounds,
                                    const LayoutConstraint **unsat,
                                    size_t *footprint, UniqueID creator_id,
                                    CollectiveManager *target, DomainPoint *p);
      bool create_physical_instance(Memory target_memory, 
                                    LayoutConstraints *constraints,
                                    const std::vector<LogicalRegion> &regions,
                                    MappingInstance &result, MapperID mapper_id,
                                    Processor processor, bool acquire, 
                                    GCPriority priority, bool tight_bounds,
                                    const LayoutConstraint **unsat,
                                    size_t *footprint, UniqueID creator_id,
                                    CollectiveManager *target, DomainPoint *p);
      bool find_or_create_physical_instance(Memory target_memory,
                                    const LayoutConstraintSet &constraints,
                                    const std::vector<LogicalRegion> &regions,
                                    MappingInstance &result, bool &created, 
                                    MapperID mapper_id, Processor processor,
                                    bool acquire, GCPriority priority,
                                    bool tight_bounds, 
                                    const LayoutConstraint **unsat,
                                    size_t *footprint, UniqueID creator_id);
      bool find_or_create_physical_instance(Memory target_memory,
                                    LayoutConstraints *constraints,
                                    const std::vector<LogicalRegion> &regions,
                                    MappingInstance &result, bool &created, 
                                    MapperID mapper_id, Processor processor,
                                    bool acquire, GCPriority priority,
                                    bool tight_bounds, 
                                    const LayoutConstraint **unsat,
                                    size_t *footprint, UniqueID creator_id);
      bool find_physical_instance(Memory target_memory,
                                    const LayoutConstraintSet &constraints,
                                    const std::vector<LogicalRegion> &regions,
                                    MappingInstance &result, bool acquire,
                                    bool tight_region_bounds);
      bool find_physical_instance(Memory target_memory,
                                    LayoutConstraints *constraints,
                                    const std::vector<LogicalRegion> &regions,
                                    MappingInstance &result, bool acquire,
                                    bool tight_region_bounds);
      void find_physical_instances(Memory target_memory,
                                    const LayoutConstraintSet &constraints,
                                    const std::vector<LogicalRegion> &regions,
                                    std::vector<MappingInstance> &results, 
                                    bool acquire, bool tight_region_bounds);
      void find_physical_instances(Memory target_memory,
                                    LayoutConstraints *constraints,
                                    const std::vector<LogicalRegion> &regions,
                                    std::vector<MappingInstance> &result, 
                                    bool acquire, bool tight_region_bounds);
      void release_tree_instances(RegionTreeID tid);
    public:
      // Manage the execution of tasks within a context
      void activate_context(InnerContext *context);
      void deactivate_context(InnerContext *context);
    public:
      void add_to_ready_queue(Processor p, TaskOp *task_op, 
          RtEvent wait_on = RtEvent::NO_RT_EVENT, bool select_options = false);
      void add_to_local_queue(Processor p, Operation *op, LgPriority priority,
                              RtEvent wait_on = RtEvent::NO_RT_EVENT);
    public:
      inline Processor find_utility_group(void) { return utility_group; }
      Processor find_processor_group(const std::vector<Processor> &procs);
      ProcessorMask find_processor_mask(const std::vector<Processor> &procs);
      template<typename T>
      inline RtEvent issue_runtime_meta_task(const LgTaskArgs<T> &args,
                                             LgPriority lg_priority,
                                   RtEvent precondition = RtEvent::NO_RT_EVENT,
                                   Processor proc = Processor::NO_PROC);
      template<typename T>
      inline RtEvent issue_application_processor_task(const LgTaskArgs<T> &args,
                                   LgPriority lg_priority, const Processor proc,
                                   RtEvent precondition = RtEvent::NO_RT_EVENT);
    public:
      DistributedID get_available_distributed_id(void); 
      AddressSpaceID determine_owner(DistributedID did) const;
    public:
      void register_distributed_collectable(DistributedID did,
                                            DistributedCollectable *dc);
      bool unregister_distributed_collectable(DistributedID did);
      bool has_distributed_collectable(DistributedID did);
      DistributedCollectable* find_distributed_collectable(DistributedID did);
      DistributedCollectable* find_distributed_collectable(DistributedID did,
                                                           RtEvent &ready);
      DistributedCollectable* weak_find_distributed_collectable(
                                                           DistributedID did);
      bool find_pending_collectable_location(DistributedID did,void *&location);
      void record_pending_distributed_collectable(DistributedID did);
      void revoke_pending_distributed_collectable(DistributedID did);
    public:
      LogicalView* find_or_request_logical_view(DistributedID did,
                                                RtEvent &ready);
      PhysicalManager* find_or_request_instance_manager(DistributedID did, 
                                                        RtEvent &ready);
      EquivalenceSet* find_or_request_equivalence_set(DistributedID did,
                                                      RtEvent &ready);
    protected:
      template<typename T, MessageKind MK>
      DistributedCollectable* find_or_request_distributed_collectable(
                                            DistributedID did, RtEvent &ready);
    public:
      FutureImpl* find_or_create_future(DistributedID did, UniqueID ctx_uid,
                                        ReferenceMutator *mutator,
                                        size_t op_ctx_index,
                                        const DomainPoint &point,
                                        Operation *op = NULL,
                                        GenerationID op_gen = 0, 
#ifdef LEGION_SPY
                                        UniqueID op_uid = 0,
#endif
                                        int op_depth = 0);
      FutureMapImpl* find_or_create_future_map(DistributedID did, 
                          TaskContext *ctx, size_t index, IndexSpace domain,
                          RtEvent complete, ReferenceMutator *mutator);
      IndexSpace find_or_create_index_slice_space(const Domain &launch_domain,
                                                  TypeTag type_tag);
    public:
      void increment_outstanding_top_level_tasks(void);
      void decrement_outstanding_top_level_tasks(void);
    public:
      void issue_runtime_shutdown_attempt(void);
      void initiate_runtime_shutdown(AddressSpaceID source, 
                                     ShutdownManager::ShutdownPhase phase,
                                     ShutdownManager *owner = NULL);
      void confirm_runtime_shutdown(ShutdownManager *shutdown_manager, 
                                    bool phase_one);
      void prepare_runtime_shutdown(void);
      void finalize_runtime_shutdown(int exit_code);
    public:
      bool has_outstanding_tasks(void);
#ifdef DEBUG_LEGION
      void increment_total_outstanding_tasks(unsigned tid, bool meta);
      void decrement_total_outstanding_tasks(unsigned tid, bool meta);
#else
      inline void increment_total_outstanding_tasks(void)
        { total_outstanding_tasks.fetch_add(1); }
      inline void decrement_total_outstanding_tasks(void)
        { total_outstanding_tasks.fetch_sub(1); }
#endif
    public:
      template<typename T>
      inline T* get_available(LocalLock &local_lock, std::deque<T*> &queue);

      template<bool CAN_BE_DELETED, typename T>
      inline void release_operation(std::deque<T*> &queue, T* operation);
    public:
      IndividualTask*       get_available_individual_task(void);
      PointTask*            get_available_point_task(void);
      IndexTask*            get_available_index_task(void);
      SliceTask*            get_available_slice_task(void);
      MapOp*                get_available_map_op(void);
      CopyOp*               get_available_copy_op(void);
      IndexCopyOp*          get_available_index_copy_op(void);
      PointCopyOp*          get_available_point_copy_op(void);
      FenceOp*              get_available_fence_op(void);
      FrameOp*              get_available_frame_op(void);
      CreationOp*           get_available_creation_op(void);
      DeletionOp*           get_available_deletion_op(void);
      MergeCloseOp*         get_available_merge_close_op(void);
      PostCloseOp*          get_available_post_close_op(void);
      VirtualCloseOp*       get_available_virtual_close_op(void);
      RefinementOp*         get_available_refinement_op(void);
      AdvisementOp*         get_available_advisement_op(void);
      DynamicCollectiveOp*  get_available_dynamic_collective_op(void);
      FuturePredOp*         get_available_future_pred_op(void);
      NotPredOp*            get_available_not_pred_op(void);
      AndPredOp*            get_available_and_pred_op(void);
      OrPredOp*             get_available_or_pred_op(void);
      AcquireOp*            get_available_acquire_op(void);
      ReleaseOp*            get_available_release_op(void);
      TraceCaptureOp*       get_available_capture_op(void);
      TraceCompleteOp*      get_available_trace_op(void);
      TraceReplayOp*        get_available_replay_op(void);
      TraceBeginOp*         get_available_begin_op(void);
      TraceSummaryOp*       get_available_summary_op(void);
      MustEpochOp*          get_available_epoch_op(void);
      PendingPartitionOp*   get_available_pending_partition_op(void);
      DependentPartitionOp* get_available_dependent_partition_op(void);
      PointDepPartOp*       get_available_point_dep_part_op(void);
      FillOp*               get_available_fill_op(void);
      IndexFillOp*          get_available_index_fill_op(void);
      PointFillOp*          get_available_point_fill_op(void);
      AttachOp*             get_available_attach_op(void);
      IndexAttachOp*        get_available_index_attach_op(void);
      PointAttachOp*        get_available_point_attach_op(void);
      DetachOp*             get_available_detach_op(void);
      IndexDetachOp*        get_available_index_detach_op(void);
      PointDetachOp*        get_available_point_detach_op(void);
      TimingOp*             get_available_timing_op(void);
      TunableOp*            get_available_tunable_op(void);
      AllReduceOp*          get_available_all_reduce_op(void);
    public: // Control replication operations
      ReplIndividualTask*   get_available_repl_individual_task(void);
      ReplIndexTask*        get_available_repl_index_task(void);
      ReplMergeCloseOp*     get_available_repl_merge_close_op(void);
      ReplRefinementOp*     get_available_repl_refinement_op(void);
      ReplFillOp*           get_available_repl_fill_op(void);
      ReplIndexFillOp*      get_available_repl_index_fill_op(void);
      ReplCopyOp*           get_available_repl_copy_op(void);
      ReplIndexCopyOp*      get_available_repl_index_copy_op(void);
      ReplDeletionOp*       get_available_repl_deletion_op(void);
      ReplPendingPartitionOp* get_available_repl_pending_partition_op(void);
      ReplDependentPartitionOp* get_available_repl_dependent_partition_op(void);
      ReplMustEpochOp*      get_available_repl_epoch_op(void);
      ReplTimingOp*         get_available_repl_timing_op(void);
      ReplTunableOp*        get_available_repl_tunable_op(void);
      ReplAllReduceOp*      get_available_repl_all_reduce_op(void);
      ReplFenceOp*          get_available_repl_fence_op(void);
      ReplMapOp*            get_available_repl_map_op(void);
      ReplAttachOp*         get_available_repl_attach_op(void);
      ReplIndexAttachOp*    get_available_repl_index_attach_op(void);
      ReplDetachOp*         get_available_repl_detach_op(void);
      ReplIndexDetachOp*    get_available_repl_index_detach_op(void);
      ReplTraceCaptureOp*   get_available_repl_capture_op(void);
      ReplTraceCompleteOp*  get_available_repl_trace_op(void);
      ReplTraceReplayOp*    get_available_repl_replay_op(void);
      ReplTraceBeginOp*     get_available_repl_begin_op(void);
      ReplTraceSummaryOp*   get_available_repl_summary_op(void);
    public:
      void free_individual_task(IndividualTask *task);
      void free_point_task(PointTask *task);
      void free_index_task(IndexTask *task);
      void free_slice_task(SliceTask *task);
      void free_map_op(MapOp *op);
      void free_copy_op(CopyOp *op);
      void free_index_copy_op(IndexCopyOp *op);
      void free_point_copy_op(PointCopyOp *op);
      void free_fence_op(FenceOp *op);
      void free_frame_op(FrameOp *op);
      void free_creation_op(CreationOp *op);
      void free_deletion_op(DeletionOp *op);
      void free_merge_close_op(MergeCloseOp *op); 
      void free_post_close_op(PostCloseOp *op);
      void free_virtual_close_op(VirtualCloseOp *op);
      void free_refinement_op(RefinementOp *op);
      void free_advisement_op(AdvisementOp *op);
      void free_dynamic_collective_op(DynamicCollectiveOp *op);
      void free_future_predicate_op(FuturePredOp *op);
      void free_not_predicate_op(NotPredOp *op);
      void free_and_predicate_op(AndPredOp *op);
      void free_or_predicate_op(OrPredOp *op);
      void free_acquire_op(AcquireOp *op);
      void free_release_op(ReleaseOp *op);
      void free_capture_op(TraceCaptureOp *op);
      void free_trace_op(TraceCompleteOp *op);
      void free_replay_op(TraceReplayOp *op);
      void free_begin_op(TraceBeginOp *op);
      void free_summary_op(TraceSummaryOp *op);
      void free_epoch_op(MustEpochOp *op);
      void free_pending_partition_op(PendingPartitionOp *op);
      void free_dependent_partition_op(DependentPartitionOp* op);
      void free_point_dep_part_op(PointDepPartOp *op);
      void free_fill_op(FillOp *op);
      void free_index_fill_op(IndexFillOp *op);
      void free_point_fill_op(PointFillOp *op);
      void free_attach_op(AttachOp *op);
      void free_index_attach_op(IndexAttachOp *op);
      void free_point_attach_op(PointAttachOp *op);
      void free_detach_op(DetachOp *op);
      void free_index_detach_op(IndexDetachOp *op);
      void free_point_detach_op(PointDetachOp *op);
      void free_timing_op(TimingOp *op);
      void free_tunable_op(TunableOp *op);
      void free_all_reduce_op(AllReduceOp *op);
    public: // Control replication operations
      void free_repl_individual_task(ReplIndividualTask *task);
      void free_repl_index_task(ReplIndexTask *task);
      void free_repl_merge_close_op(ReplMergeCloseOp *op);
      void free_repl_refinement_op(ReplRefinementOp *op);
      void free_repl_fill_op(ReplFillOp *op);
      void free_repl_index_fill_op(ReplIndexFillOp *op);
      void free_repl_copy_op(ReplCopyOp *op);
      void free_repl_index_copy_op(ReplIndexCopyOp *op);
      void free_repl_deletion_op(ReplDeletionOp *op);
      void free_repl_pending_partition_op(ReplPendingPartitionOp *op);
      void free_repl_dependent_partition_op(ReplDependentPartitionOp *op);
      void free_repl_epoch_op(ReplMustEpochOp *op);
      void free_repl_timing_op(ReplTimingOp *op);
      void free_repl_tunable_op(ReplTunableOp *op);
      void free_repl_all_reduce_op(ReplAllReduceOp *op);
      void free_repl_fence_op(ReplFenceOp *op);
      void free_repl_map_op(ReplMapOp *op);
      void free_repl_attach_op(ReplAttachOp *op);
      void free_repl_index_attach_op(ReplIndexAttachOp *op);
      void free_repl_detach_op(ReplDetachOp *op);
      void free_repl_index_detach_op(ReplIndexDetachOp *op);
      void free_repl_capture_op(ReplTraceCaptureOp *op);
      void free_repl_trace_op(ReplTraceCompleteOp *op);
      void free_repl_replay_op(ReplTraceReplayOp *op);
      void free_repl_begin_op(ReplTraceBeginOp *op);
      void free_repl_summary_op(ReplTraceSummaryOp *op);
    public:
      RegionTreeContext allocate_region_tree_context(void);
      void free_region_tree_context(RegionTreeContext tree_ctx); 
      void register_local_context(UniqueID context_uid, InnerContext *ctx);
      void unregister_local_context(UniqueID context_uid);
      void register_remote_context(UniqueID context_uid, RemoteContext *ctx,
                                   std::set<RtEvent> &preconditions);
      void unregister_remote_context(UniqueID context_uid);
      InnerContext* find_context(UniqueID context_uid, 
                                 bool return_null_if_not_found = false,
                                 RtEvent *wait_for = NULL);
      inline AddressSpaceID get_runtime_owner(UniqueID uid) const
        { return (uid % total_address_spaces); }
    public:
      void register_shard_manager(ReplicationID repl_id, 
                                  ShardManager *manager);
      void unregister_shard_manager(ReplicationID repl_id, 
                                    bool reclaim_id);
      ShardManager* find_shard_manager(ReplicationID repl_id, 
                                       bool can_fail = false);
    public:
      bool is_local(Processor proc) const;
      bool is_visible_memory(Processor proc, Memory mem);
      void find_visible_memories(Processor proc, std::set<Memory> &visible);
      Memory find_local_memory(Processor proc, Memory::Kind mem_kind);
    public:
      IndexSpaceID       get_unique_index_space_id(void);
      IndexPartitionID   get_unique_index_partition_id(void);
      FieldSpaceID       get_unique_field_space_id(void);
      IndexTreeID        get_unique_index_tree_id(void);
      RegionTreeID       get_unique_region_tree_id(void);
      UniqueID           get_unique_operation_id(void);
      FieldID            get_unique_field_id(void);
      CodeDescriptorID   get_unique_code_descriptor_id(void);
      LayoutConstraintID get_unique_constraint_id(void);
      IndexSpaceExprID   get_unique_index_space_expr_id(void);
      ReplicationID      get_unique_replication_id(void);
#ifdef LEGION_SPY
      unsigned           get_unique_indirections_id(void);
#endif
    public:
      // Verify that a region requirement is valid
      LegionErrorType verify_requirement(const RegionRequirement &req,
                                         FieldID &bad_field);
    public:
      // Methods for helping with dumb nested class scoping problems
      Future help_create_future(TaskContext *ctx, ApEvent complete,
                                const size_t *future_size = NULL,
                                Operation *op = NULL);
      bool help_reset_future(const Future &f);
      IndexSpace help_create_index_space_handle(TypeTag type_tag);
    public:
      unsigned generate_random_integer(void);
#ifdef LEGION_TRACE_ALLOCATION
    public:
      void trace_allocation(AllocationType type, size_t size, int elems);
      void trace_free(AllocationType type, size_t size, int elems);
      void dump_allocation_info(void);
      static const char* get_allocation_name(AllocationType type);
#endif
    public:
      // These are the static methods that become the meta-tasks
      // for performing all the needed runtime operations
      static void initialize_runtime_task(
                          const void *args, size_t arglen, 
			  const void *userdata, size_t userlen,
			  Processor p);
      static void shutdown_runtime_task(
                          const void *args, size_t arglen, 
			  const void *userdata, size_t userlen,
			  Processor p);
      static void legion_runtime_task(
                          const void *args, size_t arglen, 
			  const void *userdata, size_t userlen,
			  Processor p);
      static void profiling_runtime_task(
                          const void *args, size_t arglen, 
			  const void *userdata, size_t userlen,
			  Processor p);
      static void startup_runtime_task(
                          const void *args, size_t arglen, 
			  const void *userdata, size_t userlen,
			  Processor p);
      static void endpoint_runtime_task(
                          const void *args, size_t arglen, 
			  const void *userdata, size_t userlen,
			  Processor p);
      static void application_processor_runtime_task(
                          const void *args, size_t arglen, 
			  const void *userdata, size_t userlen,
			  Processor p);
    protected:
      // Internal runtime methods invoked by the above static methods
      // after the find the right runtime instance to call
      void process_schedule_request(Processor p);
      void process_message_task(const void *args, size_t arglen); 
    protected:
      bool prepared_for_shutdown;
    protected:
#ifdef DEBUG_LEGION
      mutable LocalLock outstanding_task_lock;
      std::map<std::pair<unsigned,bool>,unsigned> outstanding_task_counts;
      unsigned total_outstanding_tasks;
#else
      std::atomic<unsigned> total_outstanding_tasks;
#endif
      std::atomic<unsigned> outstanding_top_level_tasks;
#ifdef DEBUG_SHUTDOWN_HANG
    public:
      std::vector<std::atomic<int> > outstanding_counts;
#endif
    public:
      // Internal runtime state 
      // The local processor managed by this runtime
      const std::set<Processor> local_procs;
    protected:
      // The local utility processors owned by this runtime
      const std::set<Processor> local_utils;
      // Processor managers for each of the local processors
      std::map<Processor,ProcessorManager*> proc_managers;
      // Lock for looking up memory managers
      mutable LocalLock memory_manager_lock;
      // Lock for initializing message managers
      mutable LocalLock message_manager_lock;
      // Memory managers for all the memories we know about
      std::map<Memory,MemoryManager*> memory_managers;
      // Message managers for each of the other runtimes
      std::atomic<MessageManager*> message_managers[LEGION_MAX_NUM_NODES];
      // Pending message manager requests
      std::map<AddressSpaceID,RtUserEvent> pending_endpoint_requests;
      // For every processor map it to its address space
      const std::map<Processor,AddressSpaceID> proc_spaces;
      // For every endpoint processor map to its address space
      std::map<Processor,AddressSpaceID> endpoint_spaces;
    protected:
      // The task table 
      mutable LocalLock task_variant_lock;
      std::map<TaskID,TaskImpl*> task_table;
      std::deque<VariantImpl*> variant_table;
    protected:
      // Constraint sets
      mutable LocalLock layout_constraints_lock;
      std::map<LayoutConstraintID,LayoutConstraints*> layout_constraints_table;
      std::map<LayoutConstraintID,RtEvent> pending_constraint_requests;
    protected:
      struct MapperInfo {
        MapperInfo(void)
          : proc(Processor::NO_PROC), map_id(0) { }
        MapperInfo(Processor p, MapperID mid)
          : proc(p), map_id(mid) { }
      public:
        Processor proc;
        MapperID map_id;
      };
      mutable LocalLock mapper_info_lock;
      // For every mapper remember its mapper ID and processor
      std::map<Mapper*,MapperInfo> mapper_infos;
#ifdef DEBUG_LEGION
    protected:
      friend class TreeStateLogger;
      TreeStateLogger *get_tree_state_logger(void) { return tree_state_logger; }
#endif
    protected:
      std::atomic<unsigned> unique_index_space_id;
      std::atomic<unsigned> unique_index_partition_id;
      std::atomic<unsigned> unique_field_space_id;
      std::atomic<unsigned> unique_index_tree_id;
      std::atomic<unsigned> unique_region_tree_id;
      std::atomic<unsigned> unique_operation_id;
      std::atomic<unsigned> unique_field_id; 
      std::atomic<unsigned> unique_code_descriptor_id;
      std::atomic<unsigned> unique_constraint_id;
      std::atomic<unsigned> unique_is_expr_id;
      std::atomic<unsigned> unique_control_replication_id;
#ifdef LEGION_SPY
      std::atomic<unsigned> unique_indirections_id;
#endif
      std::atomic<unsigned> unique_task_id;
      std::atomic<unsigned> unique_mapper_id;
      std::atomic<unsigned> unique_trace_id;
      std::atomic<unsigned> unique_projection_id;
      std::atomic<unsigned> unique_sharding_id;
      std::atomic<unsigned> unique_redop_id;
      std::atomic<unsigned> unique_serdez_id;
    protected:
      mutable LocalLock library_lock;
      struct LibraryMapperIDs {
      public:
        MapperID result;
        size_t count;
        RtEvent ready;
        bool result_set;
      };
      std::map<std::string,LibraryMapperIDs> library_mapper_ids;
      // This is only valid on node 0
      unsigned unique_library_mapper_id;
    protected:
      struct LibraryTraceIDs {
        TraceID result;
        size_t count;
        RtEvent ready;
        bool result_set;
      };
      std::map<std::string,LibraryTraceIDs> library_trace_ids;
      // This is only valid on node 0
      unsigned unique_library_trace_id;
    protected:
      struct LibraryProjectionIDs {
      public:
        ProjectionID result;
        size_t count;
        RtEvent ready;
        bool result_set;
      };
      std::map<std::string,LibraryProjectionIDs> library_projection_ids;
      // This is only valid on node 0
      unsigned unique_library_projection_id;
    protected:
      struct LibraryShardingIDs {
      public:
        ShardingID result;
        size_t count;
        RtEvent ready;
        bool result_set;
      };
      std::map<std::string,LibraryShardingIDs> library_sharding_ids;
      // This is only valid on node 0
      unsigned unique_library_sharding_id;
    protected:
      struct LibraryTaskIDs {
      public:
        TaskID result;
        size_t count;
        RtEvent ready;
        bool result_set;
      };
      std::map<std::string,LibraryTaskIDs> library_task_ids;
      // This is only valid on node 0
      unsigned unique_library_task_id;
    protected:
      struct LibraryRedopIDs {
      public:
        ReductionOpID result;
        size_t count;
        RtEvent ready;
        bool result_set;
      };
      std::map<std::string,LibraryRedopIDs> library_redop_ids;
      // This is only valid on node 0
      unsigned unique_library_redop_id;
    protected:
      struct LibrarySerdezIDs {
      public:
        CustomSerdezID result;
        size_t count;
        RtEvent ready;
        bool result_set;
      };
      std::map<std::string,LibrarySerdezIDs> library_serdez_ids;
      // This is only valid on node 0
      unsigned unique_library_serdez_id;
    protected:
      mutable LocalLock callback_lock;
#ifdef LEGION_USE_LIBDL
      // Have this be a member variable so that it keeps references
      // to all the dynamic objects that we load
      Realm::DSOCodeTranslator callback_translator;
#endif
      std::map<void*,RtEvent> local_callbacks_done;
    public:
      struct RegistrationKey {
        inline RegistrationKey(void) : tag(0) { }
        inline RegistrationKey(size_t t, const std::string &dso, 
                               const std::string &symbol)
          : tag(t), dso_name(dso), symbol_name(symbol) { }
        inline bool operator<(const RegistrationKey &rhs) const
        { 
          if (tag < rhs.tag) return true;
          if (tag > rhs.tag) return false;
          if (dso_name < rhs.dso_name) return true;
          if (dso_name > rhs.dso_name) return false;
          return symbol_name < rhs.symbol_name; 
        }
        size_t tag;
        std::string dso_name;
        std::string symbol_name;
      };
    protected:
      std::map<RegistrationKey,RtEvent>                global_callbacks_done;
      std::map<RegistrationKey,RtEvent>                global_local_done;
      std::map<RegistrationKey,std::set<RtUserEvent> > pending_remote_callbacks;
    protected:
      mutable LocalLock redop_lock;
      std::map<ReductionOpID,FillView*> redop_fill_views;
      mutable LocalLock serdez_lock;
    protected:
      mutable LocalLock projection_lock;
      std::map<ProjectionID,ProjectionFunction*> projection_functions;
    protected:
      mutable LocalLock sharding_lock;
      std::map<ShardingID,ShardingFunctor*> sharding_functors;
    protected:
      mutable LocalLock group_lock;
      LegionMap<uint64_t,LegionDeque<ProcessorGroupInfo>,
                PROCESSOR_GROUP_ALLOC> processor_groups;
    protected:
      mutable LocalLock processor_mapping_lock;
      std::map<Processor,unsigned> processor_mapping;
    protected:
      std::atomic<DistributedID> unique_distributed_id;
    protected:
      mutable LocalLock distributed_collectable_lock;
      LegionMap<DistributedID,DistributedCollectable*,
                RUNTIME_DIST_COLLECT_ALLOC> dist_collectables;
      std::map<DistributedID,
        std::pair<DistributedCollectable*,RtUserEvent> > pending_collectables;
    protected:
      mutable LocalLock is_slice_lock;
      std::map<std::pair<Domain,TypeTag>,IndexSpace> index_slice_spaces;
    protected:
      // The runtime keeps track of remote contexts so they
      // can be re-used by multiple tasks that get sent remotely
      mutable LocalLock context_lock;
      std::map<UniqueID,InnerContext*> local_contexts;
      LegionMap<UniqueID,RemoteContext*,
                RUNTIME_REMOTE_ALLOC> remote_contexts;
      std::map<UniqueID,
        std::pair<RtUserEvent,RemoteContext*> > pending_remote_contexts;
      unsigned total_contexts;
      std::deque<RegionTreeContext> available_contexts;
    protected:
      // Keep track of managers for control replication execution
      mutable LocalLock shard_lock;
      std::map<ReplicationID,ShardManager*> shard_managers;
      std::map<TaskID,ImplicitShardManager*> implicit_shard_managers;
    protected:
      // For generating random numbers
      mutable LocalLock random_lock;
      unsigned short random_state[3];
#ifdef LEGION_TRACE_ALLOCATION
    protected:
      struct AllocationTracker {
      public:
        AllocationTracker(void)
          : total_allocations(0), total_bytes(0),
            diff_allocations(0), diff_bytes(0) { }
      public:
        unsigned total_allocations;
        size_t         total_bytes;
        int       diff_allocations;
        off_t           diff_bytes;
      };
      mutable LocalLock allocation_lock; // leak this lock intentionally
      std::map<AllocationType,AllocationTracker> allocation_manager;
      std::atomic<unsigned long long> allocation_tracing_count;
#endif
    protected:
      mutable LocalLock individual_task_lock;
      mutable LocalLock point_task_lock;
      mutable LocalLock index_task_lock;
      mutable LocalLock slice_task_lock;
      mutable LocalLock map_op_lock;
      mutable LocalLock copy_op_lock;
      mutable LocalLock fence_op_lock;
      mutable LocalLock frame_op_lock;
      mutable LocalLock creation_op_lock;
      mutable LocalLock deletion_op_lock;
      mutable LocalLock merge_close_op_lock;
      mutable LocalLock post_close_op_lock;
      mutable LocalLock virtual_close_op_lock;
      mutable LocalLock refinement_op_lock;
      mutable LocalLock advisement_op_lock;
      mutable LocalLock dynamic_collective_op_lock;
      mutable LocalLock future_pred_op_lock;
      mutable LocalLock not_pred_op_lock;
      mutable LocalLock and_pred_op_lock;
      mutable LocalLock or_pred_op_lock;
      mutable LocalLock acquire_op_lock;
      mutable LocalLock release_op_lock;
      mutable LocalLock capture_op_lock;
      mutable LocalLock trace_op_lock;
      mutable LocalLock replay_op_lock;
      mutable LocalLock begin_op_lock;
      mutable LocalLock summary_op_lock;
      mutable LocalLock epoch_op_lock;
      mutable LocalLock pending_partition_op_lock;
      mutable LocalLock dependent_partition_op_lock;
      mutable LocalLock fill_op_lock;
      mutable LocalLock attach_op_lock;
      mutable LocalLock detach_op_lock;
      mutable LocalLock timing_op_lock;
      mutable LocalLock tunable_op_lock;
      mutable LocalLock all_reduce_op_lock;
    protected:
      std::deque<IndividualTask*>       available_individual_tasks;
      std::deque<PointTask*>            available_point_tasks;
      std::deque<IndexTask*>            available_index_tasks;
      std::deque<SliceTask*>            available_slice_tasks;
      std::deque<MapOp*>                available_map_ops;
      std::deque<CopyOp*>               available_copy_ops;
      std::deque<IndexCopyOp*>          available_index_copy_ops;
      std::deque<PointCopyOp*>          available_point_copy_ops;
      std::deque<FenceOp*>              available_fence_ops;
      std::deque<FrameOp*>              available_frame_ops;
      std::deque<CreationOp*>           available_creation_ops;
      std::deque<DeletionOp*>           available_deletion_ops;
      std::deque<MergeCloseOp*>         available_merge_close_ops;
      std::deque<PostCloseOp*>          available_post_close_ops;
      std::deque<VirtualCloseOp*>       available_virtual_close_ops;
      std::deque<RefinementOp*>         available_refinement_ops;
      std::deque<AdvisementOp*>         available_advisement_ops;
      std::deque<DynamicCollectiveOp*>  available_dynamic_collective_ops;
      std::deque<FuturePredOp*>         available_future_pred_ops;
      std::deque<NotPredOp*>            available_not_pred_ops;
      std::deque<AndPredOp*>            available_and_pred_ops;
      std::deque<OrPredOp*>             available_or_pred_ops;
      std::deque<AcquireOp*>            available_acquire_ops;
      std::deque<ReleaseOp*>            available_release_ops;
      std::deque<TraceCaptureOp*>       available_capture_ops;
      std::deque<TraceCompleteOp*>      available_trace_ops;
      std::deque<TraceReplayOp*>        available_replay_ops;
      std::deque<TraceBeginOp*>         available_begin_ops;
      std::deque<TraceSummaryOp*>       available_summary_ops;
      std::deque<MustEpochOp*>          available_epoch_ops;
      std::deque<PendingPartitionOp*>   available_pending_partition_ops;
      std::deque<DependentPartitionOp*> available_dependent_partition_ops;
      std::deque<PointDepPartOp*>       available_point_dep_part_ops;
      std::deque<FillOp*>               available_fill_ops;
      std::deque<IndexFillOp*>          available_index_fill_ops;
      std::deque<PointFillOp*>          available_point_fill_ops;
      std::deque<AttachOp*>             available_attach_ops;
      std::deque<IndexAttachOp*>        available_index_attach_ops;
      std::deque<PointAttachOp*>        available_point_attach_ops;
      std::deque<DetachOp*>             available_detach_ops;
      std::deque<IndexDetachOp*>        available_index_detach_ops;
      std::deque<PointDetachOp*>        available_point_detach_ops;
      std::deque<TimingOp*>             available_timing_ops;
      std::deque<TunableOp*>            available_tunable_ops;
      std::deque<AllReduceOp*>          available_all_reduce_ops;
    protected: // Control replication operations
      std::deque<ReplIndividualTask*>   available_repl_individual_tasks;
      std::deque<ReplIndexTask*>        available_repl_index_tasks;
      std::deque<ReplMergeCloseOp*>     available_repl_merge_close_ops;
      std::deque<ReplRefinementOp*>     available_repl_refinement_ops;
      std::deque<ReplFillOp*>           available_repl_fill_ops;
      std::deque<ReplIndexFillOp*>      available_repl_index_fill_ops;
      std::deque<ReplCopyOp*>           available_repl_copy_ops;
      std::deque<ReplIndexCopyOp*>      available_repl_index_copy_ops;
      std::deque<ReplDeletionOp*>       available_repl_deletion_ops;
      std::deque<ReplPendingPartitionOp*> 
                                        available_repl_pending_partition_ops;
      std::deque<ReplDependentPartitionOp*> 
                                        available_repl_dependent_partition_ops;
      std::deque<ReplMustEpochOp*>      available_repl_must_epoch_ops;
      std::deque<ReplTimingOp*>         available_repl_timing_ops;
      std::deque<ReplTunableOp*>        available_repl_tunable_ops;
      std::deque<ReplAllReduceOp*>      available_repl_all_reduce_ops;
      std::deque<ReplFenceOp*>          available_repl_fence_ops;
      std::deque<ReplMapOp*>            available_repl_map_ops;
      std::deque<ReplAttachOp*>         available_repl_attach_ops;
      std::deque<ReplIndexAttachOp*>    available_repl_index_attach_ops;
      std::deque<ReplDetachOp*>         available_repl_detach_ops;
      std::deque<ReplIndexDetachOp*>    available_repl_index_detach_ops;
      std::deque<ReplTraceCaptureOp*>   available_repl_capture_ops;
      std::deque<ReplTraceCompleteOp*>  available_repl_trace_ops;
      std::deque<ReplTraceReplayOp*>    available_repl_replay_ops;
      std::deque<ReplTraceBeginOp*>     available_repl_begin_ops;
      std::deque<ReplTraceSummaryOp*>   available_repl_summary_ops;
#ifdef DEBUG_LEGION
      TreeStateLogger *tree_state_logger;
      // For debugging purposes keep track of
      // some of the outstanding tasks
      std::set<IndividualTask*> out_individual_tasks;
      std::set<PointTask*>      out_point_tasks;
      std::set<IndexTask*>      out_index_tasks;
      std::set<SliceTask*>      out_slice_tasks;
      std::set<MustEpochOp*>    out_must_epoch;
    public:
      // These are debugging method for the above data
      // structures.  They are not called anywhere in
      // actual code.
      void print_out_individual_tasks(FILE *f = stdout, int cnt = -1);
      void print_out_index_tasks(FILE *f = stdout, int cnt = -1);
      void print_out_slice_tasks(FILE *f = stdout, int cnt = -1);
      void print_out_point_tasks(FILE *f = stdout, int cnt = -1);
      void print_outstanding_tasks(FILE *f = stdout, int cnt = -1);
#endif
    public:
      LayoutConstraintID register_layout(
          const LayoutConstraintRegistrar &registrar, 
          LayoutConstraintID id, DistributedID did = 0);
      LayoutConstraints* register_layout(FieldSpace handle,
               const LayoutConstraintSet &cons, bool internal);
      bool register_layout(LayoutConstraints *new_constraints,
                           ReferenceMutator *mutator);
      void release_layout(LayoutConstraintID layout_id);
      void unregister_layout(LayoutConstraintID layout_id);
      static LayoutConstraintID preregister_layout(
                                     const LayoutConstraintRegistrar &registrar,
                                     LayoutConstraintID layout_id);
      FieldSpace get_layout_constraint_field_space(LayoutConstraintID id);
      void get_layout_constraints(LayoutConstraintID layout_id,
                                  LayoutConstraintSet &layout_constraints);
      const char* get_layout_constraints_name(LayoutConstraintID layout_id);
      LayoutConstraints* find_layout_constraints(LayoutConstraintID layout_id,
                                                 bool can_fail = false,
                                                 RtEvent *wait_for = NULL);
    public:
      // Static methods for start-up and callback phases
      static int start(int argc, char **argv, bool background, bool def_mapper);
      static void register_builtin_reduction_operators(void);
      static const LegionConfiguration& initialize(int *argc, char ***argv, 
                                                   bool filter);
      static LegionConfiguration parse_arguments(int argc, char **argv);
      static void perform_slow_config_checks(const LegionConfiguration &config);
      static void configure_interoperability(bool separate_runtimes);
      static RtEvent configure_runtime(int argc, char **argv,
          const LegionConfiguration &config, RealmRuntime &realm,
          Processor::Kind &startup_kind, bool background, bool default_mapper);
      static int wait_for_shutdown(void);
      static void set_return_code(int return_code);
      Future launch_top_level_task(const TaskLauncher &launcher);
      IndividualTask* create_implicit_top_level(TaskID top_task_id,
                                                MapperID top_mapper_id,
                                                Processor proxy,
                                                const char *task_name);
      ImplicitShardManager* find_implicit_shard_manager(TaskID top_task_id,
                                                MapperID top_mapper_id,
                                                Processor::Kind kind,
                                                unsigned shards_per_space,
                                                bool local);
      Context begin_implicit_task(TaskID top_task_id,
                                  MapperID top_mapper_id,
                                  Processor::Kind proc_kind,
                                  const char *task_name,
                                  bool control_replicable,
                                  unsigned shard_per_address_space,
                                  int shard_id);
      void unbind_implicit_task_from_external_thread(Context ctx);
      void bind_implicit_task_to_external_thread(Context ctx);
      void finish_implicit_task(Context ctx);
      static void set_top_level_task_id(TaskID top_id);
      static void set_top_level_task_mapper_id(MapperID mapper_id);
      static void configure_MPI_interoperability(int rank);
      static void register_handshake(LegionHandshake &handshake);
      static const ReductionOp* get_reduction_op(ReductionOpID redop_id,
                                                 bool has_lock = false);
      static const SerdezOp* get_serdez_op(CustomSerdezID serdez_id,
                                           bool has_lock = false);
      static const SerdezRedopFns* get_serdez_redop_fns(ReductionOpID redop_id,
                                                        bool has_lock = false);
      static void add_registration_callback(RegistrationCallbackFnptr callback,
                                            bool dedup, size_t dedup_tag);
      static void add_registration_callback(
       RegistrationWithArgsCallbackFnptr callback, const UntypedBuffer &buffer,
                                            bool dedup, size_t dedup_tag);
      static void perform_dynamic_registration_callback(
                               RegistrationCallbackFnptr callback, bool global,
                               bool deduplicate, size_t dedup_tag);
      static void perform_dynamic_registration_callback(
                               RegistrationWithArgsCallbackFnptr callback,
                               const UntypedBuffer &buffer, bool global,
                               bool deduplicate, size_t dedup_tag);
      static ReductionOpTable& get_reduction_table(bool safe);
      static SerdezOpTable& get_serdez_table(bool safe);
      static SerdezRedopTable& get_serdez_redop_table(bool safe);
      static void register_reduction_op(ReductionOpID redop_id,
                                        ReductionOp *redop,
                                        SerdezInitFnptr init_fnptr,
                                        SerdezFoldFnptr fold_fnptr,
                                        bool permit_duplicates,
                                        bool has_lock = false);
      static void register_serdez_op(CustomSerdezID serdez_id,
                                     SerdezOp *serdez_op,
                                     bool permit_duplicates,
                                     bool has_lock = false);
      static std::deque<PendingVariantRegistration*>&
                                get_pending_variant_table(void);
      static std::map<LayoutConstraintID,LayoutConstraintRegistrar>&
                                get_pending_constraint_table(void);
      static std::map<ProjectionID,ProjectionFunctor*>&
                                get_pending_projection_table(void);
      static std::map<ShardingID,ShardingFunctor*>&
                                get_pending_sharding_table(void);
      static std::vector<LegionHandshake>&
                                get_pending_handshake_table(void);
      struct RegistrationCallback {
        union {
          RegistrationCallbackFnptr withoutargs;
          RegistrationWithArgsCallbackFnptr withargs;
        } callback;
        UntypedBuffer buffer;
        size_t dedup_tag;
        bool deduplicate;
        bool has_args;
      };
      static std::vector<RegistrationCallback>&
                                get_pending_registration_callbacks(void);
      static TaskID& get_current_static_task_id(void);
      static TaskID generate_static_task_id(void);
      static VariantID preregister_variant(
                      const TaskVariantRegistrar &registrar,
                      const void *user_data, size_t user_data_size,
                      const CodeDescriptor &realm_desc, size_t return_type_size,
                      bool has_return_type_size, const char *task_name,
                      VariantID vid, bool check_id = true);
    public:
      static ReductionOpID& get_current_static_reduction_id(void);
      static ReductionOpID generate_static_reduction_id(void);
      static CustomSerdezID& get_current_static_serdez_id(void);
      static CustomSerdezID generate_static_serdez_id(void);
    public:
      static void report_fatal_message(int code,
                                       const char *file_name,
                                       const int line_number,
                                       const char *message);
      static void report_error_message(int code,
                                       const char *file_name,
                                       const int line_number,
                                       const char *message);
      static void report_warning_message(int code,
                                         const char *file_name, 
                                         const int line_number,
                                         const char *message);
#if defined(LEGION_PRIVILEGE_CHECKS) || defined(LEGION_BOUNDS_CHECKS)
    public:
      static const char* find_privilege_task_name(void *impl);
#endif
#ifdef LEGION_BOUNDS_CHECKS
    public:
      static void check_bounds(void *impl, ptr_t ptr);
      static void check_bounds(void *impl, const DomainPoint &dp);
#endif
    public:
      // Static member variables
      static TaskID legion_main_id;
      static MapperID legion_main_mapper_id;
      static std::vector<RegistrationCallbackFnptr> registration_callbacks;
      static bool legion_main_set;
      static bool runtime_initialized;
      static bool runtime_started;
      static bool runtime_backgrounded;
      static Runtime *the_runtime;
      static RtUserEvent runtime_started_event;
      static std::atomic<int> background_waits;
      // Shutdown error condition
      static int return_code;
      // Static member variables for MPI interop
      static int mpi_rank;
    public:
      static inline ApEvent merge_events(const TraceInfo *info,
                                         ApEvent e1, ApEvent e2);
      static inline ApEvent merge_events(const TraceInfo *info,
                                         ApEvent e1, ApEvent e2, ApEvent e3);
      static inline ApEvent merge_events(const TraceInfo *info,
                                         const std::set<ApEvent> &events);
      static inline ApEvent merge_events(const TraceInfo *info,
                                         const std::vector<ApEvent> &events);
    public:
      static inline RtEvent merge_events(RtEvent e1, RtEvent e2);
      static inline RtEvent merge_events(RtEvent e1, RtEvent e2, RtEvent e3);
      static inline RtEvent merge_events(const std::set<RtEvent> &events);
      static inline RtEvent merge_events(const std::vector<RtEvent> &events);
    public:
      static inline ApUserEvent create_ap_user_event(const TraceInfo *info);
      static inline void trigger_event(const TraceInfo *info, 
          ApUserEvent to_trigger, ApEvent precondition = ApEvent::NO_AP_EVENT);
      static inline void poison_event(ApUserEvent to_poison);
    public:
      static inline RtUserEvent create_rt_user_event(void);
      static inline void trigger_event(RtUserEvent to_trigger,
                                   RtEvent precondition = RtEvent::NO_RT_EVENT);
      static inline void poison_event(RtUserEvent to_poison);
    public:
      static inline PredEvent create_pred_event(void);
      static inline void trigger_event(PredEvent to_trigger);
      static inline void poison_event(PredEvent to_poison);
    public:
      static inline ApEvent ignorefaults(Realm::Event e);
      static inline RtEvent protect_event(ApEvent to_protect);
      static inline RtEvent protect_merge_events(
                                          const std::set<ApEvent> &events);
    public:
      static inline ApBarrier get_previous_phase(const PhaseBarrier &bar);
      static inline void phase_barrier_arrive(const PhaseBarrier &bar, 
                unsigned cnt, ApEvent precondition = ApEvent::NO_AP_EVENT,
                const void *reduce_value = NULL, size_t reduce_value_size = 0);
      static inline void advance_barrier(PhaseBarrier &bar);
      static inline void alter_arrival_count(PhaseBarrier &bar, int delta);
    public:
      static inline ApBarrier get_previous_phase(const ApBarrier &bar);
      static inline void phase_barrier_arrive(const ApBarrier &bar, 
                unsigned cnt, ApEvent precondition = ApEvent::NO_AP_EVENT,
                const void *reduce_value = NULL, size_t reduce_value_size = 0);
      static inline void advance_barrier(ApBarrier &bar);
      static inline bool get_barrier_result(ApBarrier bar, void *result,
                                            size_t result_size);
    public:
      static inline RtBarrier get_previous_phase(const RtBarrier &bar);
      static inline void phase_barrier_arrive(const RtBarrier &bar,
                unsigned cnt, RtEvent precondition = RtEvent::NO_RT_EVENT,
                const void *reduce_value = NULL, size_t reduce_value_size = 0);
      static inline void advance_barrier(RtBarrier &bar);
      static inline bool get_barrier_result(RtBarrier bar, void *result,
                                            size_t result_size);
      static inline void alter_arrival_count(RtBarrier &bar, int delta);
    public:
      static inline ApEvent acquire_ap_reservation(Reservation r,bool exclusive,
                                   ApEvent precondition = ApEvent::NO_AP_EVENT);
      static inline RtEvent acquire_rt_reservation(Reservation r,bool exclusive,
                                   RtEvent precondition = RtEvent::NO_RT_EVENT);
      static inline void release_reservation(Reservation r,
                                   LgEvent precondition = LgEvent::NO_LG_EVENT);
    };

    //--------------------------------------------------------------------------
    template<typename T>
    inline T* Runtime::get_available(LocalLock &local_lock, 
                                     std::deque<T*> &queue)
    //--------------------------------------------------------------------------
    {
      T *result = NULL;
      {
        AutoLock l_lock(local_lock);
        if (!queue.empty())
        {
          result = queue.front();
          queue.pop_front();
        }
      }
      // Couldn't find one so make one
      if (result == NULL)
        result = new T(this);
#ifdef DEBUG_LEGION
      assert(result != NULL);
#endif
      result->activate();
      return result;
    }

    //--------------------------------------------------------------------------
    template<bool CAN_BE_DELETED, typename T>
    inline void Runtime::release_operation(std::deque<T*> &queue, T* operation)
    //--------------------------------------------------------------------------
    {
      if (CAN_BE_DELETED && (queue.size() == LEGION_MAX_RECYCLABLE_OBJECTS))
        delete (operation);
      else
        queue.push_front(operation);
    }

    //--------------------------------------------------------------------------
    template<typename T>
    inline RtEvent Runtime::issue_runtime_meta_task(const LgTaskArgs<T> &args,
                    LgPriority priority, RtEvent precondition, Processor target)
    //--------------------------------------------------------------------------
    {
      // If this is not a task directly related to shutdown or is a message, 
      // to a remote node then increment the number of outstanding tasks
#ifdef DEBUG_LEGION
      if (T::TASK_ID < LG_BEGIN_SHUTDOWN_TASK_IDS)
        increment_total_outstanding_tasks(args.lg_task_id, true/*meta*/);
#else
      if (T::TASK_ID < LG_BEGIN_SHUTDOWN_TASK_IDS)
        increment_total_outstanding_tasks();
#endif
#ifdef DEBUG_SHUTDOWN_HANG
      outstanding_counts[T::TASK_ID].fetch_add(1);
#endif
      if (!target.exists())
      {
        // If we don't have a processor to explicitly target, figure
        // out which of our utility processors to use
        target = utility_group;
      }
#ifdef DEBUG_LEGION
      assert(target.exists());
#endif
      DETAILED_PROFILER(this, REALM_SPAWN_META_CALL);
      if ((T::TASK_ID < LG_BEGIN_SHUTDOWN_TASK_IDS) && (profiler != NULL))
      {
        Realm::ProfilingRequestSet requests;
        profiler->add_meta_request(requests, T::TASK_ID, args.provenance);
#ifdef LEGION_SEPARATE_META_TASKS
        return RtEvent(target.spawn(LG_TASK_ID + T::TASK_ID, &args, sizeof(T),
                                    requests, precondition, priority));
#else
        return RtEvent(target.spawn(LG_TASK_ID, &args, sizeof(T),
                                    requests, precondition, priority));
#endif
      }
      else
#ifdef LEGION_SEPARATE_META_TASKS
        return RtEvent(target.spawn(LG_TASK_ID + T::TASK_ID, &args, sizeof(T),
                                    precondition, priority));
#else
        return RtEvent(target.spawn(LG_TASK_ID, &args, sizeof(T), 
                                    precondition, priority));
#endif
    }

    //--------------------------------------------------------------------------
    template<typename T>
    inline RtEvent Runtime::issue_application_processor_task(
                                 const LgTaskArgs<T> &args, LgPriority priority,
                                 const Processor target, RtEvent precondition)
    //--------------------------------------------------------------------------
    {
      LEGION_STATIC_ASSERT(T::TASK_ID < LG_BEGIN_SHUTDOWN_TASK_IDS,
          "Shutdown tasks should never be run directly on application procs");
      // If this is not a task directly related to shutdown or is a message, 
      // to a remote node then increment the number of outstanding tasks
#ifdef DEBUG_LEGION
      assert(target.exists());
      assert(target.kind() != Processor::UTIL_PROC);
      increment_total_outstanding_tasks(args.lg_task_id, true/*meta*/);
#else
      increment_total_outstanding_tasks();
#endif
#ifdef DEBUG_SHUTDOWN_HANG
      outstanding_counts[T::TASK_ID].fetch_add(1);
#endif
      DETAILED_PROFILER(this, REALM_SPAWN_META_CALL);
      if (profiler != NULL)
      {
        Realm::ProfilingRequestSet requests;
        profiler->add_meta_request(requests, T::TASK_ID, args.provenance);
#ifdef LEGION_SEPARATE_META_TASKS
        return RtEvent(target.spawn(LG_APP_PROC_TASK_ID + T::TASK_ID, &args,
                              sizeof(T), requests, precondition, priority));
#else
        return RtEvent(target.spawn(LG_APP_PROC_TASK_ID, &args, sizeof(T),
                                    requests, precondition, priority));
#endif
      }
      else
#ifdef LEGION_SEPARATE_META_TASKS
        return RtEvent(target.spawn(LG_APP_PROC_TASK_ID + T::TASK_ID, &args,
                                    sizeof(T), precondition, priority));
#else
        return RtEvent(target.spawn(LG_APP_PROC_TASK_ID, &args, sizeof(T), 
                                    precondition, priority));
#endif
    }

    //--------------------------------------------------------------------------
    /*static*/ inline ApEvent Runtime::merge_events(
                                  const TraceInfo *info, ApEvent e1, ApEvent e2)
    //--------------------------------------------------------------------------
    {
      ApEvent result(Realm::Event::merge_events(e1, e2)); 
#ifdef LEGION_DISABLE_EVENT_PRUNING
      if (!result.exists() || (result == e1) || (result == e2))
      {
        Realm::UserEvent rename(Realm::UserEvent::create_user_event());
        if (result == e1)
          rename.trigger(e1);
        else if (result == e2)
          rename.trigger(e2);
        else
          rename.trigger();
        result = ApEvent(rename);
      }
#endif
#ifdef LEGION_SPY
      LegionSpy::log_event_dependence(e1, result);
      LegionSpy::log_event_dependence(e2, result);
#endif
      if ((info != NULL) && info->recording)
        info->record_merge_events(result, e1, e2);
      return result;
    }

    //--------------------------------------------------------------------------
    /*static*/ inline ApEvent Runtime::merge_events(
                      const TraceInfo *info, ApEvent e1, ApEvent e2, ApEvent e3) 
    //--------------------------------------------------------------------------
    {
      ApEvent result(Realm::Event::merge_events(e1, e2, e3)); 
#ifdef LEGION_DISABLE_EVENT_PRUNING
      if (!result.exists() || (result == e1) || (result == e2) ||(result == e3))
      {
        Realm::UserEvent rename(Realm::UserEvent::create_user_event());
        if (result == e1)
          rename.trigger(e1);
        else if (result == e2)
          rename.trigger(e2);
        else if (result == e3)
          rename.trigger(e3);
        else
          rename.trigger();
        result = ApEvent(rename);
      }
#endif
#ifdef LEGION_SPY
      LegionSpy::log_event_dependence(e1, result);
      LegionSpy::log_event_dependence(e2, result);
      LegionSpy::log_event_dependence(e3, result);
#endif
      if ((info != NULL) && info->recording)
        info->record_merge_events(result, e1, e2, e3);
      return result;
    }

    //--------------------------------------------------------------------------
    /*static*/ inline ApEvent Runtime::merge_events(
                         const TraceInfo *info, const std::set<ApEvent> &events)
    //--------------------------------------------------------------------------
    {
#ifndef LEGION_DISABLE_EVENT_PRUNING
      if (events.empty())
      {
        // Still need to do this for tracing because of merge filter code
        if ((info != NULL) && info->recording)
        {
          ApEvent result;
          info->record_merge_events(result, events);
          return result;
        }
        else
          return ApEvent::NO_AP_EVENT;
      }
      if (events.size() == 1)
      {
        // Still need to do this for tracing because of merge filter code
        if ((info != NULL) && info->recording)
        {
          ApEvent result = *(events.begin());
          info->record_merge_events(result, events);
          return result;
        }
        else
          return *(events.begin());
      }
#endif
      // Fuck C++
      const std::set<ApEvent> *legion_events = &events;
      const std::set<Realm::Event> *realm_events;
      static_assert(sizeof(legion_events) == sizeof(realm_events), "Fuck C++");
      memcpy(&realm_events, &legion_events, sizeof(legion_events));
      ApEvent result(Realm::Event::merge_events(*realm_events));
#ifdef LEGION_DISABLE_EVENT_PRUNING
      if (!result.exists() || (events.find(result) != events.end()))
      {
        Realm::UserEvent rename(Realm::UserEvent::create_user_event());
        if (events.find(result) != events.end())
          rename.trigger(result);
        else
          rename.trigger();
        result = ApEvent(rename);
      }
#endif
#ifdef LEGION_SPY
      for (std::set<ApEvent>::const_iterator it = events.begin();
            it != events.end(); it++)
        LegionSpy::log_event_dependence(*it, result);
#endif
      if ((info != NULL) && info->recording)
        info->record_merge_events(result, events);
      return result;
    }

    //--------------------------------------------------------------------------
    /*static*/ inline ApEvent Runtime::merge_events(
                      const TraceInfo *info, const std::vector<ApEvent> &events)
    //--------------------------------------------------------------------------
    {
#ifndef LEGION_DISABLE_EVENT_PRUNING
      if (events.empty())
      {
        // Still need to do this for tracing because of merge filter code
        if ((info != NULL) && info->recording)
        {
          ApEvent result;
          info->record_merge_events(result, events);
          return result;
        }
        else
          return ApEvent::NO_AP_EVENT;
      }
      if (events.size() == 1)
      {
        // Still need to do this for tracing because of merge filter code
        if ((info != NULL) && info->recording)
        {
          ApEvent result = events.front();
          info->record_merge_events(result, events);
          return result;
        }
        else
          return events.front();
      }
#endif
      // Fuck C++
      const std::vector<ApEvent> *legion_events = &events;
      const std::vector<Realm::Event> *realm_events;
      static_assert(sizeof(legion_events) == sizeof(realm_events), "Fuck C++");
      memcpy(&realm_events, &legion_events, sizeof(legion_events));
      ApEvent result(Realm::Event::merge_events(*realm_events));
#ifdef LEGION_DISABLE_EVENT_PRUNING 
      if (!result.exists())
      {
        Realm::UserEvent rename(Realm::UserEvent::create_user_event());
        rename.trigger();
        result = ApEvent(rename);
      }
      else
      {
        // Check to make sure it isn't a rename
        for (unsigned idx = 0; idx < events.size(); idx++)
        {
          if (events[idx] != result)
            continue;
          Realm::UserEvent rename(Realm::UserEvent::create_user_event());
          rename.trigger(result);
          result = ApEvent(rename);
          break;
        }
      }
#endif
#ifdef LEGION_SPY
      for (std::vector<ApEvent>::const_iterator it = events.begin();
            it != events.end(); it++)
        LegionSpy::log_event_dependence(*it, result);
#endif
      if ((info != NULL) && info->recording)
        info->record_merge_events(result, events);
      return result;
    }

    //--------------------------------------------------------------------------
    /*static*/ inline RtEvent Runtime::merge_events(RtEvent e1, RtEvent e2)
    //--------------------------------------------------------------------------
    {
      // No logging for runtime operations currently
      return RtEvent(Realm::Event::merge_events(e1, e2)); 
    }

    //--------------------------------------------------------------------------
    /*static*/ inline RtEvent Runtime::merge_events(RtEvent e1, 
                                                    RtEvent e2, RtEvent e3) 
    //--------------------------------------------------------------------------
    {
      // No logging for runtime operations currently
      return RtEvent(Realm::Event::merge_events(e1, e2, e3)); 
    }

    //--------------------------------------------------------------------------
    /*static*/ inline RtEvent Runtime::merge_events(
                                                const std::set<RtEvent> &events)
    //--------------------------------------------------------------------------
    {
#ifndef LEGION_DISABLE_EVENT_PRUNING
      if (events.empty())
        return RtEvent::NO_RT_EVENT;
      if (events.size() == 1)
        return *(events.begin());
#endif
      // Fuck C++
      const std::set<RtEvent> *legion_events = &events;
      const std::set<Realm::Event> *realm_events;
      static_assert(sizeof(legion_events) == sizeof(realm_events), "Fuck C++");
      memcpy(&realm_events, &legion_events, sizeof(legion_events));
      // No logging for runtime operations currently
      return RtEvent(Realm::Event::merge_events(*realm_events));
    }

    //--------------------------------------------------------------------------
    /*static*/ inline RtEvent Runtime::merge_events(
                                             const std::vector<RtEvent> &events)
    //--------------------------------------------------------------------------
    {
#ifndef LEGION_DISABLE_EVENT_PRUNING
      if (events.empty())
        return RtEvent::NO_RT_EVENT;
      if (events.size() == 1)
        return events.front();
#endif
      // Fuck C++
      const std::vector<RtEvent> *legion_events = &events;
      const std::vector<Realm::Event> *realm_events;
      static_assert(sizeof(legion_events) == sizeof(realm_events), "Fuck C++");
      memcpy(&realm_events, &legion_events, sizeof(legion_events));
      // No logging for runtime operations currently
      return RtEvent(Realm::Event::merge_events(*realm_events));
    }

    //--------------------------------------------------------------------------
    /*static*/ inline ApUserEvent Runtime::create_ap_user_event(
                                                          const TraceInfo *info)
    //--------------------------------------------------------------------------
    {
#ifdef LEGION_SPY
      ApUserEvent result(Realm::UserEvent::create_user_event());
      LegionSpy::log_ap_user_event(result);
#else
      ApUserEvent result(Realm::UserEvent::create_user_event());
#endif
      if ((info != NULL) && info->recording)
        info->record_create_ap_user_event(result);
      return result;
    }

    //--------------------------------------------------------------------------
    /*static*/ inline void Runtime::trigger_event(const TraceInfo *info,
                                   ApUserEvent to_trigger, ApEvent precondition)
    //--------------------------------------------------------------------------
    {
      Realm::UserEvent copy = to_trigger;
      copy.trigger(precondition);
#ifdef LEGION_SPY
      LegionSpy::log_ap_user_event_trigger(to_trigger);
      if (precondition.exists())
        LegionSpy::log_event_dependence(precondition, to_trigger);
#endif
      if ((info != NULL) && info->recording)
        info->record_trigger_event(to_trigger, precondition);
    }

    //--------------------------------------------------------------------------
    /*static*/ inline void Runtime::poison_event(ApUserEvent to_poison)
    //--------------------------------------------------------------------------
    {
      Realm::UserEvent copy = to_poison;
      copy.cancel();
#ifdef LEGION_SPY
      // This counts as triggering
      LegionSpy::log_ap_user_event_trigger(to_poison);
#endif
    }

    //--------------------------------------------------------------------------
    /*static*/ inline RtUserEvent Runtime::create_rt_user_event(void)
    //--------------------------------------------------------------------------
    {
#ifdef LEGION_SPY
      RtUserEvent result(Realm::UserEvent::create_user_event());
      LegionSpy::log_rt_user_event(result);
      return result;
#else
      return RtUserEvent(Realm::UserEvent::create_user_event());
#endif
    }

    //--------------------------------------------------------------------------
    /*static*/ inline void Runtime::trigger_event(RtUserEvent to_trigger,
                                                  RtEvent precondition) 
    //--------------------------------------------------------------------------
    {
      Realm::UserEvent copy = to_trigger;
      copy.trigger(precondition);
#ifdef LEGION_SPY
      LegionSpy::log_rt_user_event_trigger(to_trigger);
#endif
    }

    //--------------------------------------------------------------------------
    /*static*/ inline void Runtime::poison_event(RtUserEvent to_poison)
    //--------------------------------------------------------------------------
    {
      Realm::UserEvent copy = to_poison;
      copy.cancel();
#ifdef LEGION_SPY
      // This counts as triggering
      LegionSpy::log_rt_user_event_trigger(to_poison);
#endif
    }

    //--------------------------------------------------------------------------
    /*static*/ inline PredEvent Runtime::create_pred_event(void)
    //--------------------------------------------------------------------------
    {
#ifdef LEGION_SPY
      PredEvent result(Realm::UserEvent::create_user_event());
      LegionSpy::log_pred_event(result);
      return result;
#else
      return PredEvent(Realm::UserEvent::create_user_event());
#endif
    }

    //--------------------------------------------------------------------------
    /*static*/ inline void Runtime::trigger_event(PredEvent to_trigger)
    //--------------------------------------------------------------------------
    {
      Realm::UserEvent copy = to_trigger;
      copy.trigger();
#ifdef LEGION_SPY
      LegionSpy::log_pred_event_trigger(to_trigger);
#endif
    }

    //--------------------------------------------------------------------------
    /*static*/ inline void Runtime::poison_event(PredEvent to_poison)
    //--------------------------------------------------------------------------
    {
      Realm::UserEvent copy = to_poison;
      copy.cancel();
#ifdef LEGION_SPY
      // This counts as triggering
      LegionSpy::log_pred_event_trigger(to_poison);
#endif
    }

    //--------------------------------------------------------------------------
    /*static*/ inline ApEvent Runtime::ignorefaults(Realm::Event e)
    //--------------------------------------------------------------------------
    {
      ApEvent result(Realm::Event::ignorefaults(e));
#ifdef LEGION_DISABLE_EVENT_PRUNING
      if (!result.exists())
      {
        Realm::UserEvent rename(Realm::UserEvent::create_user_event());
        rename.trigger();
        result = ApEvent(rename);
      }
#ifdef LEGION_SPY
      LegionSpy::log_event_dependence(ApEvent(e), result);
#endif
#endif
      return ApEvent(result);
    }

    //--------------------------------------------------------------------------
    /*static*/ inline RtEvent Runtime::protect_event(ApEvent to_protect)
    //--------------------------------------------------------------------------
    {
      if (to_protect.exists())
        return RtEvent(Realm::Event::ignorefaults(to_protect));
      else
        return RtEvent::NO_RT_EVENT;
    }

    //--------------------------------------------------------------------------
    /*static*/ inline RtEvent Runtime::protect_merge_events(
                                                const std::set<ApEvent> &events)
    //--------------------------------------------------------------------------
    {
      const std::set<ApEvent> *ptr = &events;
      const std::set<Realm::Event> *realm_events = NULL;
      static_assert(sizeof(realm_events) == sizeof(ptr), "Fuck c++");
      memcpy(&realm_events, &ptr, sizeof(realm_events));
      return RtEvent(Realm::Event::merge_events_ignorefaults(*realm_events));
    }

    //--------------------------------------------------------------------------
    /*static*/ inline void Runtime::phase_barrier_arrive(
                  const PhaseBarrier &bar, unsigned count, ApEvent precondition,
                  const void *reduce_value, size_t reduce_value_size)
    //--------------------------------------------------------------------------
    {
      Realm::Barrier copy = bar.phase_barrier;
      copy.arrive(count, precondition, reduce_value, reduce_value_size);
#ifdef LEGION_SPY
      if (precondition.exists())
        LegionSpy::log_event_dependence(precondition, bar.phase_barrier);
#endif
    }

    //--------------------------------------------------------------------------
    /*static*/ inline ApBarrier Runtime::get_previous_phase(
                                                        const PhaseBarrier &bar)
    //--------------------------------------------------------------------------
    {
      Realm::Barrier copy = bar.phase_barrier;
      return ApBarrier(copy.get_previous_phase());
    }

    //--------------------------------------------------------------------------
    /*static*/ inline void Runtime::alter_arrival_count(PhaseBarrier &bar,
                                                        int delta)
    //--------------------------------------------------------------------------
    {
      Realm::Barrier copy = bar.phase_barrier;
      bar.phase_barrier = ApBarrier(copy.alter_arrival_count(delta));
    }

    //--------------------------------------------------------------------------
    /*static*/ inline void Runtime::advance_barrier(PhaseBarrier &bar)
    //--------------------------------------------------------------------------
    {
      Realm::Barrier copy = bar.phase_barrier;
      bar.phase_barrier = ApBarrier(copy.advance_barrier());
    }

    //--------------------------------------------------------------------------
    /*static*/ inline ApBarrier Runtime::get_previous_phase(
                                                           const ApBarrier &bar)
    //--------------------------------------------------------------------------
    {
      Realm::Barrier copy = bar;
      return ApBarrier(copy.get_previous_phase());
    }

    //--------------------------------------------------------------------------
    /*static*/ inline void Runtime::phase_barrier_arrive(
                  const ApBarrier &bar, unsigned count, ApEvent precondition,
                  const void *reduce_value, size_t reduce_value_size)
    //--------------------------------------------------------------------------
    {
      Realm::Barrier copy = bar;
      copy.arrive(count, precondition, reduce_value, reduce_value_size);
#ifdef LEGION_SPY
      if (precondition.exists())
        LegionSpy::log_event_dependence(precondition, bar);
#endif
    }

    //--------------------------------------------------------------------------
    /*static*/ inline void Runtime::advance_barrier(ApBarrier &bar)
    //--------------------------------------------------------------------------
    {
      Realm::Barrier copy = bar;
      bar = ApBarrier(copy.advance_barrier());
    }

    //--------------------------------------------------------------------------
    /*static*/ inline bool Runtime::get_barrier_result(ApBarrier bar,
                                               void *result, size_t result_size)
    //--------------------------------------------------------------------------
    {
      Realm::Barrier copy = bar;
      return copy.get_result(result, result_size);
    }

    //--------------------------------------------------------------------------
    /*static*/ inline RtBarrier Runtime::get_previous_phase(const RtBarrier &b)
    //--------------------------------------------------------------------------
    {
      Realm::Barrier copy = b;
      return RtBarrier(copy.get_previous_phase());
    }

    //--------------------------------------------------------------------------
    /*static*/ inline void Runtime::phase_barrier_arrive(const RtBarrier &bar,
           unsigned count, RtEvent precondition, const void *value, size_t size)
    //--------------------------------------------------------------------------
    {
      Realm::Barrier copy = bar;
      copy.arrive(count, precondition, value, size); 
    }

    //--------------------------------------------------------------------------
    /*static*/ inline void Runtime::advance_barrier(RtBarrier &bar)
    //--------------------------------------------------------------------------
    {
      Realm::Barrier copy = bar;
      bar = RtBarrier(copy.advance_barrier());
    }

    //--------------------------------------------------------------------------
    /*static*/ inline bool Runtime::get_barrier_result(RtBarrier bar, 
                                               void *result, size_t result_size)
    //--------------------------------------------------------------------------
    {
      Realm::Barrier copy = bar;
      return copy.get_result(result, result_size);
    }

    //--------------------------------------------------------------------------
    /*static*/ inline void Runtime::alter_arrival_count(RtBarrier &b, int delta)
    //--------------------------------------------------------------------------
    {
      Realm::Barrier copy = b;
      b = RtBarrier(copy.alter_arrival_count(delta));
    }

    //--------------------------------------------------------------------------
    /*static*/ inline ApEvent Runtime::acquire_ap_reservation(Reservation r,
                                           bool exclusive, ApEvent precondition)
    //--------------------------------------------------------------------------
    {
      ApEvent result(r.acquire(exclusive ? 0 : 1, exclusive, precondition));
#ifdef LEGION_DISABLE_EVENT_PRUNING
      if (precondition.exists() && !result.exists())
      {
        Realm::UserEvent rename(Realm::UserEvent::create_user_event());
        rename.trigger();
        result = ApEvent(rename);
      }
#endif
#ifdef LEGION_SPY
      if (precondition.exists())
        LegionSpy::log_event_dependence(precondition, result);
#endif
      return result;
    }

    //--------------------------------------------------------------------------
    /*static*/ inline RtEvent Runtime::acquire_rt_reservation(Reservation r,
                                           bool exclusive, RtEvent precondition)
    //--------------------------------------------------------------------------
    {
      return RtEvent(r.acquire(exclusive ? 0 : 1, exclusive, precondition)); 
    }

    //--------------------------------------------------------------------------
    /*static*/ inline void Runtime::release_reservation(Reservation r,
                                                           LgEvent precondition)
    //--------------------------------------------------------------------------
    {
      r.release(precondition);
    }

    //--------------------------------------------------------------------------
    /*static*/ inline VirtualChannelKind MessageManager::find_message_vc(
                                                               MessageKind kind)
    //--------------------------------------------------------------------------
    {
      switch (kind)
      {
        case TASK_MESSAGE:
          return TASK_VIRTUAL_CHANNEL;
        case STEAL_MESSAGE:
          return MAPPER_VIRTUAL_CHANNEL;
        case ADVERTISEMENT_MESSAGE:
          return MAPPER_VIRTUAL_CHANNEL;
        case SEND_REGISTRATION_CALLBACK:
          break;
        case SEND_REMOTE_TASK_REPLAY:
          break;
        case SEND_REMOTE_TASK_PROFILING_RESPONSE:
          break;
        case SEND_SHARED_OWNERSHIP:
          return REFERENCE_VIRTUAL_CHANNEL;
        case SEND_INDEX_SPACE_REQUEST:
          break;
        case SEND_INDEX_SPACE_RETURN:
          break;
        case SEND_INDEX_SPACE_SET:
          break;
        case SEND_INDEX_SPACE_CHILD_REQUEST:
          break;
        case SEND_INDEX_SPACE_CHILD_RESPONSE:
          break;
        case SEND_INDEX_SPACE_COLORS_REQUEST:
          break;
        case SEND_INDEX_SPACE_COLORS_RESPONSE:
          break;
        case SEND_INDEX_SPACE_REMOTE_EXPRESSION_REQUEST:
          break;
        case SEND_INDEX_SPACE_REMOTE_EXPRESSION_RESPONSE:
          return EXPRESSION_VIRTUAL_CHANNEL;
        case SEND_INDEX_SPACE_GENERATE_COLOR_REQUEST:
          break;
        case SEND_INDEX_SPACE_GENERATE_COLOR_RESPONSE:
          break;
        case SEND_INDEX_SPACE_RELEASE_COLOR:
          return REFERENCE_VIRTUAL_CHANNEL;
        case SEND_INDEX_PARTITION_NOTIFICATION:
          break;
        case SEND_INDEX_PARTITION_REQUEST:
          break;
        case SEND_INDEX_PARTITION_RETURN:
          break;
        case SEND_INDEX_PARTITION_CHILD_REQUEST:
          break;
        case SEND_INDEX_PARTITION_CHILD_RESPONSE:
          break;
        case SEND_INDEX_PARTITION_DISJOINT_UPDATE:
          break;
        case SEND_INDEX_PARTITION_SHARD_RECTS_REQUEST:
          break;
        case SEND_INDEX_PARTITION_SHARD_RECTS_RESPONSE:
          break;
        case SEND_INDEX_PARTITION_REMOTE_INTERFERENCE_REQUEST:
          break;
        case SEND_INDEX_PARTITION_REMOTE_INTERFERENCE_RESPONSE:
          break;
        case SEND_FIELD_SPACE_NODE:
          return FIELD_SPACE_VIRTUAL_CHANNEL;
        case SEND_FIELD_SPACE_REQUEST:
          break;
        case SEND_FIELD_SPACE_RETURN:
          return FIELD_SPACE_VIRTUAL_CHANNEL;
        case SEND_FIELD_SPACE_ALLOCATOR_REQUEST:
          return FIELD_SPACE_VIRTUAL_CHANNEL;
        case SEND_FIELD_SPACE_ALLOCATOR_RESPONSE:
          return FIELD_SPACE_VIRTUAL_CHANNEL;
        case SEND_FIELD_SPACE_ALLOCATOR_INVALIDATION:
          return FIELD_SPACE_VIRTUAL_CHANNEL;
        case SEND_FIELD_SPACE_ALLOCATOR_FLUSH:
          return FIELD_SPACE_VIRTUAL_CHANNEL;
        case SEND_FIELD_SPACE_ALLOCATOR_FREE:
          return FIELD_SPACE_VIRTUAL_CHANNEL;
        case SEND_FIELD_SPACE_INFOS_REQUEST:
          return FIELD_SPACE_VIRTUAL_CHANNEL;
        case SEND_FIELD_SPACE_INFOS_RESPONSE:
          return FIELD_SPACE_VIRTUAL_CHANNEL;
        case SEND_FIELD_ALLOC_REQUEST:
          return FIELD_SPACE_VIRTUAL_CHANNEL;
        case SEND_FIELD_SIZE_UPDATE:
          return REFERENCE_VIRTUAL_CHANNEL;
        case SEND_FIELD_FREE:
          return FIELD_SPACE_VIRTUAL_CHANNEL;
        case SEND_FIELD_FREE_INDEXES:
          return FIELD_SPACE_VIRTUAL_CHANNEL;
        case SEND_FIELD_SPACE_LAYOUT_INVALIDATION:
          return REFERENCE_VIRTUAL_CHANNEL;
        case SEND_LOCAL_FIELD_ALLOC_REQUEST:
          break;
        case SEND_LOCAL_FIELD_ALLOC_RESPONSE:
          break;
        case SEND_LOCAL_FIELD_FREE:
          break;
        case SEND_LOCAL_FIELD_UPDATE:
          break;
        case SEND_TOP_LEVEL_REGION_REQUEST:
          break;
        case SEND_TOP_LEVEL_REGION_RETURN:
          break;
        case INDEX_SPACE_DESTRUCTION_MESSAGE:
          return REFERENCE_VIRTUAL_CHANNEL;
        case INDEX_PARTITION_DESTRUCTION_MESSAGE:
          return REFERENCE_VIRTUAL_CHANNEL;
        case FIELD_SPACE_DESTRUCTION_MESSAGE:
          return REFERENCE_VIRTUAL_CHANNEL;
        case LOGICAL_REGION_DESTRUCTION_MESSAGE:
          return REFERENCE_VIRTUAL_CHANNEL;
        case INDIVIDUAL_REMOTE_FUTURE_SIZE:
          return TASK_VIRTUAL_CHANNEL;
        case INDIVIDUAL_REMOTE_COMPLETE:
          return TASK_VIRTUAL_CHANNEL;
        case INDIVIDUAL_REMOTE_COMMIT:
          return TASK_VIRTUAL_CHANNEL;
        case SLICE_REMOTE_MAPPED:
          return TASK_VIRTUAL_CHANNEL;
        case SLICE_REMOTE_COMPLETE:
          return TASK_VIRTUAL_CHANNEL;
        case SLICE_REMOTE_COMMIT:
          return TASK_VIRTUAL_CHANNEL;
        case SLICE_FIND_INTRA_DEP:
          break;
        case SLICE_RECORD_INTRA_DEP:
          break;
        case SLICE_COLLECTIVE_REQUEST:
          break;
        case SLICE_COLLECTIVE_RESPONSE:
          break;
        case DISTRIBUTED_REMOTE_REGISTRATION:
          return REFERENCE_VIRTUAL_CHANNEL;
        case DISTRIBUTED_VALID_UPDATE:
          return REFERENCE_VIRTUAL_CHANNEL;
        case DISTRIBUTED_GC_UPDATE:
          return REFERENCE_VIRTUAL_CHANNEL;
        case DISTRIBUTED_RESOURCE_UPDATE:
          return REFERENCE_VIRTUAL_CHANNEL;
        case DISTRIBUTED_CREATE_ADD:
          return REFERENCE_VIRTUAL_CHANNEL;
        case DISTRIBUTED_CREATE_REMOVE:
          return REFERENCE_VIRTUAL_CHANNEL;
        case DISTRIBUTED_UNREGISTER:
          return REFERENCE_VIRTUAL_CHANNEL;
        case SEND_ATOMIC_RESERVATION_REQUEST:
          break;
        case SEND_ATOMIC_RESERVATION_RESPONSE:
          break;
        case SEND_CREATED_REGION_CONTEXTS:
          break;
        case SEND_MATERIALIZED_VIEW:
          break;
        case SEND_FILL_VIEW:
          break;
        case SEND_PHI_VIEW:
          break;
        case SEND_SHARDED_VIEW:
          break;
        case SEND_REDUCTION_VIEW:
          break;
        case SEND_INSTANCE_MANAGER:
          break;
        case SEND_MANAGER_UPDATE:
          break;
        case SEND_COLLECTIVE_MANAGER:
          break;
        case SEND_COLLECTIVE_MESSAGE:
          return REFERENCE_VIRTUAL_CHANNEL;
        case SEND_CREATE_TOP_VIEW_REQUEST:
          break;
        case SEND_CREATE_TOP_VIEW_RESPONSE:
          break;
        case SEND_VIEW_REQUEST:
          break;
        case SEND_VIEW_REGISTER_USER:
          return UPDATE_VIRTUAL_CHANNEL;
        case SEND_VIEW_FIND_COPY_PRE_REQUEST:
          return UPDATE_VIRTUAL_CHANNEL;
        case SEND_VIEW_ADD_COPY_USER:
          return UPDATE_VIRTUAL_CHANNEL;
        case SEND_VIEW_REPLICATION_REQUEST:
          return UPDATE_VIRTUAL_CHANNEL;
        case SEND_VIEW_REPLICATION_RESPONSE:
          return UPDATE_VIRTUAL_CHANNEL;
        case SEND_VIEW_REPLICATION_REMOVAL:
          return UPDATE_VIRTUAL_CHANNEL;
        case SEND_MANAGER_REQUEST:
          break;
        case SEND_FUTURE_RESULT:
          break;
        case SEND_FUTURE_RESULT_SIZE:
          return REFERENCE_VIRTUAL_CHANNEL;
        case SEND_FUTURE_SUBSCRIPTION:
          return REFERENCE_VIRTUAL_CHANNEL;
        case SEND_FUTURE_NOTIFICATION:
          return REFERENCE_VIRTUAL_CHANNEL;
        case SEND_FUTURE_BROADCAST:
          return REFERENCE_VIRTUAL_CHANNEL;
        case SEND_FUTURE_CREATE_INSTANCE_REQUEST:
          break;
        case SEND_FUTURE_CREATE_INSTANCE_RESPONSE:
          break;
        case SEND_FUTURE_MAP_REQUEST:
          break;
        case SEND_FUTURE_MAP_RESPONSE:
          break;
        case SEND_REPL_FUTURE_MAP_REQUEST:
          break;
        case SEND_REPL_FUTURE_MAP_RESPONSE:
          break;
        case SEND_REPL_DISJOINT_COMPLETE_REQUEST:
          break;
        case SEND_REPL_DISJOINT_COMPLETE_RESPONSE:
          break;
        case SEND_REPL_INTRA_SPACE_DEP:
          break;
        case SEND_REPL_BROADCAST_UPDATE:
          break;
        case SEND_REPL_TRACE_EVENT_REQUEST:
          break;
        case SEND_REPL_TRACE_EVENT_RESPONSE:
          break;
        case SEND_REPL_TRACE_UPDATE:
          break;
        case SEND_REPL_IMPLICIT_REQUEST:
          break;
        case SEND_REPL_IMPLICIT_RESPONSE:
          return TASK_VIRTUAL_CHANNEL;
        case SEND_MAPPER_MESSAGE:
          return MAPPER_VIRTUAL_CHANNEL;
        case SEND_MAPPER_BROADCAST:
          return MAPPER_VIRTUAL_CHANNEL;
        case SEND_TASK_IMPL_SEMANTIC_REQ:
          break;
        case SEND_INDEX_SPACE_SEMANTIC_REQ:
          break;
        case SEND_INDEX_PARTITION_SEMANTIC_REQ:
          break;
        case SEND_FIELD_SPACE_SEMANTIC_REQ:
          break;
        case SEND_FIELD_SEMANTIC_REQ:
          break;
        case SEND_LOGICAL_REGION_SEMANTIC_REQ:
          break;
        case SEND_LOGICAL_PARTITION_SEMANTIC_REQ:
          break;
        case SEND_TASK_IMPL_SEMANTIC_INFO:
          break;
        case SEND_INDEX_SPACE_SEMANTIC_INFO:
          break;
        case SEND_INDEX_PARTITION_SEMANTIC_INFO:
          break;
        case SEND_FIELD_SPACE_SEMANTIC_INFO:
          break;
        case SEND_FIELD_SEMANTIC_INFO:
          break;
        case SEND_LOGICAL_REGION_SEMANTIC_INFO:
          break;
        case SEND_LOGICAL_PARTITION_SEMANTIC_INFO:
          break;
        case SEND_REMOTE_CONTEXT_REQUEST:
          break;
        case SEND_REMOTE_CONTEXT_RESPONSE:
          break;
        case SEND_REMOTE_CONTEXT_FREE:
          break;
        case SEND_REMOTE_CONTEXT_PHYSICAL_REQUEST:
          break;
        case SEND_REMOTE_CONTEXT_PHYSICAL_RESPONSE:
          break;
        case SEND_COMPUTE_EQUIVALENCE_SETS_REQUEST:
          break;
        case SEND_COMPUTE_EQUIVALENCE_SETS_RESPONSE:
          break;
        case SEND_CANCEL_EQUIVALENCE_SETS_SUBSCRIPTION:
          break;
        case SEND_FINISH_EQUIVALENCE_SETS_SUBSCRIPTION:
          break;
        case SEND_EQUIVALENCE_SET_REQUEST:
          break;
        case SEND_EQUIVALENCE_SET_RESPONSE:
          break;
        case SEND_EQUIVALENCE_SET_REPLICATION_REQUEST:
          break;
        case SEND_EQUIVALENCE_SET_REPLICATION_RESPONSE:
          break;
        case SEND_EQUIVALENCE_SET_REPLICATION_UPDATE:
          break;
        case SEND_EQUIVALENCE_SET_MIGRATION:
          return MIGRATION_VIRTUAL_CHANNEL;
        case SEND_EQUIVALENCE_SET_OWNER_UPDATE:
          return MIGRATION_VIRTUAL_CHANNEL;
        case SEND_EQUIVALENCE_SET_MAKE_OWNER:
          break;
        case SEND_EQUIVALENCE_SET_CLONE_REQUEST:
          break;
        case SEND_EQUIVALENCE_SET_CLONE_RESPONSE:
          break;
        case SEND_EQUIVALENCE_SET_CAPTURE_REQUEST:
          break;
        case SEND_EQUIVALENCE_SET_CAPTURE_RESPONSE:
          break;
        case SEND_EQUIVALENCE_SET_REMOTE_REQUEST_INSTANCES:
          break;
        case SEND_EQUIVALENCE_SET_REMOTE_REQUEST_INVALID:
          break;
        case SEND_EQUIVALENCE_SET_REMOTE_REQUEST_ANTIVALID:
          break;
        case SEND_EQUIVALENCE_SET_REMOTE_UPDATES:
          return THROUGHPUT_VIRTUAL_CHANNEL;
        case SEND_EQUIVALENCE_SET_REMOTE_ACQUIRES:
          return THROUGHPUT_VIRTUAL_CHANNEL;
        case SEND_EQUIVALENCE_SET_REMOTE_RELEASES:
          return THROUGHPUT_VIRTUAL_CHANNEL;
        case SEND_EQUIVALENCE_SET_REMOTE_COPIES_ACROSS:
          return THROUGHPUT_VIRTUAL_CHANNEL;
        case SEND_EQUIVALENCE_SET_REMOTE_OVERWRITES:
          return THROUGHPUT_VIRTUAL_CHANNEL;
        case SEND_EQUIVALENCE_SET_REMOTE_FILTERS:
          return THROUGHPUT_VIRTUAL_CHANNEL;
        case SEND_EQUIVALENCE_SET_REMOTE_CLONES:
          return THROUGHPUT_VIRTUAL_CHANNEL;
        case SEND_EQUIVALENCE_SET_REMOTE_INSTANCES:
          break;
        case SEND_INSTANCE_REQUEST:
          break;
        case SEND_INSTANCE_RESPONSE:
          break;
        case SEND_EXTERNAL_CREATE_REQUEST:
          break;
        case SEND_EXTERNAL_CREATE_RESPONSE:
          break;
        case SEND_EXTERNAL_ATTACH:
          break;
        case SEND_EXTERNAL_DETACH:
          break;
        case SEND_GC_PRIORITY_UPDATE:
          break;
        case SEND_GC_REQUEST:
          break;
        case SEND_GC_RESPONSE:
          break;
        case SEND_GC_ACQUIRE:
          break;
        case SEND_GC_ACQUIRED:
          break;
        case SEND_GC_DEBUG_REQUEST:
          break;
        case SEND_GC_DEBUG_RESPONSE:
          break;
        case SEND_ACQUIRE_REQUEST:
          break;
        case SEND_ACQUIRE_RESPONSE:
          break;
        case SEND_VARIANT_BROADCAST:
          break;
        case SEND_CONSTRAINT_REQUEST:
          return LAYOUT_CONSTRAINT_VIRTUAL_CHANNEL;
        case SEND_CONSTRAINT_RESPONSE:
          return LAYOUT_CONSTRAINT_VIRTUAL_CHANNEL;
        case SEND_CONSTRAINT_RELEASE:
          return LAYOUT_CONSTRAINT_VIRTUAL_CHANNEL;
        case SEND_TOP_LEVEL_TASK_REQUEST:
          return THROUGHPUT_VIRTUAL_CHANNEL;
        case SEND_TOP_LEVEL_TASK_COMPLETE:
          return THROUGHPUT_VIRTUAL_CHANNEL;
        case SEND_MPI_RANK_EXCHANGE:
          break;
        case SEND_REPLICATE_LAUNCH:
          return TASK_VIRTUAL_CHANNEL;
        case SEND_REPLICATE_DELETE:
          break;
        case SEND_REPLICATE_POST_MAPPED:
          break;
        case SEND_REPLICATE_POST_EXECUTION:
          break;
        case SEND_REPLICATE_TRIGGER_COMPLETE:
          break;
        case SEND_REPLICATE_TRIGGER_COMMIT:
          break;
        case SEND_CONTROL_REPLICATE_COLLECTIVE_MESSAGE:
          break;
        case SEND_LIBRARY_MAPPER_REQUEST:
          break;
        case SEND_LIBRARY_MAPPER_RESPONSE:
          break;
        case SEND_LIBRARY_TRACE_REQUEST:
          break;
        case SEND_LIBRARY_TRACE_RESPONSE:
          break;
        case SEND_LIBRARY_PROJECTION_REQUEST:
          break;
        case SEND_LIBRARY_PROJECTION_RESPONSE:
          break;
        case SEND_LIBRARY_SHARDING_REQUEST:
          break;
        case SEND_LIBRARY_SHARDING_RESPONSE:
          break;
        case SEND_LIBRARY_TASK_REQUEST:
          break;
        case SEND_LIBRARY_TASK_RESPONSE:
          break;
        case SEND_LIBRARY_REDOP_REQUEST:
          break;
        case SEND_LIBRARY_REDOP_RESPONSE:
          break;
        case SEND_LIBRARY_SERDEZ_REQUEST:
          break;
        case SEND_LIBRARY_SERDEZ_RESPONSE:
          break;
        case SEND_REMOTE_OP_REPORT_UNINIT:
          break;
        case SEND_REMOTE_OP_PROFILING_COUNT_UPDATE:
          break;
        case SEND_REMOTE_TRACE_UPDATE:
          return TRACING_VIRTUAL_CHANNEL;
        case SEND_REMOTE_TRACE_RESPONSE:
          break;
        case SEND_FREE_EXTERNAL_ALLOCATION:
          break;
        case SEND_CREATE_FUTURE_INSTANCE_REQUEST:
          break;
        case SEND_CREATE_FUTURE_INSTANCE_RESPONSE:
          break;
        case SEND_FREE_FUTURE_INSTANCE:
          break;
        case SEND_SHUTDOWN_NOTIFICATION:
          return THROUGHPUT_VIRTUAL_CHANNEL;
        case SEND_SHUTDOWN_RESPONSE:
          return THROUGHPUT_VIRTUAL_CHANNEL;
        case LAST_SEND_KIND:
          assert(false);
      }
      return DEFAULT_VIRTUAL_CHANNEL;
    }

  }; // namespace Internal 
}; // namespace Legion 

#endif // __RUNTIME_H__

// EOF
<|MERGE_RESOLUTION|>--- conflicted
+++ resolved
@@ -1558,7 +1558,6 @@
                                     bool tight_region_bounds, bool remote);
       void release_candidate_references(const std::deque<PhysicalManager*>
                                                         &candidates) const;
-<<<<<<< HEAD
     public:
       PhysicalManager* create_unbound_instance(LogicalRegion region,
                                                LayoutConstraintSet &constraints,
@@ -1566,12 +1565,7 @@
                                                MapperID mapper_id,
                                                Processor target_proc,
                                                GCPriority priority);
-      void check_instance_deletions(const std::vector<PhysicalManager*> &to_del,
-                                    const std::vector<RtEvent> &ready_events,
-                                    std::vector<RtEvent> &delete_effects);
-=======
       void check_instance_deletions(const std::vector<PhysicalManager*> &del);
->>>>>>> 9a9c7829
     protected:
       // We serialize all allocation attempts in a memory in order to 
       // ensure find_and_create calls will remain atomic
@@ -1582,12 +1576,8 @@
                                           LayoutConstraintKind *unsat_kind,
                                           unsigned *unsat_index,
                                           CollectiveManager *collective = NULL,
-<<<<<<< HEAD
-                                          DomainPoint *collective_point = NULL); 
-=======
                                           DomainPoint *collective_point = NULL);
       void remove_collectable(GCPriority priority, PhysicalManager *manager);
->>>>>>> 9a9c7829
     public:
       RtEvent attach_external_instance(PhysicalManager *manager);
       RtEvent detach_external_instance(PhysicalManager *manager);
@@ -1673,33 +1663,10 @@
     protected:
       class GarbageCollector {
       public:
-        // If that didn't work then we need to try to delete instances in order
-        // to make space for performing the allocation. We sort instances on
-        // three dimensions: GC Priority, collectable state, and size. The 
-        // mapper controls GC priority to determine which order we attempt
-        // to delete instances. After that we prefer to delete instances which
-        // are collectable first over ones that still have outstanding users.
-        // Finally, we prefer to delete instances that are closest in size to 
-        // the target instance size, but bigger ones over smaller ones. After
-        // we've succeeded in deleting enough instances with the same total size
-        // as the footprint we'll try to do another allocation. If that doesn't
-        // succeed then we'll continue deleting until we succeed or we exhaust
-        // the set of instances eligible for deletion.
-        struct GCEntry {
-        public:
-          inline GCEntry(void)
-            : manager(NULL), diff(0), abs_diff(0) { }
-          GCEntry(PhysicalManager *man, size_t needed, RtEvent r);
-          bool operator<(const GCEntry &rhs) const;
-        public:
-          PhysicalManager *manager;
-          RtEvent ready;
-          long diff;
-          size_t abs_diff;
-        };
-      public:
-        GarbageCollector(LocalLock &manager_lock, AddressSpaceID local,
-                         size_t needed, std::atomic<RtEvent> &gc_precondition,
+        GarbageCollector(LocalLock &collection_lock, LocalLock &manager_lock,
+                         AddressSpaceID local, Memory memory, size_t needed,
+                         std::map<GCPriority,std::set<PhysicalManager*>,
+                                 std::greater<GCPriority> > &collectables,
                          std::map<RegionTreeID,TreeInstances> &instances);
         GarbageCollector(const GarbageCollector &rhs) = delete;
         ~GarbageCollector(void);
@@ -1707,16 +1674,34 @@
         GarbageCollector& operator=(const GarbageCollector &rhs) = delete;
       public:
         RtEvent perform_collection(void);
-        inline bool collection_complete(void) const { return eligible.empty(); }
+        inline bool collection_complete(void) const 
+          { return (current_priority == LEGION_GC_NEVER_PRIORITY); }
       protected:
+        struct Range {
+        public:
+          Range(void) : size(0) { }
+          Range(PhysicalManager *m); 
+          std::set<PhysicalManager*> managers;
+          size_t size;
+        };
+      protected:
+        AutoLock collection_lock;
         LocalLock &manager_lock;
+        std::map<GCPriority,std::set<PhysicalManager*>,
+                 std::greater<GCPriority> > &collectable_instances;
         std::map<RegionTreeID,TreeInstances> &current_instances;
-        std::map<GCPriority,std::vector<GCEntry> > eligible;
-        std::vector<PhysicalManager*> deleted;
-        const RtUserEvent gc_event;
+        const Memory memory;
         const AddressSpaceID local_space;
         const size_t needed_size;
-        bool sorted;
+      protected:
+        std::vector<PhysicalManager*> small_holes, perfect_holes;
+        std::map<size_t,std::vector<PhysicalManager*> > large_holes;
+        std::map<uintptr_t,Range> ranges;
+        PhysicalManager *small_manager;
+        std::vector<uintptr_t> pointers;
+        std::set<PhysicalManager*> deleted;
+        GCPriority current_priority;
+        bool sort_current_priority;
       };
     }; 
 
