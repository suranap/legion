--- conflicted
+++ resolved
@@ -836,16 +836,13 @@
       MappingDependenceTracker *mapping_tracker;
       CommitDependenceTracker  *commit_tracker;
     private:
-<<<<<<< HEAD
       // The completion event for this operation
       ApUserEvent completion_event;
       // Track the completion events for this operation in case someone
       // decides that they are going to ask for it later
       std::set<ApEvent> completion_effects;
-=======
       // Provenance information for this operation
       Provenance *provenance;
->>>>>>> e26cdfa1
     };
 
 #ifdef NO_EXPLICIT_COLLECTIVES
