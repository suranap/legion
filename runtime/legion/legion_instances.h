--- conflicted
+++ resolved
@@ -911,7 +911,6 @@
                                 const bool copy_restricted,
                                 const bool need_valid_return);
       virtual void compute_copy_offsets(const FieldMask &copy_mask,
-<<<<<<< HEAD
                                 std::vector<CopySrcDstField> &fields,
                                 const DomainPoint *collective_point = NULL);
       virtual ApEvent register_collective_user(InstanceView *view, 
@@ -1125,17 +1124,6 @@
                                 ApEvent term_event,
                                 const PhysicalTraceInfo &trace_info,
                                 const bool symbolic) const;
-#ifdef LEGION_GPU_REDUCTIONS
-    public:
-      virtual bool is_gpu_visible(PhysicalManager *other) const;
-      virtual ReductionView* find_or_create_shadow_reduction(unsigned fidx,
-          ReductionOpID redop, AddressSpaceID request_space, UniqueID opid);
-      virtual void record_remote_shadow_reduction(unsigned fidx,
-          ReductionOpID redop, ReductionView *view);
-#endif
-=======
-                             std::vector<CopySrcDstField> &fields);
->>>>>>> 49f3c927
     public:
       virtual void send_manager(AddressSpaceID target);
     public:
