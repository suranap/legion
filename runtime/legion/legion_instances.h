/* Copyright 2022 Stanford University, NVIDIA Corporation
 *
 * Licensed under the Apache License, Version 2.0 (the "License");
 * you may not use this file except in compliance with the License.
 * You may obtain a copy of the License at
 *
 *     http://www.apache.org/licenses/LICENSE-2.0
 *
 * Unless required by applicable law or agreed to in writing, software
 * distributed under the License is distributed on an "AS IS" BASIS,
 * WITHOUT WARRANTIES OR CONDITIONS OF ANY KIND, either express or implied.
 * See the License for the specific language governing permissions and
 * limitations under the License.
 */

#ifndef __LEGION_INSTANCES_H__
#define __LEGION_INSTANCES_H__

#include "legion/runtime.h"
#include "legion/legion_types.h"
#include "legion/legion_utilities.h"
#include "legion/legion_allocation.h"
#include "legion/garbage_collection.h"

namespace Legion {
  namespace Internal {

    /**
     * \class LayoutDescription
     * This class is for deduplicating the meta-data
     * associated with describing the layouts of physical
     * instances. Often times this meta data is rather 
     * large (~100K) and since we routinely create up
     * to 100K instances, it is important to deduplicate
     * the data.  Since many instances will have the
     * same layout then they can all share the same
     * description object.
     */
    class LayoutDescription : public Collectable,
                              public LegionHeapify<LayoutDescription> {
    public:
      LayoutDescription(FieldSpaceNode *owner,
                        const FieldMask &mask,
                        const unsigned total_dims,
                        LayoutConstraints *constraints,
                        const std::vector<unsigned> &mask_index_map,
                        const std::vector<FieldID> &fids,
                        const std::vector<size_t> &field_sizes,
                        const std::vector<CustomSerdezID> &serdez);
      // Used only by the virtual manager
      LayoutDescription(const FieldMask &mask, LayoutConstraints *constraints);
      LayoutDescription(const LayoutDescription &rhs);
      ~LayoutDescription(void);
    public:
      LayoutDescription& operator=(const LayoutDescription &rhs);
    public:
      void log_instance_layout(ApEvent inst_event) const;
    public:
      void compute_copy_offsets(const FieldMask &copy_mask, 
                                const PhysicalInstance instance,  
#ifdef LEGION_SPY
                                const ApEvent inst_event, 
#endif
                                std::vector<CopySrcDstField> &fields);
      void compute_copy_offsets(const std::vector<FieldID> &copy_fields,
                                const PhysicalInstance instance,
#ifdef LEGION_SPY
                                const ApEvent inst_event,
#endif
                                std::vector<CopySrcDstField> &fields);
    public:
      void get_fields(std::set<FieldID> &fields) const;
      bool has_field(FieldID fid) const;
      void has_fields(std::map<FieldID,bool> &fields) const;
      void remove_space_fields(std::set<FieldID> &fields) const;
    public:
      const CopySrcDstField& find_field_info(FieldID fid) const;
      size_t get_total_field_size(void) const;
      void get_fields(std::vector<FieldID>& fields) const;
      void compute_destroyed_fields(
          std::vector<PhysicalInstance::DestroyedField> &serdez_fields) const;
    public:
      bool match_layout(const LayoutConstraintSet &constraints,
                        unsigned num_dims) const;
      bool match_layout(const LayoutDescription *layout,
                        unsigned num_dims) const;
    public:
      void pack_layout_description(Serializer &rez, AddressSpaceID target);
      static LayoutDescription* handle_unpack_layout_description(
                            LayoutConstraints *constraints,
                            FieldSpaceNode *field_space, size_t total_dims);
    public:
      const FieldMask allocated_fields;
      LayoutConstraints *const constraints;
      FieldSpaceNode *const owner;
      const unsigned total_dims;
    protected:
      // In order by index of bit mask
      std::vector<CopySrcDstField> field_infos;
      // A mapping from FieldIDs to indexes into our field_infos
      std::map<FieldID,unsigned/*index*/> field_indexes;
    protected:
      mutable LocalLock layout_lock; 
      std::map<LEGION_FIELD_MASK_FIELD_TYPE,
               LegionList<std::pair<FieldMask,FieldMask> > > comp_cache;
    }; 

    /**
     * \class CollectiveMapping
     * A collective mapping is an ordering of unique address spaces
     * and can be used to construct broadcast and reduction trees.
     * This is especialy useful for collective instances and for
     * parts of control replication.
     */
    class CollectiveMapping : public Collectable {
    public:
      CollectiveMapping(const std::vector<AddressSpaceID> &spaces,size_t radix);
      CollectiveMapping(const ShardMapping &shard_mapping, size_t radix);
      CollectiveMapping(Deserializer &derez, size_t total_spaces);
      CollectiveMapping(const CollectiveMapping &rhs);
    public:
      inline AddressSpaceID operator[](unsigned idx) const
#ifdef DEBUG_LEGION
        { assert(idx < size()); return unique_sorted_spaces.get_index(idx); }
#else
        { return unique_sorted_spaces.get_index(idx); }
#endif
      inline unsigned find_index(const AddressSpaceID space) const
        { return unique_sorted_spaces.find_index(space); }
      inline size_t size(void) const { return total_spaces; }
      inline AddressSpaceID get_origin(void) const 
#ifdef DEBUG_LEGION
        { assert(size() > 0); return unique_sorted_spaces.find_first_set(); }
#else
        { return unique_sorted_spaces.find_first_set(); }
#endif
      bool operator==(const CollectiveMapping &rhs) const;
      bool operator!=(const CollectiveMapping &rhs) const;
    public:
      AddressSpaceID get_parent(const AddressSpaceID origin, 
                                const AddressSpaceID local) const;
      size_t count_children(const AddressSpaceID origin,
                            const AddressSpaceID local) const;
      void get_children(const AddressSpaceID origin, const AddressSpaceID local,
                        std::vector<AddressSpaceID> &children) const;
      AddressSpaceID find_nearest(AddressSpaceID start) const;
      inline bool contains(const AddressSpaceID space) const
        { return unique_sorted_spaces.contains(space); }
      bool contains(const CollectiveMapping &rhs) const;
      CollectiveMapping* clone_with(AddressSpace space) const;
      void pack(Serializer &rez) const;
    protected:
      unsigned convert_to_offset(unsigned index, unsigned origin) const;
      unsigned convert_to_index(unsigned offset, unsigned origin) const;
    protected:
      NodeSet unique_sorted_spaces;
      size_t total_spaces;
      size_t radix;
    };

    /**
     * \class InstanceManager
     * This is the abstract base class for all instances of a physical
     * resource manager for memory.
     */
    class InstanceManager : public DistributedCollectable {
    public:
      enum {
        EXTERNAL_CODE = 0x10,
        REDUCTION_CODE = 0x20,
        COLLECTIVE_CODE = 0x40,
      };
    public:
      InstanceManager(RegionTreeForest *forest, AddressSpaceID owner, 
                      DistributedID did, LayoutDescription *layout,
                      FieldSpaceNode *node, IndexSpaceExpression *domain,
                      RegionTreeID tree_id, bool register_now,
                      CollectiveMapping *mapping = NULL);
      virtual ~InstanceManager(void);
    public:
      virtual PointerConstraint 
                     get_pointer_constraint(const DomainPoint &point) const = 0;
      virtual LegionRuntime::Accessor::RegionAccessor<
        LegionRuntime::Accessor::AccessorType::Generic>
          get_accessor(void) const = 0;
      virtual LegionRuntime::Accessor::RegionAccessor<
        LegionRuntime::Accessor::AccessorType::Generic>
          get_field_accessor(FieldID fid) const = 0; 
    public:
      inline bool is_reduction_manager(void) const;
      inline bool is_physical_manager(void) const;
      inline bool is_virtual_manager(void) const;
      inline bool is_external_instance(void) const;
      inline bool is_collective_manager(void) const;
      inline PhysicalManager* as_physical_manager(void) const;
      inline VirtualManager* as_virtual_manager(void) const;
      inline IndividualManager* as_individual_manager(void) const;
      inline CollectiveManager* as_collective_manager(void) const;
    public:
      static inline DistributedID encode_instance_did(DistributedID did,
                        bool external, bool reduction, bool collective);
      static inline bool is_physical_did(DistributedID did);
      static inline bool is_reduction_did(DistributedID did);
      static inline bool is_external_did(DistributedID did);
      static inline bool is_collective_did(DistributedID did);
    public:
      // Interface to the mapper for layouts
      inline void get_fields(std::set<FieldID> &fields) const
        { if (layout != NULL) layout->get_fields(fields); }
      inline bool has_field(FieldID fid) const
        { if (layout != NULL) return layout->has_field(fid); return false; }
      inline void has_fields(std::map<FieldID,bool> &fields) const
        { if (layout != NULL) layout->has_fields(fields); 
          else for (std::map<FieldID,bool>::iterator it = fields.begin();
                    it != fields.end(); it++) it->second = false; } 
      inline void remove_space_fields(std::set<FieldID> &fields) const
        { if (layout != NULL) layout->remove_space_fields(fields);
          else fields.clear(); } 
    public:
      bool entails(LayoutConstraints *constraints, const DomainPoint &key,
                   const LayoutConstraint **failed_constraint) const;
      bool entails(const LayoutConstraintSet &constraints, 
                   const DomainPoint &key,
                   const LayoutConstraint **failed_constraint) const;
      bool conflicts(LayoutConstraints *constraints, const DomainPoint &key,
                     const LayoutConstraint **conflict_constraint) const;
      bool conflicts(const LayoutConstraintSet &constraints,
                     const DomainPoint &key,
                     const LayoutConstraint **conflict_constraint) const;
    public:
      RegionTreeForest *const context;
      LayoutDescription *const layout;
      FieldSpaceNode *const field_space_node;
      IndexSpaceExpression *instance_domain;
      const RegionTreeID tree_id;
    };

    /**
     * \class PhysicalManager 
     * This is an abstract intermediate class for representing an allocation
     * of data; this includes both individual instances and collective instances
     */
    class PhysicalManager : public InstanceManager {
      struct RemoteCreateViewArgs : public LgTaskArgs<RemoteCreateViewArgs> {
      public:
        static const LgTaskID TASK_ID = LG_REMOTE_VIEW_CREATION_TASK_ID;
      public:
        RemoteCreateViewArgs(PhysicalManager *man, InnerContext *ctx, 
                             AddressSpaceID log, CollectiveMapping *map,
                             std::atomic<DistributedID> *tar, 
                             AddressSpaceID src, RtUserEvent done)
          : LgTaskArgs<RemoteCreateViewArgs>(implicit_provenance),
            manager(man), context(ctx), logical_owner(log), mapping(map),
            target(tar), source(src), done_event(done) { }
      public:
        PhysicalManager *const manager;
        InnerContext *const context;
        const AddressSpaceID logical_owner;
        CollectiveMapping *const mapping;
        std::atomic<DistributedID> *const target;
        const AddressSpaceID source;
        const RtUserEvent done_event;
      };
    public:
      enum InstanceKind {
        // Normal Realm allocations
        INTERNAL_INSTANCE_KIND,
        // External allocations imported by attach operations
        EXTERNAL_ATTACHED_INSTANCE_KIND,
        // External allocations from output regions, owned by the runtime
        EXTERNAL_OWNED_INSTANCE_KIND,
        // Allocations drawn from the eager pool
        EAGER_INSTANCE_KIND,
        // Instance not yet bound
        UNBOUND_INSTANCE_KIND,
      };
    public:
      struct GarbageCollectionArgs : public LgTaskArgs<GarbageCollectionArgs> {
      public:
        static const LgTaskID TASK_ID = LG_DEFERRED_COLLECT_ID;
      public:
        GarbageCollectionArgs(CollectableView *v, std::set<ApEvent> *collect)
          : LgTaskArgs<GarbageCollectionArgs>(implicit_provenance), 
            view(v), to_collect(collect) { }
      public:
        CollectableView *const view;
        std::set<ApEvent> *const to_collect;
      };
    public:
      struct CollectableInfo {
      public:
        CollectableInfo(void) : events_added(0) { }
      public:
        std::set<ApEvent> view_events;
        // This event tracks when tracing is completed and it is safe
        // to resume pruning of users from this view
        RtEvent collect_event;
        // Events added since the last collection of view events
        unsigned events_added;
      };
      enum GarbageCollectionState {
        VALID_GC_STATE,
        ACQUIRED_GC_STATE,
        COLLECTABLE_GC_STATE,
        PENDING_COLLECTED_GC_STATE,
        COLLECTED_GC_STATE,
      };
    public:
      // This structure acts as a key for performing rendezvous
      // between collective user registrations
      struct RendezvousKey {
      public:
        RendezvousKey(void)
          : view_did(0), op_context_index(0), index(0) { }
        RendezvousKey(DistributedID did, size_t ctx, unsigned idx)
          : view_did(did), op_context_index(ctx), index(idx) { }
      public:
        inline bool operator<(const RendezvousKey &rhs) const
        {
          if (view_did < rhs.view_did) return true;
          if (view_did > rhs.view_did) return false;
          if (op_context_index < rhs.op_context_index) return true;
          if (op_context_index > rhs.op_context_index) return false;
          return (index < rhs.index);
        }

      public:
        DistributedID view_did; // uniquely names context
        size_t op_context_index; // unique name operation in context
        unsigned index; // uniquely name analysis for op by region req index
      };
    public:
      PhysicalManager(RegionTreeForest *ctx, LayoutDescription *layout, 
                      DistributedID did, AddressSpaceID owner_space, 
                      const size_t footprint, ReductionOpID redop_id, 
                      const ReductionOp *rop, FieldSpaceNode *node,
                      IndexSpaceExpression *index_domain, 
                      const void *piece_list, size_t piece_list_size,
                      RegionTreeID tree_id, bool register_now,
                      bool output_instance = false,
                      CollectiveMapping *mapping = NULL);
      virtual ~PhysicalManager(void); 
    public:
      void log_instance_creation(UniqueID creator_id, Processor proc,
                                 const std::vector<LogicalRegion> &regions,
                                 const DomainPoint &collective_point) const; 
    public: 
      virtual ApEvent get_use_event(ApEvent e = ApEvent::NO_AP_EVENT) const = 0;
      virtual ApEvent get_unique_event(const DomainPoint &point) const = 0;
      virtual PhysicalInstance get_instance(const DomainPoint &point,
                                            bool from_mapper = false) const = 0;
      virtual PointerConstraint 
                     get_pointer_constraint(const DomainPoint &point) const = 0;
      virtual Memory get_memory(const DomainPoint &point, 
                                bool from_mapper = false) const = 0;
    public:
      virtual ApEvent fill_from(FillView *fill_view, InstanceView *dst_view,
                                ApEvent precondition, PredEvent predicate_guard,
                                IndexSpaceExpression *expression,
                                Operation *op, const unsigned index,
                                const FieldMask &fill_mask,
                                const PhysicalTraceInfo &trace_info,
                                std::set<RtEvent> &recorded_events,
                                std::set<RtEvent> &applied_events,
                                CopyAcrossHelper *across_helper,
                                const bool manage_dst_events,
                                const bool fill_restricted,
                                const bool need_valid_return) = 0;
      virtual ApEvent copy_from(InstanceView *src_view, InstanceView *dst_view,
                                PhysicalManager *manager, ApEvent precondition,
                                PredEvent predicate_guard, ReductionOpID redop,
                                IndexSpaceExpression *expression,
                                Operation *op, const unsigned index,
                                const FieldMask &copy_mask,
                                const DomainPoint &src_point,
                                const PhysicalTraceInfo &trace_info,
                                std::set<RtEvent> &recorded_events,
                                std::set<RtEvent> &applied_events,
                                CopyAcrossHelper *across_helper,
                                const bool manage_dst_events,
                                const bool copy_restricted,
                                const bool need_valid_return) = 0;
      virtual void compute_copy_offsets(const FieldMask &copy_mask,
                                std::vector<CopySrcDstField> &fields,
                                const DomainPoint *collective_point = NULL) = 0;
      virtual ApEvent register_collective_user(InstanceView *view, 
                                const RegionUsage &usage,
                                const FieldMask &user_mask,
                                IndexSpaceNode *expr,
                                const UniqueID op_id,
                                const size_t op_ctx_index,
                                const unsigned index,
                                ApEvent term_event,
                                RtEvent collect_event,
                                std::set<RtEvent> &applied_events,
                                const CollectiveMapping *mapping,
                                Operation *local_collective_op,
                                const PhysicalTraceInfo &trace_info,
                                const bool symbolic) = 0;
    public:
      virtual RtEvent find_field_reservations(const FieldMask &mask,
                                DistributedID view_did,const DomainPoint &point,
                                std::vector<Reservation> *reservations,
                                AddressSpaceID source,
                                RtUserEvent to_trigger) = 0;
      virtual void update_field_reservations(const FieldMask &mask,
                                DistributedID view_did,const DomainPoint &point,
                                const std::vector<Reservation> &rsrvs) = 0;
      virtual void reclaim_field_reservations(DistributedID view_did,
                                std::vector<Reservation> &to_delete) = 0;
    public:
      virtual void send_manager(AddressSpaceID target) = 0; 
      static void handle_manager_request(Deserializer &derez, 
                          Runtime *runtime, AddressSpaceID source);
    public:
      virtual void notify_active(ReferenceMutator *mutator);
      virtual void notify_inactive(ReferenceMutator *mutator);
      virtual void notify_valid(ReferenceMutator *mutator);
      virtual void notify_invalid(ReferenceMutator *mutator);
    public:
      bool acquire_instance(ReferenceSource source, ReferenceMutator *mutator);
<<<<<<< HEAD
      bool try_collection(AddressSpaceID source, RtEvent &ready,
                          bool &already_collected,
                          std::atomic<unsigned> *target = NULL);
      bool verify_collection(RtEvent &collected);
      void release_collection(AddressSpaceID source);
      RtEvent set_garbage_collection_priority(MapperID mapper_id, Processor p, 
                                  AddressSpaceID source, GCPriority priority);
=======
      bool can_collect(AddressSpaceID source, bool &already_collected);
      bool collect(RtEvent &collected);
      RtEvent set_garbage_collection_priority(MapperID mapper_id,
                                              Processor p, GCPriority priority);
      virtual void get_instance_pointers(Memory memory, 
                                    std::vector<uintptr_t> &pointers) const = 0;
>>>>>>> c2337a3c
      virtual RtEvent perform_deletion(AddressSpaceID source, 
                                       AutoLock *i_lock = NULL) = 0;
      virtual void force_deletion(void) = 0;
      virtual RtEvent update_garbage_collection_priority(AddressSpaceID source,
                                                       GCPriority priority) = 0;
      virtual RtEvent attach_external_instance(void) = 0;
      virtual RtEvent detach_external_instance(void) = 0;
      virtual bool has_visible_from(const std::set<Memory> &memories) const = 0;
      size_t get_instance_size(void) const;
      void update_instance_footprint(size_t footprint)
        { instance_footprint = footprint; }
    public:
      // Methods for creating/finding/destroying logical top views
      InstanceView* find_or_create_instance_top_view(InnerContext *context,
          AddressSpaceID logical_owner, CollectiveMapping *mapping);
      InstanceView* construct_top_view(AddressSpaceID logical_owner,
                                       DistributedID did, UniqueID uid,
                                       CollectiveMapping *mapping);
      void unregister_active_context(InnerContext *context); 
    public:
      PieceIteratorImpl* create_piece_iterator(IndexSpaceNode *privilege_node);
      void defer_collect_user(CollectableView *view, ApEvent term_event,
                              RtEvent collect, std::set<ApEvent> &to_collect, 
                              bool &add_ref, bool &remove_ref);
      void find_shutdown_preconditions(std::set<ApEvent> &preconditions);
    public:
      bool meets_regions(const std::vector<LogicalRegion> &regions,
                         bool tight_region_bounds = false) const;
      bool meets_expression(IndexSpaceExpression *expr, 
                            bool tight_bounds = false) const;
    protected:
      void prune_gc_events(void);
      void pack_garbage_collection_state(Serializer &rez,
                                         AddressSpaceID target, bool need_lock);
      void initialize_remote_gc_state(GarbageCollectionState state);
    public: 
      static ApEvent fetch_metadata(PhysicalInstance inst, ApEvent use_event);
      static void process_top_view_request(PhysicalManager *manager,
          InnerContext *context, AddressSpaceID logical_owner,
          CollectiveMapping *mapping, std::atomic<DistributedID> *target,
          AddressSpaceID source, RtUserEvent done_event, Runtime *runtime);
      static void handle_top_view_request(Deserializer &derez, Runtime *runtime,
                                          AddressSpaceID source);
      static void handle_top_view_response(Deserializer &derez);
      static void handle_top_view_creation(const void *args, Runtime *runtime);
      static void handle_acquire_request(Runtime *runtime,
          Deserializer &derez, AddressSpaceID source);
      static void handle_acquire_response(Deserializer &derez, 
          AddressSpaceID source);
      static void handle_garbage_collection_request(Runtime *runtime,
          Deserializer &derez, AddressSpaceID source);
      static void handle_garbage_collection_response(Deserializer &derez);
      static void handle_garbage_collection_acquire(Runtime *runtime,
          Deserializer &derez, AddressSpaceID source);
<<<<<<< HEAD
      static void handle_garbage_collection_failed(Deserializer &derez);
      static void handle_garbage_collection_release(Runtime *runtime,
          Deserializer &derez, AddressSpaceID source);
      static void handle_garbage_collection_verification(Runtime *runtime,
          Deserializer &derez, AddressSpaceID source);
      static void handle_garbage_collection_verified(Deserializer &derez);
=======
      static void handle_garbage_collection_acquired(Deserializer &derez);
>>>>>>> c2337a3c
      static void handle_garbage_collection_priority_update(Runtime *runtime,
          Deserializer &derez, AddressSpaceID source);
      static void handle_garbage_collection_debug_request(Runtime *runtime,
          Deserializer &derez, AddressSpaceID source);
      static void handle_garbage_collection_debug_response(Deserializer &derez);
    public:
      static void handle_atomic_reservation_request(Runtime *runtime,
                                                    Deserializer &derez);
      static void handle_atomic_reservation_response(Runtime *runtime,
                                                     Deserializer &derez);
    public:
      size_t instance_footprint;
      const ReductionOp *reduction_op;
      const ReductionOpID redop; 
      const void *const piece_list;
      const size_t piece_list_size;
    protected:
      mutable LocalLock inst_lock;
      std::set<InnerContext*> active_contexts;
      typedef std::pair<ReplicationID,UniqueID> ContextKey;
      typedef std::pair<InstanceView*,unsigned> ViewEntry;
      std::map<ContextKey,ViewEntry> context_views;
      std::map<ReplicationID,RtUserEvent> pending_views;
    protected:
      // Stuff for garbage collection
      GarbageCollectionState gc_state; 
      unsigned pending_changes;
      std::atomic<unsigned> failed_collection_count;
      RtEvent collection_ready;
      RtUserEvent deferred_deletion;
      bool currently_active;
      // Garbage collection priorities
      GCPriority min_gc_priority;
      RtEvent priority_update_done;
      std::map<std::pair<MapperID,Processor>,GCPriority> mapper_gc_priorities;
    private:
      // Events that have to trigger before we can remove our GC reference
      std::map<CollectableView*,CollectableInfo> gc_events;
    };

    /**
     * \class CopyAcrossHelper
     * A small helper class for performing copies between regions
     * from diferrent region trees
     */
    class CopyAcrossHelper {
    public:
      CopyAcrossHelper(const FieldMask &full,
                       const std::vector<unsigned> &src,
                       const std::vector<unsigned> &dst)
        : full_mask(full), src_indexes(src), dst_indexes(dst) { }
    public:
      const FieldMask &full_mask;
      const std::vector<unsigned> &src_indexes;
      const std::vector<unsigned> &dst_indexes;
      std::map<unsigned,unsigned> forward_map;
      std::map<unsigned,unsigned> backward_map;
    public:
      void compute_across_offsets(const FieldMask &src_mask,
                   std::vector<CopySrcDstField> &dst_fields);
      FieldMask convert_src_to_dst(const FieldMask &src_mask);
      FieldMask convert_dst_to_src(const FieldMask &dst_mask);
    public:
      unsigned convert_src_to_dst(unsigned index);
      unsigned convert_dst_to_src(unsigned index);
    public:
      std::vector<CopySrcDstField> offsets; 
      LegionDeque<std::pair<FieldMask,FieldMask> > compressed_cache;
    };

    /**
     * \class IndividualManager 
     * The individual manager class represents a single physical instance
     * that lives in memory in a given location in the system. This is the
     * most common kind of instance that gets made.
     */
    class IndividualManager : public PhysicalManager,
                              public LegionHeapify<IndividualManager> {
    public:
      static const AllocationType alloc_type = INDIVIDUAL_INST_MANAGER_ALLOC;
    public:
      struct DeferIndividualManagerArgs : 
        public LgTaskArgs<DeferIndividualManagerArgs> {
      public:
        static const LgTaskID TASK_ID = LG_DEFER_INDIVIDUAL_MANAGER_TASK_ID;
      public:
        DeferIndividualManagerArgs(DistributedID d, AddressSpaceID own, 
            Memory m, PhysicalInstance i, size_t f, IndexSpaceExpression *lx,
            const PendingRemoteExpression &pending, FieldSpace h, 
            RegionTreeID tid, LayoutConstraintID l, ApEvent use,
            InstanceKind kind, ReductionOpID redop, const void *piece_list,
            size_t piece_list_size, GarbageCollectionState state);
      public:
        const DistributedID did;
        const AddressSpaceID owner;
        const Memory mem;
        const PhysicalInstance inst;
        const size_t footprint;
        const PendingRemoteExpression pending;
        IndexSpaceExpression *local_expr;
        const FieldSpace handle;
        const RegionTreeID tree_id;
        const LayoutConstraintID layout_id;
        const ApEvent use_event;
        const InstanceKind kind;
        const ReductionOpID redop;
        const void *const piece_list;
        const size_t piece_list_size;
        const GarbageCollectionState state;
      };
    public:
      struct DeferDeleteIndividualManager :
        public LgTaskArgs<DeferDeleteIndividualManager> {
      public:
        static const LgTaskID TASK_ID =
          LG_DEFER_DELETE_INDIVIDUAL_MANAGER_TASK_ID;
      public:
        DeferDeleteIndividualManager(IndividualManager *manager_);
      public:
        IndividualManager *manager;
        const RtUserEvent done;
      };
    private:
      struct BroadcastFunctor {
        BroadcastFunctor(Runtime *rt, Serializer &r) : runtime(rt), rez(r) { }
        inline void apply(AddressSpaceID target)
          { runtime->send_manager_update(target, rez); }
        Runtime *runtime;
        Serializer &rez;
      };
    public:
      IndividualManager(RegionTreeForest *ctx, DistributedID did,
                        AddressSpaceID owner_space,
                        MemoryManager *memory, PhysicalInstance inst, 
                        IndexSpaceExpression *instance_domain,
                        const void *piece_list, size_t piece_list_size,
                        FieldSpaceNode *node, RegionTreeID tree_id,
                        LayoutDescription *desc, ReductionOpID redop, 
                        bool register_now, size_t footprint,
                        ApEvent use_event, InstanceKind kind,
                        const ReductionOp *op = NULL,
<<<<<<< HEAD
                        CollectiveMapping *collective_mapping = NULL);
=======
                        ApEvent producer_event = ApEvent::NO_AP_EVENT);
>>>>>>> c2337a3c
      IndividualManager(const IndividualManager &rhs) = delete;
      virtual ~IndividualManager(void);
    public:
      IndividualManager& operator=(const IndividualManager &rhs) = delete;
    public:
      virtual LegionRuntime::Accessor::RegionAccessor<
        LegionRuntime::Accessor::AccessorType::Generic>
          get_accessor(void) const;
      virtual LegionRuntime::Accessor::RegionAccessor<
        LegionRuntime::Accessor::AccessorType::Generic>
          get_field_accessor(FieldID fid) const;
    public:
      virtual ApEvent get_use_event(ApEvent user = ApEvent::NO_AP_EVENT) const;
      virtual PhysicalInstance get_instance(const DomainPoint &key,
                                            bool from_mapper = false) const 
                                                   { return instance; }
      virtual ApEvent get_unique_event(const DomainPoint &point) const 
        { return unique_event; }
      virtual PointerConstraint
                     get_pointer_constraint(const DomainPoint &key) const;
      virtual Memory get_memory(const DomainPoint &point, 
                                bool from_mapper = false) const
        { return memory_manager->memory; }
      inline Memory get_memory(void) const { return memory_manager->memory; }
    public:
      virtual ApEvent fill_from(FillView *fill_view, InstanceView *dst_view,
                                ApEvent precondition, PredEvent predicate_guard,
                                IndexSpaceExpression *expression,
                                Operation *op, const unsigned index,
                                const FieldMask &fill_mask,
                                const PhysicalTraceInfo &trace_info,
                                std::set<RtEvent> &recorded_events,
                                std::set<RtEvent> &applied_events,
                                CopyAcrossHelper *across_helper,
                                const bool manage_dst_events,
                                const bool fill_restricted,
                                const bool need_valid_return);
      virtual ApEvent copy_from(InstanceView *src_view, InstanceView *dst_view,
                                PhysicalManager *manager, ApEvent precondition,
                                PredEvent predicate_guard, ReductionOpID redop,
                                IndexSpaceExpression *expression,
                                Operation *op, const unsigned index,
                                const FieldMask &copy_mask,
                                const DomainPoint &src_point,
                                const PhysicalTraceInfo &trace_info,
                                std::set<RtEvent> &recorded_events,
                                std::set<RtEvent> &applied_events,
                                CopyAcrossHelper *across_helper,
                                const bool manage_dst_events,
                                const bool copy_restricted,
                                const bool need_valid_return);
      virtual void compute_copy_offsets(const FieldMask &copy_mask,
                                std::vector<CopySrcDstField> &fields,
                                const DomainPoint *collective_point = NULL);
      virtual ApEvent register_collective_user(InstanceView *view, 
                                const RegionUsage &usage,
                                const FieldMask &user_mask,
                                IndexSpaceNode *expr,
                                const UniqueID op_id,
                                const size_t op_ctx_index,
                                const unsigned index,
                                ApEvent term_event,
                                RtEvent collect_event,
                                std::set<RtEvent> &applied_events,
                                const CollectiveMapping *mapping,
                                Operation *local_collective_op,
                                const PhysicalTraceInfo &trace_info,
                                const bool symbolic);
    public:
      virtual RtEvent find_field_reservations(const FieldMask &mask,
                                DistributedID view_did,const DomainPoint &point,
                                std::vector<Reservation> *reservations,
                                AddressSpaceID source,
                                RtUserEvent to_trigger);
      virtual void update_field_reservations(const FieldMask &mask,
                                DistributedID view_did,const DomainPoint &point,
                                const std::vector<Reservation> &rsrvs);
      virtual void reclaim_field_reservations(DistributedID view_did,
                                std::vector<Reservation> &to_delete);
    public:
      void process_collective_user_registration(const DistributedID view_did,
                                            const size_t op_ctx_index,
                                            const unsigned index,
                                            const AddressSpaceID origin,
                                            const CollectiveMapping *mapping,
                                            const PhysicalTraceInfo &trace_info,
                                            ApEvent remote_term_event,
                                            ApUserEvent remote_ready_event,
                                            RtUserEvent remote_registered);
      void initialize_across_helper(CopyAcrossHelper *across_helper,
                                    const FieldMask &mask,
                                    const std::vector<unsigned> &src_indexes,
                                    const std::vector<unsigned> &dst_indexes);
    public:
      virtual void send_manager(AddressSpaceID target);
      static void handle_send_manager(Runtime *runtime, 
                                      AddressSpaceID source,
                                      Deserializer &derez); 
      static void handle_defer_manager(const void *args, Runtime *runtime);
      static void handle_defer_perform_deletion(const void *args,
                                                Runtime *runtime);
      static void create_remote_manager(Runtime *runtime, DistributedID did,
          AddressSpaceID owner_space, Memory mem, PhysicalInstance inst,
          size_t inst_footprint, IndexSpaceExpression *inst_domain,
          const void *piece_list, size_t piece_list_size,
          FieldSpaceNode *space_node, RegionTreeID tree_id,
          LayoutConstraints *constraints, ApEvent use_event,
          InstanceKind kind, ReductionOpID redop, GarbageCollectionState state);
      static void handle_collective_user_registration(Runtime *runtime,
                                                      Deserializer &derez);
    public:
      virtual void get_instance_pointers(Memory memory, 
                                    std::vector<uintptr_t> &pointers) const;
      virtual RtEvent perform_deletion(AddressSpaceID source, 
                                       AutoLock *i_lock = NULL);
      virtual void force_deletion(void);
      virtual RtEvent update_garbage_collection_priority(AddressSpaceID source,
                                                         GCPriority priority);
      virtual RtEvent attach_external_instance(void);
      virtual RtEvent detach_external_instance(void);
      virtual bool has_visible_from(const std::set<Memory> &memories) const;
    public:
      inline bool is_unbound() const 
        { return kind == UNBOUND_INSTANCE_KIND; }
      bool update_physical_instance(PhysicalInstance new_instance,
                                    InstanceKind new_kind,
                                    size_t new_footprint,
                                    uintptr_t new_pointer = 0);
      void broadcast_manager_update(void);
      static void handle_send_manager_update(Runtime *runtime,
                                             AddressSpaceID source,
                                             Deserializer &derez);
      void pack_fields(Serializer &rez, 
                       const std::vector<CopySrcDstField> &fields) const;
    public:
      MemoryManager *const memory_manager;
      // Unique identifier event that is common across nodes
      const ApEvent unique_event;
      PhysicalInstance instance;
      // Event that needs to trigger before we can start using
      // this physical instance.
      ApUserEvent use_event;
      // Event that signifies if the instance name is available
      RtUserEvent instance_ready;
      InstanceKind kind;
      // Keep the pointer for owned external instances
      uintptr_t external_pointer;
      // Completion event of the task that sets a realm instance
      // to this manager. Valid only when the kind is UNBOUND
      // initially, otherwise NO_AP_EVENT.
      const ApEvent producer_event;
    protected:
      std::map<DistributedID,std::map<unsigned,Reservation> > view_reservations;
    protected:
      // This is an infrequently used data structure for handling collective
      // register user calls on individual managers that occurs with certain
      // operation in control replicated contexts
      struct UserRendezvous {
        UserRendezvous(void) 
          : remaining_local_arrivals(0), remaining_remote_arrivals(0),
            view(NULL), mask(NULL), expr(NULL), op_id(0), trace_info(NULL),
            symbolic(false), local_initialized(false) { }
        // event for when local instances can be used
        ApUserEvent ready_event; 
        // remote ready events to trigger
        std::map<ApUserEvent,PhysicalTraceInfo*> remote_ready_events;
        // all the local term events
        std::vector<ApEvent> term_events;
        // event that marks when all registrations are done
        RtUserEvent registered;
        // event for when any local effects are applied
        RtUserEvent applied;
        // Counts of remaining notficiations before registration
        unsigned remaining_local_arrivals;
        unsigned remaining_remote_arrivals;
        // Arguments for performing the local registration
        InstanceView *view;
        RegionUsage usage;
        FieldMask *mask;
        IndexSpaceNode *expr;
        UniqueID op_id;
        RtEvent collect_event;
        PhysicalTraceInfo *trace_info;
        bool symbolic;
        bool local_initialized;
      };
      std::map<RendezvousKey,UserRendezvous> rendezvous_users;
    };

    /**
     * \class CollectiveManager
     * The collective instance manager class supports the interface
     * of a single instance but is actually contains N distributed 
     * copies of the same data and will perform collective operations
     * as part of any reads, writes, or reductions performed to it.
     */
    class CollectiveManager : public PhysicalManager,
              public LegionHeapify<CollectiveManager> {
    public:
      static const AllocationType alloc_type = COLLECTIVE_INST_MANAGER_ALLOC;
    public:
      struct DeferCollectiveManagerArgs : 
        public LgTaskArgs<DeferCollectiveManagerArgs> {
      public:
        static const LgTaskID TASK_ID = LG_DEFER_COLLECTIVE_MANAGER_TASK_ID;
      public:
        DeferCollectiveManagerArgs(DistributedID d, AddressSpaceID own, 
            IndexSpace p, size_t tp, CollectiveMapping *map, size_t f,
            IndexSpaceExpression *lx, const PendingRemoteExpression &pending,
            FieldSpace h, RegionTreeID tid, LayoutConstraintID l,
            ReductionOpID redop, const void *piece_list,size_t piece_list_size,
            const AddressSpaceID source, GarbageCollectionState state,
            bool multi_instace);
      public:
        const DistributedID did;
        const AddressSpaceID owner;
        IndexSpace point_space;
        const size_t total_points;
        CollectiveMapping *const mapping;
        const size_t footprint;
        IndexSpaceExpression *const local_expr;
        const PendingRemoteExpression pending;
        const FieldSpace handle;
        const RegionTreeID tree_id;
        const LayoutConstraintID layout_id;
        const ReductionOpID redop;
        const void *const piece_list;
        const size_t piece_list_size;
        const AddressSpaceID source;
        const GarbageCollectionState state;
        const bool multi_instance;
      };
    protected:
      struct RemoteInstInfo {
        PhysicalInstance instance;
        ApEvent unique_event;
        unsigned index;
      public:
        inline bool operator==(const RemoteInstInfo &rhs) const
        {
          if (instance != rhs.instance) return false;
          if (unique_event != rhs.unique_event) return false;
          if (index != rhs.index) return false;
          return true;
        }
      };
    public:
      CollectiveManager(RegionTreeForest *ctx, DistributedID did,
                        AddressSpaceID owner_space, IndexSpaceNode *point_space,
                        size_t total_pts, CollectiveMapping *mapping,
                        IndexSpaceExpression *instance_domain,
                        const void *piece_list, size_t piece_list_size,
                        FieldSpaceNode *node, RegionTreeID tree_id,
                        LayoutDescription *desc, ReductionOpID redop, 
                        bool register_now, size_t footprint,
                        bool external_instance, bool multi_instance);
      CollectiveManager(const CollectiveManager &rhs) = delete;
      virtual ~CollectiveManager(void);
    public:
      CollectiveManager& operator=(const CollectiveManager &rh) = delete;
    public:
      // These methods can be slow in the case where there is not a point
      // space and the set of points are implicit so only use them for 
      // error checking code
      bool contains_point(const DomainPoint &point) const;
      bool contains_isomorphic_points(IndexSpaceNode *points) const;
    public:
      bool is_first_local_point(const DomainPoint &point) const;
    public:
      void record_point_instance(const DomainPoint &point,
                                 PhysicalInstance instance,
                                 ApEvent ready_event);
      bool finalize_point_instance(const DomainPoint &point,
                                   bool success, bool acquire, 
                                   GCPriority priority, bool remote = false);
    public:
      virtual ApEvent get_use_event(ApEvent user = ApEvent::NO_AP_EVENT) const;
      virtual ApEvent get_unique_event(const DomainPoint &point) const;
      virtual PhysicalInstance get_instance(const DomainPoint &point, 
                                            bool from_mapper = false) const;
      virtual PointerConstraint
                     get_pointer_constraint(const DomainPoint &key) const; 
      virtual Memory get_memory(const DomainPoint &point,
                                bool from_mapper = false) const
        { return get_instance(point, from_mapper).get_location(); }
    public:
      virtual LegionRuntime::Accessor::RegionAccessor<
        LegionRuntime::Accessor::AccessorType::Generic>
          get_accessor(void) const;
      virtual LegionRuntime::Accessor::RegionAccessor<
        LegionRuntime::Accessor::AccessorType::Generic>
          get_field_accessor(FieldID fid) const;
    public:
      virtual void get_instance_pointers(Memory memory, 
                                    std::vector<uintptr_t> &pointers) const;
      virtual RtEvent perform_deletion(AddressSpaceID source,
                                       AutoLock *i_lock = NULL);
      virtual void force_deletion(void);
      virtual RtEvent update_garbage_collection_priority(AddressSpaceID source,
                                                         GCPriority priority);
      virtual RtEvent attach_external_instance(void);
      virtual RtEvent detach_external_instance(void);
      virtual bool has_visible_from(const std::set<Memory> &memories) const;
    protected:
      void collective_deletion(RtEvent deferred_event);
      void collective_force(void);
      void collective_detach(std::set<RtEvent> &detach_events);
      RtEvent broadcast_point_request(const DomainPoint &point) const;
      void find_or_forward_physical_instance(
            AddressSpaceID source, AddressSpaceID origin,
            std::set<DomainPoint> &points, RtUserEvent to_trigger);
      void record_remote_physical_instances(
            const std::map<DomainPoint,RemoteInstInfo> &instances);
    public:
      virtual ApEvent fill_from(FillView *fill_view, InstanceView *dst_view,
                                ApEvent precondition, PredEvent predicate_guard,
                                IndexSpaceExpression *expression,
                                Operation *op, const unsigned index,
                                const FieldMask &fill_mask,
                                const PhysicalTraceInfo &trace_info,
                                std::set<RtEvent> &recorded_events,
                                std::set<RtEvent> &applied_events,
                                CopyAcrossHelper *across_helper,
                                const bool manage_dst_events,
                                const bool fill_restricted,
                                const bool need_valid_return);
      virtual ApEvent copy_from(InstanceView *src_view, InstanceView *dst_view,
                                PhysicalManager *manager, ApEvent precondition,
                                PredEvent predicate_guard, ReductionOpID redop,
                                IndexSpaceExpression *expression,
                                Operation *op, const unsigned index,
                                const FieldMask &copy_mask,
                                const DomainPoint &src_point,
                                const PhysicalTraceInfo &trace_info,
                                std::set<RtEvent> &recorded_events,
                                std::set<RtEvent> &applied_events,
                                CopyAcrossHelper *across_helper,
                                const bool manage_dst_events,
                                const bool copy_restricted,
                                const bool need_valid_return);
      virtual void compute_copy_offsets(const FieldMask &copy_mask,
                                std::vector<CopySrcDstField> &fields,
                                const DomainPoint *collective_point = NULL);
      virtual ApEvent register_collective_user(InstanceView *view, 
                                const RegionUsage &usage,
                                const FieldMask &user_mask,
                                IndexSpaceNode *expr,
                                const UniqueID op_id,
                                const size_t op_ctx_index,
                                const unsigned index,
                                ApEvent term_event,
                                RtEvent collect_event,
                                std::set<RtEvent> &applied_events,
                                const CollectiveMapping *mapping,
                                Operation *local_collective_op,
                                const PhysicalTraceInfo &trace_info,
                                const bool symbolic);
    public:
      virtual RtEvent find_field_reservations(const FieldMask &mask,
                                DistributedID view_did,const DomainPoint &point,
                                std::vector<Reservation> *reservations,
                                AddressSpaceID source,
                                RtUserEvent to_trigger);
      virtual void update_field_reservations(const FieldMask &mask,
                                DistributedID view_did,const DomainPoint &point,
                                const std::vector<Reservation> &rsrvs);
      virtual void reclaim_field_reservations(DistributedID view_did,
                                std::vector<Reservation> &to_delete);
    public:
      void find_points_in_memory(Memory memory, 
                                 std::vector<DomainPoint> &point) const;
      void find_points_nearest_memory(Memory memory,
                                 std::map<DomainPoint,Memory> &points,
                                 bool bandwidth) const;
      RtEvent find_points_nearest_memory(Memory, AddressSpaceID source, 
                                 std::map<DomainPoint,Memory> *points, 
                                 std::atomic<size_t> *target,
                                 AddressSpaceID origin, size_t best,
                                 bool bandwidth) const;
      void find_nearest_local_points(Memory memory, size_t &best,
                                 std::map<DomainPoint,Memory> &results,
                                 bool bandwidth) const;
    public:
      AddressSpaceID select_source_space(AddressSpaceID destination) const;
      AddressSpaceID select_origin_space(void) const
        { return (collective_mapping->contains(local_space) ? local_space :
                  collective_mapping->find_nearest(local_space)); }
      void register_collective_analysis(DistributedID view_did,
                                        CollectiveCopyFillAnalysis *analysis);
      RtEvent find_collective_analyses(DistributedID view_did,
                                       size_t context_index, unsigned index,
                     const std::vector<CollectiveCopyFillAnalysis*> *&analyses);
      void perform_collective_fill(FillView *fill_view, InstanceView *dst_view,
                                ApEvent precondition, PredEvent predicate_guard,
                                IndexSpaceExpression *expression,
                                Operation *op, const unsigned index,
                                const size_t op_context_index,
                                const FieldMask &fill_mask,
                                const PhysicalTraceInfo &trace_info,
                                std::set<RtEvent> &recorded_events,
                                std::set<RtEvent> &applied_events,
                                ApUserEvent result, AddressSpaceID origin,
                                const bool fill_restricted);
      ApEvent perform_collective_point(InstanceView *src_view,
                                const std::vector<CopySrcDstField> &dst_fields,
                                const std::vector<Reservation> &reservations,
                                ApEvent precondition,
                                PredEvent predicate_guard,
                                IndexSpaceExpression *copy_expresison,
                                Operation *op, const unsigned index,
                                const FieldMask &copy_mask,
                                const Memory location,
                                const DomainPoint &dst_point,
                                const DomainPoint &src_point,
                                const PhysicalTraceInfo &trace_info,
                                std::set<RtEvent> &recorded_events,
                                std::set<RtEvent> &applied_events);
      void perform_collective_pointwise(CollectiveManager *source,
                                InstanceView *src_view,
                                InstanceView *dst_view,
                                ApEvent precondition,
                                PredEvent predicate_guard, 
                                IndexSpaceExpression *copy_expression,
                                Operation *op, const unsigned index,
                                const size_t op_ctx_index,
                                const FieldMask &copy_mask,
                                const DomainPoint &origin_point,
                                const DomainPoint &origin_src_point,
                                const PhysicalTraceInfo &trace_info,
                                std::set<RtEvent> &recorded_events,
                                std::set<RtEvent> &applied_events,
                                ApUserEvent all_done, ApBarrier all_bar,
                                ShardID owner_shard, AddressSpaceID origin,
                                const uint64_t allreduce_tag,
                                const bool copy_restricted);
      void perform_collective_reduction(InstanceView *src_view,
                                const std::vector<CopySrcDstField> &dst_fields,
                                const std::vector<Reservation> &reservations,
                                ApEvent precondition,
                                PredEvent predicate_guard,
                                IndexSpaceExpression *copy_expresison,
                                Operation *op, const unsigned index,
                                const FieldMask &copy_mask,
                                const DomainPoint &src_point,
                                const PhysicalTraceInfo &trace_info,
                                std::set<RtEvent> &recorded_events,
                                std::set<RtEvent> &applied_events,
                                ApUserEvent result, AddressSpaceID origin);
      void perform_collective_broadcast(InstanceView *dst_view,
                                const std::vector<CopySrcDstField> &src_fields,
                                ApEvent precondition,
                                PredEvent predicate_guard,
                                IndexSpaceExpression *copy_expresison,
                                Operation *op, const unsigned index,
                                const size_t op_ctx_index,
                                const FieldMask &copy_mask,
                                const PhysicalTraceInfo &trace_info,
                                std::set<RtEvent> &recorded_events,
                                std::set<RtEvent> &applied_events,
                                ApUserEvent copy_done, ApUserEvent all_done,
                                ApBarrier all_bar, ShardID owner_shard,
                                AddressSpaceID origin,
                                const bool copy_restricted);
      void perform_collective_reducecast(IndividualManager *source,
                                InstanceView *dst_view,
                                const std::vector<CopySrcDstField> &src_fields,
                                ApEvent precondition,
                                PredEvent predicate_guard,
                                IndexSpaceExpression *copy_expresison,
                                Operation *op, const unsigned index,
                                const size_t op_ctx_index,
                                const FieldMask &copy_mask,
                                const PhysicalTraceInfo &trace_info,
                                std::set<RtEvent> &recorded_events,
                                std::set<RtEvent> &applied_events,
                                ApUserEvent copy_done,
                                ApBarrier all_bar, ShardID owner_shard,
                                AddressSpaceID origin,
                                const bool copy_restricted);
      void perform_collective_hourglass(CollectiveManager *source,
                                InstanceView *src_view, InstanceView *dst_view,
                                ApEvent precondition,
                                PredEvent predicate_guard,
                                IndexSpaceExpression *copy_expresison,
                                Operation *op, const unsigned index,
                                const FieldMask &copy_mask,
                                const DomainPoint &src_point,
                                const PhysicalTraceInfo &trace_info,
                                std::set<RtEvent> &recorded_events,
                                std::set<RtEvent> &applied_events,
                                ApUserEvent all_done,
                                AddressSpaceID target,
                                const bool copy_restricted);
      void perform_collective_allreduce(ReductionView *src_view,
                                ApEvent precondition,
                                PredEvent predicate_guard,
                                IndexSpaceExpression *copy_expresison,
                                Operation *op, const unsigned index,
                                const FieldMask &copy_mask,
                                const PhysicalTraceInfo &trace_info,
                       const std::vector<CollectiveCopyFillAnalysis*> *analyses,
                                std::set<RtEvent> &recorded_events,
                                std::set<RtEvent> &applied_events,
                                const uint64_t allreduce_tag);
      // Degenerate case
      ApEvent perform_hammer_reduction(InstanceView *src_view,
                                const std::vector<CopySrcDstField> &dst_fields,
                                const std::vector<Reservation> &reservations,
                                ApEvent precondition,
                                PredEvent predicate_guard,
                                IndexSpaceExpression *copy_expresison,
                                Operation *op, const unsigned index,
                                const FieldMask &copy_mask,
                                const PhysicalTraceInfo &trace_info,
                                std::set<RtEvent> &recorded_events,
                                std::set<RtEvent> &applied_events,
                                AddressSpaceID origin);
    protected:
      void perform_single_allreduce(FillView *fill_view,
                                const uint64_t allreduce_tag,
                                Operation *op, PredEvent predicate_guard,
                                IndexSpaceExpression *copy_expression,
                                const PhysicalTraceInfo &trace_info,
                                std::set<RtEvent> &applied_events,
                                std::vector<ApEvent> &instance_preconditions,
                    std::vector<std::vector<CopySrcDstField> > &local_fields,
              const std::vector<std::vector<Reservation> > &reservations,
                                std::vector<ApEvent> &local_init_events,
                                std::vector<ApEvent> &local_final_events);
      unsigned perform_multi_allreduce(FillView *fill_view,
                                const uint64_t allreduce_tag,
                                Operation *op, PredEvent predicate_guard,
                                IndexSpaceExpression *copy_expression,
                                const PhysicalTraceInfo &trace_info,
                    const std::vector<CollectiveCopyFillAnalysis*> *analyses,
                                std::set<RtEvent> &applied_events,
                                std::vector<ApEvent> &instance_preconditions,
                    std::vector<std::vector<CopySrcDstField> > &local_fields,
              const std::vector<std::vector<Reservation> > &reservations,
                                std::vector<ApEvent> &local_init_events,
                                std::vector<ApEvent> &local_final_events);
      void send_allreduce_stage(const uint64_t allreduce_tag, const int stage,
                                const int local_rank, ApEvent src_precondition,
                                PredEvent predicate_guard,
                                IndexSpaceExpression *copy_expression,
                                const PhysicalTraceInfo &trace_info,
                                const std::vector<CopySrcDstField> &src_fields,
                                const AddressSpaceID *targets, size_t total,
                                std::vector<ApEvent> &src_events);
      void receive_allreduce_stage(const uint64_t allreduce_tag,
                                const int stage, Operation *op,
                                ApEvent dst_precondition,
                                PredEvent predicate_guard,
                                IndexSpaceExpression *copy_expression,
                                const PhysicalTraceInfo &trace_info,
                                std::set<RtEvent> &applied_events,
                                const std::vector<CopySrcDstField> &dst_fields,
                                const std::vector<Reservation> &reservations,
                                const int *expected_ranks, size_t total_ranks,
                                std::vector<ApEvent> &dst_events);
      void process_distribute_allreduce(const uint64_t allreduce_tag,
                                const int src_rank, const int stage,
                                std::vector<CopySrcDstField> &src_fields,
                                const ApEvent src_precondition,
                                ApUserEvent src_postcondition,
                                ApBarrier src_barrier, ShardID bar_shard);
      void process_register_user_request(const DistributedID view_did,
                                const size_t op_ctx_index, const unsigned index,
                                const RtEvent registered);
      void process_register_user_response(const DistributedID view_did,
                                const size_t op_ctx_index, const unsigned index,
                                const RtEvent registered);
      void finalize_collective_user(InstanceView *view,
                                const RegionUsage &usage,
                                const FieldMask &user_mask,
                                IndexSpaceNode *expr,
                                const UniqueID op_id,
                                const size_t op_ctx_index,
                                const unsigned index,
                                RtEvent collect_event,
                                RtUserEvent local_registered,
                                RtEvent global_registered,
                                ApUserEvent ready_event,
                                ApEvent term_event,
                                const PhysicalTraceInfo &trace_info,
                                std::vector<CollectiveCopyFillAnalysis*> &ses,
                                const bool symbolic) const;
      inline void set_redop(std::vector<CopySrcDstField> &fields) const
      {
#ifdef DEBUG_LEGION
        assert(redop > 0);
#endif
        for (std::vector<CopySrcDstField>::iterator it =
              fields.begin(); it != fields.end(); it++)
          it->set_redop(redop, true/*fold*/, true/*exclusive*/);
      }
      inline void clear_redop(std::vector<CopySrcDstField> &fields) const 
      {
        for (std::vector<CopySrcDstField>::iterator it =
              fields.begin(); it != fields.end(); it++)
          it->set_redop(0/*redop*/, false/*fold*/);
      }
    public:
      virtual void send_manager(AddressSpaceID target);
    public:
      static void handle_send_manager(Runtime *runtime, 
                                      AddressSpaceID source,
                                      Deserializer &derez);
      static void handle_instance_creation(Runtime *runtime, 
                                           Deserializer &derez);
      static void handle_defer_manager(const void *args, Runtime *runtime);
      static void handle_distribute_fill(Runtime *runtime, 
                                    AddressSpaceID source, Deserializer &derez);
      static void handle_distribute_point(Runtime *runtime,
                                    AddressSpaceID source, Deserializer &derez);
      static void handle_distribute_pointwise(Runtime *runtime,
                                    AddressSpaceID source, Deserializer &derez);
      static void handle_distribute_reduction(Runtime *runtime, 
                                    AddressSpaceID source, Deserializer &derez);
      static void handle_distribute_broadcast(Runtime *runtime, 
                                    AddressSpaceID source, Deserializer &derez);
      static void handle_distribute_reducecast(Runtime *runtime,
                                    AddressSpaceID source, Deserializer &derez);
      static void handle_distribute_hourglass(Runtime *runtime,
                                    AddressSpaceID source, Deserializer &derez);
      static void handle_distribute_allreduce(Runtime *runtime,
                                    AddressSpaceID source, Deserializer &derez);
      static void handle_hammer_reduction(Runtime *runtime, 
                                    AddressSpaceID source, Deserializer &derez);
      static void handle_register_user_request(Runtime *runtime,
                                    Deserializer &derez);
      static void handle_register_user_response(Runtime *runtime,
                                    Deserializer &derez);
      static void handle_point_request(Runtime *runtime, Deserializer &derez);
      static void handle_point_response(Runtime *runtime, Deserializer &derez);
      static void handle_find_points_request(Runtime *runtime,
                                    Deserializer &derez, AddressSpaceID source);
      static void handle_find_points_response(Deserializer &derez);
      static void handle_nearest_points_request(Runtime *runtime,
                                                Deserializer &derez);
      static void handle_nearest_points_response(Deserializer &derez);
      static void handle_remote_registration(Runtime *runtime,
                                             Deserializer &derez);
      static void handle_deletion(Runtime *runtime, Deserializer &derez);
      static void create_collective_manager(Runtime *runtime, DistributedID did,
          AddressSpaceID owner_space, IndexSpaceNode *point_space,
          size_t points, CollectiveMapping *collective_mapping,
          size_t inst_footprint, IndexSpaceExpression *inst_domain,
          const void *piece_list, size_t piece_list_size, 
          FieldSpaceNode *space_node, RegionTreeID tree_id, 
          LayoutConstraints *constraints, ReductionOpID redop, 
          GarbageCollectionState state, bool multi_instance);
      void pack_fields(Serializer &rez, 
                       const std::vector<CopySrcDstField> &fields) const;
      void log_remote_point_instances(
                       const std::vector<CopySrcDstField> &fields,
                       const std::vector<unsigned> &indexes,
                       const std::vector<DomainPoint> &points,
                       const std::vector<ApEvent> &events);
      static void unpack_fields(std::vector<CopySrcDstField> &fields,
          Deserializer &derez, std::set<RtEvent> &ready_events,
          CollectiveManager *manager, RtEvent man_ready, Runtime *runtime);
    public:
      const size_t total_points;
      // This can be NULL if the point set is implicit
      IndexSpaceNode *const point_space;
      static constexpr size_t GUARD_SIZE = std::numeric_limits<size_t>::max();
    protected:
      // Note that there is a collective mapping from DistributedCollectable
      //CollectiveMapping *collective_mapping;
      std::vector<MemoryManager*> memories; // local memories
      std::vector<PhysicalInstance> instances; // local instances
      std::vector<DomainPoint> instance_points; // points for local instances
      std::vector<ApEvent> instance_events; // ready events for each instance 
      std::map<DomainPoint,RemoteInstInfo> remote_points;
    protected:
      struct UserRendezvous {
        UserRendezvous(void) 
          : remaining_local_arrivals(0), remaining_remote_arrivals(0),
            valid_analyses(0), view(NULL), mask(NULL), expr(NULL), op_id(0),
            trace_info(NULL), symbolic(false), local_initialized(false) { }
        // event for when local instances can be used
        ApUserEvent ready_event; 
        // all the local term events
        std::vector<ApEvent> local_term_events;
        // events from remote nodes indicating they are registered
        std::vector<RtEvent> remote_registered;
        // the local set of analyses
        std::vector<CollectiveCopyFillAnalysis*> analyses;
        // event for when the analyses are all registered
        RtUserEvent analyses_ready;
        // event to trigger when local registration is done
        RtUserEvent local_registered; 
        // event that marks when all registrations are done
        RtUserEvent global_registered;
        // Counts of remaining notficiations before registration
        unsigned remaining_local_arrivals;
        unsigned remaining_remote_arrivals;
        unsigned valid_analyses;
        // Arguments for performing the local registration
        InstanceView *view;
        RegionUsage usage;
        FieldMask *mask;
        IndexSpaceNode *expr;
        UniqueID op_id;
        RtEvent collect_event;
        PhysicalTraceInfo *trace_info;
        bool symbolic;
        bool local_initialized;
      };
      std::map<RendezvousKey,UserRendezvous> rendezvous_users;
    protected:
      struct AllReduceCopy {
        std::vector<CopySrcDstField> src_fields;
        ApEvent src_precondition;
        ApUserEvent src_postcondition;
        ApBarrier barrier_postcondition;
        ShardID barrier_shard;
      };
      std::map<std::pair<uint64_t,int>,AllReduceCopy> all_reduce_copies;
      struct AllReduceStage {
        Operation *op;
        IndexSpaceExpression *copy_expression;
        std::vector<CopySrcDstField> dst_fields;
        std::vector<Reservation> reservations;
        PhysicalTraceInfo *trace_info;
        ApEvent dst_precondition;
        PredEvent predicate_guard;
        std::vector<ApUserEvent> remaining_postconditions;
        std::set<RtEvent> applied_events;
        RtUserEvent applied_event;
      };
      std::map<std::pair<uint64_t,int>,AllReduceStage> remaining_stages;
    protected:
      std::map<std::pair<DistributedID,DomainPoint>,
                std::map<unsigned,Reservation> > view_reservations;
    protected:
      std::atomic<uint64_t> unique_allreduce_tag;
    public:
      // A boolean flag that says whether this collective instance
      // has multiple instances on every node. This is primarily
      // useful for reduction instances where we want to pick an
      // algorithm for performing an in-place all-reduce
      const bool multi_instance;
    };

    /**
     * \class VirtualManager
     * This is a singleton class of which there will be exactly one
     * on every node in the machine. The virtual manager class will
     * represent all the virtual instances.
     */
    class VirtualManager : public InstanceManager,
                           public LegionHeapify<VirtualManager> {
    public:
      VirtualManager(Runtime *runtime, DistributedID did, 
                     LayoutDescription *layout);
      VirtualManager(const VirtualManager &rhs);
      virtual ~VirtualManager(void);
    public:
      VirtualManager& operator=(const VirtualManager &rhs);
    public:
      virtual LegionRuntime::Accessor::RegionAccessor<
        LegionRuntime::Accessor::AccessorType::Generic>
          get_accessor(void) const;
      virtual LegionRuntime::Accessor::RegionAccessor<
        LegionRuntime::Accessor::AccessorType::Generic>
          get_field_accessor(FieldID fid) const;
    public:
      virtual void notify_active(ReferenceMutator *mutator);
      virtual void notify_inactive(ReferenceMutator *mutator);
      virtual void notify_valid(ReferenceMutator *mutator);
      virtual void notify_invalid(ReferenceMutator *mutator);
      virtual PointerConstraint 
                     get_pointer_constraint(const DomainPoint &point) const;
      virtual void send_manager(AddressSpaceID target);
    };

    /**
     * \class PendingCollectiveManager
     * This data structure stores the necessary meta-data required
     * for constructing a CollectiveManager by an InstanceBuilder
     * when creating a physical instance for a collective instance
     */
    class PendingCollectiveManager : public Collectable {
    public:
      PendingCollectiveManager(DistributedID did, size_t total_points,
                               IndexSpace point_space,
                               CollectiveMapping *mapping, bool multi_instance);
      PendingCollectiveManager(const PendingCollectiveManager &rhs) = delete;
      ~PendingCollectiveManager(void);
      PendingCollectiveManager& operator=(
          const PendingCollectiveManager&) = delete;
    public:
      const DistributedID did;
      const size_t total_points;
      const IndexSpace point_space;
      CollectiveMapping *const collective_mapping;
      const bool multi_instance;
    public:
      void pack(Serializer &rez) const;
      static PendingCollectiveManager* unpack(Deserializer &derez);
    };

    /**
     * \class InstanceBuilder 
     * A helper for building physical instances of logical regions
     */
    class InstanceBuilder : public ProfilingResponseHandler {
    public:
      InstanceBuilder(const std::vector<LogicalRegion> &regs,
                      const LayoutConstraintSet &cons, Runtime *rt,
                      MemoryManager *memory = NULL, UniqueID cid = 0)
        : regions(regs), constraints(cons), runtime(rt), memory_manager(memory),
          creator_id(cid), instance(PhysicalInstance::NO_INST), 
          field_space_node(NULL), instance_domain(NULL), tree_id(0),
          redop_id(0), reduction_op(NULL), realm_layout(NULL), piece_list(NULL),
          piece_list_size(0), valid(false) { }
      InstanceBuilder(const std::vector<LogicalRegion> &regs,
                      IndexSpaceExpression *expr, FieldSpaceNode *node,
                      RegionTreeID tree_id, const LayoutConstraintSet &cons, 
                      Runtime *rt, MemoryManager *memory, UniqueID cid,
                      const void *piece_list, size_t piece_list_size); 
      virtual ~InstanceBuilder(void);
    public:
      void initialize(RegionTreeForest *forest);
      PhysicalManager* create_physical_instance(RegionTreeForest *forest,
            PendingCollectiveManager *collective, const DomainPoint *point,
            LayoutConstraintKind *unsat_kind,
                        unsigned *unsat_index, size_t *footprint = NULL,
                        RtEvent collection_done = RtEvent::NO_RT_EVENT);
    public:
      virtual void handle_profiling_response(const ProfilingResponseBase *base,
                                      const Realm::ProfilingResponse &response,
                                      const void *orig, size_t orig_length);
    protected:
      void compute_space_and_domain(RegionTreeForest *forest);
    protected:
      void compute_layout_parameters(void);
    protected:
      const std::vector<LogicalRegion> &regions;
      LayoutConstraintSet constraints;
      Runtime *const runtime;
      MemoryManager *const memory_manager;
      const UniqueID creator_id;
    protected:
      PhysicalInstance instance;
      RtUserEvent profiling_ready;
    protected:
      FieldSpaceNode *field_space_node;
      IndexSpaceExpression *instance_domain;
      RegionTreeID tree_id;
      // Mapping from logical field order to layout order
      std::vector<unsigned> mask_index_map;
      std::vector<size_t> field_sizes;
      std::vector<CustomSerdezID> serdez;
      FieldMask instance_mask;
      ReductionOpID redop_id;
      const ReductionOp *reduction_op;
      Realm::InstanceLayoutGeneric *realm_layout;
      void *piece_list;
      size_t piece_list_size;
    public:
      bool valid;
    };

    //--------------------------------------------------------------------------
    /*static*/ inline DistributedID InstanceManager::encode_instance_did(
              DistributedID did, bool external, bool reduction, bool collective)
    //--------------------------------------------------------------------------
    {
      return LEGION_DISTRIBUTED_HELP_ENCODE(did, PHYSICAL_MANAGER_DC | 
                                        (external ? EXTERNAL_CODE : 0) | 
                                        (reduction ? REDUCTION_CODE : 0) |
                                        (collective ? COLLECTIVE_CODE : 0));
    }

    //--------------------------------------------------------------------------
    /*static*/ inline bool InstanceManager::is_physical_did(DistributedID did)
    //--------------------------------------------------------------------------
    {
      return ((LEGION_DISTRIBUTED_HELP_DECODE(did) & 0xF) == 
                                                        PHYSICAL_MANAGER_DC);
    }

    //--------------------------------------------------------------------------
    /*static*/ inline bool InstanceManager::is_reduction_did(DistributedID did)
    //--------------------------------------------------------------------------
    {
      const unsigned decode = LEGION_DISTRIBUTED_HELP_DECODE(did);
      if ((decode & 0xF) != PHYSICAL_MANAGER_DC)
        return false;
      return ((decode & REDUCTION_CODE) != 0);
    }

    //--------------------------------------------------------------------------
    /*static*/ inline bool InstanceManager::is_external_did(DistributedID did)
    //--------------------------------------------------------------------------
    {
      const unsigned decode = LEGION_DISTRIBUTED_HELP_DECODE(did);
      if ((decode & 0xF) != PHYSICAL_MANAGER_DC)
        return false;
      return ((decode & EXTERNAL_CODE) != 0);
    }

    //--------------------------------------------------------------------------
    /*static*/ inline bool InstanceManager::is_collective_did(DistributedID did)
    //--------------------------------------------------------------------------
    {
      const unsigned decode = LEGION_DISTRIBUTED_HELP_DECODE(did);
      if ((decode & 0xF) != PHYSICAL_MANAGER_DC)
        return false;
      return ((decode & COLLECTIVE_CODE) != 0);
    }

    //--------------------------------------------------------------------------
    inline bool InstanceManager::is_reduction_manager(void) const
    //--------------------------------------------------------------------------
    {
      return is_reduction_did(did);
    }

    //--------------------------------------------------------------------------
    inline bool InstanceManager::is_physical_manager(void) const
    //--------------------------------------------------------------------------
    {
      return is_physical_did(did);
    }

    //--------------------------------------------------------------------------
    inline bool InstanceManager::is_virtual_manager(void) const
    //--------------------------------------------------------------------------
    {
      return (did == 0);
    }

    //--------------------------------------------------------------------------
    inline bool InstanceManager::is_external_instance(void) const
    //--------------------------------------------------------------------------
    {
      return is_external_did(did);
    }

    //--------------------------------------------------------------------------
    inline bool InstanceManager::is_collective_manager(void) const
    //--------------------------------------------------------------------------
    {
      return is_collective_did(did);
    }

    //--------------------------------------------------------------------------
    inline PhysicalManager* InstanceManager::as_physical_manager(void) const
    //--------------------------------------------------------------------------
    {
#ifdef DEBUG_LEGION
      assert(is_physical_manager());
#endif
      return static_cast<PhysicalManager*>(const_cast<InstanceManager*>(this));
    }

    //--------------------------------------------------------------------------
    inline VirtualManager* InstanceManager::as_virtual_manager(void) const
    //--------------------------------------------------------------------------
    {
#ifdef DEBUG_LEGION
      assert(is_virtual_manager());
#endif
      return static_cast<VirtualManager*>(const_cast<InstanceManager*>(this));
    }

    //--------------------------------------------------------------------------
    inline IndividualManager* InstanceManager::as_individual_manager(void) const
    //--------------------------------------------------------------------------
    {
#ifdef DEBUG_LEGION
      assert(!is_collective_manager());
#endif
      return 
        static_cast<IndividualManager*>(const_cast<InstanceManager*>(this));
    }

    //--------------------------------------------------------------------------
    inline CollectiveManager* InstanceManager::as_collective_manager(void) const
    //--------------------------------------------------------------------------
    {
#ifdef DEBUG_LEGION
      assert(is_collective_manager());
#endif
      return 
        static_cast<CollectiveManager*>(const_cast<InstanceManager*>(this));
    }

  }; // namespace Internal 
}; // namespace Legion

#endif // __LEGION_INSTANCES_H__<|MERGE_RESOLUTION|>--- conflicted
+++ resolved
@@ -419,22 +419,12 @@
       virtual void notify_invalid(ReferenceMutator *mutator);
     public:
       bool acquire_instance(ReferenceSource source, ReferenceMutator *mutator);
-<<<<<<< HEAD
-      bool try_collection(AddressSpaceID source, RtEvent &ready,
-                          bool &already_collected,
-                          std::atomic<unsigned> *target = NULL);
-      bool verify_collection(RtEvent &collected);
-      void release_collection(AddressSpaceID source);
+      bool can_collect(AddressSpaceID source, bool &already_collected);
+      bool collect(RtEvent &collected);
       RtEvent set_garbage_collection_priority(MapperID mapper_id, Processor p, 
                                   AddressSpaceID source, GCPriority priority);
-=======
-      bool can_collect(AddressSpaceID source, bool &already_collected);
-      bool collect(RtEvent &collected);
-      RtEvent set_garbage_collection_priority(MapperID mapper_id,
-                                              Processor p, GCPriority priority);
       virtual void get_instance_pointers(Memory memory, 
                                     std::vector<uintptr_t> &pointers) const = 0;
->>>>>>> c2337a3c
       virtual RtEvent perform_deletion(AddressSpaceID source, 
                                        AutoLock *i_lock = NULL) = 0;
       virtual void force_deletion(void) = 0;
@@ -488,17 +478,8 @@
           Deserializer &derez, AddressSpaceID source);
       static void handle_garbage_collection_response(Deserializer &derez);
       static void handle_garbage_collection_acquire(Runtime *runtime,
-          Deserializer &derez, AddressSpaceID source);
-<<<<<<< HEAD
+          Deserializer &derez);
       static void handle_garbage_collection_failed(Deserializer &derez);
-      static void handle_garbage_collection_release(Runtime *runtime,
-          Deserializer &derez, AddressSpaceID source);
-      static void handle_garbage_collection_verification(Runtime *runtime,
-          Deserializer &derez, AddressSpaceID source);
-      static void handle_garbage_collection_verified(Deserializer &derez);
-=======
-      static void handle_garbage_collection_acquired(Deserializer &derez);
->>>>>>> c2337a3c
       static void handle_garbage_collection_priority_update(Runtime *runtime,
           Deserializer &derez, AddressSpaceID source);
       static void handle_garbage_collection_debug_request(Runtime *runtime,
@@ -640,11 +621,8 @@
                         bool register_now, size_t footprint,
                         ApEvent use_event, InstanceKind kind,
                         const ReductionOp *op = NULL,
-<<<<<<< HEAD
-                        CollectiveMapping *collective_mapping = NULL);
-=======
+                        CollectiveMapping *collective_mapping = NULL,
                         ApEvent producer_event = ApEvent::NO_AP_EVENT);
->>>>>>> c2337a3c
       IndividualManager(const IndividualManager &rhs) = delete;
       virtual ~IndividualManager(void);
     public:
