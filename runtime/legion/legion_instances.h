--- conflicted
+++ resolved
@@ -270,7 +270,7 @@
         DeferPhysicalManagerArgs(DistributedID d,
             Memory m, PhysicalInstance i, size_t f, IndexSpaceExpression *lx,
             const PendingRemoteExpression &pending, FieldSpace h, 
-            RegionTreeID tid, LayoutConstraintID l, ApEvent use,
+            RegionTreeID tid, LayoutConstraintID l, ApEvent use, LgEvent unique,
             InstanceKind kind, ReductionOpID redop, const void *piece_list,
             size_t piece_list_size, GarbageCollectionState state);
       public:
@@ -284,6 +284,7 @@
         const RegionTreeID tree_id;
         const LayoutConstraintID layout_id;
         const ApEvent use_event;
+        const LgEvent unique_event;
         const InstanceKind kind;
         const ReductionOpID redop;
         const void *const piece_list;
@@ -338,8 +339,8 @@
                       FieldSpaceNode *node, RegionTreeID tree_id,
                       LayoutDescription *desc, ReductionOpID redop, 
                       bool register_now, size_t footprint,
-                      ApEvent use_event, InstanceKind kind,
-                      const ReductionOp *op = NULL,
+                      ApEvent use_event, LgEvent unique_event,
+                      InstanceKind kind, const ReductionOp *op = NULL,
                       CollectiveMapping *collective_mapping = NULL,
                       ApEvent producer_event = ApEvent::NO_AP_EVENT);
       PhysicalManager(const PhysicalManager &rhs) = delete;
@@ -468,7 +469,7 @@
           size_t inst_footprint, IndexSpaceExpression *inst_domain,
           const void *piece_list, size_t piece_list_size,
           FieldSpaceNode *space_node, RegionTreeID tree_id,
-          LayoutConstraints *constraints, ApEvent use_event,
+          LayoutConstraints *constraints, ApEvent use_event, LgEvent unique,
           InstanceKind kind, ReductionOpID redop, GarbageCollectionState state);
     public: 
       static ApEvent fetch_metadata(PhysicalInstance inst, ApEvent use_event);
@@ -656,14 +657,9 @@
                         FieldSpaceNode *node, RegionTreeID tree_id,
                         LayoutDescription *desc, ReductionOpID redop, 
                         bool register_now, size_t footprint,
-<<<<<<< HEAD
-                        ApEvent use_event, InstanceKind kind,
-                        const ReductionOp *op = NULL,
-                        CollectiveMapping *collective_mapping = NULL,
-=======
                         ApEvent use_event, LgEvent unique_event,
                         InstanceKind kind, const ReductionOp *op = NULL,
->>>>>>> 63c96b84
+                        CollectiveMapping *collective_mapping = NULL,
                         ApEvent producer_event = ApEvent::NO_AP_EVENT);
       IndividualManager(const IndividualManager &rhs) = delete;
       virtual ~IndividualManager(void);
@@ -749,25 +745,8 @@
       
     public:
       virtual void send_manager(AddressSpaceID target);
-<<<<<<< HEAD
-      
       static void handle_collective_user_registration(Runtime *runtime,
                                                       Deserializer &derez);
-=======
-      static void handle_send_manager(Runtime *runtime, 
-                                      AddressSpaceID source,
-                                      Deserializer &derez); 
-      static void handle_defer_manager(const void *args, Runtime *runtime);
-      static void handle_defer_perform_deletion(const void *args,
-                                                Runtime *runtime);
-      static void create_remote_manager(Runtime *runtime, DistributedID did,
-          AddressSpaceID owner_space, Memory mem, PhysicalInstance inst,
-          size_t inst_footprint, IndexSpaceExpression *inst_domain,
-          const void *piece_list, size_t piece_list_size,
-          FieldSpaceNode *space_node, RegionTreeID tree_id,
-          LayoutConstraints *constraints,ApEvent use_event,LgEvent unique_event,
-          InstanceKind kind, ReductionOpID redop, GarbageCollectionState state);
->>>>>>> 63c96b84
     public:
       virtual void get_instance_pointers(Memory memory, 
                                     std::vector<uintptr_t> &pointers) const;
