--- conflicted
+++ resolved
@@ -632,19 +632,11 @@
         static const LgTaskID TASK_ID = LG_DEFER_COLLECTIVE_MANAGER_TASK_ID;
       public:
         DeferCollectiveManagerArgs(DistributedID d, AddressSpaceID own, 
-<<<<<<< HEAD
             IndexSpace p, size_t tp, CollectiveMapping *map, size_t f,
-            bool local, IndexSpaceExpression *lx,
-            bool is, IndexSpace dh, IndexSpaceExprID dx, FieldSpace h, 
-            RegionTreeID tid, LayoutConstraintID l, ApBarrier use, 
-            ReductionOpID redop, const void *piece_list,size_t piece_list_size);
-=======
-            IndexSpace p, size_t f, IndexSpaceExpression *lx, 
-            const PendingRemoteExpression &pending, FieldSpace h, 
-            RegionTreeID tid, LayoutConstraintID l, ApEvent use, 
-            ReductionOpID redop, const void *piece_list,
-            size_t piece_list_size, AddressSpaceID source);
->>>>>>> 6c56200c
+            IndexSpaceExpression *lx, const PendingRemoteExpression &pending,
+            FieldSpace h, RegionTreeID tid, LayoutConstraintID l, ApBarrier use,
+            ReductionOpID redop, const void *piece_list,size_t piece_list_size,
+            const AddressSpaceID source);
       public:
         const DistributedID did;
         const AddressSpaceID owner;
