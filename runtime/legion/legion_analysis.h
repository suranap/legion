--- conflicted
+++ resolved
@@ -3365,12 +3365,7 @@
                                 std::set<RtEvent> &applied_events,
                                 const bool already_deferred = false);
       void update_set(UpdateAnalysis &analysis, IndexSpaceExpression *expr,
-<<<<<<< HEAD
                       const bool expr_covers, const FieldMask &user_mask,
-                      std::set<RtEvent> &deferral_events,
-=======
-                      const bool expr_covers, FieldMask user_mask,
->>>>>>> 299dd7d9
                       std::set<RtEvent> &applied_events,
                       const bool already_deferred = false);
       void acquire_restrictions(AcquireAnalysis &analysis, 
