/* Copyright 2020 Stanford University, NVIDIA Corporation
 *
 * Licensed under the Apache License, Version 2.0 (the "License");
 * you may not use this file except in compliance with the License.
 * You may obtain a copy of the License at
 *
 *     http://www.apache.org/licenses/LICENSE-2.0
 *
 * Unless required by applicable law or agreed to in writing, software
 * distributed under the License is distributed on an "AS IS" BASIS,
 * WITHOUT WARRANTIES OR CONDITIONS OF ANY KIND, either express or implied.
 * See the License for the specific language governing permissions and
 * limitations under the License.
 */


#ifndef __LEGION_TASKS_H__
#define __LEGION_TASKS_H__

#include "legion.h"
#include "legion/runtime.h"
#include "legion/legion_ops.h"
#include "legion/region_tree.h"
#include "legion/legion_mapping.h"
#include "legion/legion_utilities.h"
#include "legion/legion_allocation.h"

namespace Legion {
  namespace Internal {

    /**
     * \class ResourceTracker 
     * A helper class for tracking which privileges an 
     * operation owns. This is inherited by multi-tasks
     * for aggregating the privilege results of their
     * children as well as task contexts for tracking
     * which privileges have been accrued or deleted
     * as part of the execution of the task.
     */
    class ResourceTracker {
    public:
      ResourceTracker(void);
      ResourceTracker(const ResourceTracker &rhs);
      virtual ~ResourceTracker(void);
    public:
      ResourceTracker& operator=(const ResourceTracker &rhs);
    public:
      void return_resources(ResourceTracker *target, size_t return_index,
                            std::set<RtEvent> &preconditions);
      virtual void receive_resources(size_t return_index,
              std::map<LogicalRegion,unsigned> &created_regions,
              std::vector<LogicalRegion> &deleted_regions,
              std::set<std::pair<FieldSpace,FieldID> > &created_fields,
              std::vector<std::pair<FieldSpace,FieldID> > &deleted_fields,
              std::map<FieldSpace,unsigned> &created_field_spaces,
              std::map<FieldSpace,std::set<LogicalRegion> > &latent_spaces,
              std::vector<FieldSpace> &deleted_field_spaces,
              std::map<IndexSpace,unsigned> &created_index_spaces,
              std::vector<std::pair<IndexSpace,bool> > &deleted_index_spaces,
              std::map<IndexPartition,unsigned> &created_partitions,
              std::vector<std::pair<IndexPartition,bool> > &deleted_partitions,
              std::set<RtEvent> &preconditions) = 0;
      void pack_resources_return(Serializer &rez, size_t return_index);
      static RtEvent unpack_resources_return(Deserializer &derez,
                                             ResourceTracker *target);
    protected:
      std::map<LogicalRegion,unsigned>                 created_regions;
      std::map<LogicalRegion,bool>                     local_regions;
      std::set<std::pair<FieldSpace,FieldID> >         created_fields;
      std::map<std::pair<FieldSpace,FieldID>,bool>     local_fields;
      std::map<FieldSpace,unsigned>                    created_field_spaces;
      std::map<IndexSpace,unsigned>                    created_index_spaces;
      std::map<IndexPartition,unsigned>                created_index_partitions;
    protected:
      std::vector<LogicalRegion>                       deleted_regions;
      std::vector<std::pair<FieldSpace,FieldID> >      deleted_fields;
      std::vector<FieldSpace>                          deleted_field_spaces;
      std::map<FieldSpace,std::set<LogicalRegion> >    latent_field_spaces;
      std::vector<std::pair<IndexSpace,bool> >         deleted_index_spaces;
      std::vector<std::pair<IndexPartition,bool> >     deleted_index_partitions;
    };

    /**
     * \class ExternalTask
     * An extention of the external-facing Task to help
     * with packing and unpacking them
     */
    class ExternalTask : public Task, public ExternalMappable {
    public:
      ExternalTask(void);
    public:
      void pack_external_task(Serializer &rez, AddressSpaceID target) const;
      void unpack_external_task(Deserializer &derez, Runtime *runtime,
                                ReferenceMutator *mutator);
    public:
      virtual void set_context_index(size_t index) = 0;
    protected:
      AllocManager *arg_manager;
    };

    /**
     * \class TaskOp
     * This is the base task operation class for all
     * kinds of tasks in the system.  
     */
    class TaskOp : public ExternalTask, public MemoizableOp<SpeculativeOp> {
    public:
      enum TaskKind {
        INDIVIDUAL_TASK_KIND,
        POINT_TASK_KIND,
        INDEX_TASK_KIND,
        SLICE_TASK_KIND,
        SHARD_TASK_KIND,
      };
    public:
      struct TriggerTaskArgs : public LgTaskArgs<TriggerTaskArgs> {
      public:
        static const LgTaskID TASK_ID = LG_TRIGGER_TASK_ID;
      public:
        TriggerTaskArgs(TaskOp *t)
          : LgTaskArgs<TriggerTaskArgs>(t->get_unique_op_id()), op(t) { }
      public:
        TaskOp *const op;
      };
      struct DeferDistributeArgs : public LgTaskArgs<DeferDistributeArgs> {
      public:
        static const LgTaskID TASK_ID = LG_DEFER_DISTRIBUTE_TASK_ID;
      public:
        DeferDistributeArgs(TaskOp *op)
          : LgTaskArgs<DeferDistributeArgs>(op->get_unique_op_id()),
            proxy_this(op) { }
      public:
        TaskOp *const proxy_this;
      };
      struct DeferMappingArgs : public LgTaskArgs<DeferMappingArgs> {
      public:
        static const LgTaskID TASK_ID = LG_DEFER_PERFORM_MAPPING_TASK_ID;
      public:
        DeferMappingArgs(TaskOp *op, MustEpochOp *owner,
                         RtUserEvent done, unsigned cnt,
                         std::vector<unsigned> *performed,
                         std::vector<ApEvent> *eff)
          : LgTaskArgs<DeferMappingArgs>(op->get_unique_op_id()),
            proxy_this(op), must_op(owner), done_event(done), 
            invocation_count(cnt), performed_regions(performed), 
            effects(eff) { }
      public:
        TaskOp *const proxy_this;
        MustEpochOp *const must_op;
        const RtUserEvent done_event;
        const unsigned invocation_count;
        std::vector<unsigned> *const performed_regions;
        std::vector<ApEvent> *const effects;
      };
      struct DeferLaunchArgs : public LgTaskArgs<DeferLaunchArgs> {
      public:
        static const LgTaskID TASK_ID = LG_DEFER_LAUNCH_TASK_ID;
      public:
        DeferLaunchArgs(TaskOp *op)
          : LgTaskArgs<DeferLaunchArgs>(op->get_unique_op_id()), 
            proxy_this(op) { }
      public:
        TaskOp *const proxy_this;
      };
      struct DeferredFutureSetArgs : public LgTaskArgs<DeferredFutureSetArgs> {
      public:
        static const LgTaskID TASK_ID = LG_DEFERRED_FUTURE_SET_ID;
      public:
        DeferredFutureSetArgs(FutureImpl *tar, FutureImpl *res, TaskOp *t)
          : LgTaskArgs<DeferredFutureSetArgs>(t->get_unique_op_id()),
            target(tar), result(res), task_op(t) { }
      public:
        FutureImpl *const target;
        FutureImpl *const result;
        TaskOp *const task_op;
      };
      struct DeferredFutureMapSetArgs : 
        public LgTaskArgs<DeferredFutureMapSetArgs> {
      public:
        static const LgTaskID TASK_ID = LG_DEFERRED_FUTURE_MAP_SET_ID;
      public:
        DeferredFutureMapSetArgs(FutureMapImpl *map, FutureImpl *res,
                                 Domain d, TaskOp *t)
          : LgTaskArgs<DeferredFutureMapSetArgs>(t->get_unique_op_id()),
            future_map(map), result(res), domain(d), task_op(t) { }
      public:
        FutureMapImpl *const future_map;
        FutureImpl *const result;
        const Domain domain;
        TaskOp *const task_op;
      };
      struct DeferredEnqueueArgs : public LgTaskArgs<DeferredEnqueueArgs> {
      public:
        static const LgTaskID TASK_ID = LG_DEFERRED_ENQUEUE_TASK_ID;
      public:
        DeferredEnqueueArgs(ProcessorManager *man, TaskOp *t)
          : LgTaskArgs<DeferredEnqueueArgs>(t->get_unique_op_id()),
            manager(man), task(t) { }
      public:
        ProcessorManager *const manager;
        TaskOp *const task;
      };
      struct DeferredTaskCompleteArgs : 
        public LgTaskArgs<DeferredTaskCompleteArgs> {
      public:
        static const LgTaskID TASK_ID = LG_DEFERRED_TASK_COMPLETE_TASK_ID;
      public:
        DeferredTaskCompleteArgs(TaskOp *t)
          : LgTaskArgs<DeferredTaskCompleteArgs>(t->get_unique_op_id()),
            task(t) { }
      public:
        TaskOp *const task;
      };
    public:
      TaskOp(Runtime *rt);
      virtual ~TaskOp(void);
    public:
      virtual UniqueID get_unique_id(void) const;
      virtual size_t get_context_index(void) const;
      virtual void set_context_index(size_t index);
      virtual const char* get_task_name(void) const;
      virtual void pack_remote_operation(Serializer &rez, AddressSpaceID target,
                                         std::set<RtEvent> &applied) const;
      virtual void pack_profiling_requests(Serializer &rez,
                                           std::set<RtEvent> &applied) const;
    public:
      bool is_remote(void) const;
      inline bool is_stolen(void) const { return (steal_count > 0); }
      inline bool is_origin_mapped(void) const { return map_origin; }
      inline bool is_replicated(void) const { return replicate; }
      int get_depth(void) const;
    public:
      void set_current_proc(Processor current);
      inline void set_origin_mapped(bool origin) { map_origin = origin; }
      inline void set_replicated(bool repl) { replicate = repl; }
      inline void set_target_proc(Processor next) { target_proc = next; } 
    protected:
      void activate_task(void);
      void deactivate_task(void); 
    public:
      void set_must_epoch(MustEpochOp *epoch, unsigned index, 
                          bool do_registration);
    public:
      void pack_base_task(Serializer &rez, AddressSpaceID target);
      void unpack_base_task(Deserializer &derez, 
                            std::set<RtEvent> &ready_events);
      void pack_base_external_task(Serializer &rez, AddressSpaceID target);
      void unpack_base_external_task(Deserializer &derez,
                                     ReferenceMutator *mutator); 
    public:
      void mark_stolen(void);
      void initialize_base_task(InnerContext *ctx, bool track, 
            const std::vector<StaticDependence> *dependences,
            const Predicate &p, Processor::TaskFuncID tid);
      void check_empty_field_requirements(void);
      size_t check_future_size(FutureImpl *impl);
    public:
      bool select_task_options(bool prioritize);
    public:
      virtual void activate(void) = 0;
      virtual void deactivate(void) = 0;
      virtual const char* get_logging_name(void) const;
      virtual OpKind get_operation_kind(void) const;
      virtual size_t get_region_count(void) const;
      virtual Mappable* get_mappable(void);
    public:
      virtual void trigger_dependence_analysis(void) = 0;
      virtual void trigger_complete(void);
      virtual void trigger_commit(void);
    public:
      virtual bool query_speculate(bool &value, bool &mapping_only);
      virtual void resolve_true(bool speculated, bool launched);
      virtual void resolve_false(bool speculated, bool launched) = 0;
    public:
      virtual void select_sources(const unsigned index,
                                  const InstanceRef &target,
                                  const InstanceSet &sources,
                                  std::vector<unsigned> &ranking);
      virtual void update_atomic_locks(const unsigned index,
                                       Reservation lock, bool exclusive);
      virtual unsigned find_parent_index(unsigned idx);
      virtual VersionInfo& get_version_info(unsigned idx);
      virtual const VersionInfo& get_version_info(unsigned idx) const;
      virtual RegionTreePath& get_privilege_path(unsigned idx);
      virtual ApEvent compute_sync_precondition(const TraceInfo *info) const;
    public:
      virtual void early_map_task(void) = 0;
      virtual bool distribute_task(void) = 0;
      virtual RtEvent perform_mapping(MustEpochOp *owner = NULL,
                                      const DeferMappingArgs *args = NULL) = 0;
      virtual void launch_task(void) = 0;
      virtual bool is_stealable(void) const = 0;
    public:
      virtual ApEvent get_task_completion(void) const = 0;
      virtual TaskKind get_task_kind(void) const = 0;
    public:
      // Returns true if the task should be deactivated
      virtual bool pack_task(Serializer &rez, AddressSpaceID target) = 0;
      virtual bool unpack_task(Deserializer &derez, Processor current,
                               std::set<RtEvent> &ready_events) = 0;
      virtual void perform_inlining(TaskContext *enclosing) = 0;
    public:
      virtual void end_inline_task(const void *result, size_t result_size, 
                                   bool owned, FutureFunctor *functor);
    public:
      RtEvent defer_distribute_task(RtEvent precondition);
      RtEvent defer_perform_mapping(RtEvent precondition, MustEpochOp *op,
                                    const DeferMappingArgs *args,
                                    unsigned invocation_count,
                                    std::vector<unsigned> *performed = NULL,
                                    std::vector<ApEvent> *effects = NULL);
      RtEvent defer_launch_task(RtEvent precondition);
    protected:
      void enqueue_ready_task(bool use_target_processor,
                              RtEvent wait_on = RtEvent::NO_RT_EVENT);
    public:
      // Tell the parent context that this task is in a ready queue
      void activate_outstanding_task(void);
      void deactivate_outstanding_task(void); 
    public:
      void perform_privilege_checks(void);
    public:
      void find_early_mapped_region(unsigned idx, InstanceSet &ref);
      void clone_task_op_from(TaskOp *rhs, Processor p, 
                              bool stealable, bool duplicate_args);
      void update_grants(const std::vector<Grant> &grants);
      void update_arrival_barriers(const std::vector<PhaseBarrier> &barriers);
      void compute_point_region_requirements(void);
      void complete_point_projection(void); 
      bool prepare_steal(void);
    public:
      void compute_parent_indexes(void);
      void perform_intra_task_alias_analysis(bool is_tracing,
          LegionTrace *trace, std::vector<RegionTreePath> &privilege_paths);
    public:
      // From Memoizable
      virtual const RegionRequirement& get_requirement(unsigned idx) const
        { return regions[idx]; }
    public:
      // These methods get called once the task has executed
      // and all the children have either mapped, completed,
      // or committed.
      void trigger_children_complete(void);
      void trigger_children_committed(void);
    protected:
      // Tasks have two requirements to complete:
      // - all speculation must be resolved
      // - all children must be complete
      virtual void trigger_task_complete(bool deferred = false) = 0;
      // Tasks have two requirements to commit:
      // - all commit dependences must be satisfied (trigger_commit)
      // - all children must commit (children_committed)
      virtual void trigger_task_commit(void) = 0;
    public:
      static void handle_deferred_task_complete(const void *args);
    protected:
      // Early mapped regions
      std::map<unsigned/*idx*/,InstanceSet>     early_mapped_regions;
      // A map of any locks that we need to take for this task
      std::map<Reservation,bool/*exclusive*/>   atomic_locks;
      // Post condition effects for copies out
      std::set<ApEvent>                         effects_postconditions;
    protected:
      std::vector<unsigned>                     parent_req_indexes; 
    protected:
      bool complete_received;
      bool commit_received;
    protected:
      bool options_selected;
      bool memoize_selected;
      bool map_origin;
      bool request_valid_instances;
      bool replicate;
    protected:
      // For managing predication
      PredEvent true_guard;
      PredEvent false_guard;
    private:
      mutable bool is_local;
      mutable bool local_cached;
    protected:
      bool children_complete;
      bool children_commit; 
    protected:
      MapperManager *mapper;
    public:
      // Index for this must epoch op
      unsigned must_epoch_index;
    public:
      // Static methods
      static void process_unpack_task(Runtime *rt, Deserializer &derez); 
      static void process_remote_replay(Runtime *rt, Deserializer &derez);
    public:
      static void log_requirement(UniqueID uid, unsigned idx,
                                 const RegionRequirement &req);
    };

    /**
     * \class RemoteTaskOp
     * This is a remote copy of a TaskOp to be used
     * for mapper calls and other operations
     */
    class RemoteTaskOp : public ExternalTask, public RemoteOp {
    public:
      RemoteTaskOp(Runtime *rt, Operation *ptr, AddressSpaceID src);
      RemoteTaskOp(const RemoteTaskOp &rhs);
      virtual ~RemoteTaskOp(void);
    public:
      RemoteTaskOp& operator=(const RemoteTaskOp &rhs);
    public:
      virtual UniqueID get_unique_id(void) const;
      virtual size_t get_context_index(void) const;
      virtual int get_depth(void) const;
      virtual const char* get_task_name(void) const;
      virtual void set_context_index(size_t index);
    public:
      virtual const char* get_logging_name(void) const;
      virtual OpKind get_operation_kind(void) const;
      virtual void select_sources(const unsigned index,
                                  const InstanceRef &target,
                                  const InstanceSet &sources,
                                  std::vector<unsigned> &ranking);
      virtual void pack_remote_operation(Serializer &rez, AddressSpaceID target,
                                         std::set<RtEvent> &applied) const;
      virtual void unpack(Deserializer &derez, ReferenceMutator &mutator);
    };

    /**
     * \class SingleTask
     * This is the parent type for each of the single class
     * kinds of classes.  It also serves as the type that
     * represents a context for each application level task.
     */
    class SingleTask : public TaskOp {
    public:
      struct MisspeculationTaskArgs :
        public LgTaskArgs<MisspeculationTaskArgs> {
      public:
        static const LgTaskID TASK_ID = LG_MISSPECULATE_TASK_ID;
      public:
        MisspeculationTaskArgs(SingleTask *t)
          : LgTaskArgs<MisspeculationTaskArgs>(t->get_unique_op_id()),
            task(t) { }
      public:
        SingleTask *const task;
      };
    public:
      SingleTask(Runtime *rt);
      virtual ~SingleTask(void);
    protected:
      void activate_single(void);
      void deactivate_single(void);
    public:
      virtual void trigger_dependence_analysis(void) = 0; 
    public:
      // These two functions are only safe to call after
      // the task has had its variant selected
      bool is_leaf(void) const;
      bool is_inner(void) const;
      bool is_created_region(unsigned index) const;
      void update_no_access_regions(void);
      void clone_single_from(SingleTask *task);
    public:
      inline void clone_virtual_mapped(std::vector<bool> &target) const
        { target = virtual_mapped; }
      inline void clone_parent_req_indexes(std::vector<unsigned> &target) const
        { target = parent_req_indexes; }
      inline const std::deque<InstanceSet>&
        get_physical_instances(void) const { return physical_instances; }
      inline const std::vector<bool>& get_no_access_regions(void) const
        { return no_access_regions; }
      inline VariantID get_selected_variant(void) const 
        { return selected_variant; }
      inline const std::set<RtEvent>& get_map_applied_conditions(void) const
        { return map_applied_conditions; }
      inline RtEvent get_profiling_reported(void) const 
        { return profiling_reported; }
    public:
      RtEvent perform_versioning_analysis(const bool post_mapper);
      void initialize_map_task_input(Mapper::MapTaskInput &input,
                                     Mapper::MapTaskOutput &output,
                                     MustEpochOp *must_epoch_owner,
                                     std::vector<InstanceSet> &valid_instances);
      void finalize_map_task_output(Mapper::MapTaskInput &input,
                                    Mapper::MapTaskOutput &output,
                                    MustEpochOp *must_epoch_owner,
                                    std::vector<InstanceSet> &valid_instances); 
      void replay_map_task_output(void);
      virtual InnerContext* create_implicit_context(void);
      void set_shard_manager(ShardManager *manager);
    protected: // mapper helper calls
      void validate_target_processors(const std::vector<Processor> &prcs) const;
      void validate_variant_selection(MapperManager *local_mapper,
          VariantImpl *impl, Processor::Kind kind, const char *call_name) const;
    protected:
      void invoke_mapper(MustEpochOp *must_epoch_owner);
      void invoke_mapper_replicated(MustEpochOp *must_epoch_owner);
      RtEvent map_all_regions(ApEvent user_event, MustEpochOp *must_epoch_owner,
                              const DeferMappingArgs *defer_args);
      void perform_post_mapping(const TraceInfo &trace_info);
      void replicate_task(void);
    protected:
      void pack_single_task(Serializer &rez, AddressSpaceID target);
      void unpack_single_task(Deserializer &derez, 
                              std::set<RtEvent> &ready_events);
      void send_remote_context(AddressSpaceID target, RemoteTask *dst);
    public:
      virtual void pack_profiling_requests(Serializer &rez,
                                           std::set<RtEvent> &applied) const;
      virtual void add_copy_profiling_request(const PhysicalTraceInfo &info,
                               Realm::ProfilingRequestSet &requests, bool fill);
      virtual void handle_profiling_response(const ProfilingResponseBase *base,
                                      const Realm::ProfilingResponse &respone,
                                      const void *orig, size_t orig_length);
      virtual void handle_profiling_update(int count);
      void finalize_single_task_profiling(void);
    public:
      virtual void activate(void) = 0;
      virtual void deactivate(void) = 0;
      virtual bool is_top_level_task(void) const { return false; }
      virtual bool is_shard_task(void) const { return false; }
      virtual SingleTask* get_origin_task(void) const = 0;
    public:
      virtual void resolve_false(bool speculated, bool launched) = 0;
      virtual void launch_task(void);
      virtual void early_map_task(void) = 0;
      virtual bool distribute_task(void) = 0; 
      virtual RtEvent perform_mapping(MustEpochOp *owner = NULL,
                                      const DeferMappingArgs *args = NULL) = 0;
      // For tasks that are sharded off by control replication
      virtual void shard_off(RtEvent mapped_precondition);
      virtual bool is_stealable(void) const = 0;
      virtual bool can_early_complete(ApUserEvent &chain_event) = 0; 
    public:
      virtual ApEvent get_task_completion(void) const = 0;
      virtual TaskKind get_task_kind(void) const = 0;
    public:
      // Override these methods from operation class
      virtual void trigger_mapping(void); 
    protected:
      friend class ShardManager;
      virtual void trigger_task_complete(bool deferred = false) = 0;
      virtual void trigger_task_commit(void) = 0;
    public:
      virtual bool pack_task(Serializer &rez, AddressSpaceID target) = 0;
      virtual bool unpack_task(Deserializer &derez, Processor current,
                               std::set<RtEvent> &ready_events) = 0; 
      virtual void pack_as_shard_task(Serializer &rez, 
                                      AddressSpaceID target) = 0;
      virtual void perform_inlining(TaskContext *enclosing) = 0;
    public:
<<<<<<< HEAD
      virtual void handle_future(const void *res, 
                                 size_t res_size, bool owned) = 0; 
      virtual void handle_post_mapped(bool deferral,
                          RtEvent pre = RtEvent::NO_RT_EVENT) = 0;
=======
      virtual void handle_future(const void *res, size_t res_size, 
                                 bool owned, FutureFunctor *functor) = 0; 
      virtual void handle_post_mapped(RtEvent pre = RtEvent::NO_RT_EVENT) = 0;
>>>>>>> a12c16fa
      virtual void handle_misspeculation(void) = 0;
    public:
      // From Memoizable
      virtual bool is_memoizable_task(void) const { return true; }
      virtual ApEvent get_memo_completion(void) const
        { return get_task_completion(); }
      virtual void replay_mapping_output(void) { replay_map_task_output(); }
      virtual void set_effects_postcondition(ApEvent postcondition);
    public:
      void handle_remote_profiling_response(Deserializer &derez); 
      static void process_remote_profiling_response(Deserializer &derez);
    protected:
      virtual InnerContext* initialize_inner_execution_context(VariantImpl *v);
    protected:
      // Boolean for each region saying if it is virtual mapped
      std::vector<bool>                     virtual_mapped;
      // Regions which are NO_ACCESS or have no privilege fields
      std::vector<bool>                     no_access_regions;
      // The version infos for this operation
      LegionVector<VersionInfo>::aligned    version_infos;
    protected:
      std::vector<Processor>                target_processors;
      // Hold the result of the mapping 
      std::deque<InstanceSet>               physical_instances;
    protected: // Mapper choices 
      std::set<unsigned>                    untracked_valid_regions;
      VariantID                             selected_variant;
      TaskPriority                          task_priority;
      bool                                  perform_postmap;
    protected:
      // origin-mapped cases need to know if they've been mapped or not yet
      bool                                  first_mapping;
      std::set<RtEvent>                     intra_space_mapping_dependences;
      // Events that must be triggered before we are done mapping
      std::set<RtEvent>                     map_applied_conditions;
      RtUserEvent                           deferred_complete_mapping;
    protected:
      TaskContext*                          execution_context;
      TraceInfo*                            remote_trace_info;
      // For replication of this task
      ShardManager*                         shard_manager;
    protected:
      std::map<AddressSpaceID,RemoteTask*>  remote_instances;
    protected:
      mutable bool leaf_cached, is_leaf_result;
      mutable bool inner_cached, is_inner_result;
    protected:
      // Profiling information
      struct SingleProfilingInfo : public Mapping::Mapper::TaskProfilingInfo {
      public:
        void *buffer;
        size_t buffer_size;
      };
      std::vector<ProfilingMeasurementID>      task_profiling_requests;
      std::vector<ProfilingMeasurementID>      copy_profiling_requests;
      std::vector<SingleProfilingInfo>                  profiling_info;
      RtUserEvent                                   profiling_reported;
      int                                           profiling_priority;
      int                               outstanding_profiling_requests;
      int                               outstanding_profiling_reported;
#ifdef DEBUG_LEGION
    protected:
      // For checking that premapped instances didn't change during mapping
      std::map<unsigned/*index*/,
               std::vector<Mapping::PhysicalInstance> > premapped_instances;
#endif
    };

    /**
     * \class MultiTask
     * This is the parent type for each of the multi-task
     * kinds of classes.
     */
    class MultiTask : public TaskOp {
    public:
      MultiTask(Runtime *rt);
      virtual ~MultiTask(void);
    protected:
      void activate_multi(void);
      void deactivate_multi(void);
    public:
      bool is_sliced(void) const;
      void slice_index_space(void);
      void trigger_slices(void);
      void clone_multi_from(MultiTask *task, IndexSpace is, Processor p,
                            bool recurse, bool stealable);
    public:
      virtual void activate(void) = 0;
      virtual void deactivate(void) = 0;
    public:
      virtual void trigger_dependence_analysis(void) = 0;
    public:
      virtual void resolve_false(bool speculated, bool launched) = 0;
      virtual void early_map_task(void) = 0;
      virtual bool distribute_task(void) = 0;
      virtual RtEvent perform_mapping(MustEpochOp *owner = NULL,
                                      const DeferMappingArgs *args = NULL) = 0;
      virtual void launch_task(void) = 0;
      virtual bool is_stealable(void) const = 0;
      virtual void map_and_launch(void) = 0;
    public:
      virtual ApEvent get_task_completion(void) const = 0;
      virtual TaskKind get_task_kind(void) const = 0;
    public:
      virtual void trigger_mapping(void);
    protected:
      virtual void trigger_task_complete(bool deferred = false) = 0;
      virtual void trigger_task_commit(void) = 0;
    public:
      virtual bool pack_task(Serializer &rez, AddressSpaceID target) = 0;
      virtual bool unpack_task(Deserializer &derez, Processor current,
                               std::set<RtEvent> &ready_events) = 0;
      virtual void perform_inlining(TaskContext *enclosing) = 0;
    public:
      virtual SliceTask* clone_as_slice_task(IndexSpace is,
                      Processor p, bool recurse, bool stealable) = 0;
      virtual void handle_future(const DomainPoint &point, const void *result,
                    size_t result_size, bool owner, FutureFunctor *functor) = 0;
      virtual void register_must_epoch(void) = 0;
    public:
      // Methods for supporting intra-index-space mapping dependences
      virtual RtEvent find_intra_space_dependence(const DomainPoint &point) = 0;
      virtual void record_intra_space_dependence(const DomainPoint &point,
                                                 const DomainPoint &next,
                                                 RtEvent point_mapped) = 0;
    public:
      void pack_multi_task(Serializer &rez, AddressSpaceID target);
      void unpack_multi_task(Deserializer &derez,
                             std::set<RtEvent> &ready_events);
    public:
      void initialize_reduction_state(void);
      void fold_reduction_future(const void *result, size_t result_size,
                                 bool owner, bool exclusive); 
    protected:
      std::list<SliceTask*> slices;
      bool sliced;
    protected:
      IndexSpaceNode *launch_space; // global set of points
      IndexSpace internal_space; // local set of points
      FutureMap future_map;
      ReductionOpID redop;
      bool deterministic_redop;
      const ReductionOp *reduction_op;
      FutureMap point_arguments;
      std::vector<FutureMap> point_futures;
      // For handling reductions of types with serdez methods
      const SerdezRedopFns *serdez_redop_fns;
      size_t reduction_state_size;
      void *reduction_state; 
      // Temporary storage for future results
      std::map<DomainPoint,std::pair<void*,size_t> > temporary_futures;
      // used for detecting cases where we've already mapped a mutli task
      // on the same node but moved it to a different processor
      bool first_mapping;
    protected:
      bool children_complete_invoked;
      bool children_commit_invoked;
    protected:
      Future predicate_false_future;
      void *predicate_false_result;
      size_t predicate_false_size;
    protected:
      std::map<DomainPoint,RtEvent> intra_space_dependences;
    };

    /**
     * \class IndividualTask
     * This class serves as the basis for all individual task
     * launch calls performed by the runtime.
     */
    class IndividualTask : public SingleTask, 
                           public LegionHeapify<IndividualTask> {
    public:
      static const AllocationType alloc_type = INDIVIDUAL_TASK_ALLOC;
    public:
      IndividualTask(Runtime *rt);
      IndividualTask(const IndividualTask &rhs);
      virtual ~IndividualTask(void);
    public:
      IndividualTask& operator=(const IndividualTask &rhs);
    public:
      virtual void activate(void);
      virtual void deactivate(void);
    protected:
      void activate_individual_task(void);
      void deactivate_individual_task(void);
      virtual SingleTask* get_origin_task(void) const { return orig_task; }
    public:
      Future initialize_task(InnerContext *ctx,
                             const TaskLauncher &launcher, 
                             bool track = true, bool top_level=false,
                             bool implicit_top_level = false);
      void initialize_must_epoch(MustEpochOp *epoch, unsigned index,
                                 bool do_registration);
      void perform_base_dependence_analysis(void);
    public:
      virtual bool has_prepipeline_stage(void) const
        { return need_prepipeline_stage; }
      virtual void trigger_prepipeline_stage(void);
      virtual void trigger_dependence_analysis(void);
      virtual void trigger_ready(void);
      virtual void report_interfering_requirements(unsigned idx1,unsigned idx2);
      virtual std::map<PhysicalManager*,unsigned>*
                                       get_acquired_instances_ref(void);
    public:
      virtual void resolve_false(bool speculated, bool launched);
      virtual void early_map_task(void);
      virtual bool distribute_task(void);
      virtual RtEvent perform_mapping(MustEpochOp *owner = NULL,
                                      const DeferMappingArgs *args = NULL);
      virtual bool is_stealable(void) const;
      virtual bool can_early_complete(ApUserEvent &chain_event);
      virtual VersionInfo& get_version_info(unsigned idx);
      virtual const VersionInfo& get_version_info(unsigned idx) const;
      virtual RegionTreePath& get_privilege_path(unsigned idx);
    public:
      virtual ApEvent get_task_completion(void) const;
      virtual TaskKind get_task_kind(void) const;
    public:
      virtual void trigger_task_complete(bool deferred = false);
      virtual void trigger_task_commit(void);
    public:
<<<<<<< HEAD
      virtual void handle_future(const void *res, 
                                 size_t res_size, bool owned);
      virtual void handle_post_mapped(bool deferral, 
                          RtEvent pre = RtEvent::NO_RT_EVENT);
=======
      virtual void handle_future(const void *res, size_t res_size, 
                                 bool owned, FutureFunctor *functor);
      virtual void handle_post_mapped(RtEvent pre = RtEvent::NO_RT_EVENT);
>>>>>>> a12c16fa
      virtual void handle_misspeculation(void);
    public:
      virtual void record_reference_mutation_effect(RtEvent event);
    public:
      virtual bool pack_task(Serializer &rez, AddressSpaceID target);
      virtual bool unpack_task(Deserializer &derez, Processor current,
                               std::set<RtEvent> &ready_events);
      virtual void pack_as_shard_task(Serializer &rez, AddressSpaceID target);
      virtual void perform_inlining(TaskContext *enclosing);
      virtual bool is_top_level_task(void) const { return top_level_task; }
      virtual void end_inline_task(const void *result, size_t result_size, 
                                   bool owned, FutureFunctor *functor);
    protected:
      void pack_remote_versions(Serializer &rez);
      void pack_remote_complete(Serializer &rez);
      void pack_remote_commit(Serializer &rez);
      void unpack_remote_complete(Deserializer &derez);
      void unpack_remote_commit(Deserializer &derez);
    public:
      // From MemoizableOp
      virtual void replay_analysis(void);
      virtual void complete_replay(ApEvent completion_event);
    public:
      static void process_unpack_remote_complete(Deserializer &derez);
      static void process_unpack_remote_commit(Deserializer &derez);
    protected: 
      Future result; 
      std::vector<RegionTreePath> privilege_paths;
    protected:
      // Information for remotely executing task
      IndividualTask *orig_task; // Not a valid pointer when remote
      ApEvent remote_completion_event;
      UniqueID remote_unique_id;
      UniqueID remote_owner_uid;
    protected:
      Future predicate_false_future;
      void *predicate_false_result;
      size_t predicate_false_size;
    protected:
      bool sent_remotely;
    protected:
      friend class Internal;
      // Special field for the top level task
      bool top_level_task;
      bool implicit_top_level_task;
      bool local_function_task;
      // Whether we have to do intra-task alias analysis
      bool need_intra_task_alias_analysis;
    protected:
      std::map<PhysicalManager*,unsigned/*ref count*/> acquired_instances;
    };

    /**
     * \class PointTask
     * A point task is a single point of an index space task
     * launch.  It will primarily be managed by its enclosing
     * slice task owner.
     */
    class PointTask : public SingleTask, public ProjectionPoint,  
                      public LegionHeapify<PointTask> {
    public:
      static const AllocationType alloc_type = POINT_TASK_ALLOC;
    public:
      PointTask(Runtime *rt);
      PointTask(const PointTask &rhs);
      virtual ~PointTask(void);
    public:
      PointTask& operator=(const PointTask &rhs);
    public:
      virtual void activate(void);
      virtual void deactivate(void);
      virtual SingleTask* get_origin_task(void) const { return orig_task; }
    public:
      virtual void trigger_dependence_analysis(void);
      virtual void report_interfering_requirements(unsigned idx1,unsigned idx2);
    public:
      virtual void resolve_false(bool speculated, bool launched);
      virtual void early_map_task(void);
      virtual bool distribute_task(void);
      virtual RtEvent perform_mapping(MustEpochOp *owner = NULL,
                                      const DeferMappingArgs *args = NULL);
      virtual void shard_off(RtEvent mapped_precondition);
      virtual bool is_stealable(void) const;
      virtual bool can_early_complete(ApUserEvent &chain_event);
      virtual VersionInfo& get_version_info(unsigned idx);
      virtual const VersionInfo& get_version_info(unsigned idx) const;
    public:
      virtual ApEvent get_task_completion(void) const;
      virtual TaskKind get_task_kind(void) const;
    public:
      virtual void trigger_task_complete(bool deferred = false);
      virtual void trigger_task_commit(void);
    public:
      virtual bool pack_task(Serializer &rez, AddressSpaceID target);
      virtual bool unpack_task(Deserializer &derez, Processor current,
                               std::set<RtEvent> &ready_events);
      virtual void pack_as_shard_task(Serializer &rez, AddressSpaceID target);
      virtual void perform_inlining(TaskContext *enclosing);
      virtual std::map<PhysicalManager*,unsigned>*
                                       get_acquired_instances_ref(void);
    public:
<<<<<<< HEAD
      virtual void handle_future(const void *res, 
                                 size_t res_size, bool owned);
      virtual void handle_post_mapped(bool deferral,
                          RtEvent pre = RtEvent::NO_RT_EVENT);
=======
      virtual void handle_future(const void *res, size_t res_size, 
                                 bool owned, FutureFunctor *functor);
      virtual void handle_post_mapped(RtEvent pre = RtEvent::NO_RT_EVENT);
>>>>>>> a12c16fa
      virtual void handle_misspeculation(void);
    public:
      // ProjectionPoint methods
      virtual const DomainPoint& get_domain_point(void) const;
      virtual void set_projection_result(unsigned idx, LogicalRegion result);
    public:
      void initialize_point(SliceTask *owner, const DomainPoint &point,
                            const FutureMap &point_arguments,
                            const std::vector<FutureMap> &point_futures);
      void send_back_created_state(AddressSpaceID target);
    public:
      virtual void record_reference_mutation_effect(RtEvent event);
    public:
      // From MemoizableOp
      virtual void replay_analysis(void);
      virtual void complete_replay(ApEvent completion_event);
    public:
      // From Memoizable
      virtual TraceLocalID get_trace_local_id(void) const;
    public:
      // For collective instance creation
      virtual CollectiveManager* find_or_create_collective_instance(
                                  MappingCallKind mapper_call, unsigned index,
                                  const LayoutConstraintSet &constraints,
                                  const std::vector<LogicalRegion> &regions,
                                  Memory::Kind kind, size_t *footprint,
                                  LayoutConstraintKind *unsat_kind,
                                  unsigned *unsat_index,
                                  DomainPoint &collective_point);
      virtual bool finalize_collective_instance(MappingCallKind mapper_call,
                                                unsigned index, bool success);
      virtual void report_total_collective_instance_calls(MappingCallKind call,
                                                          unsigned total_calls);
    public:
      void record_intra_space_dependences(unsigned index, 
             const std::vector<DomainPoint> &dependences);
    protected:
      friend class SliceTask;
      PointTask                   *orig_task;
      SliceTask                   *slice_owner;
      ApUserEvent                 point_termination;
      ApUserEvent                 deferred_effects;
    protected:
      std::map<AddressSpaceID,RemoteTask*> remote_instances;
    };

    /**
     * \class ShardTask
     * A shard task is copy of a single task that is used for
     * executing a single copy of a control replicated task.
     * It implements the functionality of a single task so that 
     * we can use it mostly transparently for the execution of 
     * a single shard.
     */
    class ShardTask : public SingleTask {
    public:
      ShardTask(Runtime *rt, ShardManager *manager, 
                ShardID shard_id, Processor target);
      ShardTask(const ShardTask &rhs);
      virtual ~ShardTask(void);
    public:
      ShardTask& operator=(const ShardTask &rhs);
    public:
      virtual void activate(void); 
      virtual void deactivate(void);
      virtual SingleTask* get_origin_task(void) const 
        { assert(false); return NULL; }
      virtual bool is_shard_task(void) const { return true; }
      virtual bool is_top_level_task(void) const; 
    public:
      // From MemoizableOp
      virtual void replay_analysis(void);
    public:
      virtual void trigger_dependence_analysis(void);
      virtual void resolve_false(bool speculated, bool launched);
      virtual void early_map_task(void);
      virtual bool distribute_task(void);
      virtual RtEvent perform_must_epoch_version_analysis(MustEpochOp *own);
      virtual RtEvent perform_mapping(MustEpochOp *owner = NULL,
                                      const DeferMappingArgs *args = NULL);
      virtual bool is_stealable(void) const;
      virtual bool can_early_complete(ApUserEvent &chain_event);
      virtual std::map<PhysicalManager*,unsigned>*
                                       get_acquired_instances_ref(void);
    public:
      virtual ApEvent get_task_completion(void) const;
      virtual TaskKind get_task_kind(void) const;
    public:
      // Override these methods from operation class
      virtual void trigger_mapping(void); 
    protected:
      virtual void trigger_task_complete(bool deferred = false);
      virtual void trigger_task_commit(void);
    public:
      virtual VersionInfo& get_version_info(unsigned idx);
    public:
      virtual void perform_physical_traversal(unsigned idx,
                                RegionTreeContext ctx, InstanceSet &valid);
      virtual bool pack_task(Serializer &rez, AddressSpaceID target);
      virtual bool unpack_task(Deserializer &derez, Processor current,
                               std::set<RtEvent> &ready_events); 
      virtual void pack_as_shard_task(Serializer &rez, AddressSpaceID target);
      RtEvent unpack_shard_task(Deserializer &derez);
      virtual void perform_inlining(TaskContext *enclosing);
    public:
      virtual void handle_future(const void *res, 
                                 size_t res_size, bool owned); 
      virtual void handle_post_mapped(bool deferral,
                          RtEvent pre = RtEvent::NO_RT_EVENT);
      virtual void handle_misspeculation(void);
    protected:
      virtual InnerContext* initialize_inner_execution_context(VariantImpl *v);
    public:
      virtual InnerContext* create_implicit_context(void);
    public:
      void launch_shard(void);
      void extract_event_preconditions(const std::deque<InstanceSet> &insts);
      void return_resources(ResourceTracker *target,
                            std::set<RtEvent> &preconditions);
      void report_leaks_and_duplicates(std::set<RtEvent> &preconditions);
      void handle_collective_message(Deserializer &derez);
      void handle_future_map_request(Deserializer &derez);
      void handle_equivalence_set_request(Deserializer &derez);
      void handle_intra_space_dependence(Deserializer &derez);
      void handle_resource_update(Deserializer &derez,
                                  std::set<RtEvent> &applied);
      void handle_trace_update(Deserializer &derez, AddressSpaceID source);
      ApBarrier handle_find_trace_shard_event(size_t temp_index, ApEvent event,
                                              ShardID remote_shard);
    public:
      InstanceView* create_instance_top_view(PhysicalManager *manager,
                                             AddressSpaceID source);
      void initialize_implicit_task(InnerContext *context, TaskID tid,
                                    MapperID mid, Processor proxy);
    public:
      const ShardID shard_id;
    protected:
      UniqueID remote_owner_uid;
    };

    /**
     * \class IndexTask
     * An index task is used to represent an index space task
     * launch performed by the runtime.  It will only live
     * on the node on which it was created.  Eventually the
     * mapper will slice the index space, and the corresponding
     * slice tasks for the index space will be distributed around
     * the machine and eventually returned to this index space task.
     */
    class IndexTask : public CollectiveInstanceCreator<MultiTask>,
                      public LegionHeapify<IndexTask> {
    public:
      static const AllocationType alloc_type = INDEX_TASK_ALLOC;
    public:
      IndexTask(Runtime *rt);
      IndexTask(const IndexTask &rhs);
      virtual ~IndexTask(void);
    public:
      IndexTask& operator=(const IndexTask &rhs);
    public:
      FutureMap initialize_task(InnerContext *ctx,
                                const IndexTaskLauncher &launcher,
                                IndexSpace launch_space,
                                bool track = true);
      Future initialize_task(InnerContext *ctx,
                             const IndexTaskLauncher &launcher,
                             IndexSpace launch_space,
                             ReductionOpID redop,
                             bool deterministic,
                             bool track = true);
      void initialize_predicate(const Future &pred_future,
                                const TaskArgument &pred_arg);
      void initialize_must_epoch(MustEpochOp *epoch, unsigned index,
                                 bool do_registration);
      void perform_base_dependence_analysis(void);
    public:
      virtual void activate(void);
      virtual void deactivate(void);
    protected:
      void activate_index_task(void);
      void deactivate_index_task(void);
    public:
      virtual bool has_prepipeline_stage(void) const
        { return need_prepipeline_stage; }
      virtual void trigger_prepipeline_stage(void);
      virtual void trigger_dependence_analysis(void);
      virtual void report_interfering_requirements(unsigned idx1,unsigned idx2);
      virtual RegionTreePath& get_privilege_path(unsigned idx);
    public:
      virtual void resolve_false(bool speculated, bool launched);
      virtual void early_map_task(void);
      virtual bool distribute_task(void);
      virtual RtEvent perform_mapping(MustEpochOp *owner = NULL,
                                      const DeferMappingArgs *args = NULL);
      virtual void launch_task(void);
      virtual bool is_stealable(void) const;
      virtual void map_and_launch(void);
    public:
      virtual ApEvent get_task_completion(void) const;
      virtual TaskKind get_task_kind(void) const;
    protected:
      virtual void trigger_task_complete(bool deferred = false);
      virtual void trigger_task_commit(void);
    public:
      virtual bool pack_task(Serializer &rez, AddressSpaceID target);
      virtual bool unpack_task(Deserializer &derez, Processor current,
                               std::set<RtEvent> &ready_events);
      virtual void perform_inlining(TaskContext *enclosing);
      virtual void end_inline_task(const void *result, size_t result_size, 
                                   bool owned, FutureFunctor *functor);
      virtual VersionInfo& get_version_info(unsigned idx);
      virtual const VersionInfo& get_version_info(unsigned idx) const;
      virtual std::map<PhysicalManager*,unsigned>*
                                       get_acquired_instances_ref(void);
    public:
      virtual SliceTask* clone_as_slice_task(IndexSpace is,
                  Processor p, bool recurse, bool stealable);
    public:
      virtual void handle_future(const DomainPoint &point, const void *result,
                        size_t result_size, bool owner, FutureFunctor *functor);
    public:
      virtual void pack_profiling_requests(Serializer &rez,
                                           std::set<RtEvent> &applied) const;
      virtual void add_copy_profiling_request(const PhysicalTraceInfo &info,
                               Realm::ProfilingRequestSet &requests, bool fill);
      virtual void handle_profiling_response(const ProfilingResponseBase *base,
                                      const Realm::ProfilingResponse &respone,
                                      const void *orig, size_t orig_length);
      virtual void handle_profiling_update(int count);
    public:
      virtual void register_must_epoch(void);
    public:
      // Make this a virtual method so for control replication we can 
      // create a different type of future map for the task
      virtual FutureMapImpl* create_future_map(TaskContext *ctx,
                    IndexSpace launch_space, IndexSpace shard_space);
    public:
      // Methods for supporting intra-index-space mapping dependences
      virtual RtEvent find_intra_space_dependence(const DomainPoint &point);
      virtual void record_intra_space_dependence(const DomainPoint &point,
                                                 const DomainPoint &next,
                                                 RtEvent point_mapped);
    public:
      virtual void record_reference_mutation_effect(RtEvent event);
    public:
      void early_map_regions(std::set<RtEvent> &applied_conditions,
                             const std::vector<unsigned> &must_premap);
      void record_origin_mapped_slice(SliceTask *local_slice);
    public:
      void return_slice_mapped(unsigned points,
                               RtEvent applied_condition, 
                               ApEvent restrict_postcondition);
      void return_slice_complete(unsigned points, RtEvent applied_condition);
      void return_slice_commit(unsigned points, RtEvent applied_condition);
    public:
      void unpack_slice_mapped(Deserializer &derez, AddressSpaceID source);
      void unpack_slice_complete(Deserializer &derez);
      void unpack_slice_commit(Deserializer &derez); 
    public:
      // From MemoizableOp
      virtual void replay_analysis(void);
    public:
      // From CollectiveInstanceCreator
      virtual IndexSpaceNode *get_collective_space(void) const
        { return launch_space; }
    public:
      static void process_slice_mapped(Deserializer &derez, 
                                       AddressSpaceID source);
      static void process_slice_complete(Deserializer &derez);
      static void process_slice_commit(Deserializer &derez);
      static void process_slice_find_intra_dependence(Deserializer &derez);
      static void process_slice_record_intra_dependence(Deserializer &derez);
    protected:
      friend class SliceTask;
      Future reduction_future;
      unsigned total_points;
      unsigned mapped_points;
      unsigned complete_points;
      unsigned committed_points;
      RtUserEvent future_map_ready;
    protected:
      LegionMap<unsigned/*idx*/,VersionInfo>::aligned version_infos;
      std::vector<RegionTreePath> privilege_paths;
      std::set<SliceTask*> origin_mapped_slices;
    protected:
      std::set<RtEvent> map_applied_conditions;
      std::set<RtEvent> complete_preconditions;
      std::set<RtEvent> commit_preconditions;
      std::map<PhysicalManager*,unsigned> acquired_instances;
    protected:
      std::map<DomainPoint,RtUserEvent> pending_intra_space_dependences;
    protected:
      // Profiling information
      struct IndexProfilingInfo : public Mapping::Mapper::TaskProfilingInfo {
      public:
        void *buffer;
        size_t buffer_size;
      };
      std::vector<ProfilingMeasurementID>      task_profiling_requests;
      std::vector<ProfilingMeasurementID>      copy_profiling_requests;
      std::vector<IndexProfilingInfo>                   profiling_info;
      RtUserEvent                                   profiling_reported;
      int                                           profiling_priority;
      int                               outstanding_profiling_requests;
      int                               outstanding_profiling_reported;
    protected:
      // Whether we have to do intra-task alias analysis
      bool need_intra_task_alias_analysis;
#ifdef DEBUG_LEGION
    protected:
      // For checking aliasing of points in debug mode only
      std::set<std::pair<unsigned,unsigned> > interfering_requirements;
      std::map<DomainPoint,std::vector<LogicalRegion> > point_requirements;
    public:
      void check_point_requirements(
          const std::map<DomainPoint,std::vector<LogicalRegion> > &point_reqs);
#endif
    };

    /**
     * \class SliceTask
     * A slice task is a (possibly whole) fraction of an index
     * space task launch.  Once slice task object is made for
     * each slice created by the mapper when (possibly recursively)
     * slicing up the domain of the index space task launch.
     */
    class SliceTask : public MultiTask, public ResourceTracker,
                      public LegionHeapify<SliceTask> {
    public:
      static const AllocationType alloc_type = SLICE_TASK_ALLOC;
    public:
      enum CollectiveInstMessage {
        SLICE_COLLECTIVE_FIND_OR_CREATE,
        SLICE_COLLECTIVE_FINALIZE,
        SLICE_COLLECTIVE_REPORT,
      };
    public:
      SliceTask(Runtime *rt);
      SliceTask(const SliceTask &rhs);
      virtual ~SliceTask(void);
    public:
      SliceTask& operator=(const SliceTask &rhs);
    public:
      inline UniqueID get_remote_owner_uid(void) const 
        { return remote_owner_uid; }
    public:
      virtual void activate(void);
      virtual void deactivate(void);
    public:
      virtual void trigger_dependence_analysis(void);
    public:
      virtual void resolve_false(bool speculated, bool launched);
      virtual void early_map_task(void);
      virtual bool distribute_task(void);
      virtual RtEvent perform_mapping(MustEpochOp *owner = NULL,
                                      const DeferMappingArgs *args = NULL);
      virtual void launch_task(void);
      virtual bool is_stealable(void) const;
      virtual void map_and_launch(void);
    public:
      virtual ApEvent get_task_completion(void) const;
      virtual TaskKind get_task_kind(void) const;
    public:
      virtual bool pack_task(Serializer &rez, AddressSpaceID target);
      virtual bool unpack_task(Deserializer &derez, Processor current,
                               std::set<RtEvent> &ready_events);
      virtual void perform_inlining(TaskContext *enclosing);
    public:
      virtual SliceTask* clone_as_slice_task(IndexSpace is,
                  Processor p, bool recurse, bool stealable);
      virtual void handle_future(const DomainPoint &point, const void *result,
                       size_t result_size, bool owner, FutureFunctor *functor);
    public:
      virtual void register_must_epoch(void);
      PointTask* clone_as_point_task(const DomainPoint &point);
      size_t enumerate_points(void);
      const void* get_predicate_false_result(size_t &result_size);
    public:
      virtual std::map<PhysicalManager*,unsigned>* 
                                     get_acquired_instances_ref(void);
      void check_target_processors(void) const;
      void update_target_processor(void);
      void expand_replay_slices(std::list<SliceTask*> &slices);
      void find_profiling_reported(std::set<RtEvent> &preconditions);
    protected:
      virtual void trigger_task_complete(bool deferred = false);
      virtual void trigger_task_commit(void);
    public:
      virtual void record_reference_mutation_effect(RtEvent event);
    public:
      void return_privileges(TaskContext *point_context,
                             std::set<RtEvent> &preconditions);
      void record_child_mapped(RtEvent child_mapped, 
                               ApEvent restrict_postcondition);
      void record_child_complete(RtEvent child_complete);
      void record_child_committed(RtEvent commit_precondition = 
                                  RtEvent::NO_RT_EVENT);
    protected:
      void trigger_slice_mapped(void);
      void trigger_slice_complete(void);
      void trigger_slice_commit(void);
    protected:
      void pack_remote_mapped(Serializer &rez, RtEvent applied_condition);
      void pack_remote_complete(Serializer &rez, RtEvent applied_condition);
      void pack_remote_commit(Serializer &rez, RtEvent applied_condition);
    public:
      static void handle_slice_return(Runtime *rt, Deserializer &derez);
    public: // Privilege tracker methods
      virtual void receive_resources(size_t return_index,
              std::map<LogicalRegion,unsigned> &created_regions,
              std::vector<LogicalRegion> &deleted_regions,
              std::set<std::pair<FieldSpace,FieldID> > &created_fields,
              std::vector<std::pair<FieldSpace,FieldID> > &deleted_fields,
              std::map<FieldSpace,unsigned> &created_field_spaces,
              std::map<FieldSpace,std::set<LogicalRegion> > &latent_spaces,
              std::vector<FieldSpace> &deleted_field_spaces,
              std::map<IndexSpace,unsigned> &created_index_spaces,
              std::vector<std::pair<IndexSpace,bool> > &deleted_index_spaces,
              std::map<IndexPartition,unsigned> &created_partitions,
              std::vector<std::pair<IndexPartition,bool> > &deleted_partitions,
              std::set<RtEvent> &preconditions);
    public:
      // From MemoizableOp
      virtual void replay_analysis(void);
      virtual void complete_replay(ApEvent instance_ready_event);
    public:
      // Methods for supporting intra-index-space mapping dependences
      virtual RtEvent find_intra_space_dependence(const DomainPoint &point);
      virtual void record_intra_space_dependence(const DomainPoint &point,
                                                 const DomainPoint &next,
                                                 RtEvent point_mapped);
    public:
      // For collective instance creation
      virtual CollectiveManager* find_or_create_collective_instance(
                                  MappingCallKind mapper_call, unsigned index,
                                  const LayoutConstraintSet &constraints,
                                  const std::vector<LogicalRegion> &regions,
                                  Memory::Kind kind, size_t *footprint,
                                  LayoutConstraintKind *unsat_kind,
                                  unsigned *unsat_index,
                                  DomainPoint &collective_point);
      virtual bool finalize_collective_instance(MappingCallKind mapper_call,
                                                unsigned index, bool success);
      virtual void report_total_collective_instance_calls(MappingCallKind call,
                                                          unsigned total_calls);
      static void handle_collective_instance_request(Deserializer &derez,
                                       AddressSpaceID source, Runtime *rutime);
      static void handle_collective_instance_response(Deserializer &derez,
                                                      Runtime *runtime);
    protected:
      friend class IndexTask;
      friend class PointTask;
      friend class ReplMustEpochOp;
      std::vector<PointTask*> points;
    protected:
      unsigned num_unmapped_points;
      unsigned num_uncomplete_points;
      unsigned num_uncommitted_points;
    protected:
      IndexTask *index_owner;
      ApEvent index_complete;
      UniqueID remote_unique_id;
      bool origin_mapped;
      UniqueID remote_owner_uid;
      TraceInfo *remote_trace_info;
      ApUserEvent effects_postcondition;
    protected: 
      std::map<PhysicalManager*,unsigned> acquired_instances;
      std::set<RtEvent> map_applied_conditions;
      std::set<RtEvent> complete_preconditions;
      std::set<RtEvent> commit_preconditions;
    protected:
      std::set<std::pair<DomainPoint,DomainPoint> > unique_intra_space_deps;
    };

  }; // namespace Internal 
}; // namespace Legion

#endif // __LEGION_TASKS_H__<|MERGE_RESOLUTION|>--- conflicted
+++ resolved
@@ -549,16 +549,10 @@
                                       AddressSpaceID target) = 0;
       virtual void perform_inlining(TaskContext *enclosing) = 0;
     public:
-<<<<<<< HEAD
-      virtual void handle_future(const void *res, 
-                                 size_t res_size, bool owned) = 0; 
+      virtual void handle_future(const void *res, size_t res_size, 
+                                 bool owned, FutureFunctor *functor) = 0;
       virtual void handle_post_mapped(bool deferral,
                           RtEvent pre = RtEvent::NO_RT_EVENT) = 0;
-=======
-      virtual void handle_future(const void *res, size_t res_size, 
-                                 bool owned, FutureFunctor *functor) = 0; 
-      virtual void handle_post_mapped(RtEvent pre = RtEvent::NO_RT_EVENT) = 0;
->>>>>>> a12c16fa
       virtual void handle_misspeculation(void) = 0;
     public:
       // From Memoizable
@@ -781,16 +775,10 @@
       virtual void trigger_task_complete(bool deferred = false);
       virtual void trigger_task_commit(void);
     public:
-<<<<<<< HEAD
-      virtual void handle_future(const void *res, 
-                                 size_t res_size, bool owned);
+      virtual void handle_future(const void *res, size_t res_size, 
+                                 bool owned, FutureFunctor *functor);
       virtual void handle_post_mapped(bool deferral, 
                           RtEvent pre = RtEvent::NO_RT_EVENT);
-=======
-      virtual void handle_future(const void *res, size_t res_size, 
-                                 bool owned, FutureFunctor *functor);
-      virtual void handle_post_mapped(RtEvent pre = RtEvent::NO_RT_EVENT);
->>>>>>> a12c16fa
       virtual void handle_misspeculation(void);
     public:
       virtual void record_reference_mutation_effect(RtEvent event);
@@ -892,16 +880,10 @@
       virtual std::map<PhysicalManager*,unsigned>*
                                        get_acquired_instances_ref(void);
     public:
-<<<<<<< HEAD
-      virtual void handle_future(const void *res, 
-                                 size_t res_size, bool owned);
+      virtual void handle_future(const void *res, size_t res_size, 
+                                 bool owned, FutureFunctor *functor);
       virtual void handle_post_mapped(bool deferral,
                           RtEvent pre = RtEvent::NO_RT_EVENT);
-=======
-      virtual void handle_future(const void *res, size_t res_size, 
-                                 bool owned, FutureFunctor *functor);
-      virtual void handle_post_mapped(RtEvent pre = RtEvent::NO_RT_EVENT);
->>>>>>> a12c16fa
       virtual void handle_misspeculation(void);
     public:
       // ProjectionPoint methods
@@ -1007,8 +989,8 @@
       RtEvent unpack_shard_task(Deserializer &derez);
       virtual void perform_inlining(TaskContext *enclosing);
     public:
-      virtual void handle_future(const void *res, 
-                                 size_t res_size, bool owned); 
+      virtual void handle_future(const void *res, size_t res_size, 
+                                 bool owned, FutureFunctor *functor); 
       virtual void handle_post_mapped(bool deferral,
                           RtEvent pre = RtEvent::NO_RT_EVENT);
       virtual void handle_misspeculation(void);
