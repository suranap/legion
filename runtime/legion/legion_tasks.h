--- conflicted
+++ resolved
@@ -860,13 +860,8 @@
       virtual bool pack_task(Serializer &rez, AddressSpaceID target);
       virtual bool unpack_task(Deserializer &derez, Processor current,
                                std::set<RtEvent> &ready_events);
-<<<<<<< HEAD
-      virtual void perform_inlining(void);
+      virtual void perform_inlining(TaskContext *enclosing);
       virtual std::map<InstanceManager*,std::pair<unsigned,bool> >*
-=======
-      virtual void perform_inlining(TaskContext *enclosing);
-      virtual std::map<PhysicalManager*,std::pair<unsigned,bool> >*
->>>>>>> 0e30e2f7
                                        get_acquired_instances_ref(void);
     public:
       virtual void handle_future(const void *res, 
