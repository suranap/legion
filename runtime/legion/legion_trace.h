--- conflicted
+++ resolved
@@ -719,15 +719,10 @@
                              std::deque<InstanceSet> &physical_instances) const;
     public:
       virtual void record_get_term_event(Memoizable *memo);
-<<<<<<< HEAD
       virtual void request_term_event(ApUserEvent &term_event);
-      void record_create_ap_user_event(ApUserEvent lhs, Memoizable *memo);
-      void record_trigger_event(ApUserEvent lhs, ApEvent rhs);
-=======
       virtual void record_create_ap_user_event(ApUserEvent lhs, 
                                                Memoizable *memo);
       virtual void record_trigger_event(ApUserEvent lhs, ApEvent rhs);
->>>>>>> 27ca8687
     public:
       virtual void record_merge_events(ApEvent &lhs, 
                                        ApEvent rhs, Memoizable *memo);
