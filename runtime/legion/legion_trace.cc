/* Copyright 2024 Stanford University, NVIDIA Corporation
 *
 * Licensed under the Apache License, Version 2.0 (the "License");
 * you may not use this file except in compliance with the License.
 * You may obtain a copy of the License at
 *
 *     http://www.apache.org/licenses/LICENSE-2.0
 *
 * Unless required by applicable law or agreed to in writing, software
 * distributed under the License is distributed on an "AS IS" BASIS,
 * WITHOUT WARRANTIES OR CONDITIONS OF ANY KIND, either express or implied.
 * See the License for the specific language governing permissions and
 * limitations under the License.
 */


#include "legion.h"
#include "legion/legion_ops.h"
#include "legion/legion_spy.h"
#include "legion/legion_trace.h"
#include "legion/legion_tasks.h"
#include "legion/legion_instances.h"
#include "legion/legion_views.h"
#include "legion/legion_context.h"
#include "legion/legion_replication.h"

#include "realm/id.h" // TODO: remove this hackiness

namespace Legion {
  namespace Internal {

    LEGION_EXTERN_LOGGER_DECLARATIONS

    /////////////////////////////////////////////////////////////
    // Utility functions
    /////////////////////////////////////////////////////////////

    std::ostream& operator<<(std::ostream &out, const TraceLocalID &key)
    {
      out << "(" << key.context_index << ",";
      if (key.index_point.dim > 1) out << "(";
      for (int dim = 0; dim < key.index_point.dim; ++dim)
      {
        if (dim > 0) out << ",";
        out << key.index_point[dim];
      }
      if (key.index_point.dim > 1) out << ")";
      out << ")";
      return out;
    }

    std::ostream& operator<<(std::ostream &out, ReplayableStatus status)
    {
      switch (status)
      {
        case REPLAYABLE:
          {
            out << "Yes";
            break;
          }
        case NOT_REPLAYABLE_BLOCKING:
          {
            out << "No (Blocking Call)";
            break;
          }
        case NOT_REPLAYABLE_CONSENSUS:
          {
            out << "No (Mapper Consensus)";
            break;
          }
        case NOT_REPLAYABLE_VIRTUAL:
          {
            out << "No (Virtual Mapping)";
            break;
          }
        case NOT_REPLAYABLE_REMOTE_SHARD:
          {
            out << "No (Remote Shard)";
            break;
          }
        default:
          assert(false);
      }
      return out;
    }

    std::ostream& operator<<(std::ostream &out, IdempotencyStatus status)
    {
      switch (status)
      {
        case IDEMPOTENT:
          {
            out << "Yes";
            break;
          }
        case NOT_IDEMPOTENT_SUBSUMPTION:
          {
            out << "No (Preconditions Not Subsumed by Postconditions)";
            break;
          }
        case NOT_IDEMPOTENT_ANTIDEPENDENT:
          {
            out << "No (Postcondition Anti Dependent)";
            break;
          }
        case NOT_IDEMPOTENT_REMOTE_SHARD:
          {
            out << "No (Remote Shard)";
            break;
          }
        default:
          assert(false);
      }
      return out;
    }

    /////////////////////////////////////////////////////////////
    // LogicalTrace 
    /////////////////////////////////////////////////////////////

    //--------------------------------------------------------------------------
    LogicalTrace::LogicalTrace(InnerContext *c, TraceID t, bool logical_only,
                               bool static_trace, Provenance *p,
                               const std::set<RegionTreeID> *trees)
      : context(c), tid(t), begin_provenance(p), end_provenance(NULL),
        physical_trace(logical_only ? NULL :
            new PhysicalTrace(c->owner_task->runtime, this)),
        verification_index(0), blocking_call_observed(false), fixed(false),
        intermediate_fence(false), recording(true), trace_fence(NULL),
        static_translator(static_trace ? new StaticTranslator(trees) : NULL)
    //--------------------------------------------------------------------------
    {
      if (begin_provenance != NULL)
        begin_provenance->add_reference();
    }

    //--------------------------------------------------------------------------
    LogicalTrace::~LogicalTrace(void)
    //--------------------------------------------------------------------------
    {
      if (physical_trace != NULL)
        delete physical_trace;
      if ((begin_provenance != NULL) && begin_provenance->remove_reference())
        delete begin_provenance;
      if ((end_provenance != NULL) && end_provenance->remove_reference())
        delete end_provenance;
    }

    //--------------------------------------------------------------------------
    void LogicalTrace::fix_trace(Provenance *provenance)
    //--------------------------------------------------------------------------
    {
#ifdef DEBUG_LEGION
      assert(!fixed);
      assert(end_provenance == NULL);
#endif
      fixed = true;
      end_provenance = provenance;
      if (end_provenance != NULL)
        end_provenance->add_reference();
    }

    //--------------------------------------------------------------------------
    bool LogicalTrace::initialize_op_tracing(Operation *op,
                               const std::vector<StaticDependence> *dependences)
    //--------------------------------------------------------------------------
    {
      if (op->is_internal_op())
      {
        if (!recording)
          return false;
      }
      else
      {
        if (has_physical_trace() && (op->get_memoizable() == NULL))
          REPORT_LEGION_ERROR(ERROR_PHYSICAL_TRACING_UNSUPPORTED_OP,
              "Illegal operation in physical trace. The application launched "
              "a %s operation inside of physical trace %d of parent task %s "
              "(UID %lld) but this kind of operation is not supported for "
              "physical traces at the moment. You can request support but "
              "we can guarantee support for all kinds of operations in "
              "physical traces.", op->get_logging_name(), tid,
              context->get_task_name(), context->get_unique_id())
        // Check to see if we are doing safe tracing checks or not
        if (context->runtime->safe_tracing)
        {
          // Compute the hash for this operation
          Murmur3Hasher hasher;
          const Operation::OpKind kind = op->get_operation_kind();
          hasher.hash(kind);
          TaskID task_id = 0;
          if (kind == Operation::TASK_OP_KIND)
          {
#ifdef DEBUG_LEGION
            TaskOp *task = dynamic_cast<TaskOp*>(op);
            assert(task != NULL);
#else
            TaskOp *task = dynamic_cast<TaskOp*>(op);
#endif
            task_id = task->task_id;
            hasher.hash(task_id);
          }
          const unsigned num_regions = op->get_region_count();
          for (unsigned idx = 0; idx < num_regions; idx++)
          {
            const RegionRequirement &req = op->get_requirement(idx);
            hasher.hash(req.parent);
            hasher.hash(req.handle_type);
            if (req.handle_type == LEGION_PARTITION_PROJECTION)
              hasher.hash(req.partition);
            else
              hasher.hash(req.region);
            for (std::set<FieldID>::const_iterator it =
                  req.privilege_fields.begin(); it != 
                  req.privilege_fields.end(); it++)
              hasher.hash(*it);
            for (std::vector<FieldID>::const_iterator it =
                  req.instance_fields.begin(); it != 
                  req.instance_fields.end(); it++)
              hasher.hash(*it);
            hasher.hash(req.privilege);
            hasher.hash(req.prop);
            hasher.hash(req.redop);
            hasher.hash(req.tag);
            hasher.hash(req.flags);
            if (req.handle_type != LEGION_SINGULAR_PROJECTION)
              hasher.hash(req.projection);
            size_t projection_size = 0;
            const void *projection_args = 
              req.get_projection_args(&projection_size);
            if (projection_size > 0)
              hasher.hash(projection_args, projection_size);
          }
          uint64_t hash[2];
          hasher.finalize(hash);
          if (fixed)
          {
            if (verification_infos.size() <= verification_index)
              REPORT_LEGION_ERROR(ERROR_TRACE_VIOLATION_OPERATION,
                  "Detected %d operations in trace %d of parent task %s "
                  "(UID %lld) which differs from the %zd operations that "
                  "where recorded in the first execution of the trace. "
                  "The number of operations in the trace must always "
                  "be the same across all executions of the trace.",
                  verification_index, tid, context->get_task_name(),
                  context->get_unique_id(), verification_infos.size())
            const VerificationInfo &info = 
              verification_infos[verification_index++];
            if (info.kind != kind)
              REPORT_LEGION_ERROR(ERROR_TRACE_VIOLATION_OPERATION,
                  "Operation %s does match the recorded operation kind %s "
                  "for the %d operation in trace %d of parent task %s "
                  "(UID %lld). The same order of operations must be "
                  "issued every time a trace is executed.",
                  Operation::get_string_rep(kind), op->get_logging_name(),
                  verification_index-1, tid, 
                  context->get_task_name(), context->get_unique_id())
            if (info.task_id != task_id)
              REPORT_LEGION_ERROR(ERROR_TRACE_VIOLATION_OPERATION,
                  "Task %d does match the recorded task %d for the %d task "
                  "in trace %d of parent task %s (UID %lld). The same order "
                  "of operations must be issued every time a trace is "
                  "executed.", task_id, info.task_id,
                  verification_index-1, tid, 
                  context->get_task_name(), context->get_unique_id())
            if (info.regions != num_regions)
            {
              if (kind == Operation::TASK_OP_KIND)
                REPORT_LEGION_ERROR(ERROR_TRACE_VIOLATION_OPERATION,
                    "Task %s recorded %d region requirements for trace "
                    "%d in parent task %s (UID %lld) but was re-executed with "
                    "%d region requirements. The number of region requirements"
                    " recorded must always match the number re-executed for "
                    "each corresponding operation in the trace.",
                    op->get_logging_name(), info.regions, tid,
                    context->get_task_name(), context->get_unique_id(),
                    num_regions)
              else
                REPORT_LEGION_ERROR(ERROR_TRACE_VIOLATION_OPERATION,
                    "Operation %s recorded %d region requirements for trace "
                    "%d in parent task %s (UID %lld) but was re-executed with "
                    "%d region requirements. The number of region requirements"
                    " must always match the number re-executed for each "
                    "corresponding operation in the trace.",
                    op->get_logging_name(), info.regions, tid,
                    context->get_task_name(), context->get_unique_id(),
                    num_regions)
            }
            if ((info.hash[0] != hash[0]) || (info.hash[1] != hash[1]))
            {
              if (kind == Operation::TASK_OP_KIND)
                REPORT_LEGION_ERROR(ERROR_TRACE_VIOLATION_OPERATION,
                    "Task %s was replayed with different region requirements "
                    "for trace %d in parent task %s (UID %lld) than what it "
                    "had when it was recorded. Region requirement arguments "
                    "must match exactly every time a trace is executed.",
                    op->get_logging_name(), tid, context->get_task_name(),
                    context->get_unique_id())
              else
                REPORT_LEGION_ERROR(ERROR_TRACE_VIOLATION_OPERATION,
                    "Operation %s was replayed with different region "
                    "requirements for trace %d in parent task %s (UID %lld) "
                    "than waht it had when it was recorded. Region "
                    "requirement arguments must match exactly every time a "
                    "trace is executed.", op->get_logging_name(),
                    tid, context->get_task_name(), context->get_unique_id())
            }
          }
          else
            verification_infos.emplace_back(
                VerificationInfo(kind, task_id, num_regions, hash));
        }
        if (fixed)
          return false;
      }
      if (static_translator != NULL)
        static_translator->push_dependences(dependences);
      return true;
    }

    //--------------------------------------------------------------------------
    void LogicalTrace::check_operation_count(void)
    //--------------------------------------------------------------------------
    {
#ifdef DEBUG_LEGION
      assert(verification_index <= verification_infos.size());
#endif
      if (verification_index < verification_infos.size())
        REPORT_LEGION_ERROR(ERROR_TRACE_VIOLATION_OPERATION,
                "Detected %d operations in trace %d of parent task %s "
                "(UID %lld) which differs from the %zd operations that "
                "where recorded in the first execution of the trace. "
                "The number of operations in the trace must always "
                "be the same across all executions of the trace.",
                verification_index, tid, context->get_task_name(),
                context->get_unique_id(), verification_infos.size())
      verification_index = 0;
    }

    //--------------------------------------------------------------------------
    bool LogicalTrace::skip_analysis(RegionTreeID tid) const
    //--------------------------------------------------------------------------
    {
#ifdef DEBUG_LEGION
      assert(recording);
#endif
      if (static_translator == NULL)
        return false;
      return static_translator->skip_analysis(tid);
    }

    //--------------------------------------------------------------------------
    size_t LogicalTrace::register_operation(Operation *op, GenerationID gen)
    //--------------------------------------------------------------------------
    {
      const std::pair<Operation*,GenerationID> key(op,gen);
#ifdef LEGION_SPY
      current_uids[key] = op->get_unique_op_id();
      num_regions[key] = op->get_region_count();
#endif
      if (recording)
      {
        // Recording
        if (op->is_internal_op())
          // We don't need to register internal operations
          return SIZE_MAX;
        const size_t index = replay_info.size();
        const size_t op_index = operations.size();
        op_map[key] = op_index;
        operations.push_back(key);
        replay_info.push_back(OperationInfo());
        if (static_translator != NULL)
        {
          // Add a mapping reference since we might need to refer to it later
          op->add_mapping_reference(gen);
          // Recording a static trace so see if we have 
          // dependences to translate
          std::vector<StaticDependence> to_translate;
          static_translator->pop_dependences(to_translate);
          translate_dependence_records(op, op_index, to_translate);
        }
        return index;
      }
      else
      {
#ifdef DEBUG_LEGION
        assert(!op->is_internal_op());
#endif
        // Replaying
        const size_t index = replay_index++;
        if (index >= replay_info.size())
          REPORT_LEGION_ERROR(ERROR_TRACE_VIOLATION_RECORDED,
                        "Trace violation! Recorded %zd operations in trace "
                        "%d in task %s (UID %lld) but %zd operations have "
                        "now been issued!", replay_info.size(), tid,
                        context->get_task_name(), 
                        context->get_unique_id(), index+1)
        // Check to see if the meta-data alignes
        const OperationInfo &info = replay_info[index];
        // Add a mapping reference since ops will be registering dependences
        op->add_mapping_reference(gen);
        operations.push_back(key);
        frontiers.insert(key);
        // First make any close operations needed for this operation and
        // register their dependences
        for (LegionVector<CloseInfo>::const_iterator cit = 
              info.closes.begin(); cit != info.closes.end(); cit++)
        {
#ifdef DEBUG_LEGION_COLLECTIVES
          MergeCloseOp *close_op = context->get_merge_close_op(op, cit->node);
#else
          MergeCloseOp *close_op = context->get_merge_close_op();
#endif
          close_op->initialize(context, cit->requirement, cit->creator_idx, op);
          close_op->update_close_mask(cit->close_mask);
          const GenerationID close_gen = close_op->get_generation();
          const std::pair<Operation*,GenerationID> close_key(close_op, 
                                                             close_gen);
          close_op->add_mapping_reference(close_gen);
          operations.push_back(close_key);
#ifdef LEGION_SPY
          current_uids[close_key] = close_op->get_unique_op_id();
          num_regions[close_key] = close_op->get_region_count();
#endif
          close_op->begin_dependence_analysis();
          close_op->trigger_dependence_analysis();
          replay_operation_dependences(close_op, cit->dependences);
          close_op->end_dependence_analysis();
        }
        // Then register the dependences for this operation
        if (!info.dependences.empty())
          replay_operation_dependences(op, info.dependences);
        else // need to at least record a dependence on the fence event
          op->register_dependence(trace_fence, trace_fence_gen);
        return index;
      }
    }

    //--------------------------------------------------------------------------
    void LogicalTrace::register_internal(InternalOp *op)
    //--------------------------------------------------------------------------
    {
#ifdef DEBUG_LEGION
      assert(recording);
#endif
      const std::pair<Operation*,GenerationID> key(op, op->get_generation());
      const std::pair<Operation*,GenerationID> creator_key(
          op->get_creator_op(), op->get_creator_gen());
      std::map<std::pair<Operation*,GenerationID>,unsigned>::const_iterator
        finder = op_map.find(creator_key);
#ifdef DEBUG_LEGION
      assert(finder != op_map.end());
#endif
      // Record that they have the same entry so that we can detect that
      // they are the same when recording dependences. We do this for all
      // internal operations which won't be replayed and for which we will
      // need to collapse their dependences back onto their creator
      op_map[key] = finder->second;
    }

    //--------------------------------------------------------------------------
    void LogicalTrace::register_close(MergeCloseOp *op, unsigned creator_idx,
#ifdef DEBUG_LEGION_COLLECTIVES
                                      RegionTreeNode *node,
#endif
                                      const RegionRequirement &req)
    //--------------------------------------------------------------------------
    {
#ifdef DEBUG_LEGION
      assert(recording);
      assert(!replay_info.empty());
#endif
      std::pair<Operation*,GenerationID> key(op, op->get_generation());
      const size_t index = operations.size();
      operations.push_back(key);
      op_map[key] = index;
      OperationInfo &info = replay_info.back();
      info.closes.emplace_back(CloseInfo(op, creator_idx,
#ifdef DEBUG_LEGION_COLLECTIVES
                                         node,
#endif
                                         req));
    }

    //--------------------------------------------------------------------------
    void LogicalTrace::replay_operation_dependences(Operation *op,
                              const LegionVector<DependenceRecord> &dependences)
    //--------------------------------------------------------------------------
    {
      for (LegionVector<DependenceRecord>::const_iterator it =
            dependences.begin(); it != dependences.end(); it++)
      {
#ifdef DEBUG_LEGION
        assert(it->operation_idx >= 0);
        assert(((size_t)it->operation_idx) < operations.size());
        assert(it->dtype != LEGION_NO_DEPENDENCE);
#endif
        const std::pair<Operation*,GenerationID> &target = 
                                              operations[it->operation_idx];
        std::set<std::pair<Operation*,GenerationID> >::iterator finder =
          frontiers.find(target);
        if (finder != frontiers.end())
        {
          finder->first->remove_mapping_reference(finder->second);
          frontiers.erase(finder);
        }
        if ((it->prev_idx == -1) || (it->next_idx == -1))
        {
          op->register_dependence(target.first, target.second); 
#ifdef LEGION_SPY
          LegionSpy::log_mapping_dependence(
           op->get_context()->get_unique_id(),
           get_current_uid_by_index(it->operation_idx),
           (it->prev_idx == -1) ? 0 : it->prev_idx,
           op->get_unique_op_id(), 
           (it->next_idx == -1) ? 0 : it->next_idx, LEGION_TRUE_DEPENDENCE);
#endif
        }
        else
        {
          op->register_region_dependence(it->next_idx, target.first,
                                         target.second, it->prev_idx,
                                         it->dtype, it->dependent_mask);
#ifdef LEGION_SPY
          LegionSpy::log_mapping_dependence(
              op->get_context()->get_unique_id(),
              get_current_uid_by_index(it->operation_idx), it->prev_idx,
              op->get_unique_op_id(), it->next_idx, it->dtype);
#endif
        }
      }
    }

    //--------------------------------------------------------------------------
    bool LogicalTrace::record_dependence(Operation *target,
            GenerationID target_gen, Operation *source, GenerationID source_gen)
    //--------------------------------------------------------------------------
    {
#ifdef DEBUG_LEGION
      assert(recording);
#endif
      const std::pair<Operation*,GenerationID> target_key(target, target_gen);
      std::map<std::pair<Operation*,GenerationID>,unsigned>::const_iterator
        target_finder = op_map.find(target_key);
      // The target is not part of the trace so there's no need to record it
      if (target_finder == op_map.end())
        return false;
      const std::pair<Operation*,GenerationID> source_key(source, source_gen);
      std::map<std::pair<Operation*,GenerationID>,unsigned>::const_iterator
        source_finder = op_map.find(source_key);
#ifdef DEBUG_LEGION
      assert(!replay_info.empty());
      assert(source_finder != op_map.end());
#endif
      // In the case of operations recording dependences on internal operations
      // such as refinement operations then we don't need to record those as
      // the refinement operations won't be in the replay
      if (source_finder->second == target_finder->second)
      {
#ifdef DEBUG_LEGION
        assert(target->get_operation_kind() == Operation::REFINEMENT_OP_KIND);
#endif
        return true;
      }
      OperationInfo &info = replay_info.back();
      DependenceRecord record(target_finder->second);
      if (source->get_operation_kind() == Operation::MERGE_CLOSE_OP_KIND)
      {
#ifdef DEBUG_LEGION
        bool found = false;
        assert(!info.closes.empty());
#endif
        // Find the right close info and record the dependence 
        for (unsigned idx = 0; idx < info.closes.size(); idx++)
        {
          CloseInfo &close = info.closes[idx];
          if (close.close_op != source)
            continue;
#ifdef DEBUG_LEGION
          found = true;
#endif
          for (LegionVector<DependenceRecord>::iterator it =
                close.dependences.begin(); it != close.dependences.end(); it++)
            if (it->merge(record))
              return true;
          close.dependences.emplace_back(std::move(record));
          break;
        }
#ifdef DEBUG_LEGION
        assert(found);
#endif
      }
      else
      {
        // Note that if the source is a non-close internal operation then
        // we also come through this pathway so that we record dependences
        // on anything that the operation records any transitive dependences
        // on things that its internal operations dependended on
        for (LegionVector<DependenceRecord>::iterator it =
              info.dependences.begin(); it != info.dependences.end(); it++)
          if (it->merge(record))
            return true;
        info.dependences.emplace_back(std::move(record));
      }
      return true;
    }

    //--------------------------------------------------------------------------
    bool LogicalTrace::record_region_dependence(Operation *target, 
                                                GenerationID target_gen,
                                                Operation *source, 
                                                GenerationID source_gen,
                                                unsigned target_idx, 
                                                unsigned source_idx,
                                                DependenceType dtype,
                                                const FieldMask &dep_mask)
    //--------------------------------------------------------------------------
    {
#ifdef DEBUG_LEGION
      assert(recording);
#endif
      const std::pair<Operation*,GenerationID> target_key(target, target_gen);
      std::map<std::pair<Operation*,GenerationID>,unsigned>::const_iterator
        target_finder = op_map.find(target_key);
      // The target is not part of the trace so there's no need to record it
      if (target_finder == op_map.end())
      {
        // If this is a close operation then we still need to update the mask
        if (source->get_operation_kind() == Operation::MERGE_CLOSE_OP_KIND)
        {
#ifdef DEBUG_LEGION
          assert(!replay_info.empty());
          assert(op_map.find(std::make_pair(source, source_gen)) != 
              op_map.end());
#endif
          OperationInfo &info = replay_info.back();
#ifdef DEBUG_LEGION
          bool found = false;
          assert(!info.closes.empty());
#endif
          // Find the right close info and record the dependence 
          for (unsigned idx = 0; idx < info.closes.size(); idx++)
          {
            CloseInfo &close = info.closes[idx];
            if (close.close_op != source)
              continue;
#ifdef DEBUG_LEGION
            found = true;
#endif
            close.close_mask |= dep_mask;
            break;
          }
#ifdef DEBUG_LEGION
          assert(found);
#endif
        }
        return false;
      }
      const std::pair<Operation*,GenerationID> source_key(source, source_gen);
      std::map<std::pair<Operation*,GenerationID>,unsigned>::const_iterator
        source_finder = op_map.find(source_key);
#ifdef DEBUG_LEGION
      assert(!replay_info.empty());
      assert(source_finder != op_map.end());
#endif
      // In the case of operations recording dependences on internal operations
      // such as refinement operations then we don't need to record those as
      // the refinement operations won't be in the replay
      if (source_finder->second == target_finder->second)
      {
#ifdef DEBUG_LEGION
        assert(target->get_operation_kind() == Operation::REFINEMENT_OP_KIND);
#endif
        return true;
      }
      OperationInfo &info = replay_info.back();
      DependenceRecord record(target_finder->second, target_idx, source_idx,
                              dtype, dep_mask);
      if (source->get_operation_kind() == Operation::MERGE_CLOSE_OP_KIND)
      {
#ifdef DEBUG_LEGION
        bool found = false;
        assert(!info.closes.empty());
#endif
        // Find the right close info and record the dependence 
        for (unsigned idx = 0; idx < info.closes.size(); idx++)
        {
          CloseInfo &close = info.closes[idx];
          if (close.close_op != source)
            continue;
#ifdef DEBUG_LEGION
          found = true;
#endif
          close.close_mask |= dep_mask;
          for (LegionVector<DependenceRecord>::iterator it =
                close.dependences.begin(); it != close.dependences.end(); it++)
            if (it->merge(record))
              return true;
          close.dependences.emplace_back(std::move(record));
          break;
        }
#ifdef DEBUG_LEGION
        assert(found);
#endif
      }
      else
      {
        // Note that if the source is a non-close internal operation then
        // we also come through this pathway so that we record dependences
        // on anything that the operation records any transitive dependences
        // on things that its internal operations dependended on
        for (LegionVector<DependenceRecord>::iterator it =
              info.dependences.begin(); it != info.dependences.end(); it++)
          if (it->merge(record))
            return true;
        info.dependences.emplace_back(std::move(record));
      }
      return true;
    }

    //--------------------------------------------------------------------------
    void LogicalTrace::begin_logical_trace(FenceOp *fence_op)
    //--------------------------------------------------------------------------
    {
#ifdef DEBUG_LEGION
      assert(trace_fence == NULL);
#endif
      if (!recording)
      {
        trace_fence = fence_op;
        trace_fence_gen = fence_op->get_generation();
        fence_op->add_mapping_reference(trace_fence_gen);
        replay_index = 0;
      }
    }

    //--------------------------------------------------------------------------
    void LogicalTrace::end_logical_trace(FenceOp *op)
    //--------------------------------------------------------------------------
    {
      if (!recording)
      {
#ifdef DEBUG_LEGION
        assert(trace_fence != NULL);
#endif
        if (replay_index != replay_info.size())
          REPORT_LEGION_ERROR(ERROR_TRACE_VIOLATION_RECORDED,
                        "Trace violation! Recorded %zd operations in trace "
                        "%d in task %s (UID %lld) but only %zd operations "
                        "have been issued at the end of the trace!", 
                        replay_info.size(), tid,
                        context->get_task_name(), 
                        context->get_unique_id(), replay_index)
        op->register_dependence(trace_fence, trace_fence_gen);
        trace_fence->remove_mapping_reference(trace_fence_gen);
        trace_fence = NULL;
        // Register for this fence on every one of the operations in
        // the trace and then clear out the operations data structure
        for (std::set<std::pair<Operation*,GenerationID> >::iterator it =
              frontiers.begin(); it != frontiers.end(); ++it)
        {
          const std::pair<Operation*,GenerationID> &target = *it;
#ifdef DEBUG_LEGION
          assert(!target.first->is_internal_op());
#endif
          op->register_dependence(target.first, target.second);
#ifdef LEGION_SPY
          for (unsigned req_idx = 0; req_idx < num_regions[target]; req_idx++)
          {
            LegionSpy::log_mapping_dependence(
                op->get_context()->get_unique_id(), current_uids[target],
                req_idx, op->get_unique_op_id(), 0, LEGION_TRUE_DEPENDENCE);
          }
#endif
          // Remove any mapping references that we hold
          target.first->remove_mapping_reference(target.second);
        }
      }
      else // Finished the recording so we are done
      {
        recording = false;
        op_map.clear();
        if (static_translator != NULL)
        {
#ifdef DEBUG_LEGION
          assert(static_translator->dependences.empty());
#endif
          delete static_translator;
          static_translator = NULL;
          // Also remove the mapping references from all the operations
          for (std::vector<std::pair<Operation*,GenerationID> >::const_iterator
                it = operations.begin(); it != operations.end(); it++)
            it->first->remove_mapping_reference(it->second);
          // Remove mapping fences on the frontiers which haven't been removed 
          for (std::set<std::pair<Operation*,GenerationID> >::const_iterator 
                it = frontiers.begin(); it != frontiers.end(); it++)
            it->first->remove_mapping_reference(it->second);
        }
      }
      operations.clear();
      frontiers.clear();
#ifdef LEGION_SPY
      current_uids.clear();
      num_regions.clear();
#endif
    }

    //--------------------------------------------------------------------------
    bool LogicalTrace::find_concurrent_colors(ReplIndexTask *task,
        std::map<Color,CollectiveID> &concurrent_exchange_colors)
    //--------------------------------------------------------------------------
    {
      std::map<TraceLocalID,std::vector<Color> >::const_iterator finder =
        concurrent_colors.find(task->get_trace_local_id());
      if (finder == concurrent_colors.end())
        return false;
      for (std::vector<Color>::const_iterator it =
            finder->second.begin(); it != finder->second.end(); it++)
        concurrent_exchange_colors.emplace(
            std::pair<Color,CollectiveID>(*it, 0));
      return true;
    }

    //--------------------------------------------------------------------------
    void LogicalTrace::record_concurrent_colors(ReplIndexTask *task,
        const std::map<Color,CollectiveID> &concurrent_exchange_colors)
    //--------------------------------------------------------------------------
    {
      const TraceLocalID tlid = task->get_trace_local_id();
      std::vector<Color> &colors = concurrent_colors[tlid];
#ifdef DEBUG_LEGION
      assert(colors.empty());
#endif
      colors.reserve(concurrent_exchange_colors.size());
      for (std::map<Color,CollectiveID>::const_iterator it =
            concurrent_exchange_colors.begin(); it !=
            concurrent_exchange_colors.end(); it++)
        colors.push_back(it->first);
    }

#ifdef LEGION_SPY
    //--------------------------------------------------------------------------
    UniqueID LogicalTrace::get_current_uid_by_index(unsigned op_idx) const
    //--------------------------------------------------------------------------
    {
      assert(op_idx < operations.size());
      const std::pair<Operation*,GenerationID> &key = operations[op_idx];
      std::map<std::pair<Operation*,GenerationID>,UniqueID>::const_iterator
        finder = current_uids.find(key);
      assert(finder != current_uids.end());
      return finder->second;
    }
#endif

    //--------------------------------------------------------------------------
    void LogicalTrace::translate_dependence_records(Operation *op,
         const unsigned index, const std::vector<StaticDependence> &dependences)
    //--------------------------------------------------------------------------
    {
      RegionTreeForest *forest = context->runtime->forest;
      const bool is_replicated = (context->get_replication_id() > 0);
      for (std::vector<StaticDependence>::const_iterator it =
            dependences.begin(); it != dependences.end(); it++)
      {
        if (it->dependence_type == LEGION_NO_DEPENDENCE)
          continue;
#ifdef DEBUG_LEGION
        assert(it->previous_offset <= index);
#endif
        const std::pair<Operation*,GenerationID> &prev =
            operations[index - it->previous_offset];
        unsigned parent_index = op->find_parent_index(it->current_req_index);
        LogicalRegion root_region = context->find_logical_region(parent_index);
        FieldSpaceNode *fs = forest->get_node(root_region.get_field_space());
        const FieldMask mask = fs->get_field_mask(it->dependent_fields);
        if (is_replicated && !it->shard_only)
        {
          // Need a merge close op to mediate the dependence
          RegionRequirement req(root_region, 
              LEGION_READ_WRITE, LEGION_EXCLUSIVE, root_region);
          req.privilege_fields = it->dependent_fields;
#ifdef DEBUG_LEGION_COLLECTIVES
          MergeCloseOp *close_op = context->get_merge_close_op(op,
                                    forest->get_node(root_region));
#else
          MergeCloseOp *close_op = context->get_merge_close_op();
#endif
          close_op->initialize(context, req, it->current_req_index, op);
          close_op->update_close_mask(mask);
          register_close(close_op, it->current_req_index,
#ifdef DEBUG_LEGION_COLLECTIVES
                         forest->get_node(root_region),
#endif
                         req);
          // Mark that we are starting our dependence analysis
          close_op->begin_dependence_analysis();
          // Do any other work for the dependence analysis
          close_op->trigger_dependence_analysis();
          // Record the dependence of the close on the previous op
          close_op->register_region_dependence(0/*close index*/,
              prev.first, prev.second, it->previous_req_index,
              LEGION_TRUE_DEPENDENCE, mask);
          // Then record our dependence on the close operation
          op->register_region_dependence(it->current_req_index,
              close_op, close_op->get_generation(), 0/*close index*/,
              LEGION_TRUE_DEPENDENCE, mask);
          // Dispatch this close op
          close_op->end_dependence_analysis();
        }
        else
        {
          // Can just record a normal dependence
          op->register_region_dependence(it->current_req_index,
              prev.first, prev.second, it->previous_req_index,
              it->dependence_type, mask);
        }
      }
    }

    /////////////////////////////////////////////////////////////
    // TraceOp 
    /////////////////////////////////////////////////////////////

    //--------------------------------------------------------------------------
    TraceOp::TraceOp(Runtime *rt)
      : FenceOp(rt)
    //--------------------------------------------------------------------------
    {
    }

    //--------------------------------------------------------------------------
    TraceOp::TraceOp(const TraceOp &rhs)
      : FenceOp(NULL)
    //--------------------------------------------------------------------------
    {
      // should never be called
      assert(false);
    }

    //--------------------------------------------------------------------------
    TraceOp::~TraceOp(void)
    //--------------------------------------------------------------------------
    {
    }

    //--------------------------------------------------------------------------
    TraceOp& TraceOp::operator=(const TraceOp &rhs)
    //--------------------------------------------------------------------------
    {
      // should never be called
      assert(false);
      return *this;
    }

    //--------------------------------------------------------------------------
    void TraceOp::pack_remote_operation(Serializer &rez, 
                 AddressSpaceID target, std::set<RtEvent> &applied_events) const
    //--------------------------------------------------------------------------
    {
      pack_local_remote_operation(rez);
    }

#if 0
    /////////////////////////////////////////////////////////////
    // TraceCaptureOp 
    /////////////////////////////////////////////////////////////

    //--------------------------------------------------------------------------
    TraceCaptureOp::TraceCaptureOp(Runtime *rt)
      : TraceOp(rt)
    //--------------------------------------------------------------------------
    {
    }

    //--------------------------------------------------------------------------
    TraceCaptureOp::TraceCaptureOp(const TraceCaptureOp &rhs)
      : TraceOp(NULL)
    //--------------------------------------------------------------------------
    {
      // should never be called
      assert(false);
    }

    //--------------------------------------------------------------------------
    TraceCaptureOp::~TraceCaptureOp(void)
    //--------------------------------------------------------------------------
    {
    }

    //--------------------------------------------------------------------------
    TraceCaptureOp& TraceCaptureOp::operator=(const TraceCaptureOp &rhs)
    //--------------------------------------------------------------------------
    {
      // should never be called
      assert(false);
      return *this;
    }

    //--------------------------------------------------------------------------
    void TraceCaptureOp::initialize_capture(InnerContext *ctx, bool has_block,
                                  bool remove_trace_ref, Provenance *provenance)
    //--------------------------------------------------------------------------
    {
      initialize(ctx, EXECUTION_FENCE, false/*need future*/, provenance);
      has_blocking_call = has_block;
      remove_trace_reference = remove_trace_ref;
    }

    //--------------------------------------------------------------------------
    void TraceCaptureOp::activate(void)
    //--------------------------------------------------------------------------
    {
      TraceOp::activate();
    }

    //--------------------------------------------------------------------------
    void TraceCaptureOp::deactivate(bool freeop)
    //--------------------------------------------------------------------------
    {
      TraceOp::deactivate(false/*free*/);
      if (freeop)
        runtime->free_capture_op(this);
    }

    //--------------------------------------------------------------------------
    const char* TraceCaptureOp::get_logging_name(void) const
    //--------------------------------------------------------------------------
    {
      return op_names[TRACE_CAPTURE_OP_KIND];
    }

    //--------------------------------------------------------------------------
    Operation::OpKind TraceCaptureOp::get_operation_kind(void) const
    //--------------------------------------------------------------------------
    {
      return TRACE_CAPTURE_OP_KIND;
    }

    //--------------------------------------------------------------------------
    void TraceCaptureOp::trigger_dependence_analysis(void)
    //--------------------------------------------------------------------------
    {
      tracing = false;
      current_template = NULL;
      is_recording = false;
      // Indicate that we are done capturing this trace
      trace->end_trace_execution(this);
      // Register this fence with all previous users in the parent's context
      FenceOp::trigger_dependence_analysis();
      parent_ctx->record_previous_trace(trace);
      if (trace->is_recording())
      {
        PhysicalTrace *physical_trace = trace->get_physical_trace();
#ifdef DEBUG_LEGION
        assert(physical_trace != NULL);
#endif
        physical_trace->record_previous_template_completion(
            get_completion_event());
        current_template = physical_trace->get_current_template();
        physical_trace->clear_cached_template();
        // Save this since we can't read it later in the mapping stage
        is_recording = true;
      }
    }

    //--------------------------------------------------------------------------
    void TraceCaptureOp::trigger_mapping(void)
    //--------------------------------------------------------------------------
    {
      // Now finish capturing the physical trace
      if (is_recording)
      {
        PhysicalTrace *physical_trace = trace->get_physical_trace();
#ifdef DEBUG_LEGION
        assert(physical_trace != NULL);
        assert(current_template != NULL);
        assert(current_template->is_recording());
#endif
        current_template->finalize(parent_ctx, this, has_blocking_call);
        if (!current_template->is_replayable())
        {
          physical_trace->record_failed_capture(current_template);
          ApEvent pending_deletion;
          if (!current_template->defer_template_deletion(pending_deletion,
                                                  map_applied_conditions))
            delete current_template;
          if (pending_deletion.exists())
            execution_preconditions.insert(pending_deletion);
        }
        else
        {
          ApEvent pending_deletion = physical_trace->record_capture(
              current_template, map_applied_conditions);
          if (pending_deletion.exists())
            execution_preconditions.insert(pending_deletion);
        }
        // Reset the local trace
        trace->initialize_tracing_state();
      }
      if (remove_trace_reference && trace->remove_reference())
        delete trace;
      FenceOp::trigger_mapping();
    }
#endif

    /////////////////////////////////////////////////////////////
    // TraceCompleteOp 
    /////////////////////////////////////////////////////////////

    //--------------------------------------------------------------------------
    TraceCompleteOp::TraceCompleteOp(Runtime *rt)
      : TraceOp(rt)
    //--------------------------------------------------------------------------
    {
    }

    //--------------------------------------------------------------------------
    TraceCompleteOp::TraceCompleteOp(const TraceCompleteOp &rhs)
      : TraceOp(NULL)
    //--------------------------------------------------------------------------
    {
      // should never be called
      assert(false);
    }

    //--------------------------------------------------------------------------
    TraceCompleteOp::~TraceCompleteOp(void)
    //--------------------------------------------------------------------------
    {
    }

    //--------------------------------------------------------------------------
    TraceCompleteOp& TraceCompleteOp::operator=(const TraceCompleteOp &rhs)
    //--------------------------------------------------------------------------
    {
      // should never be called
      assert(false);
      return *this;
    }

    //--------------------------------------------------------------------------
    void TraceCompleteOp::initialize_complete(InnerContext *ctx,
                LogicalTrace *tr, Provenance *provenance, bool remove_reference)
    //--------------------------------------------------------------------------
    {
      initialize(ctx,tr->has_physical_trace() ? EXECUTION_FENCE : MAPPING_FENCE,
          false/*need future*/, provenance);
      trace = tr;
      tracing = false;
      has_blocking_call = trace->get_and_clear_blocking_call();
      remove_trace_reference = remove_reference;
    }

    //--------------------------------------------------------------------------
    void TraceCompleteOp::activate(void)
    //--------------------------------------------------------------------------
    {
      TraceOp::activate();
    }

    //--------------------------------------------------------------------------
    void TraceCompleteOp::deactivate(bool freeop)
    //--------------------------------------------------------------------------
    {
      TraceOp::deactivate(false/*free*/);
      if (freeop)
        runtime->free_complete_op(this);
    }

    //--------------------------------------------------------------------------
    const char* TraceCompleteOp::get_logging_name(void) const
    //--------------------------------------------------------------------------
    {
      return op_names[TRACE_COMPLETE_OP_KIND];
    }

    //--------------------------------------------------------------------------
    Operation::OpKind TraceCompleteOp::get_operation_kind(void) const
    //--------------------------------------------------------------------------
    {
      return TRACE_COMPLETE_OP_KIND; 
    }

    //--------------------------------------------------------------------------
    void TraceCompleteOp::trigger_dependence_analysis(void)
    //--------------------------------------------------------------------------
    {
      trace->end_logical_trace(this);
      TraceOp::trigger_dependence_analysis();
    }

    //--------------------------------------------------------------------------
    void TraceCompleteOp::trigger_mapping(void)
    //--------------------------------------------------------------------------
    {
      if (trace->has_physical_trace())
      {
        PhysicalTrace *physical = trace->get_physical_trace();
        physical->complete_physical_trace(this, map_applied_conditions,
            execution_preconditions, has_blocking_call);
      }
      if (remove_trace_reference && trace->remove_reference())
        delete trace;
      TraceOp::trigger_mapping();
    }

#if 0
    /////////////////////////////////////////////////////////////
    // TraceReplayOp
    /////////////////////////////////////////////////////////////

    //--------------------------------------------------------------------------
    TraceReplayOp::TraceReplayOp(Runtime *rt)
      : TraceOp(rt)
    //--------------------------------------------------------------------------
    {
    }

    //--------------------------------------------------------------------------
    TraceReplayOp::TraceReplayOp(const TraceReplayOp &rhs)
      : TraceOp(NULL)
    //--------------------------------------------------------------------------
    {
      // should never be called
      assert(false);
    }

    //--------------------------------------------------------------------------
    TraceReplayOp::~TraceReplayOp(void)
    //--------------------------------------------------------------------------
    {
    }

    //--------------------------------------------------------------------------
    TraceReplayOp& TraceReplayOp::operator=(const TraceReplayOp &rhs)
    //--------------------------------------------------------------------------
    {
      // should never be called
      assert(false);
      return *this;
    }

    //--------------------------------------------------------------------------
    void TraceReplayOp::initialize_replay(InnerContext *ctx, 
                                       LogicalTrace *tr, Provenance *provenance)
    //--------------------------------------------------------------------------
    {
      initialize(ctx, EXECUTION_FENCE, false/*need future*/, provenance);
      trace = tr;

    }

    //--------------------------------------------------------------------------
    void TraceReplayOp::activate(void)
    //--------------------------------------------------------------------------
    {
      TraceOp::activate();
    }

    //--------------------------------------------------------------------------
    void TraceReplayOp::deactivate(bool freeop)
    //--------------------------------------------------------------------------
    {
      TraceOp::deactivate(false/*free*/);
      if (freeop)
        runtime->free_replay_op(this);
    }

    //--------------------------------------------------------------------------
    const char* TraceReplayOp::get_logging_name(void) const
    //--------------------------------------------------------------------------
    {
      return op_names[TRACE_REPLAY_OP_KIND];
    }

    //--------------------------------------------------------------------------
    Operation::OpKind TraceReplayOp::get_operation_kind(void) const
    //--------------------------------------------------------------------------
    {
      return TRACE_REPLAY_OP_KIND;
    }

    //--------------------------------------------------------------------------
    void TraceReplayOp::trigger_dependence_analysis(void)
    //--------------------------------------------------------------------------
    {
      PhysicalTrace *physical_trace = trace->get_physical_trace();
#ifdef DEBUG_LEGION
      assert(physical_trace != NULL);
#endif
      bool recurrent = true;
      bool fence_registered = false;
      bool is_recording = trace->is_recording();
      if ((physical_trace->get_current_template() == NULL) || is_recording)
      {
        recurrent = false;
        {
          // Wait for the previous recordings to be done before checking
          // template preconditions, otherwise no template would exist.
          RtEvent mapped_event = parent_ctx->get_current_mapping_fence_event();
          if (mapped_event.exists())
            mapped_event.wait();
        }
#ifdef DEBUG_LEGION
        assert(!(trace->is_recording() || trace->is_replaying()));
#endif

        if (physical_trace->get_current_template() == NULL)
          physical_trace->check_template_preconditions(this,
                                    map_applied_conditions);
#ifdef DEBUG_LEGION
        assert(physical_trace->get_current_template() == NULL ||
               !physical_trace->get_current_template()->is_recording());
#endif
        parent_ctx->perform_fence_analysis(this, execution_preconditions,
                                           true/*mapping*/, true/*execution*/);
        physical_trace->set_current_execution_fence_event(
            get_completion_event());
        fence_registered = true;
      }

      const bool replaying = (physical_trace->get_current_template() != NULL);
      // Tell the parent context about the physical trace replay result
      parent_ctx->record_physical_trace_replay(mapped_event, replaying);
      if (replaying)
      {
        // If we're recurrent, then check to see if we had any intermeidate
        // ops for which we still need to perform the fence analysis
        // If there were no intermediate dependences then we can just
        // record a dependence on the previous fence
        const ApEvent fence_completion = (recurrent &&
          !trace->has_intermediate_operations()) ?
            physical_trace->get_previous_template_completion()
                    : get_completion_event();
        if (recurrent && trace->has_intermediate_operations())
        {
          parent_ctx->perform_fence_analysis(this, execution_preconditions,
                                       true/*mapping*/, true/*execution*/);
          trace->reset_intermediate_operations();
        }
        if (!fence_registered)
          execution_preconditions.insert(
              parent_ctx->get_current_execution_fence_event());
        physical_trace->initialize_template(fence_completion, recurrent);
        trace->set_state_replay();
#ifdef LEGION_SPY
        physical_trace->get_current_template()->set_fence_uid(unique_op_id);
#endif
      }
      else if (!fence_registered)
      {
        parent_ctx->perform_fence_analysis(this, execution_preconditions,
                                           true/*mapping*/, true/*execution*/);
        physical_trace->set_current_execution_fence_event(
            get_completion_event());
      }

      // Now update the parent context with this fence before we can complete
      // the dependence analysis and possibly be deactivated
      parent_ctx->update_current_fence(this, true, true);
    }

    //--------------------------------------------------------------------------
    void TraceReplayOp::pack_remote_operation(Serializer &rez, 
                 AddressSpaceID target, std::set<RtEvent> &applied_events) const
    //--------------------------------------------------------------------------
    {
      pack_local_remote_operation(rez);
    }
#endif

    /////////////////////////////////////////////////////////////
    // TraceBeginOp
    /////////////////////////////////////////////////////////////

    //--------------------------------------------------------------------------
    TraceBeginOp::TraceBeginOp(Runtime *rt)
      : TraceOp(rt)
    //--------------------------------------------------------------------------
    {
    }

    //--------------------------------------------------------------------------
    TraceBeginOp::TraceBeginOp(const TraceBeginOp &rhs)
      : TraceOp(NULL)
    //--------------------------------------------------------------------------
    {
      // should never be called
      assert(false);
    }

    //--------------------------------------------------------------------------
    TraceBeginOp::~TraceBeginOp(void)
    //--------------------------------------------------------------------------
    {
    }

    //--------------------------------------------------------------------------
    TraceBeginOp& TraceBeginOp::operator=(const TraceBeginOp &rhs)
    //--------------------------------------------------------------------------
    {
      // should never be called
      assert(false);
      return *this;
    }

    //--------------------------------------------------------------------------
    void TraceBeginOp::initialize_begin(InnerContext *ctx, LogicalTrace *tr,
                                        Provenance *provenance)
    //--------------------------------------------------------------------------
    {
      initialize(ctx,tr->has_physical_trace() ? EXECUTION_FENCE : MAPPING_FENCE,
                  false/*need future*/, provenance);
      trace = tr;
      tracing = false;
    }

    //--------------------------------------------------------------------------
    void TraceBeginOp::activate(void)
    //--------------------------------------------------------------------------
    {
      TraceOp::activate();
    }

    //--------------------------------------------------------------------------
    void TraceBeginOp::deactivate(bool freeop)
    //--------------------------------------------------------------------------
    {
      TraceOp::deactivate(false/*free*/);
      if (freeop)
        runtime->free_begin_op(this);
    }

    //--------------------------------------------------------------------------
    const char* TraceBeginOp::get_logging_name(void) const
    //--------------------------------------------------------------------------
    {
      return op_names[TRACE_BEGIN_OP_KIND];
    }

    //--------------------------------------------------------------------------
    Operation::OpKind TraceBeginOp::get_operation_kind(void) const
    //--------------------------------------------------------------------------
    {
      return TRACE_BEGIN_OP_KIND;
    }

    //--------------------------------------------------------------------------
    void TraceBeginOp::trigger_dependence_analysis(void)
    //--------------------------------------------------------------------------
    {
      trace->begin_logical_trace(this);
      TraceOp::trigger_dependence_analysis();
    }

    //--------------------------------------------------------------------------
    void TraceBeginOp::trigger_ready(void)
    //--------------------------------------------------------------------------
    {
      // All our mapping dependences are satisfied, check to see if we're
      // doing a physical replay, if we are then we need to refresh the 
      // equivalence sets for all the templates
      if (trace->has_physical_trace())
      {
        PhysicalTrace *physical = trace->get_physical_trace();
#ifdef DEBUG_LEGION
        assert(!physical->has_current_template());
#endif
        std::set<RtEvent> refresh_ready;
        physical->refresh_condition_sets(this, refresh_ready);
        if (!refresh_ready.empty())
        {
          enqueue_ready_operation(Runtime::merge_events(refresh_ready));
          return;
        }
      }
      enqueue_ready_operation();
    }

    //--------------------------------------------------------------------------
    void TraceBeginOp::trigger_mapping(void)
    //--------------------------------------------------------------------------
    {
      if (trace->has_physical_trace())
      {
        PhysicalTrace *physical = trace->get_physical_trace();
        const bool replaying = physical->begin_physical_trace(this,
            map_applied_conditions, execution_preconditions);
        // Tell the parent context whether we are replaying
        parent_ctx->record_physical_trace_replay(mapped_event, replaying);
      }
      TraceOp::trigger_mapping();
    }

    //--------------------------------------------------------------------------
    PhysicalTemplate* TraceBeginOp::create_fresh_template(
                                                        PhysicalTrace *physical)
    //--------------------------------------------------------------------------
    {
      return new PhysicalTemplate(physical, get_completion_event());
    }

    /////////////////////////////////////////////////////////////
    // TraceRecurrentOp
    /////////////////////////////////////////////////////////////

    //--------------------------------------------------------------------------
    TraceRecurrentOp::TraceRecurrentOp(Runtime *rt)
      : TraceOp(rt)
    //--------------------------------------------------------------------------
    {
    }

    //--------------------------------------------------------------------------
    TraceRecurrentOp::~TraceRecurrentOp(void)
    //--------------------------------------------------------------------------
    {
    }

    //--------------------------------------------------------------------------
    void TraceRecurrentOp::initialize_recurrent(InnerContext *ctx,
        LogicalTrace *tr, LogicalTrace *prev, Provenance *prov, bool remove_ref)
    //--------------------------------------------------------------------------
    {
      TraceOp::initialize(ctx, tr->has_physical_trace() || 
          prev->has_physical_trace() ? EXECUTION_FENCE : MAPPING_FENCE,
          false/*need future*/, prov);
      trace = tr;
      tracing = false;
      previous = prev;
      has_blocking_call = previous->get_and_clear_blocking_call();
      if (trace == previous)
        has_intermediate_fence = trace->has_intermediate_fence();
      remove_trace_reference = remove_ref;
    }

    //--------------------------------------------------------------------------
    void TraceRecurrentOp::activate(void)
    //--------------------------------------------------------------------------
    {
      TraceOp::activate();
      previous = NULL;
      has_blocking_call = false;
      has_intermediate_fence = false;
      remove_trace_reference = false;
    }

    //--------------------------------------------------------------------------
    void TraceRecurrentOp::deactivate(bool freeop)
    //--------------------------------------------------------------------------
    {
      TraceOp::deactivate(false/*free*/);
      if (freeop)
        runtime->free_recurrent_op(this);
    }

    //--------------------------------------------------------------------------
    const char* TraceRecurrentOp::get_logging_name(void) const
    //--------------------------------------------------------------------------
    {
      return op_names[TRACE_RECURRENT_OP_KIND];
    }

    //--------------------------------------------------------------------------
    Operation::OpKind TraceRecurrentOp::get_operation_kind(void) const
    //--------------------------------------------------------------------------
    {
      return TRACE_RECURRENT_OP_KIND;
    }

    //--------------------------------------------------------------------------
    void TraceRecurrentOp::trigger_dependence_analysis(void)
    //--------------------------------------------------------------------------
    {
      // We don't optimize for recurrent replays of logical analysis
      // at the moment as it doesn't really seem worth it in most cases
      previous->end_logical_trace(this);
      trace->begin_logical_trace(this);
      TraceOp::trigger_dependence_analysis();
    }

    //--------------------------------------------------------------------------
    void TraceRecurrentOp::trigger_ready(void)
    //--------------------------------------------------------------------------
    {
      std::set<RtEvent> ready_events;
      if (trace != previous)
      {
        if (previous->has_physical_trace())
        {
          PhysicalTrace *physical = previous->get_physical_trace();
          if (physical->is_replaying())
            physical->complete_physical_trace(this, ready_events,
                execution_preconditions, has_blocking_call);
        }
        if (trace->has_physical_trace())
        {
          PhysicalTrace *physical = trace->get_physical_trace();
          physical->refresh_condition_sets(this, ready_events);
        }
      }
      else if (trace->has_physical_trace())
      {
        PhysicalTrace *physical = trace->get_physical_trace();
        if (physical->is_recording())
          physical->refresh_condition_sets(this, ready_events);
        else if (!physical->get_current_template()->is_idempotent())
        {
          physical->refresh_condition_sets(this, ready_events);
          physical->complete_physical_trace(this, ready_events,
              execution_preconditions, has_blocking_call);
        }
      }
      if (!ready_events.empty())
        enqueue_ready_operation(Runtime::merge_events(ready_events));
      else
        enqueue_ready_operation();
    }

    //--------------------------------------------------------------------------
    void TraceRecurrentOp::trigger_mapping(void)
    //--------------------------------------------------------------------------
    {
      // Check to see if this is a true recurrent replay or not
      if (trace != previous)
      {
        // Not recurrent so complete the previous trace and begin the new one
        if (previous->has_physical_trace())
        {
          PhysicalTrace *physical = previous->get_physical_trace();
          if (physical->is_recording())
            physical->complete_physical_trace(this, map_applied_conditions,
                execution_preconditions, has_blocking_call);
        }
        if (trace->has_physical_trace())
        {
          PhysicalTrace *physical = trace->get_physical_trace();
          const bool replaying = physical->begin_physical_trace(this,
              map_applied_conditions, execution_preconditions);
          // Tell the parent whether we are replaying
          parent_ctx->record_physical_trace_replay(mapped_event, replaying);
        }
      }
      else if (trace->has_physical_trace())
      {
        // This is recurrent, so try to do the recurrent replay
        PhysicalTrace *physical = trace->get_physical_trace();
        const bool replaying = physical->replay_physical_trace(this,
            map_applied_conditions, execution_preconditions,
            has_blocking_call, has_intermediate_fence);
        // Tell the parent whether we are replaying
        parent_ctx->record_physical_trace_replay(mapped_event, replaying);
      }
      if (remove_trace_reference && previous->remove_reference())
        delete previous;
      TraceOp::trigger_mapping();
    }

    //--------------------------------------------------------------------------
    PhysicalTemplate* TraceRecurrentOp::create_fresh_template(
                                                        PhysicalTrace *physical)
    //--------------------------------------------------------------------------
    {
      return new PhysicalTemplate(physical, get_completion_event());
    }

    /////////////////////////////////////////////////////////////
    // PhysicalTrace
    /////////////////////////////////////////////////////////////

    //--------------------------------------------------------------------------
    PhysicalTrace::PhysicalTrace(Runtime *rt, LogicalTrace *lt)
      : runtime(rt), logical_trace(lt), perform_fence_elision(
          !(runtime->no_trace_optimization || runtime->no_fence_elision)),
        current_template(NULL), nonreplayable_count(0),
        new_template_count(0), recording(false), recurrent(false)
    //--------------------------------------------------------------------------
    {
      if (runtime->replay_on_cpus)
      {
        Machine::ProcessorQuery local_procs(runtime->machine);
        local_procs.local_address_space();
        for (Machine::ProcessorQuery::iterator it =
             local_procs.begin(); it != local_procs.end(); it++)
          if (it->kind() == Processor::LOC_PROC)
            replay_targets.push_back(*it);
      }
      else
        replay_targets.push_back(runtime->utility_group);
    }

    //--------------------------------------------------------------------------
    PhysicalTrace::~PhysicalTrace()
    //--------------------------------------------------------------------------
    {
      std::set<RtEvent> deleted_events;
      ApEvent pending_deletion = ApEvent::NO_AP_EVENT;
      for (std::vector<PhysicalTemplate*>::iterator it =
           templates.begin(); it != templates.end(); ++it)
        if (!(*it)->defer_template_deletion(pending_deletion, deleted_events))
          delete (*it);
      templates.clear();
      if (!deleted_events.empty())
      {
        const RtEvent wait_on = Runtime::merge_events(deleted_events);
        wait_on.wait();
      }
    }

#if 0
    //--------------------------------------------------------------------------
    ApEvent PhysicalTrace::record_capture(PhysicalTemplate *tpl,
                                      std::set<RtEvent> &map_applied_conditions)
    //--------------------------------------------------------------------------
    {
      ApEvent pending_deletion;
      // See if we're going to exceed the maximum number of templates
      if (templates.size() == logical_trace->context->get_max_trace_templates())
      {
#ifdef DEBUG_LEGION
        assert(!templates.empty());
#endif
        PhysicalTemplate *to_delete = templates.front();
        if (!to_delete->defer_template_deletion(pending_deletion, 
                                                map_applied_conditions))
          delete to_delete;
        // Remove the least recently used (first) one from the vector
        // shift it to the back first though, should be fast
        if (templates.size() > 1)
          std::rotate(templates.begin(),templates.begin()+1,templates.end());
        templates.pop_back();
      }
      templates.push_back(tpl);
      if (++new_template_count > LEGION_NEW_TEMPLATE_WARNING_COUNT)
      {
        InnerContext *ctx = logical_trace->context;
        REPORT_LEGION_WARNING(LEGION_WARNING_NEW_TEMPLATE_COUNT_EXCEEDED,
            "WARNING: The runtime has created %d new replayable templates "
            "for trace %u in task %s (UID %lld) without replaying any "
            "existing templates. This may mean that your mapper is not "
            "making mapper decisions conducive to replaying templates. Please "
            "check that your mapper is making decisions that align with prior "
            "templates. If you believe that this number of templates is "
            "reasonable please adjust the settings for "
            "LEGION_NEW_TEMPLATE_WARNING_COUNT in legion_config.h.",
            LEGION_NEW_TEMPLATE_WARNING_COUNT, logical_trace->get_trace_id(),
            ctx->get_task_name(), ctx->get_unique_id())
        new_template_count = 0;
      }
      // Reset the nonreplayable count when we find a replayable template
      nonreplayable_count = 0;
      current_template = NULL;
      return pending_deletion;
    }

    //--------------------------------------------------------------------------
    bool PhysicalTrace::check_template_preconditions(TraceBeginOp *op,
                                              std::set<RtEvent> &applied_events)
    //--------------------------------------------------------------------------
    {
#ifdef DEBUG_LEGION
      assert(current_template == NULL);
#endif
      // Scan backwards since more recently used templates are likely
      // to be the ones that best match what we are executing
      for (int idx = templates.size() - 1; idx >= 0; idx--)
      {
        PhysicalTemplate *tpl = templates[idx];
        if (tpl->check_preconditions(op, applied_events))
        {
#ifdef DEBUG_LEGION
          assert(tpl->is_replayable());
#endif
          // Reset the nonreplayable count when a replayable template satisfies
          // the precondition
          nonreplayable_count = 0;
          // Also reset the new template count as we found a replay
          new_template_count = 0;
          current_template = tpl;
          // Move the template to the end of the vector as most-recently used
          if (idx < int(templates.size() - 1))
            std::rotate(templates.begin()+idx, 
                        templates.begin()+idx+1, templates.end());
          return;
        }
      }
    }

    //--------------------------------------------------------------------------
    bool PhysicalTrace::find_viable_templates(ReplTraceReplayOp *op,
                                             std::set<RtEvent> &applied_events,
                                             unsigned templates_to_find,
                                             std::vector<int> &viable_templates)
    //--------------------------------------------------------------------------
    {
#ifdef DEBUG_LEGION
      assert(templates_to_find > 0);
#endif
      for (int index = viable_templates.empty() ? templates.size() - 1 : 
            viable_templates.back() - 1; index >= 0; index--)
      {
        PhysicalTemplate *tpl = templates[index];
        if (tpl->check_preconditions(op, applied_events))
        {
          // A good tmplate so add it to the list
          viable_templates.push_back(index);
          // If we've found all our templates then we're done
          if (--templates_to_find == 0)
            return (index == 0); // whether we are done
        }
      }
      return true; // Iterated over all the templates
    }

    //--------------------------------------------------------------------------
    void PhysicalTrace::select_template(unsigned index)
    //--------------------------------------------------------------------------
    {
#ifdef DEBUG_LEGION
      assert(index < templates.size());
      assert(templates[index]->is_replayable());
#endif
      // Reset the nonreplayable count when a replayable template satisfies
      // the precondition
      nonreplayable_count = 0;
      // Also reset the new template count as we found a replay
      new_template_count = 0;
      current_template = templates[index]; 
      // Move this one to the back of the line since we all agreed to replay it
      // This way the most recently used on is the one at the end of the vector
      if (index < (templates.size() - 1))
        std::rotate(templates.begin()+index, 
                    templates.begin()+index+1, templates.end());
    }
#endif

    //--------------------------------------------------------------------------
    void PhysicalTrace::record_parent_req_fields(unsigned index,
                                                 const FieldMask &mask)
    //--------------------------------------------------------------------------
    {
      LegionMap<unsigned,FieldMask>::iterator finder =
        parent_req_fields.find(index);
      if (finder == parent_req_fields.end())
        parent_req_fields[index] = mask;
      else
        finder->second |= mask;
    }

    //--------------------------------------------------------------------------
    void PhysicalTrace::find_condition_sets(
                         std::map<EquivalenceSet*,unsigned> &current_sets) const
    //--------------------------------------------------------------------------
    {
      InnerContext *context = logical_trace->context;
      for (LegionMap<unsigned,FieldMask>::const_iterator it =
            parent_req_fields.begin(); it != parent_req_fields.end(); it++)
        context->find_trace_local_sets(it->first, it->second, current_sets);
    }

    //--------------------------------------------------------------------------
    void PhysicalTrace::refresh_condition_sets(FenceOp *op,
                                          std::set<RtEvent> &ready_events) const
    //--------------------------------------------------------------------------
    {
      // Make sure all the templates have up-to-date equivalence sets for
      // performing any kind of tests on preconditions/postconditions
      for (std::vector<PhysicalTemplate*>::const_iterator it =
            templates.begin(); it != templates.end(); it++)
        if ((*it) != current_template)
          (*it)->refresh_condition_sets(op, ready_events);
    }

    //--------------------------------------------------------------------------
    bool PhysicalTrace::find_replay_template(BeginOp *op,
                                     std::set<RtEvent> &map_applied_events,
                                     std::set<ApEvent> &execution_preconditions)
    //--------------------------------------------------------------------------
    {
#ifdef DEBUG_LEGION
      assert(current_template == NULL);
#endif
      if (templates.empty())
        return false;
      // Start the first batch of precondition tests
      RtEvent next_ready;
      RtEvent current_ready = templates.back()->test_preconditions(
          op->get_begin_operation(), map_applied_events);
      // Scan backwards since more recently used templates are likely
      // to be the ones that best match what we are executing
      std::vector<unsigned> to_delete;
      for (int idx = templates.size() - 1; idx >= 0; idx--)
      {
        // If it's not the first or the last iteration then we prefetch
        // the following iteration. On the first iteration we hope that
        // template will be ready right away. On the last iteration then
        // there is nothing to prefetch.
        if ((idx > 0) && (idx < (int(templates.size())-1)))
          next_ready = templates[idx-1]->test_preconditions(
              op->get_begin_operation(), map_applied_events); 
        PhysicalTemplate *current = templates[idx];
        // Wait for the preconditions to be ready
        if (current_ready.exists() && !current_ready.has_triggered())
          current_ready.wait();
        bool valid = current->check_preconditions();
        bool acquired = valid ? current->acquire_instance_references() : false;
        // Now do the exchange between the operations to handle the case
        // of control replication to see if all the shards agree on what
        // to do with the template
        if (op->allreduce_template_status(valid, acquired || !valid))
        {
          // Delete now because couldn't acquire some instances
          if (acquired)
            current->release_instance_references();
          // Now delete this template from the entry since at least one of its
          // instances have been deleted and therefore we'll never be able to
          // replay it
          ApEvent pending_deletion;
          if (!current->defer_template_deletion(pending_deletion,
                                                map_applied_events))
            delete current;
          if (pending_deletion.exists())
            execution_preconditions.insert(pending_deletion);
          to_delete.push_back(idx);
        }
        else if (valid)
        {
          // Valid for everyone
#ifdef DEBUG_LEGION
          assert(acquired);
#endif
          if ((idx > 0) && (idx < (int(templates.size()) - 1)))
          {
            // Wait for the prefetched analyses to finish and clean them up
            if (next_ready.exists() && !next_ready.has_triggered())
              next_ready.wait();
            templates[idx-1]->check_preconditions();
          }
          // Everybody agreed to reuse this template so make it the
          // new current template and shuffle it to the front
          current_template = current;
          // Remove any deleted templates before rearranging, by definition
          // all these will be later in the vector than the current template
          // Note this will delete back to front to avoid invalidating
          // indexes later in the to_delete vector
          for (std::vector<unsigned>::const_iterator it =
                to_delete.begin(); it != to_delete.end(); it++)
            templates.erase(templates.begin() + (*it));
          // Move the template to the end of the vector as most-recently used
          if (idx < int(templates.size() - 1))
            std::rotate(templates.begin()+idx, 
                        templates.begin()+idx+1, templates.end());
          return true;
        }
        else if (acquired)
          current->release_instance_references();
        if (idx > 0)
        {
          // If this is the first iteration then we start testing the
          // preconditions for the next iteration now too
          if (idx == (int(templates.size() - 1)))
            current_ready = templates[idx-1]->test_preconditions(
                op->get_begin_operation(), map_applied_events);
          else // Shuffle the ready events
            current_ready = next_ready;
        }
      }
      for (std::vector<unsigned>::const_iterator it =
            to_delete.begin(); it != to_delete.end(); it++)
        templates.erase(templates.begin() + (*it));
      return false;
    }

    //--------------------------------------------------------------------------
    bool PhysicalTrace::begin_physical_trace(BeginOp *op,
        std::set<RtEvent> &map_applied_conditions,
        std::set<ApEvent> &execution_preconditions)
    //--------------------------------------------------------------------------
    {
#ifdef DEBUG_LEGION
      assert(current_template == NULL);
#endif
      const bool replaying = find_replay_template(op,
            map_applied_conditions, execution_preconditions);
      if (replaying)
      {
        begin_replay(op, false/*recurrent*/, false/*has intermediate fence*/);
      }
      else // Start recording a new template
      {
        current_template = op->create_fresh_template(this);
        recording = true;
        recurrent = false;
      }
      return replaying;
    }

    //--------------------------------------------------------------------------
    void PhysicalTrace::complete_physical_trace(CompleteOp *op,
        std::set<RtEvent> &map_applied_conditions,
        std::set<ApEvent> &execution_preconditions, bool has_blocking_call)
    //--------------------------------------------------------------------------
    {
#ifdef DEBUG_LEGION
      assert(current_template != NULL);
#endif
      if (recording)
      {
        // Complete the recording and see if we have a new pending
        // deletion event that we need to capture
        if (complete_recording(op, map_applied_conditions,
              execution_preconditions, has_blocking_call))
          templates.push_back(current_template);
      }
      else
      {
        // If this isn't a recurrent replay then we need to apply the
        // postconditions to the equivalence sets, if it is recurrent
        // then we know that the postconditions have already been applied
        if (!recurrent)
          current_template->apply_postconditions(
              op->get_complete_operation(), map_applied_conditions);
        current_template->finish_replay(execution_preconditions);
        current_template->release_instance_references();
      }
      current_template = NULL;
    }

    //--------------------------------------------------------------------------
    bool PhysicalTrace::replay_physical_trace(RecurrentOp *op,
        std::set<RtEvent> &map_applied_conditions,
        std::set<ApEvent> &execution_preconditions, 
        bool has_blocking_call, bool has_intermediate_fence)
    //--------------------------------------------------------------------------
    {
#ifdef DEBUG_LEGION
      assert(current_template != NULL);
#endif
      PhysicalTemplate *non_idempotent_template = NULL;
      if (recording)
      {
        // Complete the recording. If we recorded a replayable template
        // and it is idempotent then we can replay it right away
        if (complete_recording(op, map_applied_conditions,
              execution_preconditions, has_blocking_call))
        {
          if (current_template->is_idempotent())
          {
            // Need to check if everyone can acquire all the instances
            bool valid = true;
            bool acquired = current_template->acquire_instance_references();
            if (op->allreduce_template_status(valid, acquired))
            {
              if (acquired)
                current_template->release_instance_references();
              // Now delete this template from the entry since at least one 
              // of its instances have been deleted and therefore we'll never
              // be able to replay it
              ApEvent pending_deletion;
              if (!current_template->defer_template_deletion(pending_deletion,
                                                      map_applied_conditions))
                delete current_template;
              if (pending_deletion.exists())
                execution_preconditions.insert(pending_deletion);
            }
            else
            {
#ifdef DEBUG_LEGION
              assert(valid);
#endif
              // Replaying this right away
              templates.push_back(current_template);
              // Treat the end of the recording as an intermediate fence
              // since we don't actually have events to use for a recurrent
              // replay quite yet since we just did the capture
              // We still set recurrent=true so we don't have to apply
              // the postconditions since we know that is unnecssary
              begin_replay(op,true/*recurrent*/,true/*has intermeidate fence*/);
              return true;
            }
          }
          else
            // Don't add this to the list of templates yet, we know it can't
            // be replayed right away so we don't want to check it
            non_idempotent_template = current_template;
        }
        // If we get here then we can't replay the current template so we
        // can just do a normal begin physical trace
        current_template = NULL;
      }
      else if (current_template != NULL)
      {
#ifdef DEBUG_LEGION
        // We should only be here if we're going to do a recurrent replay
        // If the current template was non-idempotent then it would have been
        // cleared by the TraceRecurrentOp in trigger_ready
        assert(current_template->is_idempotent());
#endif
        // If this isn't a recurrent replay then we need to apply the
        // postconditions to the equivalence sets, if it is recurrent
        // then we know that the postconditions have already been applied
        if (!recurrent)
          current_template->apply_postconditions(
              op->get_complete_operation(), map_applied_conditions);
        current_template->finish_replay(execution_preconditions);
        begin_replay(op, true/*recurrent*/, has_intermediate_fence);
        return true;
      }
      else
      {
        // This case occurs when have a recurrent trace with a non-idempotent
        // template. The TraceRecurrentOp will have completed the prior
        // template so the current template will have been cleared.
        // The most recent replayed template should be at the back of the
        // list of templates and it should be non-idempotent. There's no
        // point in considering it for replay since it is non-idempotent
        // and we know its preconditions aren't going to be satisfied so
        // we pop it off the list of templates and add it back once we've
        // decided what we're going to do.
#ifdef DEBUG_LEGION
        assert(!templates.empty());
        assert(!templates.back()->is_idempotent());
#endif
        non_idempotent_template = templates.back();
        templates.pop_back();
      }
#ifdef DEBUG_LEGION
      assert(current_template == NULL);
#endif
      if (non_idempotent_template != NULL)
      {
        // If we have a non-idempotent template we figure out what kind of
        // replay we're going to do and then put the non-idempotent template
        // in thie right place in the list of templates
        if (begin_physical_trace(op, map_applied_conditions,
              execution_preconditions))
        {
#ifdef DEBUG_LEGION
          assert(!templates.empty());
#endif
          // We found another template to replay so it will be the last
          // one on the list, therefore put the non-idempotent one right
          // before it on the list as the one most recently captured/replayed
          // before we found this new template to replay
          templates.insert(templates.end()-1, non_idempotent_template);  
          return true;
        }
        else
        {
          templates.push_back(non_idempotent_template);
          return false;
        }
      }
      else
        return begin_physical_trace(op, map_applied_conditions,
                                    execution_preconditions);
    }

    //--------------------------------------------------------------------------
    bool PhysicalTrace::complete_recording(CompleteOp *op,
            std::set<RtEvent> &map_applied_conditions,
            std::set<ApEvent> &execution_postconditions, bool has_blocking_call)
    //--------------------------------------------------------------------------
    {
#ifdef DEBUG_LEGION
      assert(recording);
      assert(current_template != NULL);
#endif
      // Reset the tracing state for the next time
      recording = false;
      ReplayableStatus status =
        current_template->finalize(op, has_blocking_call);
      if (status == REPLAYABLE)
      {
        // See if we're going to exceed the maximum number of templates
        if (templates.size() == 
            logical_trace->context->get_max_trace_templates())
        {
#ifdef DEBUG_LEGION
          assert(!templates.empty());
#endif
          PhysicalTemplate *to_delete = templates.front();
          ApEvent pending_deletion;
          if (!to_delete->defer_template_deletion(pending_deletion, 
                                            map_applied_conditions))
            delete to_delete;
          else if (pending_deletion.exists())
            execution_postconditions.insert(pending_deletion);
          // Remove the least recently used (first) one from the vector
          // shift it to the back first though, should be fast
          if (templates.size() > 1)
            std::rotate(templates.begin(),templates.begin()+1,templates.end());
          templates.pop_back();
        }
        if (++new_template_count > LEGION_NEW_TEMPLATE_WARNING_COUNT)
        {
          InnerContext *ctx = logical_trace->context;
          REPORT_LEGION_WARNING(LEGION_WARNING_NEW_TEMPLATE_COUNT_EXCEEDED,
              "WARNING: The runtime has created %d new replayable templates "
              "for trace %u in task %s (UID %lld) without replaying any "
              "existing templates. This may mean that your mapper is not "
              "making mapper decisions conducive to replaying templates. Please "
              "check that your mapper is making decisions that align with prior "
              "templates. If you believe that this number of templates is "
              "reasonable please adjust the settings for "
              "LEGION_NEW_TEMPLATE_WARNING_COUNT in legion_config.h.",
              LEGION_NEW_TEMPLATE_WARNING_COUNT, logical_trace->get_trace_id(),
              ctx->get_task_name(), ctx->get_unique_id())
          new_template_count = 0;
        }
        // Reset the nonreplayable count when we find a replayable template
        nonreplayable_count = 0;
        return true;
      }
      else
      {
        // Record failed capture
        // We won't consider failure from mappers refusing to memoize
        // as a warning that gets bubbled up to end users.
        if ((status != NOT_REPLAYABLE_CONSENSUS) &&
            (status != NOT_REPLAYABLE_REMOTE_SHARD) &&
            (++nonreplayable_count > LEGION_NON_REPLAYABLE_WARNING))
        {
          InnerContext *ctx = logical_trace->context;
          REPORT_LEGION_WARNING(LEGION_WARNING_NON_REPLAYABLE_COUNT_EXCEEDED,
              "WARNING: The runtime has failed to memoize the trace more than "
              "%u times, due to the absence of a replayable template. It is "
              "highly likely that trace %u in task %s (UID %lld) will not be "
              "memoized for the rest of execution. The most recent template was "
              "not replayable for the following reason: %s. Please change the "
              "mapper to stop making memoization requests.",
              LEGION_NON_REPLAYABLE_WARNING, logical_trace->get_trace_id(),
              ctx->get_task_name(), ctx->get_unique_id(), 
              (status == NOT_REPLAYABLE_BLOCKING) ?
              "blocking call" : "virtual mapping")
          nonreplayable_count = 0;
        }
        // Defer template deletion
        ApEvent pending_deletion;
        if (!current_template->defer_template_deletion(pending_deletion,
                                                  map_applied_conditions))
          delete current_template;
        else if (pending_deletion.exists())
          execution_postconditions.insert(pending_deletion);
        return false;
      }
    }

    //--------------------------------------------------------------------------
    void PhysicalTrace::begin_replay(BeginOp *op, bool recur,
                                     bool has_intermediate_fence)
    //--------------------------------------------------------------------------
    {
#ifdef DEBUG_LEGION
      assert(current_template != NULL);
#endif
      recording = false;
      recurrent = recur;
      new_template_count = 0;
      // If we had an intermeidate execution fence between replays then
      // we should no longer be considered recurrent when we replay the trace
      // We're also not going to be considered recurrent here if we didn't
      // do fence elision since since we'll still need to track the fence
      current_template->initialize_replay(op->get_begin_completion(),
          recurrent && perform_fence_elision && !has_intermediate_fence);
    }

    /////////////////////////////////////////////////////////////
    // TraceViewSet
    /////////////////////////////////////////////////////////////

    //--------------------------------------------------------------------------
    std::string TraceViewSet::FailedPrecondition::to_string(
                                                         TaskContext *ctx) const
    //--------------------------------------------------------------------------
    {
      std::stringstream ss;
      char *m = mask.to_string();
      if (view->is_fill_view())
      {
        ss << "fill view: " << std::hex << view->did << std::dec
           << ", Index expr: " << expr->expr_id
           << ", Field Mask: " << m;
      }
      else if (view->is_collective_view())
      {
        CollectiveView *collective = view->as_collective_view();
        ss << "collective view: " << std::hex << view->did << std::dec
           << ", Index expr: " << expr->expr_id
           << ", Field Mask: " << m;
        const char *mem_names[] = {
#define MEM_NAMES(name, desc) #name,
            REALM_MEMORY_KINDS(MEM_NAMES) 
#undef MEM_NAMES
          };
        bool first = true;
        for (std::vector<DistributedID>::const_iterator it =
              collective->instances.begin(); it != 
              collective->instances.end(); it++)
        {
          RtEvent ready;
          PhysicalManager *manager = 
            ctx->runtime->find_or_request_instance_manager(*it, ready);
          if (ready.exists())
            ready.wait();
          if (first)
          {
            ss << ", Fields: ";
            FieldSpaceNode *field_space = manager->field_space_node;
            std::vector<FieldID> fields;
            field_space->get_field_set(mask, ctx, fields);
            for (std::vector<FieldID>::const_iterator fit =
                  fields.begin(); fit != fields.end(); fit++)
            {
              if (fit != fields.begin())
                ss << ", ";
              const void *name = NULL;
              size_t name_size = 0;
              if (field_space->retrieve_semantic_information(
                    LEGION_NAME_SEMANTIC_TAG, name, name_size,
                    true/*can fail*/, false/*wait until*/))
                ss << ((const char*)name) << " (" << *fit << ")";
              else
                ss << *fit;
            }
            ss << ", Instances: ";
            first = false;
          }
          Memory memory = manager->memory_manager->memory;
          ss << "Instance " << std::hex << *it << std::dec
             << " (" << std::hex << manager->get_instance().id 
             << std::dec << ")"
             << " in " << mem_names[memory.kind()]
             << " Memory " << std::hex << memory.id << std::dec;
        }
      }
      else
      {
#ifdef DEBUG_LEGION
        assert(view->is_individual_view());
#endif
        const char *mem_names[] = {
#define MEM_NAMES(name, desc) #name,
            REALM_MEMORY_KINDS(MEM_NAMES) 
#undef MEM_NAMES
          };
        PhysicalManager *manager =
          view->as_individual_view()->get_manager();
        FieldSpaceNode *field_space = manager->field_space_node;
        Memory memory = manager->memory_manager->memory;

        std::vector<FieldID> fields;
        field_space->get_field_set(mask, ctx, fields);

        ss << "Instance " << std::hex << manager->did << std::dec
           << " (" << std::hex << manager->get_instance().id << std::dec << ")"
           << " in " << mem_names[memory.kind()]
           << " Memory " << std::hex << memory.id << std::dec
           << ", Index expr: " << expr->expr_id
           << ", Field Mask: " << m << ", Fields: ";
        for (std::vector<FieldID>::const_iterator it =
              fields.begin(); it != fields.end(); it++)
        {
          if (it != fields.begin())
            ss << ", ";
          const void *name = NULL;
          size_t name_size = 0;
          if (field_space->retrieve_semantic_information(
                LEGION_NAME_SEMANTIC_TAG, name, name_size,
                true/*can fail*/, false/*wait until*/))
            ss << ((const char*)name) << " (" << *it << ")";
          else
            ss << *it;
        }
      }
      return ss.str();
    }

    //--------------------------------------------------------------------------
    TraceViewSet::TraceViewSet(InnerContext *ctx, DistributedID own_did, 
                               IndexSpaceExpression *expr, RegionTreeID tid)
      : context(ctx), expression(expr), tree_id(tid), owner_did(
          (own_did > 0) ? own_did : ctx->did), has_collective_views(false)
    //--------------------------------------------------------------------------
    {
      expression->add_nested_expression_reference(owner_did);
      if (owner_did == ctx->did)
        context->add_base_resource_ref(TRACE_REF);
      else
        context->add_nested_resource_ref(owner_did);
    }

    //--------------------------------------------------------------------------
    TraceViewSet::~TraceViewSet(void)
    //--------------------------------------------------------------------------
    {
      for (ViewExprs::const_iterator vit = 
            conditions.begin(); vit != conditions.end(); vit++)
      {
        for (FieldMaskSet<IndexSpaceExpression>::const_iterator it =
              vit->second.begin(); it != vit->second.end(); it++)
          if (it->first->remove_nested_expression_reference(owner_did))
            delete it->first;
        if (vit->first->remove_nested_gc_ref(owner_did))
          delete vit->first;
      }
      if (owner_did == context->did)
      {
        if (context->remove_base_resource_ref(TRACE_REF))
          delete context;
      }
      else
      {
        if (context->remove_nested_resource_ref(owner_did))
          delete context;
      }
      if (expression->remove_nested_expression_reference(owner_did))
        delete expression;
      conditions.clear();
    }

    //--------------------------------------------------------------------------
    void TraceViewSet::insert(LogicalView *view, IndexSpaceExpression *expr, 
                              const FieldMask &mask, bool antialiased)
    //--------------------------------------------------------------------------
    {
      ViewExprs::iterator finder = conditions.find(view);
      IndexSpaceExpression *const total_expr = expression; 
      const size_t expr_volume = expr->get_volume();
      if (expr != total_expr)
      {
#ifdef DEBUG_LEGION
        // This is a necessary but not sufficient condition for dominance
        // If we need to we can put in the full intersection test later
        assert(expr_volume <= total_expr->get_volume());
#endif
        // Recognize total expressions when they get here
        if (expr_volume == total_expr->get_volume())
          expr = total_expr;
      }
      // We need to enforce the invariant that there is at most one 
      // expression for field in this function
      if (finder != conditions.end())
      {
        FieldMask set_overlap = mask & finder->second.get_valid_mask();
        if (!!set_overlap)
        {
          if (set_overlap != mask)
          {
            // Handle the difference fields first before we mutate set_overlap
            FieldMask diff = mask - set_overlap;
            if (finder->second.insert(expr, mask))
              expr->add_nested_expression_reference(owner_did);
          }
          FieldMaskSet<IndexSpaceExpression> to_add;
          std::vector<IndexSpaceExpression*> to_delete;
          RegionTreeForest *forest = context->runtime->forest;
          for (FieldMaskSet<IndexSpaceExpression>::iterator it =
                finder->second.begin(); it != finder->second.end(); it++)
          {
            const FieldMask overlap = set_overlap & it->second;
            if (!overlap)
              continue;
            if (it->first != total_expr)
            {
              if (it->first != expr)
              {
                // Not the same expression, so compute the union
                IndexSpaceExpression *union_expr = 
                  forest->union_index_spaces(it->first, expr);
                const size_t union_volume = union_expr->get_volume();
                if (it->first->get_volume() < union_volume)
                {
                  if (expr_volume < union_volume)
                    to_add.insert(union_expr, overlap);
                  else
                    to_add.insert(expr, overlap);
                  it.filter(overlap);
                  if (!it->second)
                    to_delete.push_back(it->first);
                }
                else
                  it.merge(overlap);
              }
              else
                it.merge(overlap);
            }
            set_overlap -= overlap;
            if (!set_overlap)
              break;
          }
          for (FieldMaskSet<IndexSpaceExpression>::const_iterator it =
                to_add.begin(); it != to_add.end(); it++)
            if (finder->second.insert(it->first, it->second))
              it->first->add_nested_expression_reference(owner_did);
          for (std::vector<IndexSpaceExpression*>::const_iterator it =
                to_delete.begin(); it != to_delete.end(); it++)
          {
            if (to_add.find(*it) != to_add.end())
              continue;
            finder->second.erase(*it);
            if ((*it)->remove_nested_expression_reference(owner_did))
              delete (*it);
          }
        }
        else if (finder->second.insert(expr, mask))
          expr->add_nested_expression_reference(owner_did);
      }
      else
      {
        if (!antialiased)
        {
          if (view->is_collective_view())
          {
            FieldMaskSet<InstanceView> antialiased_views;
            antialias_collective_view(view->as_collective_view(), mask, 
                                      antialiased_views);
            // Now we can insert all the antialiased 
            for (FieldMaskSet<InstanceView>::const_iterator it =
                 antialiased_views.begin(); it != antialiased_views.end(); it++)
              insert(it->first, expr, it->second, true/*antialiased*/);
            return;
          }
          else if (has_collective_views && view->is_instance_view())
            antialias_individual_view(view->as_individual_view(), mask);
        }
        view->add_nested_gc_ref(owner_did);
        expr->add_nested_expression_reference(owner_did);
        conditions[view].insert(expr, mask);
        if (view->is_collective_view())
          has_collective_views = true;
      }
    }

    //--------------------------------------------------------------------------
    void TraceViewSet::insert(LegionMap<LogicalView*,
                  FieldMaskSet<IndexSpaceExpression> > &views, bool antialiased)
    //--------------------------------------------------------------------------
    {
      for (LegionMap<LogicalView*,FieldMaskSet<IndexSpaceExpression> >::
            const_iterator vit = views.begin(); vit != views.end(); vit++)
      {
        for (FieldMaskSet<IndexSpaceExpression>::const_iterator it =
              vit->second.begin(); it != vit->second.end(); it++)
          insert(vit->first, it->first, it->second);
      }
    }

    //--------------------------------------------------------------------------
    void TraceViewSet::invalidate(
       LogicalView *view, IndexSpaceExpression *expr, const FieldMask &mask,
       std::map<IndexSpaceExpression*,unsigned> *expr_refs_to_remove,
       std::map<LogicalView*,unsigned> *view_refs_to_remove, bool antialiased)
    //--------------------------------------------------------------------------
    {
      ViewExprs::iterator finder = conditions.find(view);
      if ((finder == conditions.end()) || 
          (finder->second.get_valid_mask() * mask))
      {
        if (!antialiased)
        {
          if (view->is_collective_view())
          {
            FieldMaskSet<InstanceView> antialiased_views;
            antialias_collective_view(view->as_collective_view(), mask, 
                                      antialiased_views);
            // Now we can insert all the antialiased 
            for (FieldMaskSet<InstanceView>::const_iterator it =
                 antialiased_views.begin(); it != antialiased_views.end(); it++)
              invalidate(it->first, expr, it->second, expr_refs_to_remove,
                  view_refs_to_remove, true/*antialiased*/);
          }
          else if (has_collective_views && view->is_instance_view())
          {
            antialias_individual_view(view->as_individual_view(), mask);
            invalidate(view, expr, mask, expr_refs_to_remove, 
                view_refs_to_remove, true/*antialiased*/);
          }
        }
        return;
      }
      const size_t expr_volume = expr->get_volume();
      IndexSpaceExpression *const total_expr = expression; 
#ifdef DEBUG_LEGION
      // This is a necessary but not sufficient condition for dominance
      // If we need to we can put in the full intersection test later
      assert(expr_volume <= total_expr->get_volume());
#endif
      if ((expr == total_expr) || (expr_volume == total_expr->get_volume()))
      {
        // Expr covers the whole instance so no need to do intersections
        if (!(finder->second.get_valid_mask() - mask))
        {
          // Dominate all fields so just filter everything
          for (FieldMaskSet<IndexSpaceExpression>::const_iterator it =
                finder->second.begin(); it != finder->second.end(); it++)
          {
            if (expr_refs_to_remove != NULL)
            {
              std::map<IndexSpaceExpression*,unsigned>::iterator finder =
                expr_refs_to_remove->find(it->first);
              if (finder == expr_refs_to_remove->end())
                (*expr_refs_to_remove)[it->first] = 1;
              else
                finder->second += 1;
            }
            else if (it->first->remove_nested_expression_reference(owner_did))
              delete it->first;
          }
          if (view_refs_to_remove != NULL)
          {
            std::map<LogicalView*,unsigned>::iterator finder = 
              view_refs_to_remove->find(view);
            if (finder == view_refs_to_remove->end())
              (*view_refs_to_remove)[view] = 1;
            else
              finder->second += 1;
          }
          else if (view->remove_nested_gc_ref(owner_did))
            delete view;
          conditions.erase(finder);
        }
        else
        {
          // Filter on fields
          std::vector<IndexSpaceExpression*> to_delete;
          for (FieldMaskSet<IndexSpaceExpression>::iterator it =
                finder->second.begin(); it != finder->second.end(); it++)
          {
            it.filter(mask);
            if (!it->second)
              to_delete.push_back(it->first);
          }
          for (std::vector<IndexSpaceExpression*>::const_iterator it =
                to_delete.begin(); it != to_delete.end(); it++)
          {
            finder->second.erase(*it);
            if (expr_refs_to_remove != NULL)
            {
              std::map<IndexSpaceExpression*,unsigned>::iterator finder =
                expr_refs_to_remove->find(*it);
              if (finder == expr_refs_to_remove->end())
                (*expr_refs_to_remove)[*it] = 1;
              else
                finder->second += 1;
            }
            else if ((*it)->remove_nested_expression_reference(owner_did))
              delete (*it);
          }
          if (finder->second.empty())
          {
            if (view_refs_to_remove != NULL)
            {
              std::map<LogicalView*,unsigned>::iterator finder = 
                view_refs_to_remove->find(view);
              if (finder == view_refs_to_remove->end())
                (*view_refs_to_remove)[view] = 1;
              else
                finder->second += 1;
            }
            else if (view->remove_nested_gc_ref(owner_did))
              delete view;
            conditions.erase(finder);
          }
          else
            finder->second.tighten_valid_mask();
        }
      }
      else
      {
        // We need intersection tests as part of filtering
        FieldMaskSet<IndexSpaceExpression> to_add;
        std::vector<IndexSpaceExpression*> to_delete;
        RegionTreeForest *forest = context->runtime->forest;
        for (FieldMaskSet<IndexSpaceExpression>::iterator it =
              finder->second.begin(); it != finder->second.end(); it++)
        {
          const FieldMask overlap = mask & it->second;
          if (!overlap)
            continue;
          IndexSpaceExpression *intersection = expr;
          if (it->first != total_expr)
          {
            intersection = forest->intersect_index_spaces(it->first, expr);
            const size_t volume = intersection->get_volume();
            if (volume == 0)
              continue;
            if (volume == expr_volume)
              intersection = expr;
            else if (volume == it->first->get_volume())
              intersection = it->first;
          }
          if (intersection->get_volume() < it->first->get_volume())
          {
            // Only dominated part of it so compute the difference
            IndexSpaceExpression *diff = 
              forest->subtract_index_spaces(it->first, intersection);
            to_add.insert(diff, overlap);
          }
          // No matter what we're removing these fields for this expr
          it.filter(overlap);
          if (!it->second)
            to_delete.push_back(it->first);
        }
        for (FieldMaskSet<IndexSpaceExpression>::const_iterator it =
              to_add.begin(); it != to_add.end(); it++)
          if (finder->second.insert(it->first, it->second))
            it->first->add_nested_expression_reference(owner_did);
        for (std::vector<IndexSpaceExpression*>::const_iterator it =
              to_delete.begin(); it != to_delete.end(); it++)
        {
          if (to_add.find(*it) != to_add.end())
            continue;
          finder->second.erase(*it);
          if (expr_refs_to_remove != NULL)
          {
            std::map<IndexSpaceExpression*,unsigned>::iterator finder =
              expr_refs_to_remove->find(*it);
            if (finder == expr_refs_to_remove->end())
              (*expr_refs_to_remove)[*it] = 1;
            else
              finder->second += 1;
          }
          else if ((*it)->remove_nested_expression_reference(owner_did))
            delete (*it);
        }
        if (finder->second.empty())
        {
          if (view_refs_to_remove != NULL)
          {
            std::map<LogicalView*,unsigned>::iterator finder = 
              view_refs_to_remove->find(view);
            if (finder == view_refs_to_remove->end())
              (*view_refs_to_remove)[view] = 1;
            else
              finder->second += 1;
          }
          else if (view->remove_nested_gc_ref(owner_did))
            delete view;
          conditions.erase(finder);
        }
        else
          finder->second.tighten_valid_mask();
      }
    }

    //--------------------------------------------------------------------------
    void TraceViewSet::invalidate_all_but(LogicalView *except,
                              IndexSpaceExpression *expr, const FieldMask &mask,
         std::map<IndexSpaceExpression*,unsigned> *expr_refs_to_remove,
         std::map<LogicalView*,unsigned> *view_refs_to_remove, bool antialiased)
    //--------------------------------------------------------------------------
    {
      if (!antialiased && (except != NULL))
      {
        if (except->is_collective_view())
        {
          FieldMaskSet<InstanceView> antialiased_views;
          antialias_collective_view(except->as_collective_view(), mask, 
                                    antialiased_views);
          // Now we can insert all the antialiased 
          for (FieldMaskSet<InstanceView>::const_iterator it =
               antialiased_views.begin(); it != antialiased_views.end(); it++)
            invalidate_all_but(it->first, expr, it->second, expr_refs_to_remove,
                view_refs_to_remove, true/*antialiased*/);
          return;
        }
        else if (has_collective_views && except->is_instance_view())
          antialias_individual_view(except->as_individual_view(), mask);
      }
      std::vector<LogicalView*> to_invalidate;
      for (ViewExprs::const_iterator it = 
            conditions.begin(); it != conditions.end(); it++)
      {
        if (it->first == except)
          continue;
        if (it->second.get_valid_mask() * mask)
          continue;
        to_invalidate.push_back(it->first);
      }
      for (std::vector<LogicalView*>::const_iterator it = 
            to_invalidate.begin(); it != to_invalidate.end(); it++)
        invalidate(*it, expr, mask, expr_refs_to_remove, 
                   view_refs_to_remove, true/*antialiased*/);
    }

    //--------------------------------------------------------------------------
    bool TraceViewSet::dominates(LogicalView *view,
                     IndexSpaceExpression *expr, FieldMask &non_dominated) const
    //--------------------------------------------------------------------------
    {
#ifdef DEBUG_LEGION
      assert(!!non_dominated);
#endif
      // If this is for an empty equivalence set then it doesn't matter
      if (expr->is_empty())
        return true;
      const size_t expr_volume = expr->get_volume();
      IndexSpaceExpression *const total_expr = expression;
#ifdef DEBUG_LEGION
      // This is a necessary but not sufficient condition for dominance
      // If we need to we can put in the full intersection test later
      assert(expr_volume <= total_expr->get_volume());
#endif
      if (expr_volume == total_expr->get_volume())
        expr = total_expr;
      RegionTreeForest *forest = context->runtime->forest;
      ViewExprs::const_iterator finder = conditions.find(view);
      if (finder != conditions.end() && 
          !(finder->second.get_valid_mask() * non_dominated))
      {
        if ((expr == total_expr) || (expr_volume == total_expr->get_volume()))
        {
          // Expression is for the whole view, so will only be dominated
          // by the expression for the full view
          FieldMaskSet<IndexSpaceExpression>::const_iterator expr_finder =
            finder->second.find(total_expr);
          if (expr_finder != finder->second.end())
          {
            non_dominated -= expr_finder->second;
            if (!non_dominated)
              return true;
          }
        }
        // There is at most one expression per field so just iterate and compare
        for (FieldMaskSet<IndexSpaceExpression>::const_iterator it =
              finder->second.begin(); it != finder->second.end(); it++)
        {
          const FieldMask overlap = non_dominated & it->second;
          if (!overlap)
            continue;
          if ((it->first != total_expr) && (it->first != expr))
          {
            IndexSpaceExpression *intersection = 
              forest->intersect_index_spaces(it->first, expr);
            const size_t volume = intersection->get_volume();
            if (volume == 0)
              continue;
            // Can only dominate if we have enough points
            if (volume < expr->get_volume())
              continue;
          }
          // If we get here we were dominated
          non_dominated -= overlap;
          if (!non_dominated)
            return true;
        }
      }
#ifdef DEBUG_LEGION
      assert(!!non_dominated);
#endif
      // If we couldn't find it directly then we need to deal with aliasing
      if (view->is_collective_view())
      {
        CollectiveAntiAlias alias_analysis(view->as_collective_view());
        for (ViewExprs::const_iterator vit =
              conditions.begin(); vit != conditions.end(); vit++)
        {
          if (!vit->first->is_instance_view())
            continue;
          if (vit->second.get_valid_mask() * non_dominated)
            continue;
          InstanceView *inst_view = vit->first->as_instance_view();
          for (FieldMaskSet<IndexSpaceExpression>::const_iterator it =
                vit->second.begin(); it != vit->second.end(); it++)
          {
            const FieldMask overlap = it->second & non_dominated;
            if (!overlap)
              continue;
            // No need to be precise here since the resulting analysis
            // on the leaves is filtering and not computing a union
            alias_analysis.traverse(inst_view, overlap, it->first);
          }
        }
        FieldMask dominated = non_dominated;
        FieldMaskSet<IndexSpaceExpression> empty_exprs;
        alias_analysis.visit_leaves(non_dominated, dominated,
                                    expr, forest, empty_exprs);
        if (!!dominated)
          non_dominated -= dominated;
      }
      else if (has_collective_views && view->is_instance_view())
      {
        IndividualView *individual_view = view->as_individual_view();
        for (ViewExprs::const_iterator vit =
              conditions.begin(); vit != conditions.end(); vit++)
        {
          if (!vit->first->is_collective_view())
            continue;
          if (vit->second.get_valid_mask() * non_dominated)
            continue;
          if (!individual_view->aliases(vit->first->as_collective_view()))
            continue;
          for (FieldMaskSet<IndexSpaceExpression>::const_iterator it =
                vit->second.begin(); it != vit->second.end(); it++)
          {
            const FieldMask overlap = non_dominated & it->second;
            if (!overlap)
              continue;
            if ((it->first != total_expr) && (it->first != expr))
            {
              IndexSpaceExpression *intersection = 
                forest->intersect_index_spaces(it->first, expr);
              const size_t volume = intersection->get_volume();
              if (volume == 0)
                continue;
              // Can only dominate if we have enough points
              if (volume < expr->get_volume())
                continue;
            }
            // If we get here we were dominated
            non_dominated -= overlap;
            if (!non_dominated)
              return true;
          }
        }
      }
      // If there are no fields left then we dominated
      return !non_dominated;
    }

    //--------------------------------------------------------------------------
    void TraceViewSet::dominates(LogicalView *view, 
                    IndexSpaceExpression *expr, FieldMask mask,
                    LegionMap<LogicalView*,
                      FieldMaskSet<IndexSpaceExpression> > &non_dominated) const
    //--------------------------------------------------------------------------
    {
#ifdef DEBUG_LEGION
      assert(non_dominated.empty());
#endif
      // If this is for an empty equivalence set then it doesn't matter
      if (expr->is_empty())
        return;
      const size_t expr_volume = expr->get_volume();
      IndexSpaceExpression *const total_expr = expression;
#ifdef DEBUG_LEGION
      // This is a necessary but not sufficient condition for dominance
      // If we need to we can put in the full intersection test later
      assert(expr_volume <= total_expr->get_volume());
#endif
      if (expr_volume == total_expr->get_volume())
        expr = total_expr;
      RegionTreeForest *forest = context->runtime->forest;
      ViewExprs::const_iterator finder = conditions.find(view);
      if (finder != conditions.end() && 
          !(finder->second.get_valid_mask() * mask))
      {
        if ((expr == total_expr) || (expr_volume == total_expr->get_volume()))
        {
          // Expression is for the whole view, so will only be dominated
          // for the full view
          FieldMaskSet<IndexSpaceExpression>::const_iterator expr_finder =
            finder->second.find(total_expr);
          if (expr_finder != finder->second.end())
          {
            const FieldMask overlap = mask & expr_finder->second;
            if (!!overlap)
            {
              mask -= overlap;
              if (!mask)
                return;
            }
          }
        }
        // There is at most one expression per field so just iterate and compare
        for (FieldMaskSet<IndexSpaceExpression>::const_iterator it =
              finder->second.begin(); it != finder->second.end(); it++)
        {
          const FieldMask overlap = mask & it->second;
          if (!overlap)
            continue;
          if ((it->first != total_expr) && (it->first != expr))
          {
            IndexSpaceExpression *intersection = 
              forest->intersect_index_spaces(it->first, expr);
            const size_t volume = intersection->get_volume();
            if (volume == 0)
              continue;
            // Can only dominate if we have enough points
            if (volume < expr->get_volume())
            {
              IndexSpaceExpression *diff = 
                forest->subtract_index_spaces(expr, intersection);
              non_dominated[view].insert(diff, overlap);
            }
          } 
          mask -= overlap;
          // Make sure we keep going if we have non-dominated because
          // we need to check it against any collective aliasing
          if (!mask)
          {
            if (non_dominated.empty() ||
                (!has_collective_views && !view->is_collective_view()))
              return;
            else
              break;
          }
        }
        if (!!mask)
          non_dominated[view].insert(expr, mask);
      }
      else
        non_dominated[view].insert(expr, mask);
#ifdef DEBUG_LEGION
      assert(!non_dominated.empty());
#endif
      FieldMaskSet<IndexSpaceExpression> &non_view = non_dominated[view];
      // Now do the checks for any aliasing with collective views 
      if (view->is_collective_view())
      {
        CollectiveView *collective_view = view->as_collective_view();
        CollectiveAntiAlias alias_analysis(collective_view);
        for (ViewExprs::const_iterator vit =
              conditions.begin(); vit != conditions.end(); vit++)
        {
          if (!vit->first->is_instance_view())
            continue;
          if (vit->second.get_valid_mask() * non_view.get_valid_mask())
            continue;
          InstanceView *inst_view = vit->first->as_instance_view();
          if (!collective_view->aliases(inst_view))
            continue;
          // Only record expressions that are relevant
          LegionMap<std::pair<IndexSpaceExpression*,IndexSpaceExpression*>,
            FieldMask> join;
          unique_join_on_field_mask_sets(non_view, vit->second, join);
          for (LegionMap<std::pair<IndexSpaceExpression*,
                IndexSpaceExpression*>,FieldMask>::const_iterator it =
                join.begin(); it != join.end(); it++)
          {
            if (it->first.first != it->first.second)
            {
              IndexSpaceExpression *overlap_expr = 
                forest->intersect_index_spaces(it->first.first,
                                               it->first.second);
              if (overlap_expr->is_empty())
                continue;
              if (it->first.first->get_volume() == overlap_expr->get_volume())
                alias_analysis.traverse(inst_view, it->second, it->first.first);
              else if (it->first.second->get_volume() == 
                        overlap_expr->get_volume())
                alias_analysis.traverse(inst_view, it->second,it->first.second);
              else
                alias_analysis.traverse(inst_view, it->second, overlap_expr);
            }
            else
              alias_analysis.traverse(inst_view, it->second, it->first.first);
          }
        }
        // For each of the non-dominated expressions go through the
        // alias analysis and get new expressions that are still not
        // dominated even after the alias analysis
        std::vector<IndexSpaceExpression*> to_remove;
        for (FieldMaskSet<IndexSpaceExpression>::iterator it =
              non_view.begin(); it != non_view.end(); it++)
        {
          FieldMask dominated_mask; 
          alias_analysis.visit_leaves(it->second, dominated_mask,
              context, tree_id, collective_view, non_dominated, 
              it->first, forest);
          // Remove any fields that were diffed
          if (!!dominated_mask)
          {
            it.filter(dominated_mask);
            if (!it->second)
              to_remove.push_back(it->first);
          }
        }
        for (std::vector<IndexSpaceExpression*>::const_iterator it =
              to_remove.begin(); it != to_remove.end(); it++)
          non_view.erase(*it);
        if (non_view.empty())
          non_dominated.erase(view);
      }
      else if (has_collective_views && view->is_instance_view())
      {
        IndividualView *individual_view = view->as_individual_view();
        for (ViewExprs::const_iterator vit =
              conditions.begin(); vit != conditions.end(); vit++)
        {
          if (!vit->first->is_collective_view())
            continue;
          if (vit->second.get_valid_mask() * non_view.get_valid_mask())
            continue;
          if (!individual_view->aliases(vit->first->as_collective_view()))
            continue;
          // Join on the fields to find expressions that match
          LegionMap<std::pair<IndexSpaceExpression*,
            IndexSpaceExpression*>,FieldMask> join;
          unique_join_on_field_mask_sets(non_view, vit->second, join);
          for (LegionMap<std::pair<IndexSpaceExpression*,IndexSpaceExpression*>,
                FieldMask>::const_iterator it = join.begin(); 
                it != join.end(); it++)
          {
            IndexSpaceExpression *difference = 
              forest->subtract_index_spaces(it->first.first, it->first.second);
            if (difference->get_volume() < it->first.first->get_volume())
            {
              FieldMaskSet<IndexSpaceExpression>::iterator finder =
                non_view.find(it->first.first);
              finder.filter(it->second);
              if (!finder->second)
                non_view.erase(finder);
              if (!difference->is_empty())
                non_view.insert(difference, it->second);
            }
          }
        }
      }
    }

    //--------------------------------------------------------------------------
    void TraceViewSet::filter_independent_fields(IndexSpaceExpression *expr,
                                                 FieldMask &mask) const
    //--------------------------------------------------------------------------
    {
      FieldMask independent = mask;
      RegionTreeForest *forest = context->runtime->forest;
      for (ViewExprs::const_iterator vit =
            conditions.begin(); vit != conditions.end(); vit++)
      {
        if (independent * vit->second.get_valid_mask())
          continue;
        for (FieldMaskSet<IndexSpaceExpression>::const_iterator it =
              vit->second.begin(); it != vit->second.end(); it++)
        {
          const FieldMask overlap = it->second & independent;
          if (!overlap)
            continue;
          IndexSpaceExpression *overlap_expr = 
            forest->intersect_index_spaces(it->first, expr);
          if (!overlap_expr->is_empty())
          {
            independent -= overlap;
            if (!independent)
              break;
          }
        }
        if (!independent)
          break;
      }
      if (!!independent)
        mask -= independent;
    }

    //--------------------------------------------------------------------------
    bool TraceViewSet::subsumed_by(const TraceViewSet &set, 
                    bool allow_independent, FailedPrecondition *condition) const
    //--------------------------------------------------------------------------
    {
      for (ViewExprs::const_iterator vit = 
            conditions.begin(); vit != conditions.end(); ++vit)
        for (FieldMaskSet<IndexSpaceExpression>::const_iterator it =
              vit->second.begin(); it != vit->second.end(); ++it)
        {
          if (allow_independent)
          {
            // If we're allowing independent views, that means the set
            // does not need to dominate the view as long as there are no
            // views in the set that overlap logically with the test view
            // This allows us to handle the read-only precondition case
            // where we have read-only views that show up in the preconditions
            // but do not appear logically anywhere in the postconditions
            LegionMap<LogicalView*,
                      FieldMaskSet<IndexSpaceExpression> > non_dominated;
            set.dominates(vit->first, it->first, it->second, non_dominated);
            for (LegionMap<LogicalView*,
                  FieldMaskSet<IndexSpaceExpression> >::const_iterator dit =
                  non_dominated.begin(); dit != non_dominated.end(); dit++)
            {
              for (FieldMaskSet<IndexSpaceExpression>::const_iterator nit =
                    dit->second.begin(); nit != dit->second.end(); nit++)
              {
                // If all the fields are independent from anything that was
                // written in the postcondition then we know this is a
                // read-only precondition that does not need to be subsumed
                FieldMask mask = nit->second;
                set.filter_independent_fields(nit->first, mask);
                if (!mask)
                  continue;
                if (condition != NULL)
                {
                  condition->view = vit->first;
                  condition->expr = nit->first;
                  condition->mask = mask;
                }
                return false;
              }
            }
          }
          else
          {
            FieldMask mask = it->second;
            if (!set.dominates(vit->first, it->first, mask))
            {
              if (condition != NULL)
              {
                condition->view = vit->first;
                condition->expr = it->first;
                condition->mask = mask;
              }
              return false;
            }
          }
        }

      return true;
    }

    //--------------------------------------------------------------------------
    bool TraceViewSet::independent_of(const TraceViewSet &set,
                                      FailedPrecondition *condition) const
    //--------------------------------------------------------------------------
    {
      if (conditions.size() > set.conditions.size())
        return set.independent_of(*this, condition);
      for (ViewExprs::const_iterator vit = 
            conditions.begin(); vit != conditions.end(); ++vit)
      {
        ViewExprs::const_iterator finder = set.conditions.find(vit->first);
        if (finder == set.conditions.end())
        {
          if (vit->first->is_collective_view())
          {
            CollectiveView *collective = vit->first->as_collective_view();
            for (ViewExprs::const_iterator sit = 
                  set.conditions.begin(); sit != set.conditions.end(); sit++)
            {
              if (!sit->first->is_instance_view())
                continue;
              if (vit->second.get_valid_mask() * sit->second.get_valid_mask())
                continue;
              if (!collective->aliases(sit->first->as_instance_view()))
                continue;
              if (has_overlapping_expressions(collective, vit->second, 
                                              sit->second, condition))
                return false;
            }
          }
          else if (set.has_collective_views && vit->first->is_instance_view())
          {
            IndividualView *view = vit->first->as_individual_view();
            for (ViewExprs::const_iterator sit =
                  set.conditions.begin(); sit != set.conditions.end(); sit++)
            {
              if (!sit->first->is_collective_view())
                continue;
              if (vit->second.get_valid_mask() * sit->second.get_valid_mask())
                continue;
              if (!view->aliases(sit->first->as_collective_view()))
                continue;
              if (has_overlapping_expressions(view, vit->second, 
                                              sit->second, condition))
                return false;
            }
          }
          continue;
        }
        if (vit->second.get_valid_mask() * finder->second.get_valid_mask())
          continue;
        if (has_overlapping_expressions(vit->first, vit->second, 
                                        finder->second, condition))
          return false;
      }
      return true;
    }

    //--------------------------------------------------------------------------
    bool TraceViewSet::has_overlapping_expressions(LogicalView *view,
        const FieldMaskSet<IndexSpaceExpression> &left_exprs,
        const FieldMaskSet<IndexSpaceExpression> &right_exprs,
        FailedPrecondition *condition) const
    //--------------------------------------------------------------------------
    {
      LegionMap<std::pair<IndexSpaceExpression*,IndexSpaceExpression*>,
                FieldMask> overlaps;
      unique_join_on_field_mask_sets(left_exprs, right_exprs, overlaps);
      RegionTreeForest *forest = context->runtime->forest;
      for (LegionMap<std::pair<IndexSpaceExpression*,IndexSpaceExpression*>,
                     FieldMask>::const_iterator it = 
            overlaps.begin(); it != overlaps.end(); it++)
      {
        IndexSpaceExpression *overlap = 
          forest->intersect_index_spaces(it->first.first, it->first.second);
        if (!overlap->is_empty())
        {
          if (condition != NULL)
          {
            condition->view = view;
            condition->expr = overlap;
            condition->mask = it->second;
          }
          return true;
        }
      }
      return false;
    }

    //--------------------------------------------------------------------------
    void TraceViewSet::record_first_failed(FailedPrecondition *condition) const
    //--------------------------------------------------------------------------
    {
      ViewExprs::const_iterator vit = conditions.begin();
      FieldMaskSet<IndexSpaceExpression>::const_iterator it =
        vit->second.begin();
      condition->view = vit->first;
      condition->expr = it->first;
      condition->mask = it->second;
    }

    //--------------------------------------------------------------------------
    void TraceViewSet::transpose_uniquely(
      LegionMap<IndexSpaceExpression*,FieldMaskSet<LogicalView> > &target) const
    //--------------------------------------------------------------------------
    {
#ifdef DEBUG_LEGION
      assert(target.empty());
#endif
      for (ViewExprs::const_iterator vit = 
            conditions.begin(); vit != conditions.end(); ++vit)
        for (FieldMaskSet<IndexSpaceExpression>::const_iterator it =
              vit->second.begin(); it != vit->second.end(); it++)
          target[it->first].insert(vit->first, it->second);
      if (target.size() == 1)
        return;
      // Now for the hard part, we need to compare any expresions that overlap
      // and have overlapping fields so we can uniquify them, this reduces the
      // number of analyses in the precondition/anticondition cases, and is 
      // necessary for correctness in the postcondition case where we cannot
      // have multiple overwrites for the same fields and index expressions
      FieldMaskSet<IndexSpaceExpression> expr_fields;
      LegionMap<IndexSpaceExpression*,
                FieldMaskSet<LogicalView> > intermediate;
      intermediate.swap(target);
      for (LegionMap<IndexSpaceExpression*,
            FieldMaskSet<LogicalView> >::const_iterator it =
            intermediate.begin(); it != intermediate.end(); it++)
        expr_fields.insert(it->first, it->second.get_valid_mask());
      LegionList<FieldSet<IndexSpaceExpression*> > field_exprs;
      expr_fields.compute_field_sets(FieldMask(), field_exprs);
      for (LegionList<FieldSet<IndexSpaceExpression*> >::const_iterator
            eit = field_exprs.begin(); eit != field_exprs.end(); eit++)
      {
        if (eit->elements.size() == 1)
        {
          IndexSpaceExpression *expr = *(eit->elements.begin());
          FieldMaskSet<LogicalView> &src_views = intermediate[expr];
          FieldMaskSet<LogicalView> &dst_views = target[expr];
          // No chance of overlapping so just move everything over
          if (eit->set_mask != src_views.get_valid_mask())
          {
            // Move over the relevant expressions
            for (FieldMaskSet<LogicalView>::const_iterator it = 
                  src_views.begin(); it != src_views.end(); it++)
            {
              const FieldMask overlap = eit->set_mask & it->second;
              if (!overlap)
                continue;
              dst_views.insert(it->first, overlap);
            }
          }
          else if (!dst_views.empty())
          {
            for (FieldMaskSet<LogicalView>::const_iterator it = 
                  src_views.begin(); it != src_views.end(); it++)
              dst_views.insert(it->first, it->second);
          }
          else
            dst_views.swap(src_views);
          continue;
        }
        RegionTreeForest *forest = context->runtime->forest;
        // Do pair-wise intersection tests for overlapping of the expressions
        std::vector<IndexSpaceExpression*> disjoint_expressions;
        std::vector<std::vector<IndexSpaceExpression*> > disjoint_components;
        for (std::set<IndexSpaceExpression*>::const_iterator isit = 
              eit->elements.begin(); isit != eit->elements.end(); isit++)
        {
          IndexSpaceExpression *current = *isit;
          const size_t num_expressions = disjoint_expressions.size();
          for (unsigned idx = 0; idx < num_expressions; idx++)
          {
            IndexSpaceExpression *expr = disjoint_expressions[idx];
            // Compute the intersection
            IndexSpaceExpression *intersection =
              forest->intersect_index_spaces(expr, current);
            const size_t volume = intersection->get_volume();
            if (volume == 0)
              continue;
            if (volume == current->get_volume())
            {
              // this one dominates us, see if we need to split ourself off
              if (volume < expr->get_volume())
              {
                disjoint_expressions.push_back(intersection);
                disjoint_components.resize(disjoint_components.size() + 1);
                std::vector<IndexSpaceExpression*> &components =
                  disjoint_components.back();
                components.insert(components.end(),
                    disjoint_components[idx].begin(), 
                    disjoint_components[idx].end());
                components.push_back(*isit);
                disjoint_expressions[idx] =
                  forest->subtract_index_spaces(expr, intersection);
              }
              else // Congruent so we are done
                disjoint_components[idx].push_back(*isit);
              current = NULL;
              break;
            }
            else if (volume == expr->get_volume())
            {
              // We dominate the expression so add ourselves and compute diff
              disjoint_components[idx].push_back(*isit); 
              current = forest->subtract_index_spaces(current, intersection);
#ifdef DEBUG_LEGION
              assert(!current->is_empty());
#endif
            }
            else
            {
              // Split into the three parts and keep going
              disjoint_expressions.push_back(intersection);
              disjoint_components.resize(disjoint_components.size() + 1);
              std::vector<IndexSpaceExpression*> &components = 
                disjoint_components.back();
              components.insert(components.end(),
                  disjoint_components[idx].begin(), 
                  disjoint_components[idx].end());
              components.push_back(*isit);
              disjoint_expressions[idx] =
                forest->subtract_index_spaces(expr, intersection);
              current = forest->subtract_index_spaces(current, intersection);
#ifdef DEBUG_LEGION
              assert(!current->is_empty());
#endif
            }
          }
          if (current != NULL)
          {
            disjoint_expressions.push_back(current);
            disjoint_components.resize(disjoint_components.size() + 1);
            disjoint_components.back().push_back(*isit);
          }
        }
        // Now we have overlapping expressions and constituents for
        // each of what used to be the old equivalence sets, so we
        // can now build the actual output target
        for (unsigned idx = 0; idx < disjoint_expressions.size(); idx++)
        {
          FieldMaskSet<LogicalView> &dst_views =
            target[disjoint_expressions[idx]];
          for (std::vector<IndexSpaceExpression*>::const_iterator sit =
                disjoint_components[idx].begin(); sit !=
                disjoint_components[idx].end(); sit++)
          {
#ifdef DEBUG_LEGION
            assert(intermediate.find(*sit) != intermediate.end());
#endif
            const FieldMaskSet<LogicalView> &src_views = intermediate[*sit];
            for (FieldMaskSet<LogicalView>::const_iterator it =
                  src_views.begin(); it != src_views.end(); it++)
            {
              const FieldMask overlap = it->second & eit->set_mask;
              if (!overlap)
                continue;
              dst_views.insert(it->first, overlap);
            }
          }
        }
      }
    }

    //--------------------------------------------------------------------------
    void TraceViewSet::find_overlaps(TraceViewSet &target, 
                                     IndexSpaceExpression *expr, 
                                     const bool expr_covers, 
                                     const FieldMask &mask) const
    //--------------------------------------------------------------------------
    {
      if (expr_covers)
      {
        for (ViewExprs::const_iterator vit = 
              conditions.begin(); vit != conditions.end(); vit++)
        {
          if (!(vit->second.get_valid_mask() - mask))
          {
            // sending everything
            for (FieldMaskSet<IndexSpaceExpression>::const_iterator it =
                  vit->second.begin(); it != vit->second.end(); it++)
              target.insert(vit->first, it->first, it->second);
          }
          else
          {
            // filtering on fields
            for (FieldMaskSet<IndexSpaceExpression>::const_iterator it =
                  vit->second.begin(); it != vit->second.end(); it++)
            {
              const FieldMask overlap = mask & it->second;
              if (!overlap)
                continue;
              target.insert(vit->first, it->first, overlap);
            }
          }
        }
      }
      else
      {
        RegionTreeForest *forest = context->runtime->forest;
        for (ViewExprs::const_iterator vit = 
              conditions.begin(); vit != conditions.end(); vit++)
        {
          FieldMask view_overlap = vit->second.get_valid_mask() & mask;
          if (!view_overlap)
            continue;
          for (FieldMaskSet<IndexSpaceExpression>::const_iterator it =
                vit->second.begin(); it != vit->second.end(); it++)
          {
            const FieldMask overlap = it->second & view_overlap;
            if (!overlap)
              continue;
            IndexSpaceExpression *expr_overlap = 
              forest->intersect_index_spaces(it->first, expr); 
            const size_t volume = expr_overlap->get_volume();
            if (volume > 0)
            {
              if (volume == expr->get_volume())
                target.insert(vit->first, expr, overlap);
              else if (volume == it->first->get_volume())
                target.insert(vit->first, it->first, overlap);
              else
                target.insert(vit->first, expr_overlap, overlap);
            }
            view_overlap -= overlap;
            if (!view_overlap)
              break;
          }
        }
      }
    }

    //--------------------------------------------------------------------------
    bool TraceViewSet::empty(void) const
    //--------------------------------------------------------------------------
    {
      return conditions.empty();
    }

    //--------------------------------------------------------------------------
    void TraceViewSet::merge(TraceViewSet &target) const
    //--------------------------------------------------------------------------
    {
      for (ViewExprs::const_iterator vit = 
            conditions.begin(); vit != conditions.end(); ++vit)
        for (FieldMaskSet<IndexSpaceExpression>::const_iterator it =
              vit->second.begin(); it != vit->second.end(); it++)
          target.insert(vit->first, it->first, it->second);
    }

    //--------------------------------------------------------------------------
    void TraceViewSet::pack(Serializer &rez, AddressSpaceID target,
                            const bool pack_references) const
    //--------------------------------------------------------------------------
    {
      rez.serialize<size_t>(conditions.size());
      for (ViewExprs::const_iterator vit = 
            conditions.begin(); vit != conditions.end(); ++vit)
      {
        rez.serialize(vit->first->did);
        rez.serialize<size_t>(vit->second.size());
        for (FieldMaskSet<IndexSpaceExpression>::const_iterator it =
              vit->second.begin(); it != vit->second.end(); it++)
        {
          it->first->pack_expression(rez, target);
          rez.serialize(it->second);
        }
        if (pack_references)
          vit->first->pack_global_ref();
      }
    }

    //--------------------------------------------------------------------------
    void TraceViewSet::unpack(Deserializer &derez, size_t num_views,
                         AddressSpaceID source, std::set<RtEvent> &ready_events)
    //--------------------------------------------------------------------------
    {
      RegionTreeForest *forest = context->runtime->forest;
      for (unsigned idx1 = 0; idx1 < num_views; idx1++)
      {
        DistributedID did;
        derez.deserialize(did);
        RtEvent ready;
        LogicalView *view =
          forest->runtime->find_or_request_logical_view(did, ready);
        size_t num_exprs;
        derez.deserialize(num_exprs);
        FieldMaskSet<IndexSpaceExpression> &exprs = conditions[view];
        for (unsigned idx2 = 0; idx2 < num_exprs; idx2++)
        {
          IndexSpaceExpression *expr = 
            IndexSpaceExpression::unpack_expression(derez, forest, source);
          FieldMask mask;
          derez.deserialize(mask);
          if (exprs.insert(expr, mask))
            expr->add_nested_expression_reference(owner_did);
        }
        if (ready.exists() && !ready.has_triggered())
          ready_events.insert(ready);
        if (LogicalView::is_collective_did(did))
          has_collective_views = true;
      }
    }

    //--------------------------------------------------------------------------
    void TraceViewSet::unpack_references(void) const
    //--------------------------------------------------------------------------
    {
      for (ViewExprs::const_iterator vit = 
            conditions.begin(); vit != conditions.end(); vit++)
      {
        vit->first->add_nested_gc_ref(owner_did);
        vit->first->unpack_global_ref();
      }
    }

    //--------------------------------------------------------------------------
    void TraceViewSet::dump(void) const
    //--------------------------------------------------------------------------
    {
      RegionTreeForest *forest = context->runtime->forest;
      RegionNode *region = forest->get_tree(tree_id);
      for (ViewExprs::const_iterator vit = 
            conditions.begin(); vit != conditions.end(); ++vit)
      {
        LogicalView *view = vit->first;
        for (FieldMaskSet<IndexSpaceExpression>::const_iterator it =
              vit->second.begin(); it != vit->second.end(); ++it)
        {
          char *mask = region->column_source->to_string(it->second, context);
          if (view->is_fill_view())
          {
            log_tracing.info() << "  "
                      << "Fill View: " << std::hex << view->did << std::dec
                      << ", Index expr: " << it->first->expr_id
                      << ", Fields: " << mask;
          }
          else if (view->is_collective_view())
          {
            CollectiveView *collective = view->as_collective_view();
            std::stringstream ss;
            for (std::vector<DistributedID>::const_iterator cit =
                  collective->instances.begin(); cit != 
                  collective->instances.end(); cit++)
            {
              RtEvent ready;
              PhysicalManager *manager = 
                context->runtime->find_or_request_instance_manager(*cit, ready);
              if (ready.exists())
                ready.wait();
              ss << " Instance " << std::hex << manager->did << std::dec
                 << "(" << std::hex << manager->get_instance().id 
                 << std::dec << "),";
            }
            log_tracing.info() << "  Collective "
                      << (view->is_reduction_kind() ? "Reduction " : "")
                      << "View: " << std::hex << view->did << std::dec
                      << ", Index expr: " << it->first->expr_id
                      << ", Fields: " << mask
                      << ", Instances:" << ss.str();
          }
          else
          {
            PhysicalManager *manager = 
              view->as_individual_view()->get_manager();
            log_tracing.info() << "  "
                      << (view->is_reduction_view() ? 
                          "Reduction" : "Normal")
                      << " Instance " << std::hex << manager->did << std::dec
                      << "(" << std::hex << manager->get_instance().id 
                      << std::dec << ")"
                      << ", Index expr: " << it->first->expr_id
                      << ", Fields: " << mask;
          }
          free(mask);
        }
      }
    }

    //--------------------------------------------------------------------------
    void TraceViewSet::antialias_individual_view(IndividualView *view,
                                                 FieldMask mask)
    //--------------------------------------------------------------------------
    {
      if (!has_collective_views)
        return;
      // See if we can find it in which case we know that it doesn't alias
      // with anything else so there is nothing to split
      ViewExprs::const_iterator finder = conditions.find(view);
      if (finder != conditions.end())
      {
        mask -= finder->second.get_valid_mask();
        if (!mask)
          return;
      }
      FieldMaskSet<CollectiveView> to_refine;
      for (ViewExprs::const_iterator it = 
            conditions.begin(); it != conditions.end(); it++)
      {
        if (!it->first->is_collective_view())
          continue;
        const FieldMask overlap = mask & it->second.get_valid_mask();
        if (!overlap)
          continue;
        CollectiveView *collective = it->first->as_collective_view();
        if (!collective->aliases(view))
          continue;
        to_refine.insert(collective, overlap);  
        mask -= overlap;
        if (!mask)
          break;
      }
      Runtime *runtime = context->runtime;
      // We've got the names of any collective views that need to be
      // refined to not include this individual view, so go ahead and
      // ask the context to make that collective view for us
      std::vector<RtEvent> views_ready;
      std::map<CollectiveView*,PhysicalManager*> individual_results;
      std::map<CollectiveView*,InnerContext::CollectiveResult*> results;
      for (FieldMaskSet<CollectiveView>::const_iterator it = 
            to_refine.begin(); it != to_refine.end(); it++)
      {
        std::vector<DistributedID> dids = it->first->instances;
        std::vector<DistributedID>::iterator finder = 
          std::find(dids.begin(), dids.end(), view->manager->did);
#ifdef DEBUG_LEGION
        assert(finder != dids.end());
#endif
        dids.erase(finder);
        RtEvent ready;
        if (dids.size() > 1)
        {
          InnerContext::CollectiveResult *result =
            context->find_or_create_collective_view(tree_id, dids, ready);
          results[it->first] = result;
        }
        else
        {
          // Just making a single view at this point
          PhysicalManager *manager = 
            runtime->find_or_request_instance_manager(dids.back(), ready);
          individual_results[it->first] = manager;
        }
        if (ready.exists())
          views_ready.push_back(ready);
      }
      if (!views_ready.empty())
      {
        const RtEvent wait_on = Runtime::merge_events(views_ready);
        if (wait_on.exists() && !wait_on.has_triggered())
          wait_on.wait();
      }
      for (FieldMaskSet<CollectiveView>::const_iterator rit =
            to_refine.begin(); rit != to_refine.end(); rit++)
      {
        RtEvent ready;
        InstanceView *view = NULL;
        std::map<CollectiveView*,PhysicalManager*>::const_iterator
          individual_finder = individual_results.find(rit->first);
        if (individual_finder == individual_results.end())
        {
#ifdef DEBUG_LEGION
          assert(results.find(rit->first) != results.end());
#endif
          // Common case
          InnerContext::CollectiveResult *result = results[rit->first];
          // Then wait for the collective view to be registered
          if (result->ready_event.exists() && 
              !result->ready_event.has_triggered())
            result->ready_event.wait();
          view = static_cast<InstanceView*>(
              runtime->find_or_request_logical_view(
                result->collective_did, ready));
          if (result->remove_reference())
            delete result;
        }
        else // Unusual case of an downgrading to an individual view
          view = context->create_instance_top_view(individual_finder->second,
                                                   runtime->address_space);
        ViewExprs::iterator finder = conditions.find(rit->first);
        if (finder->second.get_valid_mask() == rit->second)
        {
          // Can just swap expressions over in this particular case
          conditions[view].swap(finder->second);
          // Remove the reference if we have one
          if (finder->first->remove_nested_gc_ref(owner_did))
            delete finder->first;
          conditions.erase(finder);
        }
        else
        {
          // Need to filter over specific expression in this case
          FieldMaskSet<IndexSpaceExpression> &to_add = conditions[view];
          std::vector<IndexSpaceExpression*> to_delete; 
          for (FieldMaskSet<IndexSpaceExpression>::iterator it =
                finder->second.begin(); it != finder->second.end(); it++)
          {
            const FieldMask overlap = rit->second & it->second;
            if (!overlap)
              continue;
            to_add.insert(it->first, overlap);
            it.filter(overlap);
            if (!it->second) // reference flows back
              to_delete.push_back(it->first);
            else
              it->first->add_nested_expression_reference(owner_did);
          }
          for (std::vector<IndexSpaceExpression*>::const_iterator it =
                to_delete.begin(); it != to_delete.end(); it++)
            finder->second.erase(*it);
          finder->second.tighten_valid_mask();
        }
        if (ready.exists() && !ready.has_triggered())
          ready.wait();
        view->add_nested_gc_ref(owner_did);
      }
    }

    //--------------------------------------------------------------------------
    void TraceViewSet::antialias_collective_view(CollectiveView *collective,
                  FieldMask mask, FieldMaskSet<InstanceView> &alternative_views)
    //--------------------------------------------------------------------------
    {
      ViewExprs::const_iterator collective_finder = conditions.find(collective);
      if (collective_finder != conditions.end())
      {
        // If we can already find it then it is already anti-aliased so
        // there's no need to do the rest of this work for those fields
        FieldMask overlap = mask & collective_finder->second.get_valid_mask();
        if (!!overlap)
        {
          alternative_views.insert(collective, overlap);
          mask -= overlap;
          if (!mask)
            return;
        }
      }
      ViewExprs to_add;
      CollectiveAntiAlias alias_analysis(collective);
      for (ViewExprs::iterator vit = conditions.begin(); 
            vit != conditions.end(); /*nothing*/)
      {
        if (!vit->first->is_instance_view())
        {
          vit++;
          continue;
        }
        const FieldMask view_overlap = mask & vit->second.get_valid_mask();
        if (!view_overlap)
        {
          vit++;
          continue;
        }
        if (vit->first->is_collective_view())
        {
          CollectiveView *current = vit->first->as_collective_view();
          // See how the instances overlap
          // First get the intersection
          std::vector<DistributedID> intersection;
          if (current->instances.size() < collective->instances.size())
          {
            for (std::vector<DistributedID>::const_iterator it =
                  current->instances.begin(); it !=
                  current->instances.end(); it++)
              if (std::binary_search(collective->instances.begin(),
                    collective->instances.end(), *it))
                intersection.push_back(*it);
          }
          else
          {
            for (std::vector<DistributedID>::const_iterator it =
                  collective->instances.begin(); it !=
                  collective->instances.end(); it++)
              if (std::binary_search(current->instances.begin(),
                    current->instances.end(), *it))
                intersection.push_back(*it);
          }
          // If they don't overlap at all then there's nothing to do
          if (intersection.empty())
          {
            vit++;
            continue;
          }
          // Don't care about expressions for this analysis
          // but we're reusing an exisint alias so we have to
          // conform to get the linker to work
          IndexSpaceExpression *null_expr = NULL;
          alias_analysis.traverse(current, view_overlap, null_expr);
          if (intersection.size() == current->instances.size())
          {
#ifdef DEBUG_LEGION
            assert(intersection.size() < collective->instances.size());
#endif
            vit++;
          }
          else
          {
            // Otherwise, if vit->first is not covered by the intersection
            // then we need to do two things
            // 1. Create a new instance for the difference and record
            //    any overlapping expressions for that in to_add
            std::vector<DistributedID> difference;
            for (std::vector<DistributedID>::const_iterator it =
                  current->instances.begin(); it != 
                  current->instances.end(); it++)
              if (!std::binary_search(collective->instances.begin(),
                    collective->instances.end(), *it))
                difference.push_back(*it);
            InstanceView *diff_view = find_instance_view(difference);
            if (to_add.find(diff_view) == to_add.end())
              diff_view->add_nested_gc_ref(owner_did);
            // 2. Make a new instance for the intersection, analyze it
            //    and record any overlapping expressions in to_add
            InstanceView *inter_view = 
              (intersection.size() == collective->instances.size()) ?
              collective : find_instance_view(intersection);
            if (to_add.find(inter_view) == to_add.end())
              inter_view->add_nested_gc_ref(owner_did);
            std::vector<IndexSpaceExpression*> to_delete;
            for (FieldMaskSet<IndexSpaceExpression>::iterator it =
                  vit->second.begin(); it != vit->second.end(); it++)
            {
              const FieldMask overlap = view_overlap & it->second;
              if (!overlap)
                continue;
              if (to_add[diff_view].insert(it->first, overlap))
                it->first->add_nested_expression_reference(owner_did);
              to_add[inter_view].insert(it->first, overlap);
              it.filter(overlap);
              if (!it->second) // reference flows back
                to_delete.push_back(it->first);
              else
                it->first->add_nested_expression_reference(owner_did);
            }
            if (to_delete.size() < vit->second.size())
            {
              for (std::vector<IndexSpaceExpression*>::const_iterator it =
                    to_delete.begin(); it != to_delete.end(); it++)
                vit->second.erase(*it);
              vit->second.tighten_valid_mask();
              vit++;
            }
            else
            {
              vit->second.clear();
              if (vit->first->remove_nested_gc_ref(owner_did))
                delete vit->first;
              ViewExprs::iterator to_delete = vit++;
              conditions.erase(to_delete);
            }
          }
        }
        else // just an individual view, so we can just traverse it
        {
          IndividualView *individual = vit->first->as_individual_view();
          // Check to see if it they alias
          if (std::binary_search(collective->instances.begin(),
                collective->instances.end(), individual->manager->did))
          {
            // Don't care about expressions for this analysis
            // but we're reusing an exisint alias so we have to
            // conform to get the linker to work
            IndexSpaceExpression *null_expr = NULL;
            alias_analysis.traverse(individual, view_overlap, null_expr);
          }
          vit++;
        }
      }
      // Now traverse the alias analysis and record the alternate views
      // and their index space expressions in to_add
      FieldMask allvalid_mask = mask;
      alias_analysis.visit_leaves(mask, allvalid_mask, 
                                  *this, alternative_views);
      if (!!allvalid_mask)
        alternative_views.insert(collective, allvalid_mask);
      if (!to_add.empty())
      {
        for (ViewExprs::iterator vit = to_add.begin(); 
              vit != to_add.end(); vit++)
        {
          ViewExprs::iterator finder = conditions.find(vit->first);
          if (finder != conditions.end())
          {
            // Remove duplicate view reference
            vit->first->remove_nested_gc_ref(owner_did);
            for (FieldMaskSet<IndexSpaceExpression>::const_iterator it =
                  vit->second.begin(); it != vit->second.end(); it++)
              // Remove duplicate references
              if (!finder->second.insert(it->first, it->second))
                it->first->remove_nested_expression_reference(owner_did);
          }
          else
          {
            // Already have a reference to the view so pass it here
            // Also have references on the expression so the swap is enough
            conditions[vit->first].swap(vit->second);
          }
        }
      }
    }

    //--------------------------------------------------------------------------
    InstanceView* TraceViewSet::find_instance_view(
                                        const std::vector<DistributedID> &dids)
    //--------------------------------------------------------------------------
    {
#ifdef DEBUG_LEGION
      assert(!dids.empty());
#endif
      if (dids.size() > 1)
      {
        RtEvent ready;
        InnerContext::CollectiveResult *result =
          context->find_or_create_collective_view(tree_id, dids, ready);
        if (ready.exists() && !ready.has_triggered())
          ready.wait();
        // Then wait for the collective view to be registered
        if (result->ready_event.exists() && 
            !result->ready_event.has_triggered())
          result->ready_event.wait();
        InstanceView *view = static_cast<InstanceView*>(
          context->runtime->find_or_request_logical_view(
            result->collective_did, ready));
        if (result->remove_reference())
          delete result;
        if (ready.exists() && !ready.has_triggered())
          ready.wait();
        return view;
      }
      else
      {
        RtEvent ready;
        PhysicalManager *manager =
          context->runtime->find_or_request_instance_manager(
              dids.back(), ready);
        if (ready.exists() && !ready.has_triggered())
          ready.wait();
        return context->create_instance_top_view(manager,
                        context->runtime->address_space);
      }
    }

    /////////////////////////////////////////////////////////////
    // TraceConditionSet
    /////////////////////////////////////////////////////////////

    //--------------------------------------------------------------------------
    TraceConditionSet::TraceConditionSet(PhysicalTemplate *tpl,
                   unsigned req_index, RegionTreeID tid,
                   IndexSpaceExpression *expr,
                   FieldMaskSet<LogicalView> &&vws)
      : EqSetTracker(set_lock), owner(tpl), condition_expr(expr),
        views(vws), tree_id(tid), parent_req_index(req_index), shared(false)
    //--------------------------------------------------------------------------
    {
      condition_expr->add_base_expression_reference(TRACE_REF);
      for (FieldMaskSet<LogicalView>::const_iterator it =
            views.begin(); it != views.end(); it++)
        it->first->add_base_gc_ref(TRACE_REF);
#ifdef DEBUG_LEGION
      analysis.invalid = NULL;
#endif
    }

    //--------------------------------------------------------------------------
    TraceConditionSet::~TraceConditionSet(void)
    //--------------------------------------------------------------------------
    {
#ifdef DEBUG_LEGION
      assert(equivalence_sets.empty());
      assert(analysis.invalid == NULL);
#endif
      if (condition_expr->remove_base_expression_reference(TRACE_REF))
        delete condition_expr;
      for (FieldMaskSet<LogicalView>::const_iterator it =
            views.begin(); it != views.end(); it++)
        if (it->first->remove_base_gc_ref(TRACE_REF))
          delete it->first;
    }

    //--------------------------------------------------------------------------
    bool TraceConditionSet::matches(IndexSpaceExpression *other_expr,
                             const FieldMaskSet<LogicalView> &other_views) const
    //--------------------------------------------------------------------------
    {
      if (condition_expr != other_expr)
        return false;
      if (views.size() != other_views.size())
        return false;
      for (FieldMaskSet<LogicalView>::const_iterator it =
            views.begin(); it != views.end(); it++)
      {
        FieldMaskSet<LogicalView>::const_iterator finder = 
          other_views.find(it->first);
        if (finder == other_views.end())
          return false;
        if (it->second != finder->second)
          return false;
      }
      return true;
    }

    //--------------------------------------------------------------------------
    void TraceConditionSet::invalidate_equivalence_sets(void)
    //--------------------------------------------------------------------------
    {
      FieldMaskSet<EquivalenceSet> to_remove;
      LegionMap<AddressSpaceID,FieldMaskSet<EqKDTree> > to_cancel;
      {
        AutoLock s_lock(set_lock);
        if (current_subscriptions.empty())
        {
#ifdef DEBUG_LEGION
          assert(equivalence_sets.empty());
#endif
          return;
        }
        // Copy and not remove since we need to see the acknowledgement
        // before we know when it is safe to remove our references
        to_remove.swap(equivalence_sets);
        to_cancel.swap(current_subscriptions);
      }
      cancel_subscriptions(owner->trace->runtime, to_cancel);
      for (FieldMaskSet<EquivalenceSet>::const_iterator it =
            to_remove.begin(); it != to_remove.end(); it++)
        if (it->first->remove_base_gc_ref(TRACE_REF))
          delete it->first;
    }

#if 0
    //--------------------------------------------------------------------------
    void TraceConditionSet::capture(EquivalenceSet *set, const FieldMask &mask,
                                    std::vector<RtEvent> &ready_events)
    //--------------------------------------------------------------------------
    {
#ifdef DEBUG_LEGION
      assert(precondition_views == NULL);
      assert(anticondition_views == NULL);
      assert(postcondition_views == NULL);
#endif
      const RtEvent ready_event =
        set->capture_trace_conditions(this, set->local_space,
            condition_expr, mask, RtUserEvent::NO_RT_USER_EVENT);
      if (ready_event.exists() && !ready_event.has_triggered())
        ready_events.push_back(ready_event);
    }
#endif

    //--------------------------------------------------------------------------
    void TraceConditionSet::dump_conditions(void) const
    //--------------------------------------------------------------------------
    {
      TraceViewSet view_set(owner->trace->logical_trace->context, 0/*did*/,
          condition_expr, tree_id);
      for (FieldMaskSet<LogicalView>::const_iterator it =
            views.begin(); it != views.end(); it++)
        view_set.insert(it->first, condition_expr, it->second);
      view_set.dump();
    }

    //--------------------------------------------------------------------------
    void TraceConditionSet::test_preconditions(FenceOp *op, unsigned index, 
          std::vector<RtEvent> &ready_events, std::set<RtEvent> &applied_events)
    //--------------------------------------------------------------------------
    {
      // We should not need the lock here because the fence op should be 
      // blocking all other operations from running and changing the 
      // equivalence sets while we are here
#ifdef DEBUG_LEGION
      // We should already have refreshed the equivalence sets before we
      // get here so that they should all be up to date
      assert(!(views.get_valid_mask() - equivalence_sets.get_valid_mask()));
      assert(analysis.invalid == NULL);
#endif
      analysis.invalid = new InvalidInstAnalysis(op->runtime,  
            op, index, condition_expr, views);
      analysis.invalid->add_reference();
      std::set<RtEvent> deferral_events;
      for (FieldMaskSet<EquivalenceSet>::const_iterator it =
            equivalence_sets.begin(); it != equivalence_sets.end(); it++)
      {
        const FieldMask overlap = views.get_valid_mask() & it->second;
        if (!overlap)
          continue;
        analysis.invalid->analyze(it->first, overlap, 
            deferral_events, applied_events);
      }
      const RtEvent traversal_done = deferral_events.empty() ?
        RtEvent::NO_RT_EVENT : Runtime::merge_events(deferral_events);
      if (traversal_done.exists() || analysis.invalid->has_remote_sets())
      {
        const RtEvent ready = 
          analysis.invalid->perform_remote(traversal_done, applied_events);
        if (ready.exists() && !ready.has_triggered())
          ready_events.push_back(ready);
      }
    }

    //--------------------------------------------------------------------------
    bool TraceConditionSet::check_preconditions(void)
    //--------------------------------------------------------------------------
    {
#ifdef DEBUG_LEGION
      assert(analysis.invalid != NULL);
#endif
      const bool result = !analysis.invalid->has_invalid();
      if (analysis.invalid->remove_reference())
        delete analysis.invalid;
#ifdef DEBUG_LEGION
      analysis.invalid = NULL;
#endif
      return result;
    }

    //--------------------------------------------------------------------------
    void TraceConditionSet::test_anticonditions(FenceOp *op, unsigned index, 
          std::vector<RtEvent> &ready_events, std::set<RtEvent> &applied_events)
    //--------------------------------------------------------------------------
    {
      // We should not need the lock here because the fence op should be 
      // blocking all other operations from running and changing the 
      // equivalence sets while we are here
#ifdef DEBUG_LEGION
      // We should already have refreshed the equivalence sets before we
      // get here so that they should all be up to date
      assert(!(views.get_valid_mask() - equivalence_sets.get_valid_mask()));
      assert(analysis.invalid == NULL);
#endif
      analysis.antivalid = new AntivalidInstAnalysis(op->runtime, op, index, 
          condition_expr, views);
      analysis.antivalid->add_reference();
      std::set<RtEvent> deferral_events;
      for (FieldMaskSet<EquivalenceSet>::const_iterator it =
            equivalence_sets.begin(); it != equivalence_sets.end(); it++)
      {
        const FieldMask overlap = views.get_valid_mask() & it->second;
        if (!overlap)
          continue;
        analysis.antivalid->analyze(it->first, overlap, 
            deferral_events, applied_events);
      }
      const RtEvent traversal_done = deferral_events.empty() ?
        RtEvent::NO_RT_EVENT : Runtime::merge_events(deferral_events);
      if (traversal_done.exists() || analysis.antivalid->has_remote_sets())
      {
        const RtEvent ready = 
          analysis.antivalid->perform_remote(traversal_done, applied_events);
        if (ready.exists() && !ready.has_triggered())
          ready_events.push_back(ready);
      }
    }

    //--------------------------------------------------------------------------
    bool TraceConditionSet::check_anticonditions(void)
    //--------------------------------------------------------------------------
    {
#ifdef DEBUG_LEGION
      assert(analysis.antivalid != NULL);
#endif
      const bool result = !analysis.antivalid->has_antivalid();
      if (analysis.antivalid->remove_reference())
        delete analysis.antivalid;
#ifdef DEBUG_LEGION
      analysis.invalid = NULL;
#endif
      return result;
    }

    //--------------------------------------------------------------------------
    void TraceConditionSet::apply_postconditions(FenceOp *op, unsigned index, 
                                              std::set<RtEvent> &applied_events)
    //--------------------------------------------------------------------------
    {
      // We should not need the lock here because the fence should be 
      // blocking all other operations from running and changing the 
      // equivalence sets while we are here
#ifdef DEBUG_LEGION
      // We should already have refreshed the equivalence sets before we
      // get here so that they should all be up to date
      assert(!(views.get_valid_mask() - equivalence_sets.get_valid_mask()));
#endif
      // Perform an overwrite analysis for each of the postconditions
      const TraceInfo trace_info(op);
      const RegionUsage usage(LEGION_READ_WRITE, LEGION_EXCLUSIVE, 0);
      OverwriteAnalysis *analysis = new OverwriteAnalysis(op->runtime,
          op, index, usage, condition_expr, views,
          PhysicalTraceInfo(trace_info, index), ApEvent::NO_AP_EVENT);
      analysis->add_reference();
      std::set<RtEvent> deferral_events;
      for (FieldMaskSet<EquivalenceSet>::const_iterator it =
            equivalence_sets.begin(); it != equivalence_sets.end(); it++)
      {
        const FieldMask overlap = views.get_valid_mask() & it->second;
        if (!overlap)
          continue;
        analysis->analyze(it->first, overlap, deferral_events,applied_events);
      }
      const RtEvent traversal_done = deferral_events.empty() ?
        RtEvent::NO_RT_EVENT : Runtime::merge_events(deferral_events);
      if (traversal_done.exists() || analysis->has_remote_sets())
        analysis->perform_remote(traversal_done, applied_events);
      if (analysis->remove_reference())
        delete analysis;
    }

    //--------------------------------------------------------------------------
    void TraceConditionSet::refresh_equivalence_sets(FenceOp *op,
                                                std::set<RtEvent> &ready_events)
    //--------------------------------------------------------------------------
    {
      // We should not need the lock here because the fence op should be 
      // blocking all other operations from running and changing the 
      // equivalence sets while we are here
      const FieldMask invalid_mask = 
        views.get_valid_mask() - equivalence_sets.get_valid_mask();
      if (!!invalid_mask)
      {
        Runtime *runtime = owner->trace->runtime;
        AddressSpaceID space = runtime->address_space;
        // Create a user event and store it in equivalence_sets_ready
        const RtUserEvent compute_event = Runtime::create_rt_user_event();
        {
          AutoLock s_lock(set_lock);
#ifdef DEBUG_LEGION
          assert(equivalence_sets_ready == NULL);
#endif
          equivalence_sets_ready = new LegionMap<RtUserEvent,FieldMask>();
          equivalence_sets_ready->insert(
              std::make_pair(compute_event, invalid_mask));
        }
        std::vector<EqSetTracker*> targets(1, this);
        std::vector<AddressSpaceID> target_spaces(1, space);
        InnerContext *context = owner->trace->logical_trace->context;
        InnerContext *outermost =
          context->find_parent_physical_context(parent_req_index);
        RtEvent ready = context->compute_equivalence_sets(parent_req_index,
            targets, target_spaces, space, condition_expr, invalid_mask);
        if (ready.exists() && !ready.has_triggered())
        {
          // Launch a meta-task to finalize this trace condition set
          LgFinalizeEqSetsArgs args(this, compute_event, op->get_unique_op_id(),
              context, outermost, parent_req_index, condition_expr);
          runtime->issue_runtime_meta_task(args, 
                          LG_LATENCY_DEFERRED_PRIORITY, ready);
        }
        else
          finalize_equivalence_sets(compute_event, context, outermost, runtime,
              parent_req_index, condition_expr, op->get_unique_op_id());
        ready_events.insert(compute_event);
      }
    }

    /////////////////////////////////////////////////////////////
    // PhysicalTemplate
    /////////////////////////////////////////////////////////////

    //--------------------------------------------------------------------------
    PhysicalTemplate::PhysicalTemplate(PhysicalTrace *t, ApEvent fence_event)
      : trace(t), total_replays(1), replayable(REPLAYABLE), 
        idempotency(IDEMPOTENT), fence_completion_id(0),
        has_virtual_mapping(false), has_no_consensus(false), last_fence(NULL),
        remaining_replays(0), total_logical(0)
    //--------------------------------------------------------------------------
    {
      events.push_back(fence_event);
      event_map[fence_event] = fence_completion_id;
      finished_transitive_reduction.store(NULL);
      instructions.push_back(
         new AssignFenceCompletion(*this, fence_completion_id, TraceLocalID()));
    }

    //--------------------------------------------------------------------------
    PhysicalTemplate::~PhysicalTemplate(void)
    //--------------------------------------------------------------------------
    {
#ifdef DEBUG_LEGION
      assert(failure.view == NULL);
      assert(failure.expr == NULL);
#endif
      {
        AutoLock tpl_lock(template_lock); 
        for (std::vector<TraceConditionSet*>::const_iterator it =
              preconditions.begin(); it != preconditions.end(); it++)
        {
          (*it)->invalidate_equivalence_sets();
          if ((*it)->remove_reference())
            delete (*it);
        }
        for (std::vector<TraceConditionSet*>::const_iterator it =
              anticonditions.begin(); it != anticonditions.end(); it++)
        {
          (*it)->invalidate_equivalence_sets();
          if ((*it)->remove_reference())
            delete (*it);
        }
        for (std::vector<TraceConditionSet*>::const_iterator it =
              postconditions.begin(); it != postconditions.end(); it++)
        {
          (*it)->invalidate_equivalence_sets();
          if ((*it)->remove_reference())
            delete (*it);
        }
        for (std::vector<Instruction*>::iterator it = instructions.begin();
             it != instructions.end(); ++it)
          delete *it;
        cached_mappings.clear();
      }
      TransitiveReductionState *state = finished_transitive_reduction.load();
      if (state != NULL)
        delete state;
      for (std::map<DistributedID,IndividualView*>::const_iterator it =
            recorded_views.begin(); it != recorded_views.end(); it++)
        if (it->second->remove_base_gc_ref(TRACE_REF))
          delete it->second;
      for (std::set<IndexSpaceExpression*>::const_iterator it =
           recorded_expressions.begin(); it != recorded_expressions.end(); it++)
        if ((*it)->remove_base_expression_reference(TRACE_REF))
          delete (*it);
      for (std::vector<PhysicalManager*>::const_iterator it =
            all_instances.begin(); it != all_instances.end(); it++)
        if ((*it)->remove_base_gc_ref(TRACE_REF))
          delete (*it);
    }

    //--------------------------------------------------------------------------
    ApEvent PhysicalTemplate::get_completion_for_deletion(void) const
    //--------------------------------------------------------------------------
    {
      std::set<ApEvent> all_events;
      std::set<ApEvent> local_barriers;
      for (std::map<ApEvent,BarrierAdvance*>::const_iterator it = 
            managed_barriers.begin(); it != managed_barriers.end(); it++)
        local_barriers.insert(it->second->get_current_barrier());
      for (std::map<ApEvent, unsigned>::const_iterator it = event_map.begin();
           it != event_map.end(); ++it)
        // If this is one of our local barriers then don't use it
        if (local_barriers.find(it->first) == local_barriers.end())
          all_events.insert(it->first);
      return Runtime::merge_events(NULL, all_events);
    }

    //--------------------------------------------------------------------------
    void PhysicalTemplate::record_execution_fence(const TraceLocalID &tlid)
    //--------------------------------------------------------------------------
    {
      AutoLock tpl_lock(template_lock);
#ifdef DEBUG_LEGION
      assert(is_recording());
      assert(!events.empty());
      assert(events.size() == instructions.size());
#endif
      // This is dumb, in the future we should find the frontiers
      // Scan backwards until we find the previous execution fence (if any)
      // Skip the most recent one as that is going to be our term event
      std::set<unsigned> preconditions;
      for (int idx = events.size() - 1; idx > 0; idx--)
      {
        if (events[idx].exists())
          preconditions.insert(idx);
        if (instructions[idx] == last_fence)
        {
          preconditions.insert(last_fence->complete);
          break;
        }
      }
      if (last_fence == NULL)
        preconditions.insert(0);
#ifdef DEBUG_LEGION
      assert(!preconditions.empty());
#endif
      unsigned complete = 0;
      if (preconditions.size() > 1)
      {
        // Record a merge event 
        complete = events.size();
        events.push_back(ApEvent());
        insert_instruction(
            new MergeEvent(*this, complete, preconditions, tlid));
      }
      else
        complete = *(preconditions.begin());
      events.push_back(ApEvent());
      CompleteReplay *fence = new CompleteReplay(*this, tlid, complete);
      insert_instruction(fence);
      // update the last fence
      last_fence = fence;
    }

    //--------------------------------------------------------------------------
    RtEvent PhysicalTemplate::test_preconditions(FenceOp *op,
                                              std::set<RtEvent> &applied_events)
    //--------------------------------------------------------------------------
    {
      std::vector<RtEvent> ready_events;
      for (unsigned idx = 0; idx < preconditions.size(); idx++)
        preconditions[idx]->test_preconditions(op, idx, ready_events,
                                               applied_events);
      for (unsigned idx = 0; idx < anticonditions.size(); idx++)
        anticonditions[idx]->test_anticonditions(op, idx, ready_events,
                                                 applied_events);
      if (!ready_events.empty())
        return Runtime::merge_events(ready_events);
      else
        return RtEvent::NO_RT_EVENT;
    }

    //--------------------------------------------------------------------------
    bool PhysicalTemplate::check_preconditions(void)
    //--------------------------------------------------------------------------
    {
      bool result = true;
      for (std::vector<TraceConditionSet*>::const_iterator it = 
            preconditions.begin(); it != preconditions.end(); it++)
        if (!(*it)->check_preconditions())
          result = false;
      for (std::vector<TraceConditionSet*>::const_iterator it = 
            anticonditions.begin(); it != anticonditions.end(); it++)
        if (!(*it)->check_anticonditions())
          result = false;
      return result;
    }

    //--------------------------------------------------------------------------
    void PhysicalTemplate::apply_postconditions(FenceOp *op,
                                              std::set<RtEvent> &applied_events)
    //--------------------------------------------------------------------------
    {
      for (unsigned idx = 0; idx < postconditions.size(); idx++)
        postconditions[idx]->apply_postconditions(op, idx, applied_events);
    }

#if 0
    //--------------------------------------------------------------------------
    bool PhysicalTemplate::check_preconditions(ReplTraceReplayOp *op,
                                              std::set<RtEvent> &applied_events)
    //--------------------------------------------------------------------------
    {
      std::set<RtEvent> ready_events;
      for (std::vector<TraceConditionSet*>::const_iterator it = 
            conditions.begin(); it != conditions.end(); it++)
        (*it)->test_require(op, ready_events, applied_events);
      if (!ready_events.empty())
      {
        const RtEvent wait_on = Runtime::merge_events(ready_events);
        if (wait_on.exists() && !wait_on.has_triggered())
          wait_on.wait();
      }
      bool result = true;
      for (std::vector<TraceConditionSet*>::const_iterator it = 
            conditions.begin(); it != conditions.end(); it++)
        if (!(*it)->check_require())
          result = false;
      return result;
    } 

    //--------------------------------------------------------------------------
    PhysicalTemplate::DetailedBoolean PhysicalTemplate::check_idempotent(
        Operation* op, InnerContext* context)
    //--------------------------------------------------------------------------
    {
      // First let's get the equivalence sets with data for these regions
      // We'll use the result to get guide the creation of the trace condition
      // sets. Note we're going to end up recomputing the equivalence sets
      // inside the trace condition sets but that is a small price to pay to
      // minimize the number of conditions that we need to do the capture
      // Next we need to compute the equivalence sets for all these regions
      FieldMaskSet<EquivalenceSet> current_sets;
      std::map<EquivalenceSet*,unsigned> parent_req_indexes;
      {
        std::set<RtEvent> eq_events;
        const ContextID ctx = context->get_physical_tree_context();
        // Need to count how many version infos there are before we
        // start since we can't resize the vector once we start
        // compute the equivalence sets for any of them
        unsigned index = 0;
        for (LegionVector<FieldMaskSet<RegionNode> >::const_iterator it =
              trace_regions.begin(); it != trace_regions.end(); it++)
          index += it->size();
        LegionVector<VersionInfo> version_infos(index);
        index = 0;
        for (unsigned idx = 0; idx < trace_regions.size(); idx++)
        {
          for (FieldMaskSet<RegionNode>::const_iterator it = 
                trace_regions[idx].begin(); it !=
                trace_regions[idx].end(); it++)
          {
            it->first->perform_versioning_analysis(ctx, context,
                &version_infos[index++], it->second, op, 0/*index*/,
                idx, eq_events);
          }
        }
        index = 0;
        if (!eq_events.empty())
        {
          const RtEvent wait_on = Runtime::merge_events(eq_events);
          if (wait_on.exists() && !wait_on.has_triggered())
            wait_on.wait();
        }
        // Transpose over to equivalence sets
        for (unsigned idx = 0; idx < trace_regions.size(); idx++)
        {
          for (FieldMaskSet<RegionNode>::const_iterator rit = 
                trace_regions[idx].begin(); rit !=
                trace_regions[idx].end(); rit++)
          {
            const FieldMaskSet<EquivalenceSet> &region_sets = 
                version_infos[index++].get_equivalence_sets();
            for (FieldMaskSet<EquivalenceSet>::const_iterator it = 
                  region_sets.begin(); it != region_sets.end(); it++)
            {
              if (current_sets.insert(it->first, it->second))
                parent_req_indexes[it->first] = idx; 
#ifdef DEBUG_LEGION
              else
                assert(parent_req_indexes[it->first] == idx);
#endif
            }
            if (rit->first->remove_base_resource_ref(TRACE_REF))
              delete rit->first;
          }
        }
        trace_regions.clear();
      }
      // Make a trace condition set for each one of them
      // Note for control replication, we're just letting multiple shards
      // race to their equivalence sets, whichever one gets there first for
      // their fields will be the one to own the preconditions
      std::vector<RtEvent> ready_events;
      conditions.reserve(current_sets.size());
      RegionTreeForest *forest = trace->runtime->forest;
      std::map<EquivalenceSet*,unsigned>::const_iterator req_it =
        parent_req_indexes.begin();
      for (FieldMaskSet<EquivalenceSet>::const_iterator it =
            current_sets.begin(); it != current_sets.end(); it++, req_it++)
      {
#ifdef DEBUG_LEGION
        assert(req_it->first == it->first);
#endif
        TraceConditionSet *condition = new TraceConditionSet(trace, forest,
           req_it->second, it->first->set_expr, it->second, it->first->tree_id);
        condition->add_reference();
        // This looks redundant because it is a bit since we're just going
        // to compute the single equivalence set we already have here but
        // really what we're doing here is registering the condition with
        // the VersionManager that owns this equivalence set which is a
        // necessary thing for us to do
        const RtEvent ready = condition->recompute_equivalence_sets(
            op->get_unique_op_id(), it->second);
        if (ready.exists())
          ready_events.push_back(ready);
        condition->capture(it->first, it->second, ready_events);
        conditions.push_back(condition);
      }
      // Wait for the conditions to be ready and then test them for subsumption
      if (!ready_events.empty())
      {
        const RtEvent wait_on = Runtime::merge_events(ready_events);
        ready_events.clear();
        if (wait_on.exists() && !wait_on.has_triggered())
          wait_on.wait();
      }
      TraceViewSet::FailedPrecondition condition;
      // Need this lock in case we invalidate empty conditions
      AutoLock tpl_lock(template_lock);
      for (std::vector<TraceConditionSet*>::iterator it =
            conditions.begin(); it != conditions.end(); /*nothing*/)
      {
        if ((*it)->is_empty())
        {
          (*it)->invalidate_equivalence_sets();
          if ((*it)->remove_reference())
            delete (*it);
          it = conditions.erase(it);
          continue;
        }
        bool not_subsumed = true;
        if (!(*it)->is_idempotent(not_subsumed, &condition))
        {
          if (trace->runtime->dump_physical_traces)
          {
            if (not_subsumed)
              return DetailedBoolean(
                  false, "precondition not subsumed: " +
                         condition.to_string(trace->logical_trace->context));
            else
              return DetailedBoolean(
                  false, "postcondition anti dependent: " +
                         condition.to_string(trace->logical_trace->context));
          }
          else
          {
            if (not_subsumed)
              return DetailedBoolean(
                  false, "precondition not subsumed by postcondition");
            else
              return DetailedBoolean(
                  false, "postcondition anti dependent");
          }
        }
        it++;
      }
      return DetailedBoolean(true);
    }
#endif

    //--------------------------------------------------------------------------
    bool PhysicalTemplate::can_start_replay(void)
    //--------------------------------------------------------------------------
    {
      // This might look racy but its not. We only call this method when we
      // are replaying a physical template which by definition cannot happen
      // on the first trace execution. Therefore the entire logical analysis
      // will have finished recording all the operations before we start
      // replaying a single operation in the physical analysis
      const size_t op_count = trace->logical_trace->get_operation_count();
      const unsigned total = total_logical.fetch_add(1) + 1;
#ifdef DEBUG_LEGION
      assert(total <= op_count);
#endif
      return (total == op_count);
    }

    //--------------------------------------------------------------------------
    void PhysicalTemplate::register_operation(MemoizableOp *memoizable)
    //--------------------------------------------------------------------------
    {
#ifdef DEBUG_LEGION
      assert(memoizable != NULL);
#endif
      const TraceLocalID tid = memoizable->get_trace_local_id();
      
      AutoLock tpl_lock(template_lock);
#ifdef DEBUG_LEGION
      assert(operations.find(tid) == operations.end());
#endif
      operations[tid] = memoizable;
    }

    //--------------------------------------------------------------------------
    void PhysicalTemplate::execute_slice(unsigned slice_idx,
                                         bool recurrent_replay)
    //--------------------------------------------------------------------------
    {
#ifdef DEBUG_LEGION
      assert(slice_idx < slices.size());
#endif
      std::vector<Instruction*> &instructions = slices[slice_idx];
      for (std::vector<Instruction*>::const_iterator it = instructions.begin();
           it != instructions.end(); ++it)
        (*it)->execute(events, user_events, operations, recurrent_replay);
      unsigned remaining = remaining_replays.fetch_sub(1);
#ifdef DEBUG_LEGION
      assert(remaining > 0);
#endif
      if (remaining == 1)
      {
        AutoLock tpl_lock(template_lock);
        if (replay_postcondition.exists())
          Runtime::trigger_event(replay_postcondition);
      }
    }

    //--------------------------------------------------------------------------
    ReplayableStatus PhysicalTemplate::finalize(CompleteOp *op,
                                                bool has_blocking_call)
    //--------------------------------------------------------------------------
    {
      if (has_no_consensus.load())
        replayable = NOT_REPLAYABLE_CONSENSUS;
      else if (has_blocking_call)
        replayable = NOT_REPLAYABLE_BLOCKING;
      else if (has_virtual_mapping)
        replayable = NOT_REPLAYABLE_VIRTUAL;
      op->begin_replayable_exchange(replayable);
      idempotency = capture_conditions(op); 
      op->begin_idempotent_exchange(idempotency);
      op->end_replayable_exchange(replayable);
      if (is_replayable())
      {
        // Optimize will sync the idempotency computation
        optimize(op, false/*do transitive reduction inline*/);
        std::fill(events.begin(), events.end(), ApEvent::NO_AP_EVENT);
        event_map.clear();
        // Defer performing the transitive reduction because it might
        // be expensive (see comment above). Note you can only kick off
        // the transitive reduction in the background once all the other
        // optimizations are done so that they don't race on mutating
        // the instruction and event data structures
        if (!trace->runtime->no_trace_optimization &&
            !trace->runtime->no_transitive_reduction)
        {
          TransitiveReductionState *state = 
            new TransitiveReductionState(Runtime::create_rt_user_event());
          transitive_reduction_done = state->done;
          TransitiveReductionArgs args(this, state);
          trace->runtime->issue_runtime_meta_task(args, LG_LOW_PRIORITY);
        }
        // Can dump now if we're not deferring the transitive reduction
        else if (trace->runtime->dump_physical_traces)
          dump_template();
      }
      else
      {
        if (trace->runtime->dump_physical_traces)
        {
          // Optimize will sync the idempotency computation
          optimize(op, !trace->runtime->no_transitive_reduction);
          dump_template();
        }
        else
          op->end_idempotent_exchange(idempotency);
      }
      return replayable;
    }

    //--------------------------------------------------------------------------
    IdempotencyStatus PhysicalTemplate::capture_conditions(CompleteOp *op)
    //--------------------------------------------------------------------------
    {
      // First let's get the equivalence sets with data for these regions
      // We'll use the result to get guide the creation of the trace condition
      // sets. Note we're going to end up recomputing the equivalence sets
      // inside the trace condition sets but that is a small price to pay to
      // minimize the number of conditions that we need to do the capture
      // Next we need to compute the equivalence sets for all these regions
      std::map<EquivalenceSet*,unsigned> current_sets;
      trace->find_condition_sets(current_sets);

      // For cases of control replication we need to deduplicate the 
      // condition sets so that each shard only captures one equivalence set
      op->deduplicate_condition_sets(current_sets);

      std::vector<RtEvent> ready_events; 
      std::atomic<unsigned> result(IDEMPOTENT); 
      for (std::map<EquivalenceSet*,unsigned>::const_iterator it =
            current_sets.begin(); it != current_sets.end(); it++)
      {
        RtEvent ready = it->first->capture_trace_conditions(this,
            it->first->local_space, it->second, &result);
        if (ready.exists())
          ready_events.push_back(ready);
      }
#if 0
      // Make a trace condition set for each one of them
      std::vector<RtEvent> ready_events;
      conditions.reserve(current_sets.size());
      RegionTreeForest *forest = trace->runtime->forest;
      for (std::map<EquivalenceSet*,unsigned>::const_iterator it =
            current_sets.begin(); it != current_sets.end(); it++)
      {
        CollectiveMapping *mapping = NULL;
        std::map<EquivalenceSet*,CollectiveMapping*>::const_iterator
          finder = collective_conditions.find(it->first);
        if (finder != collective_conditions.end())
        {
          mapping = finder->second;
          collective_conditions.erase(finder);
        }
        TraceConditionSet *condition = new TraceConditionSet(trace, forest,
            mapping, it->second, it->first->tree_id);
        condition->add_reference();
#if 0
        // This looks redundant because it is a bit since we're just going
        // to compute the single equivalence set we already have here but
        // really what we're doing here is registering the condition with
        // the VersionManager that owns this equivalence set which is a
        // necessary thing for us to do
        const RtEvent ready = condition->recompute_equivalence_sets(
            operation->get_unique_op_id(), it->second);
        if (ready.exists())
          ready_events.push_back(ready);
#endif
        condition->capture(it->first, ready_events);
        conditions.push_back(condition);
      }
#ifdef DEBUG_LEGION
      assert(collective_conditions.empty());
#endif
#endif
      if (!ready_events.empty())
      {
        const RtEvent wait_on = Runtime::merge_events(ready_events);
        ready_events.clear();
        if (wait_on.exists() && !wait_on.has_triggered())
          wait_on.wait();
      }
#if 0
      IdempotencyStatus status = IDEMPOTENT;
      for (std::vector<TraceConditionSet*>::iterator it =
            conditions.begin(); it != conditions.end(); /*nothing*/)
      {
        if ((*it)->is_empty())
        {
          (*it)->invalidate_equivalence_sets();
          if ((*it)->remove_reference())
            delete (*it);
          it = conditions.erase(it);
          continue;
        }
        bool not_subsumed = false;
        // Check all of them so that they each set their states
        if (!(*it)->is_idempotent(not_subsumed))
        {
          if (not_subsumed)
            status = NOT_IDEMPOTENT_SUBSUMPTION;
          else
            status = NOT_IDEMPOTENT_ANTIDEPENDENT;
        }
        it++;
      }
      return status;
#endif
      return static_cast<IdempotencyStatus>(result.load());
    }

    //--------------------------------------------------------------------------
    void PhysicalTemplate::receive_trace_conditions(TraceViewSet *previews,
                       TraceViewSet *antiviews, TraceViewSet *postviews,
                       unsigned parent_req_index, RegionTreeID tree_id,
                       std::atomic<unsigned> *result)
    //--------------------------------------------------------------------------
    {
      // First check to see if these conditions are idempotent or not  
      TraceViewSet::FailedPrecondition fail;
      if ((previews != NULL) && (postviews != NULL) &&
          !previews->subsumed_by(*postviews, true/*allow independent*/, &fail))
      {
        unsigned initial = IDEMPOTENT;
        if (result->compare_exchange_strong(initial,
              NOT_IDEMPOTENT_SUBSUMPTION) &&
            trace->runtime->dump_physical_traces)
        {
          failure = fail;
          if (failure.view != NULL)
            failure.view->add_base_resource_ref(TRACE_REF);
          if (failure.expr != NULL)
            failure.expr->add_base_expression_reference(TRACE_REF);
        }
      }
      else if ((postviews != NULL) && (antiviews != NULL) &&
          !postviews->independent_of(*antiviews, &fail))
      {
        unsigned initial = IDEMPOTENT;
        if (result->compare_exchange_strong(initial, 
              NOT_IDEMPOTENT_ANTIDEPENDENT) && 
            trace->runtime->dump_physical_traces)
        {
          failure = fail;
          if (failure.view != NULL)
            failure.view->add_base_resource_ref(TRACE_REF);
          if (failure.expr != NULL)
            failure.expr->add_base_expression_reference(TRACE_REF);
        }
      }
      // Now we can convert these views into conditions
      std::vector<TraceConditionSet*> postsets;
      // Create the postconditions first so we can see if we can share
      // them with any of the preconditions or anticonditions
      if (postviews != NULL)
      {
        LegionMap<IndexSpaceExpression*,FieldMaskSet<LogicalView> > expr_views;
        postviews->transpose_uniquely(expr_views);
        postsets.reserve(expr_views.size());
        for (LegionMap<IndexSpaceExpression*,FieldMaskSet<LogicalView> >::
              iterator it = expr_views.begin(); it != expr_views.end(); it++)
        {
          TraceConditionSet *set = new TraceConditionSet(this, parent_req_index,
              tree_id, it->first, std::move(it->second));
          set->add_reference();
          postsets.push_back(set);
        }
        AutoLock tpl_lock(template_lock);
        postconditions.insert(postconditions.end(),
            postsets.begin(), postsets.end());
      }
      // Next do the previews and the antiviews looking for sharing with
      // the postviews so we can minimize the number of EqSetTrackers
      if (previews != NULL)
      {
        LegionMap<IndexSpaceExpression*,FieldMaskSet<LogicalView> > expr_views;
        previews->transpose_uniquely(expr_views);
        for (LegionMap<IndexSpaceExpression*,FieldMaskSet<LogicalView> >::
              iterator eit = expr_views.begin(); eit != expr_views.end(); eit++)
        {
          TraceConditionSet *set = NULL;
          for (std::vector<TraceConditionSet*>::iterator it =
                postsets.begin(); it != postsets.end(); it++)
          {
            if (!(*it)->matches(eit->first, eit->second))
              continue;
            set = *it;
            postsets.erase(it);
            break;
          }
          if (set == NULL)
            set = new TraceConditionSet(this, parent_req_index, tree_id, 
                eit->first, std::move(eit->second));
          else
            set->mark_shared();
          set->add_reference();
          AutoLock tpl_lock(template_lock);
          preconditions.push_back(set);
        }
      }
      if (antiviews != NULL)
      {
        LegionMap<IndexSpaceExpression*,FieldMaskSet<LogicalView> > expr_views;
        antiviews->transpose_uniquely(expr_views);
        for (LegionMap<IndexSpaceExpression*,FieldMaskSet<LogicalView> >::
              iterator eit = expr_views.begin(); eit != expr_views.end(); eit++)
        {
          TraceConditionSet *set = NULL;
          for (std::vector<TraceConditionSet*>::iterator it =
                postsets.begin(); it != postsets.end(); it++)
          {
            if (!(*it)->matches(eit->first, eit->second))
              continue;
            set = *it;
            postsets.erase(it);
            break;
          }
          if (set == NULL)
            set = new TraceConditionSet(this, parent_req_index, tree_id, 
                eit->first, std::move(eit->second));
          else
            set->mark_shared();
          set->add_reference();
          AutoLock tpl_lock(template_lock);
          anticonditions.push_back(set);
        }
      }
    }

    //--------------------------------------------------------------------------
    void PhysicalTemplate::refresh_condition_sets(FenceOp *op,
                                          std::set<RtEvent> &ready_events) const
    //--------------------------------------------------------------------------
    {
      for (std::vector<TraceConditionSet*>::const_iterator it =
            preconditions.begin(); it != preconditions.end(); it++)
        (*it)->refresh_equivalence_sets(op, ready_events);
      for (std::vector<TraceConditionSet*>::const_iterator it =
            anticonditions.begin(); it != anticonditions.end(); it++)
        (*it)->refresh_equivalence_sets(op, ready_events);
      for (std::vector<TraceConditionSet*>::const_iterator it =
            postconditions.begin(); it != postconditions.end(); it++)
        if (!(*it)->is_shared())
          (*it)->refresh_equivalence_sets(op, ready_events);
    }

    //--------------------------------------------------------------------------
    bool PhysicalTemplate::acquire_instance_references(void) const
    //--------------------------------------------------------------------------
    {
      for (std::vector<PhysicalManager*>::const_iterator it =
            all_instances.begin(); it != all_instances.end(); it++)
      {
        if (!(*it)->acquire_instance(TRACE_REF))
        {
          // Remove all the references we already added up to now
          // No need to check for deletion, we stil have gc references
          for (std::vector<PhysicalManager*>::const_iterator it2 =
                all_instances.begin(); it2 != it; it2++)
            (*it2)->remove_base_valid_ref(TRACE_REF);
          return false;
        }
      }
      return true;
    }

    //--------------------------------------------------------------------------
    void PhysicalTemplate::release_instance_references(void) const
    //--------------------------------------------------------------------------
    {
      // No need to check for deletions, we stil hold gc references
      for (std::vector<PhysicalManager*>::const_iterator it =
            all_instances.begin(); it != all_instances.end(); it++)
        (*it)->remove_base_valid_ref(TRACE_REF);
    }

    //--------------------------------------------------------------------------
    void PhysicalTemplate::optimize(CompleteOp *op,bool do_transitive_reduction)
    //--------------------------------------------------------------------------
    {
#ifdef DEBUG_LEGION
      assert(instructions.size() == events.size());
#endif
      std::vector<RtEvent> frontier_events;
      find_all_last_instance_user_events(frontier_events);
      compute_frontiers(frontier_events);
      // Check to see if the indirection fields for any across copies are
      // mutated during the execution of the trace. If they aren't then we
      // know that we don't need to recompute preimages on back-to-back replays
      // Do this here so we can also use the 'sync_compute_frontiers' barrier
      // to know that all these analyses are done as well
      if (!across_copies.empty())
      {
        for (std::vector<IssueAcross*>::const_iterator it =
              across_copies.begin(); it != across_copies.end(); it++)
        {
          std::map<unsigned,InstUsers>::iterator finder =
            src_indirect_insts.find((*it)->lhs);
          if ((finder != src_indirect_insts.end()) &&
              are_read_only_users(finder->second))
            (*it)->executor->record_trace_immutable_indirection(true/*src*/);
          finder = dst_indirect_insts.find((*it)->lhs);
          if ((finder != dst_indirect_insts.end()) &&
              are_read_only_users(finder->second))
            (*it)->executor->record_trace_immutable_indirection(false/*dst*/);
        }
        across_copies.clear();
      }
      std::vector<unsigned> gen;
      // Sync the idempotency computation 
      op->end_idempotent_exchange(idempotency);
      // Fence elision can only be performed if the template is idempotent.
      if (!is_idempotent() || !trace->perform_fence_elision)
      {
        gen.resize(events.size(), 0/*fence instruction*/);
        for (unsigned idx = 0; idx < instructions.size(); ++idx)
          gen[idx] = idx;
      }
      else
        elide_fences(gen, frontier_events);
      // Sync the frontier computation so we know that all our frontier data
      // structures such as 'local_frontiers' and 'remote_frontiers' are ready
      sync_compute_frontiers(op, frontier_events);
      if (!trace->runtime->no_trace_optimization)
      {
        propagate_merges(gen);
        if (do_transitive_reduction)
        {
          TransitiveReductionState state(RtUserEvent::NO_RT_USER_EVENT);
          transitive_reduction(&state, false/*deferred*/);
        }
        propagate_copies(&gen);
        eliminate_dead_code(gen);
      }
      prepare_parallel_replay(gen);
      push_complete_replays();
      // After elide fences we can clear these views
      op_insts.clear();
      copy_insts.clear();
      mutated_insts.clear();
      src_indirect_insts.clear();
      dst_indirect_insts.clear();
      instance_last_users.clear();
      // We don't need the expression or view references anymore
      // We do need to translate the recorded views into a vector of instances
      // that need to be acquired in order for the template to be replayed
      all_instances.reserve(recorded_views.size());
      for (std::map<DistributedID,IndividualView*>::const_iterator it =
            recorded_views.begin(); it != recorded_views.end(); it++)
      {
        PhysicalManager *manager = it->second->get_manager();
        manager->add_base_gc_ref(TRACE_REF);
        all_instances.push_back(manager);
        if (it->second->remove_base_gc_ref(TRACE_REF))
          delete it->second;
      }
      recorded_views.clear();
      for (std::set<IndexSpaceExpression*>::const_iterator it =
           recorded_expressions.begin(); it != recorded_expressions.end(); it++)
        if ((*it)->remove_base_expression_reference(TRACE_REF))
          delete (*it);
      recorded_expressions.clear();
    }

    //--------------------------------------------------------------------------
    void PhysicalTemplate::find_all_last_instance_user_events(
                                          std::vector<RtEvent> &frontier_events)
    //--------------------------------------------------------------------------
    {
      for (std::map<TraceLocalID,InstUsers>::const_iterator it =
            op_insts.begin(); it != op_insts.end(); it++)
        find_last_instance_events(it->second, frontier_events);
      for (std::map<unsigned,InstUsers>::const_iterator it =
            copy_insts.begin(); it != copy_insts.end(); it++)
        find_last_instance_events(it->second, frontier_events);
      for (std::map<unsigned,InstUsers>::const_iterator it =
            src_indirect_insts.begin(); it != src_indirect_insts.end(); it++)
        find_last_instance_events(it->second, frontier_events);
      for (std::map<unsigned,InstUsers>::const_iterator it =
            dst_indirect_insts.begin(); it != dst_indirect_insts.end(); it++)
        find_last_instance_events(it->second, frontier_events);
    }

    //--------------------------------------------------------------------------
    void PhysicalTemplate::find_last_instance_events(const InstUsers &users,
                                          std::vector<RtEvent> &frontier_events)
    //--------------------------------------------------------------------------
    {
      for (InstUsers::const_iterator uit =
            users.begin(); uit != users.end(); uit++)
      {
        std::deque<LastUserResult> &results =
          instance_last_users[uit->instance];
        // Scan through all the queries we've done so far for this instance
        // and see if we've already done one for these parameters
        bool found = false;
        for (std::deque<LastUserResult>::const_iterator it =
              results.begin(); it != results.end(); it++)
        {
          if (!it->user.matches(*uit))
            continue;
          found = true;
          break;
        }
        if (!found)
        {
          results.emplace_back(LastUserResult(*uit));
          LastUserResult &result = results.back();
          std::map<DistributedID,IndividualView*>::const_iterator finder =
            recorded_views.find(uit->instance.view_did);
#ifdef DEBUG_LEGION
          assert(finder != recorded_views.end());
#endif
          PhysicalManager *manager = finder->second->get_manager();
#ifdef DEBUG_LEGION
          assert(manager->did == uit->instance.inst_did);
#endif
          const RegionUsage usage(LEGION_READ_WRITE, LEGION_EXCLUSIVE, 0);
          finder->second->find_last_users(manager, result.events, usage,
              uit->mask, uit->expr, frontier_events);
        }
      }
    }

    //--------------------------------------------------------------------------
    void PhysicalTemplate::compute_frontiers(
                                          std::vector<RtEvent> &frontier_events)
    //--------------------------------------------------------------------------
    {
      // We need to wait for all the last user instance events to be ready
      if (!frontier_events.empty())
      {
        const RtEvent wait_on = Runtime::merge_events(frontier_events);
        frontier_events.clear();
        if (wait_on.exists() && !wait_on.has_triggered())
          wait_on.wait();
      }
      // Now we can convert all the results to frontiers
      std::map<ApEvent,unsigned> frontier_map;
      for (std::map<UniqueInst,std::deque<LastUserResult> >::iterator lit =
           instance_last_users.begin(); lit != instance_last_users.end(); lit++)
      {
        for (std::deque<LastUserResult>::iterator uit =
              lit->second.begin(); uit != lit->second.end(); uit++)
        {
          // For each event convert it into a frontier
          for (std::set<ApEvent>::const_iterator it =
                uit->events.begin(); it != uit->events.end(); it++)
          {
            std::map<ApEvent,unsigned>::const_iterator finder =
              frontier_map.find(*it);
            if (finder == frontier_map.end())
            {
              unsigned index = find_frontier_event(*it, frontier_events);
              uit->frontiers.push_back(index);
              frontier_map[*it] = index;
            }
            else
              uit->frontiers.push_back(finder->second);
          }
        }
      }
    }

    //--------------------------------------------------------------------------
    unsigned PhysicalTemplate::find_frontier_event(ApEvent event,
                                             std::vector<RtEvent> &ready_events)
    //--------------------------------------------------------------------------
    {
      // Check to see if it is an event we know about
      std::map<ApEvent,unsigned>::const_iterator finder = event_map.find(event);
      // If it's not an event we recognize we can just return the start event
      if (finder == event_map.end())
        return 0;
#ifdef DEBUG_LEGION
      assert(frontiers.find(finder->second) == frontiers.end());
#endif
      // Make a new frontier event
      const unsigned next_event_id = events.size();
      frontiers[finder->second] = next_event_id;
      events.resize(next_event_id + 1);
      return next_event_id;
    }

    //--------------------------------------------------------------------------
    void PhysicalTemplate::elide_fences(std::vector<unsigned> &gen,
                                        std::vector<RtEvent> &ready_events) 
    //--------------------------------------------------------------------------
    {
      // Reserve some events for merges to be added during fence elision
      unsigned num_merges = 0;
      for (std::vector<Instruction*>::iterator it = instructions.begin();
           it != instructions.end(); ++it)
        switch ((*it)->get_kind())
        {
          case ISSUE_COPY:
            {
              unsigned precondition_idx =
                (*it)->as_issue_copy()->precondition_idx;
              InstructionKind generator_kind =
                instructions[precondition_idx]->get_kind();
              num_merges += generator_kind != MERGE_EVENT;
              break;
            }
          case ISSUE_FILL:
            {
              unsigned precondition_idx =
                (*it)->as_issue_fill()->precondition_idx;
              InstructionKind generator_kind =
                instructions[precondition_idx]->get_kind();
              num_merges += generator_kind != MERGE_EVENT;
              break;
            }
          case ISSUE_ACROSS:
            {
              IssueAcross *across = (*it)->as_issue_across();
              if (across->collective_precondition == 0)
              {
                InstructionKind generator_kind = 
                  instructions[across->copy_precondition]->get_kind();
                num_merges += (generator_kind != MERGE_EVENT) ? 1 : 0;
              }
              else
              {
                InstructionKind generator_kind = 
                  instructions[across->collective_precondition]->get_kind();
                num_merges += (generator_kind != MERGE_EVENT) ? 1 : 0;
              }
              if (across->src_indirect_precondition != 0)
              {
                InstructionKind generator_kind = 
                  instructions[across->src_indirect_precondition]->get_kind();
                num_merges += (generator_kind != MERGE_EVENT) ? 1 : 0;
              }
              if (across->dst_indirect_precondition != 0)
              {
                InstructionKind generator_kind = 
                  instructions[across->dst_indirect_precondition]->get_kind();
                num_merges += (generator_kind != MERGE_EVENT) ? 1 : 0;
              }
              break;
            }
          case COMPLETE_REPLAY:
            {
              CompleteReplay *complete = (*it)->as_complete_replay();
              InstructionKind generator_kind =
                instructions[complete->complete]->get_kind();
              num_merges += (generator_kind != MERGE_EVENT) ? 1 : 0;
              break;
            }
          default:
            {
              break;
            }
        }

      unsigned merge_starts = events.size();
      events.resize(events.size() + num_merges);

      // We are now going to break the invariant that
      // the generator of events[idx] is instructions[idx].
      // After fence elision, the generator of events[idx] is
      // instructions[gen[idx]].
      gen.resize(events.size(), 0/*fence instruction*/);
      std::vector<Instruction*> new_instructions;

      for (unsigned idx = 0; idx < instructions.size(); ++idx)
      {
        Instruction *inst = instructions[idx];
        InstructionKind kind = inst->get_kind();
        switch (kind)
        {
          case COMPLETE_REPLAY:
            {
              CompleteReplay *replay = inst->as_complete_replay();
              std::map<TraceLocalID, InstUsers>::iterator finder =
                op_insts.find(replay->owner);
              if (finder == op_insts.end()) break;
              std::set<unsigned> users;
              find_all_last_users(finder->second, users);
              rewrite_preconditions(replay->complete, users, instructions, 
                  new_instructions, gen, merge_starts);
              break;
            }
          case ISSUE_COPY:
            {
              IssueCopy *copy = inst->as_issue_copy();
              std::map<unsigned, InstUsers>::iterator finder =
                copy_insts.find(copy->lhs);
#ifdef DEBUG_LEGION
              assert(finder != copy_insts.end());
#endif
              std::set<unsigned> users;
              find_all_last_users(finder->second, users);
              rewrite_preconditions(copy->precondition_idx, users,
                  instructions, new_instructions, gen, merge_starts);
              break;
            }
          case ISSUE_FILL:
            {
              IssueFill *fill = inst->as_issue_fill();
              std::map<unsigned, InstUsers>::iterator finder =
                copy_insts.find(fill->lhs);
#ifdef DEBUG_LEGION
              assert(finder != copy_insts.end());
#endif
              std::set<unsigned> users;
              find_all_last_users(finder->second, users);
              rewrite_preconditions(fill->precondition_idx, users,
                  instructions, new_instructions, gen, merge_starts);
              break;
            }
          case ISSUE_ACROSS:
            {
              IssueAcross *across = inst->as_issue_across();
              std::map<unsigned, InstUsers>::iterator finder =
                copy_insts.find(across->lhs);
#ifdef DEBUG_LEGION
              assert(finder != copy_insts.end());
#endif
              std::set<unsigned> users;
              find_all_last_users(finder->second, users);
              // This is super subtle: for indirections that are
              // working collectively together on a set of indirect
              // source or destination instances, we actually have
              // a fan-in event construction. The indirect->copy_precondition
              // contains the result of that fan-in tree which is not
              // what we want to update here. We instead want to update
              // the set of preconditions to that collective fan-in for this
              // part of the indirect which feed into the collective event
              // tree construction. The local fan-in event is stored at
              // indirect->collective_precondition so use that instead for this
              if (across->collective_precondition == 0)
                rewrite_preconditions(across->copy_precondition, users,
                    instructions, new_instructions, gen, merge_starts);
              else
                rewrite_preconditions(across->collective_precondition, users,
                    instructions, new_instructions, gen, merge_starts);
              // Also do the rewrites for any indirection preconditions
              if (across->src_indirect_precondition != 0)
              {
                users.clear();
                finder = src_indirect_insts.find(across->lhs);
#ifdef DEBUG_LEGION
                assert(finder != src_indirect_insts.end());
#endif
                find_all_last_users(finder->second, users);
                rewrite_preconditions(across->src_indirect_precondition, users,
                    instructions, new_instructions, gen, merge_starts);
              }
              if (across->dst_indirect_precondition != 0)
              {
                users.clear();
                finder = dst_indirect_insts.find(across->lhs);
#ifdef DEBUG_LEGION
                assert(finder != dst_indirect_insts.end());
#endif
                find_all_last_users(finder->second, users);
                rewrite_preconditions(across->dst_indirect_precondition, users,
                    instructions, new_instructions, gen, merge_starts);
              }
              break;
            }
          default:
            {
              break;
            }
        }
        gen[idx] = new_instructions.size();
        new_instructions.push_back(inst);
      }
      instructions.swap(new_instructions);
      new_instructions.clear();
    }

    //--------------------------------------------------------------------------
    void PhysicalTemplate::rewrite_preconditions(
                              unsigned &precondition, std::set<unsigned> &users,
                              const std::vector<Instruction*> &instructions,
                              std::vector<Instruction*> &new_instructions,
                              std::vector<unsigned> &gen,
                              unsigned &merge_starts)
    //--------------------------------------------------------------------------
    {
      if (users.empty())
        return;
      Instruction *generator_inst = instructions[precondition];
      if (generator_inst->get_kind() == MERGE_EVENT)
      {
        MergeEvent *merge = generator_inst->as_merge_event();
        merge->rhs.insert(users.begin(), users.end());
      }
      else
      {
        unsigned merging_event_idx = merge_starts++;
        gen[merging_event_idx] = new_instructions.size();
        if (precondition != fence_completion_id)
          users.insert(precondition);
        new_instructions.push_back(
            new MergeEvent(*this, merging_event_idx, users,
                           generator_inst->owner));
        precondition = merging_event_idx;
      }
    }

    //--------------------------------------------------------------------------
    void PhysicalTemplate::propagate_merges(std::vector<unsigned> &gen)
    //--------------------------------------------------------------------------
    {
      std::vector<bool> used(instructions.size(), false);

      for (unsigned idx = 0; idx < instructions.size(); ++idx)
      {
        Instruction *inst = instructions[idx];
        InstructionKind kind = inst->get_kind();
        used[idx] = kind != MERGE_EVENT;
        switch (kind)
        {
          case MERGE_EVENT:
            {
              MergeEvent *merge = inst->as_merge_event();
              std::set<unsigned> new_rhs;
              bool changed = false;
              for (std::set<unsigned>::iterator it = merge->rhs.begin();
                   it != merge->rhs.end(); ++it)
              {
                Instruction *generator = instructions[gen[*it]];
                if (generator ->get_kind() == MERGE_EVENT)
                {
                  MergeEvent *to_splice = generator->as_merge_event();
                  new_rhs.insert(to_splice->rhs.begin(), to_splice->rhs.end());
                  changed = true;
                }
                else
                  new_rhs.insert(*it);
              }
              if (changed)
                merge->rhs.swap(new_rhs);
              break;
            }
          case TRIGGER_EVENT:
            {
              TriggerEvent *trigger = inst->as_trigger_event();
              used[gen[trigger->rhs]] = true;
              break;
            }
          case BARRIER_ARRIVAL:
            {
              BarrierArrival *arrival = inst->as_barrier_arrival();
              used[gen[arrival->rhs]] = true;
              break;
            }
          case ISSUE_COPY:
            {
              IssueCopy *copy = inst->as_issue_copy();
              used[gen[copy->precondition_idx]] = true;
              break;
            }
          case ISSUE_ACROSS:
            {
              IssueAcross *across = inst->as_issue_across();
              used[gen[across->copy_precondition]] = true;
              if (across->collective_precondition != 0)
                used[gen[across->collective_precondition]] = true;
              if (across->src_indirect_precondition != 0)
                used[gen[across->src_indirect_precondition]] = true;
              if (across->dst_indirect_precondition != 0)
                used[gen[across->dst_indirect_precondition]] = true;
              break;
            }
          case ISSUE_FILL:
            {
              IssueFill *fill = inst->as_issue_fill();
              used[gen[fill->precondition_idx]] = true;
              break;
            }
          case COMPLETE_REPLAY:
            {
              CompleteReplay *complete = inst->as_complete_replay();
              used[gen[complete->complete]] = true;
              break;
            }
          case REPLAY_MAPPING:
          case CREATE_AP_USER_EVENT:
          case SET_OP_SYNC_EVENT:
          case ASSIGN_FENCE_COMPLETION:
          case BARRIER_ADVANCE:
            {
              break;
            }
          default:
            {
              // unreachable
              assert(false);
            }
        }
      }
      record_used_frontiers(used, gen); 

      std::vector<unsigned> inv_gen(instructions.size(), -1U);
      for (unsigned idx = 0; idx < gen.size(); ++idx)
      {
        unsigned g = gen[idx];
#ifdef DEBUG_LEGION
        assert(inv_gen[g] == -1U || g == fence_completion_id);
#endif
        if (g != -1U && g < instructions.size() && inv_gen[g] == -1U)
          inv_gen[g] = idx;
      }
      std::vector<Instruction*> to_delete;
      std::vector<unsigned> new_gen(gen.size(), -1U);
      initialize_generators(new_gen);
      std::vector<Instruction*> new_instructions;
      for (unsigned idx = 0; idx < instructions.size(); ++idx)
        if (used[idx])
        {
          Instruction *inst = instructions[idx];
          // Fence elision-style operations can only be performed if the
          // trace is idempotent.
          if (trace->perform_fence_elision && is_idempotent())
          {
            if (inst->get_kind() == MERGE_EVENT)
            {
              MergeEvent *merge = inst->as_merge_event();
              if (merge->rhs.size() > 1)
                merge->rhs.erase(fence_completion_id);
            }
          }
          unsigned e = inv_gen[idx];
#ifdef DEBUG_LEGION
          assert(e == -1U || (e < new_gen.size() && new_gen[e] == -1U));
#endif
          if (e != -1U)
            new_gen[e] = new_instructions.size();
          new_instructions.push_back(inst);
        }
        else
          to_delete.push_back(instructions[idx]);
      instructions.swap(new_instructions);
      gen.swap(new_gen);
      for (unsigned idx = 0; idx < to_delete.size(); ++idx)
        delete to_delete[idx];
    }

    //--------------------------------------------------------------------------
    void PhysicalTemplate::record_used_frontiers(std::vector<bool> &used,
                                         const std::vector<unsigned> &gen) const
    //--------------------------------------------------------------------------
    {
      for (std::map<unsigned,unsigned>::const_iterator it =
            frontiers.begin(); it != frontiers.end(); it++)
        used[gen[it->first]] = true;
    }

    //--------------------------------------------------------------------------
    void PhysicalTemplate::sync_compute_frontiers(CompleteOp *op,
                                    const std::vector<RtEvent> &frontier_events)
    //--------------------------------------------------------------------------
    {
#ifdef DEBUG_LEGION
      assert(frontier_events.empty());
#endif
    }

    //--------------------------------------------------------------------------
    void PhysicalTemplate::initialize_generators(std::vector<unsigned> &new_gen)
    //--------------------------------------------------------------------------
    {
      for (std::map<unsigned, unsigned>::iterator it = 
            frontiers.begin(); it != frontiers.end(); ++it)
        new_gen[it->second] = 0;
    }

    //--------------------------------------------------------------------------
    void PhysicalTemplate::initialize_eliminate_dead_code_frontiers(
                      const std::vector<unsigned> &gen, std::vector<bool> &used)
    //--------------------------------------------------------------------------
    {
      for (std::map<unsigned, unsigned>::iterator it = frontiers.begin();
          it != frontiers.end(); ++it)
      {
        unsigned g = gen[it->first];
        if (g != -1U && g < instructions.size())
          used[g] = true;
      }
      // Don't eliminate the last fence instruction
      if (last_fence != NULL)
        used[gen[last_fence->complete]] = true;
    }

    //--------------------------------------------------------------------------
    void PhysicalTemplate::prepare_parallel_replay(
                                               const std::vector<unsigned> &gen)
    //--------------------------------------------------------------------------
    {
      const size_t replay_parallelism = trace->runtime->max_replay_parallelism;
      slices.resize(replay_parallelism);
      std::map<TraceLocalID, unsigned> slice_indices_by_owner;
      std::vector<unsigned> slice_indices_by_inst;
      slice_indices_by_inst.resize(instructions.size());

#ifdef DEBUG_LEGION
      for (unsigned idx = 1; idx < instructions.size(); ++idx)
        slice_indices_by_inst[idx] = -1U;
#endif
      bool round_robin_for_tasks = false;

      std::set<Processor> distinct_targets;
      for (CachedMappings::iterator it = cached_mappings.begin(); it !=
           cached_mappings.end(); ++it)
        distinct_targets.insert(it->second.target_procs[0]);
      round_robin_for_tasks = distinct_targets.size() < replay_parallelism;

      unsigned next_slice_id = 0;
      for (std::map<TraceLocalID,std::pair<unsigned,unsigned> >::const_iterator
            it = memo_entries.begin(); it != memo_entries.end(); ++it)
      {
        unsigned slice_index = -1U;
        if (!round_robin_for_tasks && 
            (it->second.second == Operation::TASK_OP_KIND) &&
            (it->first.index_point.get_dim() > 0))
        {
          CachedMappings::iterator finder = cached_mappings.find(it->first);
#ifdef DEBUG_LEGION
          assert(finder != cached_mappings.end());
          assert(finder->second.target_procs.size() > 0);
#endif
          slice_index =
            finder->second.target_procs[0].id % replay_parallelism;
        }
        else
        {
#ifdef DEBUG_LEGION
          assert(slice_indices_by_owner.find(it->first) ==
              slice_indices_by_owner.end());
#endif
          slice_index = next_slice_id;
          next_slice_id = (next_slice_id + 1) % replay_parallelism;
        }

#ifdef DEBUG_LEGION
        assert(slice_index != -1U);
#endif
        slice_indices_by_owner[it->first] = slice_index;
      }
      // Make sure that event creations and triggers are in the same slice
      std::map<unsigned/*user event*/,unsigned/*slice*/> user_event_slices;
      // Keep track of these so that we don't end up leaking them
      std::vector<Instruction*> crossing_instructions;
      std::map<unsigned,std::pair<unsigned,unsigned> > crossing_counts;
      for (unsigned idx = 1; idx < instructions.size(); ++idx)
      {
        Instruction *inst = instructions[idx];
        const TraceLocalID &owner = inst->owner;
        std::map<TraceLocalID, unsigned>::iterator finder =
          slice_indices_by_owner.find(owner);
        unsigned slice_index = -1U;
        const InstructionKind kind = inst->get_kind();
        if (finder != slice_indices_by_owner.end())
          slice_index = finder->second;
        else if (kind == TRIGGER_EVENT)
        {
          // Find the slice where the event creation was assigned
          // and make sure that we end up on the same slice
          TriggerEvent *trigger = inst->as_trigger_event(); 
          std::map<unsigned,unsigned>::iterator finder = 
            user_event_slices.find(trigger->lhs);
#ifdef DEBUG_LEGION
          assert(finder != user_event_slices.end());
#endif
          slice_index = finder->second;
          user_event_slices.erase(finder);
        }
        else
        {
          slice_index = next_slice_id;
          next_slice_id = (next_slice_id + 1) % replay_parallelism;
          if (kind == CREATE_AP_USER_EVENT)
          {
            // Save which slice this is on so the later trigger will
            // get recorded on the same slice
            CreateApUserEvent *create = inst->as_create_ap_user_event();
#ifdef DEBUG_LEGION
            assert(user_event_slices.find(create->lhs) ==
                    user_event_slices.end());
#endif
            user_event_slices[create->lhs] = slice_index;
          }
        }
        slices[slice_index].push_back(inst);
        slice_indices_by_inst[idx] = slice_index;

        if (inst->get_kind() == MERGE_EVENT)
        {
          MergeEvent *merge = inst->as_merge_event();
          unsigned crossing_found = false;
          std::set<unsigned> new_rhs;
          for (std::set<unsigned>::iterator it = merge->rhs.begin();
               it != merge->rhs.end(); ++it)
          {
            unsigned rh = *it;
            // Don't need to worry about crossing events for the fence
            // initialization as we know it's always set before any 
            // slices executes (rh == 0)
            if ((rh == 0) || (gen[rh] == 0))
              new_rhs.insert(rh);
            else
            {
#ifdef DEBUG_LEGION
              assert(gen[rh] != -1U);
#endif
              unsigned generator_slice = slice_indices_by_inst[gen[rh]];
#ifdef DEBUG_LEGION
              assert(generator_slice != -1U);
#endif
              if (generator_slice != slice_index)
              {
                crossing_found = true;
                std::map<unsigned, std::pair<unsigned,unsigned> >::iterator
                  finder = crossing_counts.find(rh);
                if (finder != crossing_counts.end())
                {
                  new_rhs.insert(finder->second.first);
                  finder->second.second += 1;
                }
                else
                {
                  unsigned new_crossing_event = events.size();
                  events.resize(events.size() + 1);
                  crossing_counts[rh] = 
                    std::pair<unsigned,unsigned>(new_crossing_event,1/*count*/);
                  new_rhs.insert(new_crossing_event);
                  TriggerEvent *crossing = new TriggerEvent(*this,
                      new_crossing_event, rh, instructions[gen[rh]]->owner);
                  slices[generator_slice].push_back(crossing);
                  crossing_instructions.push_back(crossing);
                }
              }
              else
                new_rhs.insert(rh);
            }
          }

          if (crossing_found)
            merge->rhs.swap(new_rhs);
        }
        else
        {
          switch (inst->get_kind())
          {
            case TRIGGER_EVENT:
              {
                parallelize_replay_event(inst->as_trigger_event()->rhs,
                    slice_index, gen, slice_indices_by_inst,
                    crossing_counts, crossing_instructions);
                break;
              }
            case BARRIER_ARRIVAL:
              {
                parallelize_replay_event(inst->as_barrier_arrival()->rhs,
                    slice_index, gen, slice_indices_by_inst,
                    crossing_counts, crossing_instructions);
                break;
              }
            case ISSUE_COPY:
              {
                parallelize_replay_event(
                    inst->as_issue_copy()->precondition_idx,
                    slice_index, gen, slice_indices_by_inst,
                    crossing_counts, crossing_instructions);
                break;
              }
            case ISSUE_FILL:
              {
                parallelize_replay_event(
                    inst->as_issue_fill()->precondition_idx,
                    slice_index, gen, slice_indices_by_inst,
                    crossing_counts, crossing_instructions);
                break;
              }
            case ISSUE_ACROSS:
              {
                IssueAcross *across = inst->as_issue_across();
                parallelize_replay_event(across->copy_precondition,
                    slice_index, gen, slice_indices_by_inst,
                    crossing_counts, crossing_instructions);
                if (across->collective_precondition != 0)
                  parallelize_replay_event(across->collective_precondition,
                      slice_index, gen, slice_indices_by_inst,
                      crossing_counts, crossing_instructions);
                if (across->src_indirect_precondition != 0)
                  parallelize_replay_event(across->src_indirect_precondition,
                      slice_index, gen, slice_indices_by_inst,
                      crossing_counts, crossing_instructions);
                if (across->dst_indirect_precondition != 0)
                  parallelize_replay_event(across->dst_indirect_precondition,
                      slice_index, gen, slice_indices_by_inst,
                      crossing_counts, crossing_instructions);
                break;
              }
            case COMPLETE_REPLAY:
              {
                parallelize_replay_event(inst->as_complete_replay()->complete,
                    slice_index, gen, slice_indices_by_inst,
                    crossing_counts, crossing_instructions);
                break;
              }
            default:
              {
                break;
              }
          }
        }
      }
#ifdef DEBUG_LEGION
      assert(user_event_slices.empty());
#endif
      // Update the crossing events and their counts
      if (!crossing_counts.empty())
      {
        for (std::map<unsigned,std::pair<unsigned,unsigned> >::const_iterator
              it = crossing_counts.begin(); it != crossing_counts.end(); it++)
          crossing_events.insert(it->second);
      }
      // Append any new crossing instructions to the list of instructions
      // so that they will still be deleted when the template is
      if (!crossing_instructions.empty())
        instructions.insert(instructions.end(),
            crossing_instructions.begin(), crossing_instructions.end());
    }

    //--------------------------------------------------------------------------
    void PhysicalTemplate::parallelize_replay_event(unsigned &event_to_check,
              unsigned slice_index, const std::vector<unsigned> &gen,
              const std::vector<unsigned> &slice_indices_by_inst,
              std::map<unsigned,std::pair<unsigned,unsigned> > &crossing_counts,
              std::vector<Instruction*> &crossing_instructions)
    //--------------------------------------------------------------------------
    {
      // If this is the zero event, then don't even bother, we know the 
      // fence event is set before all the slices replay anyway
      if (event_to_check == 0)
        return;
      unsigned g = gen[event_to_check];
#ifdef DEBUG_LEGION
      assert(g != -1U && g < instructions.size());
#endif
      unsigned generator_slice = slice_indices_by_inst[g];
#ifdef DEBUG_LEGION
      assert(generator_slice != -1U);
#endif
      if (generator_slice != slice_index)
      {
        std::map<unsigned, std::pair<unsigned,unsigned> >::iterator
          finder = crossing_counts.find(event_to_check);
        if (finder != crossing_counts.end())
        {
          event_to_check = finder->second.first;
          finder->second.second += 1;
        }
        else
        {
          unsigned new_crossing_event = events.size();
          events.resize(events.size() + 1);
          crossing_counts[event_to_check] =
            std::pair<unsigned,unsigned>(new_crossing_event, 1/*count*/);
          TriggerEvent *crossing = new TriggerEvent(*this,
              new_crossing_event, event_to_check, instructions[g]->owner); 
          event_to_check = new_crossing_event;
          slices[generator_slice].push_back(crossing);
          crossing_instructions.push_back(crossing);
        }
      }
    }

    //--------------------------------------------------------------------------
    void PhysicalTemplate::initialize_transitive_reduction_frontiers(
       std::vector<unsigned> &topo_order, std::vector<unsigned> &inv_topo_order)
    //--------------------------------------------------------------------------
    {
      for (std::map<unsigned, unsigned>::iterator it = 
            frontiers.begin(); it != frontiers.end(); ++it)
      {
        inv_topo_order[it->second] = topo_order.size();
        topo_order.push_back(it->second);
      }
    }

    //--------------------------------------------------------------------------
    void PhysicalTemplate::transitive_reduction(
                                 TransitiveReductionState *state, bool deferred)
    //--------------------------------------------------------------------------
    {
      // Transitive reduction inspired by Klaus Simon,
      // "An improved algorithm for transitive closure on acyclic digraphs"

      // The transitive reduction can be a really long computation and we
      // don't want it monopolizing an entire processor while it's running
      // so we time-slice as background tasks until it is done. We pick the
      // somewhat arbitrary timeslice of 2ms since that's around the right
      // order of magnitude for other meta-tasks on most machines while still
      // being large enough to warm-up caches and make forward progress
      constexpr long long TIMEOUT = 2000; // in microseconds
      unsigned long long running_time = 0;
      unsigned long long previous_time = 
        Realm::Clock::current_time_in_microseconds();
      std::vector<unsigned> &topo_order = state->topo_order;
      std::vector<unsigned> &inv_topo_order = state->inv_topo_order;
      std::vector<std::vector<unsigned> > &incoming = state->incoming;
      std::vector<std::vector<unsigned> > &outgoing = state->outgoing;
      if (state->stage == 0)
      {
        topo_order.reserve(instructions.size());
        inv_topo_order.resize(events.size(), -1U);
        incoming.resize(events.size());
        outgoing.resize(events.size());

        initialize_transitive_reduction_frontiers(topo_order, inv_topo_order);
        state->stage++;
      }

      // First, build a DAG and find nodes with no incoming edges
      if (state->stage == 1)
      {  
        std::map<TraceLocalID, ReplayMapping*> &replay_insts = 
          state->replay_insts;
        for (unsigned idx = state->iteration; idx < instructions.size(); ++idx)
        {
          // Check for timeout
          if (deferred)
          {
            unsigned long long current_time = 
              Realm::Clock::current_time_in_microseconds();
            running_time += (current_time - previous_time);
            if (TIMEOUT <= running_time)
            {
              // Hit the timeout so launch a continuation
              state->iteration = idx;
              TransitiveReductionArgs args(this, state); 
              trace->runtime->issue_runtime_meta_task(args, LG_LOW_PRIORITY);
              return;
            }
            else
              previous_time = current_time;
          }
          Instruction *inst = instructions[idx];
          switch (inst->get_kind())
          {
            case REPLAY_MAPPING:
              {
                ReplayMapping *replay = inst->as_replay_mapping();
                replay_insts[inst->owner] = replay;
                break;
              }
            case CREATE_AP_USER_EVENT :
              {
                break;
              }
            case TRIGGER_EVENT :
              {
                TriggerEvent *trigger = inst->as_trigger_event();
                incoming[trigger->lhs].push_back(trigger->rhs);
                outgoing[trigger->rhs].push_back(trigger->lhs);
                break;
              }
            case BARRIER_ARRIVAL:
              {
                BarrierArrival *arrival = inst->as_barrier_arrival();
                incoming[arrival->lhs].push_back(arrival->rhs);
                outgoing[arrival->rhs].push_back(arrival->lhs);
                break;
              }
            case MERGE_EVENT :
              {
                MergeEvent *merge = inst->as_merge_event();
                for (std::set<unsigned>::iterator it = merge->rhs.begin();
                     it != merge->rhs.end(); ++it)
                {
                  incoming[merge->lhs].push_back(*it);
                  outgoing[*it].push_back(merge->lhs);
                }
                break;
              }
            case ISSUE_COPY :
              {
                IssueCopy *copy = inst->as_issue_copy();
                incoming[copy->lhs].push_back(copy->precondition_idx);
                outgoing[copy->precondition_idx].push_back(copy->lhs);
                break;
              }
            case ISSUE_FILL :
              {
                IssueFill *fill = inst->as_issue_fill();
                incoming[fill->lhs].push_back(fill->precondition_idx);
                outgoing[fill->precondition_idx].push_back(fill->lhs);
                break;
              }
            case ISSUE_ACROSS:
              {
                IssueAcross *across = inst->as_issue_across();
                incoming[across->lhs].push_back(across->copy_precondition);
                outgoing[across->copy_precondition].push_back(across->lhs);
                if (across->collective_precondition != 0)
                {
                  incoming[across->lhs].push_back(
                      across->collective_precondition);
                  outgoing[across->collective_precondition].push_back(
                      across->lhs);
                }
                if (across->src_indirect_precondition != 0)
                {
                  incoming[across->lhs].push_back(
                      across->src_indirect_precondition);
                  outgoing[across->src_indirect_precondition].push_back(
                      across->lhs);
                }
                if (across->dst_indirect_precondition != 0)
                {
                  incoming[across->lhs].push_back(
                      across->dst_indirect_precondition);
                  outgoing[across->dst_indirect_precondition].push_back(
                      across->lhs);
                }
                break;
              }
            case SET_OP_SYNC_EVENT :
              {
                SetOpSyncEvent *sync = inst->as_set_op_sync_event();
                inv_topo_order[sync->lhs] = topo_order.size();
                topo_order.push_back(sync->lhs);
                break;
              }
            case BARRIER_ADVANCE:
              {
                BarrierAdvance *advance = inst->as_barrier_advance();
                inv_topo_order[advance->lhs] = topo_order.size();
                topo_order.push_back(advance->lhs);
                break;
              }
            case ASSIGN_FENCE_COMPLETION :
              {
                inv_topo_order[fence_completion_id] = topo_order.size();
                topo_order.push_back(fence_completion_id);
                break;
              }
            case COMPLETE_REPLAY :
              {
                CompleteReplay *replay = inst->as_complete_replay();
                // Check to see if we can find a replay instruction to match 
                std::map<TraceLocalID,ReplayMapping*>::iterator replay_finder =
                  replay_insts.find(replay->owner);
                if (replay_finder != replay_insts.end())
                {
                  incoming[replay_finder->second->lhs].push_back(replay->complete);
                  outgoing[replay->complete].push_back(replay_finder->second->lhs);
                  replay_insts.erase(replay_finder);
                }
                break;
              }
            default:
              {
                assert(false);
                break;
              }
          }
        }
#ifdef DEBUG_LEGION
        // should have seen a complete replay instruction for every replay mapping
        assert(replay_insts.empty());
#endif
        state->stage++;
        state->iteration = 0;
        replay_insts.clear();
      }

      // Second, do a toposort on nodes via BFS
      if (state->stage == 2)
      {
        std::vector<unsigned> &remaining_edges = state->remaining_edges;
        if (remaining_edges.empty())
        {
          remaining_edges.resize(incoming.size());
          for (unsigned idx = 0; idx < incoming.size(); ++idx)
            remaining_edges[idx] = incoming[idx].size();
        }

        unsigned idx = state->iteration;
        while (idx < topo_order.size())
        {
          // Check for timeout
          if (deferred)
          {
            unsigned long long current_time = 
              Realm::Clock::current_time_in_microseconds();
            running_time += (current_time - previous_time);
            if (TIMEOUT <= running_time)
            {
              // Hit the timeout so launch a continuation
              state->iteration = idx;
              TransitiveReductionArgs args(this, state); 
              trace->runtime->issue_runtime_meta_task(args, LG_LOW_PRIORITY); 
              return;
            }
            else
              previous_time = current_time;
          }
          unsigned node = topo_order[idx];
#ifdef DEBUG_LEGION
          assert(remaining_edges[node] == 0);
#endif
          const std::vector<unsigned> &out = outgoing[node];
          for (unsigned oidx = 0; oidx < out.size(); ++oidx)
          {
            unsigned next = out[oidx];
            if (--remaining_edges[next] == 0)
            {
              inv_topo_order[next] = topo_order.size();
              topo_order.push_back(next);
            }
          }
          ++idx;
        }
#ifdef DEBUG_LEGION
        for (unsigned idx = 0; idx < incoming.size(); idx++)
          assert(remaining_edges[idx] == 0);
#endif
        state->stage++;
        state->iteration = 0;
        remaining_edges.clear();
      }

      // Third, construct a chain decomposition
      if (state->stage == 3)
      {
        std::vector<unsigned> &chain_indices = state->chain_indices;
        if (chain_indices.empty())
        {
          chain_indices.resize(topo_order.size(), -1U);
          state->pos = chain_indices.size() - 1;
        }

        int pos = state->pos;
        unsigned num_chains = state->num_chains;
        while (true)
        {
          // Check for timeout
          if (deferred)
          {
            unsigned long long current_time = 
              Realm::Clock::current_time_in_microseconds();
            running_time += (current_time - previous_time);
            if (TIMEOUT <= running_time)
            {
              // Hit the timeout so launch a continuation
              state->pos = pos;
              state->num_chains = num_chains;
              TransitiveReductionArgs args(this, state); 
              trace->runtime->issue_runtime_meta_task(args, LG_LOW_PRIORITY); 
              return;
            }
            else
              previous_time = current_time;
          }
          while (pos >= 0 && chain_indices[pos] != -1U)
            --pos;
          if (pos < 0) break;
          unsigned curr = topo_order[pos];
          while (incoming[curr].size() > 0)
          {
            chain_indices[inv_topo_order[curr]] = num_chains;
            const std::vector<unsigned> &in = incoming[curr];
            bool found = false;
            for (unsigned iidx = 0; iidx < in.size(); ++iidx)
            {
              unsigned next = in[iidx];
              if (chain_indices[inv_topo_order[next]] == -1U)
              {
                found = true;
                curr = next;
                chain_indices[inv_topo_order[curr]] = num_chains;
                break;
              }
            }
            if (!found) break;
          }
          chain_indices[inv_topo_order[curr]] = num_chains;
          ++num_chains;
        }
        state->stage++;
        state->num_chains = num_chains;
      }

      // Fourth, find the frontiers of chains that are connected to each node
      if (state->stage == 4)
      {
        const unsigned num_chains = state->num_chains;
        const std::vector<unsigned> &chain_indices = state->chain_indices;
        std::vector<std::vector<int> > &all_chain_frontiers = 
          state->all_chain_frontiers;
        if (all_chain_frontiers.empty())
          all_chain_frontiers.resize(topo_order.size());
        std::vector<std::vector<unsigned> > &incoming_reduced = 
          state->incoming_reduced;
        if (incoming_reduced.empty())
          incoming_reduced.resize(topo_order.size());
        for (unsigned idx = state->iteration; idx < topo_order.size(); idx++)
        {
          // Check for timeout
          if (deferred)
          {
            unsigned long long current_time = 
              Realm::Clock::current_time_in_microseconds();
            running_time += (current_time - previous_time);
            if (TIMEOUT <= running_time)
            {
              // Hit the timeout so launch a continuation
              state->iteration = idx;
              TransitiveReductionArgs args(this, state); 
              trace->runtime->issue_runtime_meta_task(args, LG_LOW_PRIORITY); 
              return;
            }
            else
              previous_time = current_time;
          }
          std::vector<int> chain_frontiers(num_chains, -1);
          const std::vector<unsigned> &in = incoming[topo_order[idx]];
          std::vector<unsigned> &in_reduced = incoming_reduced[idx];
          for (unsigned iidx = 0; iidx < in.size(); ++iidx)
          {
            int rank = inv_topo_order[in[iidx]];
#ifdef DEBUG_LEGION
            assert((unsigned)rank < idx);
#endif
            const std::vector<int> &pred_chain_frontiers =
              all_chain_frontiers[rank];
            for (unsigned k = 0; k < num_chains; ++k)
              chain_frontiers[k] =
                std::max(chain_frontiers[k], pred_chain_frontiers[k]);
          }
          for (unsigned iidx = 0; iidx < in.size(); ++iidx)
          {
            int rank = inv_topo_order[in[iidx]];
            unsigned chain_idx = chain_indices[rank];
            if (chain_frontiers[chain_idx] < rank)
            {
              in_reduced.push_back(in[iidx]);
              chain_frontiers[chain_idx] = rank;
            }
          }
#ifdef DEBUG_LEGION
          assert(in.size() == 0 || in_reduced.size() > 0);
#endif
          all_chain_frontiers[idx].swap(chain_frontiers);
        }
        state->stage++;
        state->iteration = 0;
        all_chain_frontiers.clear();
      }

      // Lastly, suppress transitive dependences using chains
      if (deferred)
      {
        const RtUserEvent to_trigger = state->done;
        finished_transitive_reduction.store(state);
        Runtime::trigger_event(to_trigger);
      }
      else
        finalize_transitive_reduction(state->inv_topo_order, 
                                      state->incoming_reduced);
    }

    //--------------------------------------------------------------------------
    void PhysicalTemplate::finalize_transitive_reduction(
                    const std::vector<unsigned> &inv_topo_order,
                    const std::vector<std::vector<unsigned> > &incoming_reduced)
    //--------------------------------------------------------------------------
    {
      for (unsigned idx = 0; idx < instructions.size(); ++idx)
        if (instructions[idx]->get_kind() == MERGE_EVENT)
        {
          MergeEvent *merge = instructions[idx]->as_merge_event();
          unsigned order = inv_topo_order[merge->lhs];
#ifdef DEBUG_LEGION
          assert(order != -1U);
#endif
          const std::vector<unsigned> &in_reduced = incoming_reduced[order];
          if (in_reduced.size() == merge->rhs.size())
          {
#ifdef DEBUG_LEGION
            for (unsigned iidx = 0; iidx < in_reduced.size(); ++iidx)
              assert(merge->rhs.find(in_reduced[iidx]) != merge->rhs.end());
#endif
            continue;
          }
#ifdef DEBUG_LEGION
          std::set<unsigned> new_rhs;
          for (unsigned iidx = 0; iidx < in_reduced.size(); ++iidx)
          {
            assert(merge->rhs.find(in_reduced[iidx]) != merge->rhs.end());
            new_rhs.insert(in_reduced[iidx]);
          }
#else
          std::set<unsigned> new_rhs(in_reduced.begin(), in_reduced.end());
#endif
          // Remove any references to crossing events which are no longer needed
          if (!crossing_events.empty())
          {
            for (std::set<unsigned>::const_iterator it =
                  merge->rhs.begin(); it != merge->rhs.end(); it++)
            {
              std::map<unsigned,unsigned>::iterator finder =
                crossing_events.find(*it);
              if ((finder != crossing_events.end()) &&
                  (new_rhs.find(*it) == new_rhs.end()))
              {
#ifdef DEBUG_LEGION
                assert(finder->second > 0);
#endif
                finder->second--;
              }
            }
          }
          merge->rhs.swap(new_rhs);
        }
      // Remove any crossing instructions from the slices that are no
      // longer needed because the transitive reduction eliminated the
      // need for the edge
      for (std::map<unsigned,unsigned>::iterator it =
            crossing_events.begin(); it != crossing_events.end(); /*nothing*/)
      {
        if (it->second == 0)
        {
          // No more references to this crossing instruction so remove it
          bool found = false;
          for (std::vector<std::vector<Instruction*> >::iterator sit =
                slices.begin(); sit != slices.end(); sit++)
          {
            for (std::vector<Instruction*>::iterator iit =
                  sit->begin(); iit != sit->end(); iit++)
            {
              TriggerEvent *trigger = (*iit)->as_trigger_event();
              if (trigger == NULL)
                continue;
              if (trigger->lhs == it->first)
              {
                sit->erase(iit);
                found = true;
                break;
              }
            }
            if (found)
              break;
          }
          std::map<unsigned,unsigned>::iterator to_delete = it++;
          crossing_events.erase(to_delete);
        }
        else
          it++;
      }
    }

    //--------------------------------------------------------------------------
    void PhysicalTemplate::check_finalize_transitive_reduction(void)
    //--------------------------------------------------------------------------
    {
      TransitiveReductionState *state =
        finished_transitive_reduction.exchange(NULL);
      if (state != NULL)
      {
        finalize_transitive_reduction(state->inv_topo_order, 
                                      state->incoming_reduced);
        delete state;
        // We also need to rerun the propagate copies analysis to
        // remove any mergers which contain only a single input
        propagate_copies(NULL/*don't need the gen out*/);
        if (trace->runtime->dump_physical_traces)
          dump_template();
      }
    }

    //--------------------------------------------------------------------------
    void PhysicalTemplate::propagate_copies(std::vector<unsigned> *gen)
    //--------------------------------------------------------------------------
    {
      std::map<unsigned,unsigned> substitutions;
      std::vector<Instruction*> new_instructions;
      new_instructions.reserve(instructions.size());
      std::set<Instruction*> to_prune;
      for (unsigned idx = 0; idx < instructions.size(); ++idx)
      {
        Instruction *inst = instructions[idx];
        if (instructions[idx]->get_kind() == MERGE_EVENT)
        {
          MergeEvent *merge = instructions[idx]->as_merge_event();
#ifdef DEBUG_LEGION
          assert(merge->rhs.size() > 0);
#endif
          if (merge->rhs.size() == 1)
          {
            substitutions[merge->lhs] = *merge->rhs.begin();
#ifdef DEBUG_LEGION
            assert(merge->lhs != substitutions[merge->lhs]);
#endif
            if (gen == NULL)
              to_prune.insert(inst);
            else
              delete inst;
          }
          else
            new_instructions.push_back(inst);
        }
        else
          new_instructions.push_back(inst);
      }

      if (instructions.size() == new_instructions.size()) return;

      // Rewrite the frontiers first
      rewrite_frontiers(substitutions); 

      // Then rewrite the instructions
      instructions.swap(new_instructions);

      std::vector<unsigned> new_gen((gen == NULL) ? 0 : gen->size(), -1U);
      if (gen != NULL)
        initialize_generators(new_gen);

      for (unsigned idx = 0; idx < instructions.size(); ++idx)
      {
        Instruction *inst = instructions[idx];
        int lhs = -1;
        switch (inst->get_kind())
        {
          case REPLAY_MAPPING:
            {
              ReplayMapping *replay = inst->as_replay_mapping();
              lhs = replay->lhs;
              break;
            }
          case CREATE_AP_USER_EVENT:
            {
              CreateApUserEvent *create = inst->as_create_ap_user_event();
              lhs = create->lhs;
              break;
            }
          case TRIGGER_EVENT:
            {
              TriggerEvent *trigger = inst->as_trigger_event();
              std::map<unsigned,unsigned>::const_iterator finder =
                substitutions.find(trigger->rhs);
              if (finder != substitutions.end())
                trigger->rhs = finder->second;
              break;
            }
          case BARRIER_ARRIVAL:
            {
              BarrierArrival *arrival = inst->as_barrier_arrival();
              std::map<unsigned,unsigned>::const_iterator finder =
                substitutions.find(arrival->rhs);
              if (finder != substitutions.end())
                arrival->rhs = finder->second;
              lhs = arrival->lhs;
              break;
            }
          case MERGE_EVENT:
            {
              MergeEvent *merge = inst->as_merge_event();
              std::set<unsigned> new_rhs;
              for (std::set<unsigned>::iterator it = merge->rhs.begin();
                   it != merge->rhs.end(); ++it)
              {
                std::map<unsigned,unsigned>::const_iterator finder =
                  substitutions.find(*it);
                if (finder != substitutions.end())
                  new_rhs.insert(finder->second);
                else
                  new_rhs.insert(*it);
              }
              merge->rhs.swap(new_rhs);
              lhs = merge->lhs;
              break;
            }
          case ISSUE_COPY:
            {
              IssueCopy *copy = inst->as_issue_copy();
              std::map<unsigned,unsigned>::const_iterator finder =
                substitutions.find(copy->precondition_idx);
              if (finder != substitutions.end())
                copy->precondition_idx = finder->second;
              lhs = copy->lhs;
              break;
            }
          case ISSUE_FILL:
            {
              IssueFill *fill = inst->as_issue_fill();
              std::map<unsigned,unsigned>::const_iterator finder =
                substitutions.find(fill->precondition_idx);
              if (finder != substitutions.end())
                fill->precondition_idx = finder->second;
              lhs = fill->lhs;
              break;
            }
          case ISSUE_ACROSS:
            {
              IssueAcross *across = inst->as_issue_across();
              std::map<unsigned,unsigned>::const_iterator finder =
                substitutions.find(across->copy_precondition);
              if (finder != substitutions.end())
                across->copy_precondition = finder->second;
              if (across->collective_precondition != 0)
              {
                finder = substitutions.find(across->collective_precondition);
                if (finder != substitutions.end())
                  across->collective_precondition = finder->second;
              }
              if (across->src_indirect_precondition != 0)
              {
                finder = substitutions.find(across->src_indirect_precondition);
                if (finder != substitutions.end())
                  across->src_indirect_precondition = finder->second;
              }
              if (across->dst_indirect_precondition != 0)
              {
                finder = substitutions.find(across->dst_indirect_precondition);
                if (finder != substitutions.end())
                  across->dst_indirect_precondition = finder->second;
              }
              lhs = across->lhs;
              break;
            }
          case SET_OP_SYNC_EVENT:
            {
              SetOpSyncEvent *sync = inst->as_set_op_sync_event();
              lhs = sync->lhs;
              break;
            }
          case BARRIER_ADVANCE:
            {
              BarrierAdvance *advance = inst->as_barrier_advance();
              lhs = advance->lhs;
              break;
            }
          case ASSIGN_FENCE_COMPLETION:
            {
              lhs = fence_completion_id;
              break;
            }
          case COMPLETE_REPLAY:
            {
              CompleteReplay *replay = inst->as_complete_replay();
              std::map<unsigned,unsigned>::const_iterator finder =
                substitutions.find(replay->complete);
              if (finder != substitutions.end())
                replay->complete = finder->second;
              break;
            }
          default:
            {
              break;
            }
        }
        if ((lhs != -1) && (gen != NULL))
          new_gen[lhs] = idx;
      }
      if (gen != NULL)
        gen->swap(new_gen);
      if (!to_prune.empty())
      {
#ifdef DEBUG_LEGION
        assert(!slices.empty());
#endif
        // Remove these instructions from any slices and then delete them
        for (unsigned idx = 0; idx < slices.size(); idx++)
        {
          std::vector<Instruction*> &slice = slices[idx];
          for (std::vector<Instruction*>::iterator it =
                slice.begin(); it != slice.end(); /*nothing*/)
          {
            std::set<Instruction*>::iterator finder =
              to_prune.find(*it);
            if (finder != to_prune.end())
            {
              it = slice.erase(it);
              delete *finder;
              to_prune.erase(finder);
              if (to_prune.empty())
                break;
            }
            else
              it++;
          }
          if (to_prune.empty())
            break;
        }
#ifdef DEBUG_LEGION
        assert(to_prune.empty());
#endif
      }
    }

    //--------------------------------------------------------------------------
    void PhysicalTemplate::rewrite_frontiers(
                                     std::map<unsigned,unsigned> &substitutions)
    //--------------------------------------------------------------------------
    {
      std::vector<std::pair<unsigned,unsigned> > to_add;
      for (std::map<unsigned,unsigned>::iterator it =
            frontiers.begin(); it != frontiers.end(); /*nothing*/)
      {
        std::map<unsigned,unsigned>::const_iterator finder =
          substitutions.find(it->first);
        if (finder != substitutions.end())
        {
          to_add.emplace_back(std::make_pair(finder->second,it->second));
          std::map<unsigned,unsigned>::iterator to_delete = it++;
          frontiers.erase(to_delete);
        }
        else
          it++;
      }
      for (std::vector<std::pair<unsigned,unsigned> >::const_iterator it =
            to_add.begin(); it != to_add.end(); it++)
      {
        std::map<unsigned,unsigned>::const_iterator finder =
          frontiers.find(it->first);
        if (finder != frontiers.end())
        {
          // Handle the case where we recorded two different frontiers
          // but they are now being merged together from the same source
          // and we can therefore substitute the first one for the second
#ifdef DEBUG_LEGION
          assert(substitutions.find(it->second) == substitutions.end());
#endif
          substitutions[it->second] = finder->second;
        }
        else
          frontiers.insert(*it);
      }
    }

    //--------------------------------------------------------------------------
    void PhysicalTemplate::eliminate_dead_code(std::vector<unsigned> &gen)
    //--------------------------------------------------------------------------
    {
      std::vector<bool> used(instructions.size(), false);
      for (unsigned idx = 0; idx < instructions.size(); ++idx)
      {
        Instruction *inst = instructions[idx];
        InstructionKind kind = inst->get_kind();
        // We only eliminate two kinds of instructions currently:
        // SetOpSyncEvent
        used[idx] = (kind != SET_OP_SYNC_EVENT);
        switch (kind)
        {
          case MERGE_EVENT:
            {
              MergeEvent *merge = inst->as_merge_event();
              for (std::set<unsigned>::iterator it = merge->rhs.begin();
                   it != merge->rhs.end(); ++it)
              {
#ifdef DEBUG_LEGION
                assert(gen[*it] != -1U);
#endif
                used[gen[*it]] = true;
              }
              break;
            }
          case TRIGGER_EVENT:
            {
              TriggerEvent *trigger = inst->as_trigger_event();
#ifdef DEBUG_LEGION
              assert(gen[trigger->rhs] != -1U);
#endif
              used[gen[trigger->rhs]] = true;
              break;
            }
          case ISSUE_COPY:
            {
              IssueCopy *copy = inst->as_issue_copy();
#ifdef DEBUG_LEGION
              assert(gen[copy->precondition_idx] != -1U);
#endif
              used[gen[copy->precondition_idx]] = true;
              break;
            }
          case ISSUE_FILL:
            {
              IssueFill *fill = inst->as_issue_fill();
#ifdef DEBUG_LEGION
              assert(gen[fill->precondition_idx] != -1U);
#endif
              used[gen[fill->precondition_idx]] = true;
              break;
            }
          case ISSUE_ACROSS:
            {
              IssueAcross *across = inst->as_issue_across();
#ifdef DEBUG_LEGION
              assert(gen[across->copy_precondition] != -1U);
#endif
              used[gen[across->copy_precondition]] = true;
              if (across->collective_precondition != 0)
              {
#ifdef DEBUG_LEGION
                assert(gen[across->collective_precondition] != -1U);
#endif
                used[gen[across->collective_precondition]] = true;
              }
              if (across->src_indirect_precondition!= 0)
              {
#ifdef DEBUG_LEGION
                assert(gen[across->src_indirect_precondition] != -1U);
#endif
                used[gen[across->src_indirect_precondition]] = true;
              }
              if (across->dst_indirect_precondition!= 0)
              {
#ifdef DEBUG_LEGION
                assert(gen[across->dst_indirect_precondition] != -1U);
#endif
                used[gen[across->dst_indirect_precondition]] = true;
              }
              break;
            }
          case COMPLETE_REPLAY:
            {
              CompleteReplay *complete = inst->as_complete_replay();
#ifdef DEBUG_LEGION
              assert(gen[complete->complete] != -1U);
#endif
              used[gen[complete->complete]] = true;
              break;
            }
          case BARRIER_ARRIVAL:
            {
              BarrierArrival *arrival = inst->as_barrier_arrival();
#ifdef DEBUG_LEGION
              assert(gen[arrival->rhs] != -1U);
#endif
              used[gen[arrival->rhs]] = true;
              break;
            }
          case REPLAY_MAPPING:
          case CREATE_AP_USER_EVENT:
          case SET_OP_SYNC_EVENT:
          case ASSIGN_FENCE_COMPLETION:
          case BARRIER_ADVANCE:
            {
              break;
            }
          default:
            {
              // unreachable
              assert(false);
            }
        }
      }
      initialize_eliminate_dead_code_frontiers(gen, used);

      std::vector<unsigned> inv_gen(instructions.size(), -1U);
      for (unsigned idx = 0; idx < gen.size(); ++idx)
      {
        unsigned g = gen[idx];
        if (g != -1U && g < instructions.size() && inv_gen[g] == -1U)
          inv_gen[g] = idx;
      }

      std::vector<Instruction*> new_instructions;
      std::vector<Instruction*> to_delete;
      std::vector<unsigned> new_gen(gen.size(), -1U);
      initialize_generators(new_gen);
      for (unsigned idx = 0; idx < instructions.size(); ++idx)
      {
        if (used[idx])
        {
          unsigned e = inv_gen[idx];
#ifdef DEBUG_LEGION
          assert(e == -1U || (e < new_gen.size() && new_gen[e] == -1U));
#endif
          if (e != -1U)
            new_gen[e] = new_instructions.size();
          new_instructions.push_back(instructions[idx]);
        }
        else
          to_delete.push_back(instructions[idx]);
      }

      instructions.swap(new_instructions);
      gen.swap(new_gen);
      for (unsigned idx = 0; idx < to_delete.size(); ++idx)
        delete to_delete[idx];
    }

    //--------------------------------------------------------------------------
    void PhysicalTemplate::push_complete_replays(void)
    //--------------------------------------------------------------------------
    {
      for (unsigned idx = 0; idx < slices.size(); ++idx)
      {
        std::vector<Instruction*> &instructions = slices[idx];
        std::vector<Instruction*> new_instructions;
        new_instructions.reserve(instructions.size());
        std::vector<Instruction*> complete_replays;
        for (unsigned iidx = 0; iidx < instructions.size(); ++iidx)
        {
          Instruction *inst = instructions[iidx];
          if (inst->get_kind() == COMPLETE_REPLAY)
            complete_replays.push_back(inst);
          else
            new_instructions.push_back(inst);
        }
        new_instructions.insert(new_instructions.end(),
                                complete_replays.begin(),
                                complete_replays.end());
        instructions.swap(new_instructions);
      }
    }

    //--------------------------------------------------------------------------
    void PhysicalTemplate::dump_template(void) const
    //--------------------------------------------------------------------------
    {
      InnerContext *ctx = trace->logical_trace->context;
      log_tracing.info() << "#### Replayable: " << replayable 
        << ", Idempotent: " << idempotency << " " 
        << this << " Trace " << trace->logical_trace->tid << " for " 
        << ctx->get_task_name()
        << " (UID " << ctx->get_unique_id() << ") ####";
      if (idempotency == NOT_IDEMPOTENT_SUBSUMPTION)
      {
        log_tracing.info() << "Non-subsumed condition: "
                           << failure.to_string(trace->logical_trace->context);
        if ((failure.view != NULL) && 
            failure.view->remove_base_resource_ref(TRACE_REF))
          delete failure.view;
        failure.view = NULL;
        if ((failure.expr != NULL) &&
            failure.expr->remove_base_expression_reference(TRACE_REF))
          delete failure.expr;
        failure.expr = NULL;
      }
      else if (idempotency == NOT_IDEMPOTENT_ANTIDEPENDENT)
      {
        log_tracing.info() << "Anti-dependent condition: " 
                           << failure.to_string(trace->logical_trace->context);
        if ((failure.view != NULL) && 
            failure.view->remove_base_resource_ref(TRACE_REF))
          delete failure.view;
        failure.view = NULL;
        if ((failure.expr != NULL) &&
            failure.expr->remove_base_expression_reference(TRACE_REF))
          delete failure.expr;
        failure.expr = NULL;
      }
      const size_t replay_parallelism = trace->get_replay_targets().size();
      for (unsigned sidx = 0; sidx < replay_parallelism; ++sidx)
      {
        log_tracing.info() << "[Slice " << sidx << "]";
        dump_instructions(slices[sidx]);
      }
      for (std::map<unsigned, unsigned>::const_iterator it = 
            frontiers.begin(); it != frontiers.end(); ++it)
        log_tracing.info() << "  events[" << it->second << "] = events["
                           << it->first << "]";
      dump_sharded_template();

      log_tracing.info() << "[Precondition]";
      for (std::vector<TraceConditionSet*>::const_iterator it =
            preconditions.begin(); it != preconditions.end(); it++)
        (*it)->dump_conditions();

      log_tracing.info() << "[Anticondition]";
      for (std::vector<TraceConditionSet*>::const_iterator it =
            anticonditions.begin(); it != anticonditions.end(); it++)
        (*it)->dump_conditions();

      log_tracing.info() << "[Postcondition]";
      for (std::vector<TraceConditionSet*>::const_iterator it =
            postconditions.begin(); it != postconditions.end(); it++)
        (*it)->dump_conditions();
    }

    //--------------------------------------------------------------------------
    void PhysicalTemplate::dump_instructions(
                            const std::vector<Instruction*> &instructions) const
    //--------------------------------------------------------------------------
    {
      for (std::vector<Instruction*>::const_iterator it = instructions.begin();
           it != instructions.end(); ++it)
        log_tracing.info() << "  " << (*it)->to_string(memo_entries);
    }

    //--------------------------------------------------------------------------
    void PhysicalTemplate::pack_recorder(Serializer &rez)
    //--------------------------------------------------------------------------
    {
      rez.serialize(trace->runtime->address_space);
      rez.serialize(this);
      rez.serialize<DistributedID>(0); // no coll
    }

    //--------------------------------------------------------------------------
    void PhysicalTemplate::record_premap_output(MemoizableOp *memo,
                                         const Mapper::PremapTaskOutput &output,
                                         std::set<RtEvent> &applied_events)
    //--------------------------------------------------------------------------
    {
      const TraceLocalID op_key = memo->get_trace_local_id();
      AutoLock t_lock(template_lock);
#ifdef DEBUG_LEGION
      assert(is_recording());
      assert(!output.reduction_futures.empty());
      assert(cached_premappings.find(op_key) == cached_premappings.end());
#endif
      CachedPremapping &premapping = cached_premappings[op_key];
      premapping.future_locations = output.reduction_futures;
    }

    //--------------------------------------------------------------------------
    void PhysicalTemplate::get_premap_output(IndexTask *task,
                                          std::vector<Memory> &future_locations)
    //--------------------------------------------------------------------------
    {
      TraceLocalID op_key = task->get_trace_local_id();
      AutoLock t_lock(template_lock, 1, false/*exclusive*/);
#ifdef DEBUG_LEGION
      assert(is_replaying());
#endif
      CachedPremappings::const_iterator finder = 
        cached_premappings.find(op_key);
#ifdef DEBUG_LEGION
      assert(finder != cached_premappings.end());
#endif
      future_locations = finder->second.future_locations;
    }

    //--------------------------------------------------------------------------
    void PhysicalTemplate::record_mapper_output(const TraceLocalID &tlid,
                                            const Mapper::MapTaskOutput &output,
                              const std::deque<InstanceSet> &physical_instances,
                                              std::set<RtEvent> &applied_events)
    //--------------------------------------------------------------------------
    {
      AutoLock t_lock(template_lock);
#ifdef DEBUG_LEGION
      assert(is_recording());
      assert(cached_mappings.find(tlid) == cached_mappings.end());
#endif
      CachedMapping &mapping = cached_mappings[tlid];
      // If you change the things recorded from output here then
      // you also need to change RemoteTraceRecorder::record_mapper_output
      mapping.target_procs = output.target_procs;
      mapping.chosen_variant = output.chosen_variant;
      mapping.task_priority = output.task_priority;
      mapping.postmap_task = output.postmap_task;
      mapping.future_locations = output.future_locations;
      mapping.physical_instances = physical_instances;
      for (std::deque<InstanceSet>::iterator it =
           mapping.physical_instances.begin(); it !=
           mapping.physical_instances.end(); ++it)
      {
        for (unsigned idx = 0; idx < it->size(); idx++)
        {
          const InstanceRef &ref = (*it)[idx];
          if (ref.is_virtual_ref())
            has_virtual_mapping = true;
        }
      }
    }

    //--------------------------------------------------------------------------
    void PhysicalTemplate::get_mapper_output(SingleTask *task,
                                             VariantID &chosen_variant,
                                             TaskPriority &task_priority,
                                             bool &postmap_task,
                              std::vector<Processor> &target_procs,
                              std::vector<Memory> &future_locations,
                              std::deque<InstanceSet> &physical_instances) const
    //--------------------------------------------------------------------------
    {
      TraceLocalID op_key = task->get_trace_local_id();
      AutoLock t_lock(template_lock, 1, false/*exclusive*/);
#ifdef DEBUG_LEGION
      assert(is_replaying());
#endif
      CachedMappings::const_iterator finder = cached_mappings.find(op_key);
#ifdef DEBUG_LEGION
      assert(finder != cached_mappings.end());
#endif
      chosen_variant = finder->second.chosen_variant;
      task_priority = finder->second.task_priority;
      postmap_task = finder->second.postmap_task;
      target_procs = finder->second.target_procs;
      future_locations = finder->second.future_locations;
      physical_instances = finder->second.physical_instances;
    }

    //--------------------------------------------------------------------------
    void PhysicalTemplate::get_allreduce_mapping(AllReduceOp *allreduce,
                      std::vector<Memory> &target_memories, size_t &future_size)
    //--------------------------------------------------------------------------
    {
      TraceLocalID op_key = allreduce->get_trace_local_id();
      AutoLock t_lock(template_lock, 1, false/*exclusive*/);
#ifdef DEBUG_LEGION
      assert(is_replaying());
#endif
      std::map<TraceLocalID,CachedAllreduce>::const_iterator finder =
        cached_allreduces.find(op_key);
#ifdef DEBUG_LEGION
      assert(finder != cached_allreduces.end());
#endif
      target_memories = finder->second.target_memories;
      future_size = finder->second.future_size;
    }

    //--------------------------------------------------------------------------
    void PhysicalTemplate::record_replay_mapping(ApEvent lhs,
                 unsigned op_kind, const TraceLocalID &tlid, bool register_memo)
    //--------------------------------------------------------------------------
    {
      AutoLock tpl_lock(template_lock);
#ifdef DEBUG_LEGION
      assert(is_recording());
#endif
      unsigned lhs_ = convert_event(lhs);
      if (register_memo)
        record_memo_entry(tlid, lhs_, op_kind);
      insert_instruction(new ReplayMapping(*this, lhs_, tlid));
    }

    //--------------------------------------------------------------------------
    void PhysicalTemplate::request_term_event(ApUserEvent &term_event)
    //--------------------------------------------------------------------------
    {
#ifdef DEBUG_LEGION
      assert(!term_event.exists() || term_event.has_triggered_faultignorant());
#endif
      term_event = Runtime::create_ap_user_event(NULL);
    }

    //--------------------------------------------------------------------------
    void PhysicalTemplate::record_create_ap_user_event(
                                     ApUserEvent &lhs, const TraceLocalID &tlid)
    //--------------------------------------------------------------------------
    {
      // Make the event here so it is on our local node
      // Note this is important for control replications where the
      // convert_event method will check this property
      lhs = Runtime::create_ap_user_event(NULL);
      AutoLock tpl_lock(template_lock);
#ifdef DEBUG_LEGION
      assert(is_recording());
#endif

      unsigned lhs_ = convert_event(lhs);
      user_events[lhs_] = lhs;
      insert_instruction(new CreateApUserEvent(*this, lhs_, tlid));
    }

    //--------------------------------------------------------------------------
    void PhysicalTemplate::record_trigger_event(ApUserEvent lhs, ApEvent rhs,
                                                const TraceLocalID &tlid)
    //--------------------------------------------------------------------------
    {
#ifdef DEBUG_LEGION
      assert(lhs.exists());
#endif
      AutoLock tpl_lock(template_lock);
#ifdef DEBUG_LEGION
      assert(is_recording());
#endif
      // Do this first in case it gets pre-empted
      const unsigned rhs_ = 
        rhs.exists() ? find_event(rhs, tpl_lock) : fence_completion_id;
#ifdef DEBUG_LEGION
      // Make sure we're always recording user events on the same shard
      // where the create user event is recorded
      unsigned lhs_ = UINT_MAX;
      for (std::map<unsigned,ApUserEvent>::const_iterator it =
            user_events.begin(); it != user_events.end(); it++)
      {
        if (it->second != lhs)
          continue;
        lhs_ = it->first;
        break;
      }
      assert(lhs_ != UINT_MAX);
#else
      unsigned lhs_ = find_event(lhs, tpl_lock);
#endif
      events.push_back(ApEvent());
      insert_instruction(new TriggerEvent(*this, lhs_, rhs_, tlid));
    }

    //--------------------------------------------------------------------------
    void PhysicalTemplate::record_merge_events(ApEvent &lhs, ApEvent rhs_,
                                               const TraceLocalID &tlid)
    //--------------------------------------------------------------------------
    {
      std::vector<ApEvent> rhs(1, rhs_);
      record_merge_events(lhs, rhs, tlid);
    }

    //--------------------------------------------------------------------------
    void PhysicalTemplate::record_merge_events(ApEvent &lhs, ApEvent e1,
                                           ApEvent e2, const TraceLocalID &tlid)
    //--------------------------------------------------------------------------
    {
      std::vector<ApEvent> rhs(2);
      rhs[0] = e1;
      rhs[1] = e2;
      record_merge_events(lhs, rhs, tlid);
    }

    //--------------------------------------------------------------------------
    void PhysicalTemplate::record_merge_events(ApEvent &lhs, ApEvent e1,
                                               ApEvent e2, ApEvent e3,
                                               const TraceLocalID &tlid)
    //--------------------------------------------------------------------------
    {
      std::vector<ApEvent> rhs(3);
      rhs[0] = e1;
      rhs[1] = e2;
      rhs[2] = e3;
      record_merge_events(lhs, rhs, tlid);
    }

    //--------------------------------------------------------------------------
    void PhysicalTemplate::record_merge_events(ApEvent &lhs,
                                               const std::set<ApEvent>& rhs,
                                               const TraceLocalID &tlid)
    //--------------------------------------------------------------------------
    {
      AutoLock tpl_lock(template_lock);
#ifdef DEBUG_LEGION
      assert(is_recording());
#endif

      std::set<unsigned> rhs_;
      for (std::set<ApEvent>::const_iterator it = rhs.begin(); it != rhs.end();
           it++)
      {
        std::map<ApEvent,unsigned>::const_iterator finder = event_map.find(*it);
        if (finder != event_map.end())
          rhs_.insert(finder->second);
      }
      if (rhs_.size() == 0)
        rhs_.insert(fence_completion_id);

#ifndef LEGION_DISABLE_EVENT_PRUNING
      if (!lhs.exists() || (rhs.find(lhs) != rhs.end()))
      {
        ApUserEvent rename = Runtime::create_ap_user_event(NULL);
        Runtime::trigger_event(NULL, rename, lhs);
        lhs = rename;
      }
#endif

      insert_instruction(new MergeEvent(*this, convert_event(lhs), rhs_, tlid));
    }

    //--------------------------------------------------------------------------
    void PhysicalTemplate::record_merge_events(ApEvent &lhs,
                                               const std::vector<ApEvent>& rhs,
                                               const TraceLocalID &tlid)
    //--------------------------------------------------------------------------
    {
      AutoLock tpl_lock(template_lock);
#ifdef DEBUG_LEGION
      assert(is_recording());
#endif

      std::set<unsigned> rhs_;
      for (std::vector<ApEvent>::const_iterator it =
            rhs.begin(); it != rhs.end(); it++)
      {
        std::map<ApEvent,unsigned>::const_iterator finder = event_map.find(*it);
        if (finder != event_map.end())
          rhs_.insert(finder->second);
      }
      if (rhs_.size() == 0)
        rhs_.insert(fence_completion_id);

#ifndef LEGION_DISABLE_EVENT_PRUNING
      if (!lhs.exists())
      {
        Realm::UserEvent rename(Realm::UserEvent::create_user_event());
        rename.trigger();
        lhs = ApEvent(rename);
      }
      else
      {
        // Check for reuse
        for (unsigned idx = 0; idx < rhs.size(); idx++)
        {
          if (lhs != rhs[idx])
            continue;
          Realm::UserEvent rename(Realm::UserEvent::create_user_event());
          rename.trigger(lhs);
          lhs = ApEvent(rename);
          break;
        }
      }
#endif

      insert_instruction(new MergeEvent(*this, convert_event(lhs), rhs_, tlid));
    }

    //--------------------------------------------------------------------------
    void PhysicalTemplate::record_merge_events(PredEvent &lhs, PredEvent e1,
                                         PredEvent e2, const TraceLocalID &tlid)
    //--------------------------------------------------------------------------
    {
      // need support for predicated execution with tracing
      assert(false);
    }

    //--------------------------------------------------------------------------
    void PhysicalTemplate::record_collective_barrier(ApBarrier bar, 
              ApEvent pre, const std::pair<size_t,size_t> &key, size_t arrivals)
    //--------------------------------------------------------------------------
    {
      // should only be called on sharded physical templates
      assert(false);
    }

    //--------------------------------------------------------------------------
    ShardID PhysicalTemplate::record_barrier_creation(ApBarrier &bar,
                                                      size_t total_arrivals)
    //--------------------------------------------------------------------------
    {
#ifdef DEBUG_LEGION
      assert(!bar.exists());
#endif
      bar = implicit_runtime->create_ap_barrier(total_arrivals); 
      AutoLock tpl_lock(template_lock);
#ifdef DEBUG_LEGION
      assert(is_recording());
#endif
      const unsigned lhs = convert_event(bar);
      BarrierAdvance *advance =
        new BarrierAdvance(*this, bar, lhs, total_arrivals, true/*owner*/);
      insert_instruction(advance);
      // Save this as one of the barriers that we're managing
      managed_barriers[bar] = advance;
      return 0; // No bothering with shards here
    }

    //--------------------------------------------------------------------------
    void PhysicalTemplate::record_barrier_arrival(ApBarrier bar, ApEvent pre,
        size_t arrivals, std::set<RtEvent> &applied_events, ShardID owner_shard)
    //--------------------------------------------------------------------------
    {
#ifdef DEBUG_LEGION
      // Should only be seeing things from ourself here
      assert(owner_shard == 0);
#endif
      AutoLock tpl_lock(template_lock);
#ifdef DEBUG_LEGION
      assert(bar.exists());
      assert(is_recording());
#endif
      const unsigned rhs = 
        pre.exists() ? find_event(pre, tpl_lock) : fence_completion_id;
      const unsigned lhs = events.size();
      events.push_back(ApEvent());
      BarrierArrival *arrival =
          new BarrierArrival(*this, bar, lhs, rhs, arrivals, true/*managed*/);
      insert_instruction(arrival);
      managed_arrivals[bar].push_back(arrival);
    }

    //--------------------------------------------------------------------------
    void PhysicalTemplate::record_issue_copy(const TraceLocalID &tlid, 
                                 ApEvent &lhs, IndexSpaceExpression *expr,
                                 const std::vector<CopySrcDstField>& src_fields,
                                 const std::vector<CopySrcDstField>& dst_fields,
                                 const std::vector<Reservation> &reservations,
#ifdef LEGION_SPY
                                             RegionTreeID src_tree_id,
                                             RegionTreeID dst_tree_id,
#endif
                                             ApEvent precondition,
                                             PredEvent pred_guard,
                                             LgEvent src_unique,
                                             LgEvent dst_unique,
                                             int priority,
                                             CollectiveKind collective,
                                             bool record_effect)
    //--------------------------------------------------------------------------
    {
      if (!lhs.exists())
      {
        Realm::UserEvent rename(Realm::UserEvent::create_user_event());
        rename.trigger();
        lhs = ApEvent(rename);
      } 

      AutoLock tpl_lock(template_lock);
#ifdef DEBUG_LEGION
      assert(is_recording());
#endif
      // Do this first in case it gets preempted
      const unsigned rhs_ = find_event(precondition, tpl_lock);
      unsigned lhs_ = convert_event(lhs);
      insert_instruction(new IssueCopy(
            *this, lhs_, expr, tlid,
            src_fields, dst_fields, reservations,
#ifdef LEGION_SPY
            src_tree_id, dst_tree_id,
#endif
            rhs_, src_unique, dst_unique, priority, collective,record_effect)); 
    }

    //--------------------------------------------------------------------------
    void PhysicalTemplate::record_issue_fill(const TraceLocalID &tlid, 
                                             ApEvent &lhs,
                                             IndexSpaceExpression *expr,
                                 const std::vector<CopySrcDstField> &fields,
                                             const void *fill_value, 
                                             size_t fill_size,
#ifdef LEGION_SPY
                                             UniqueID fill_uid,
                                             FieldSpace handle,
                                             RegionTreeID tree_id,
#endif
                                             ApEvent precondition,
                                             PredEvent pred_guard,
                                             LgEvent unique_event,
                                             int priority,
                                             CollectiveKind collective,
                                             bool record_effect)
    //--------------------------------------------------------------------------
    {
      if (!lhs.exists())
      {
        ApUserEvent rename = Runtime::create_ap_user_event(NULL);
        Runtime::trigger_event(NULL, rename);
        lhs = rename;
      }

      AutoLock tpl_lock(template_lock);
#ifdef DEBUG_LEGION
      assert(is_recording());
#endif
      // Do this first in case it gets preempted
      const unsigned rhs_ = find_event(precondition, tpl_lock);
      unsigned lhs_ = convert_event(lhs);
      insert_instruction(new IssueFill(*this, lhs_, expr, tlid,
                                       fields, fill_value, fill_size, 
#ifdef LEGION_SPY
                                       fill_uid, handle, tree_id,
#endif
                                       rhs_, unique_event,
                                       priority, collective, record_effect));
    }

    //--------------------------------------------------------------------------
    void PhysicalTemplate::record_issue_across(const TraceLocalID &tlid, 
                                              ApEvent &lhs,
                                              ApEvent collective_precondition,
                                              ApEvent copy_precondition,
                                              ApEvent src_indirect_precondition,
                                              ApEvent dst_indirect_precondition,
                                              CopyAcrossExecutor *executor)
    //--------------------------------------------------------------------------
    {
      if (!lhs.exists())
      {
        ApUserEvent rename = Runtime::create_ap_user_event(NULL);
        Runtime::trigger_event(NULL, rename);
        lhs = rename;
      }

      AutoLock tpl_lock(template_lock);
#ifdef DEBUG_LEGION
      assert(is_recording());
#endif
      unsigned copy_pre = find_event(copy_precondition, tpl_lock);
      unsigned collective_pre = 0, src_indirect_pre = 0, dst_indirect_pre = 0;
      if (collective_precondition.exists())
        collective_pre = find_event(collective_precondition, tpl_lock);
      if (src_indirect_precondition.exists())
        src_indirect_pre = find_event(src_indirect_precondition, tpl_lock);
      if (dst_indirect_precondition.exists())
        dst_indirect_pre = find_event(dst_indirect_precondition, tpl_lock);
      unsigned lhs_ = convert_event(lhs);
      IssueAcross *across = new IssueAcross(*this, lhs_,copy_pre,collective_pre,
       src_indirect_pre, dst_indirect_pre, tlid, executor);
      across_copies.push_back(across);
      insert_instruction(across);
    }

    //--------------------------------------------------------------------------
    void PhysicalTemplate::record_op_inst(const TraceLocalID &tlid,
                                          unsigned parent_req_index,
                                          const UniqueInst &inst,
                                          RegionNode *node,
                                          const RegionUsage &usage,
                                          const FieldMask &user_mask,
                                          bool update_validity,
                                          std::set<RtEvent> &applied)
    //--------------------------------------------------------------------------
    {
      AutoLock tpl_lock(template_lock);
      if (update_validity)
        record_instance_user(op_insts[tlid], inst, usage, 
                             node->row_source, user_mask, applied);
    }

    //--------------------------------------------------------------------------
    void PhysicalTemplate::record_instance_user(InstUsers &users,
                                                const UniqueInst &instance,
                                                const RegionUsage &usage,
                                                IndexSpaceExpression *expr,
                                                const FieldMask &mask,
                                                std::set<RtEvent> &applied)
    //--------------------------------------------------------------------------
    {
      if (!IS_READ_ONLY(usage))
        record_mutated_instance(instance, expr, mask, applied);
      for (InstUsers::iterator it = users.begin(); it != users.end(); it++)
      {
        if (!it->matches(instance, usage, expr))
          continue;
        it->mask |= mask;
        return;
      }
      users.emplace_back(InstanceUser(instance, usage, expr, mask));
      if (recorded_views.find(instance.view_did) == recorded_views.end())
      {
        RtEvent ready;
        IndividualView *view = static_cast<IndividualView*>(
            trace->runtime->find_or_request_logical_view(
                                instance.view_did, ready));
        recorded_views[instance.view_did] = view;
        if (ready.exists() && !ready.has_triggered())
          ready.wait();
        view->add_base_gc_ref(TRACE_REF);
      }
      if (recorded_expressions.insert(expr).second)
        expr->add_base_expression_reference(TRACE_REF);
    }

    //--------------------------------------------------------------------------
    void PhysicalTemplate::record_mutated_instance(const UniqueInst &inst,
                              IndexSpaceExpression *expr, const FieldMask &mask,
                              std::set<RtEvent> &applied_events)
    //--------------------------------------------------------------------------
    {
      FieldMaskSet<IndexSpaceExpression> &insts = mutated_insts[inst];
      if (insts.empty() &&
          (recorded_views.find(inst.view_did) == recorded_views.end()))
      {
        RtEvent ready;
        IndividualView *view = static_cast<IndividualView*>(
            trace->runtime->find_or_request_logical_view(inst.view_did, ready));
        recorded_views[inst.view_did] = view;
        if (ready.exists() && !ready.has_triggered())
          ready.wait();
        view->add_base_gc_ref(TRACE_REF);
      }
      if (insts.insert(expr,mask) && recorded_expressions.insert(expr).second)
        expr->add_base_expression_reference(TRACE_REF);
    }

    //--------------------------------------------------------------------------
    void PhysicalTemplate::record_fill_inst(ApEvent lhs,
                                 IndexSpaceExpression *expr,
                                 const UniqueInst &inst,
                                 const FieldMask &fill_mask,
                                 std::set<RtEvent> &applied_events,
                                 const bool reduction_initialization)
    //--------------------------------------------------------------------------
    {
      AutoLock tpl_lock(template_lock);
#ifdef DEBUG_LEGION
      assert(is_recording());
#endif
      const unsigned lhs_ = find_event(lhs, tpl_lock);
      const RegionUsage usage(LEGION_WRITE_ONLY, LEGION_EXCLUSIVE, 0);
      record_instance_user(copy_insts[lhs_], inst, usage, expr, 
                           fill_mask, applied_events);
    }

    //--------------------------------------------------------------------------
    void PhysicalTemplate::record_copy_insts(ApEvent lhs, 
                         const TraceLocalID &tlid,
                         unsigned src_idx, unsigned dst_idx,
                         IndexSpaceExpression *expr,
                         const UniqueInst &src_inst, const UniqueInst &dst_inst,
                         const FieldMask &src_mask, const FieldMask &dst_mask,
                         PrivilegeMode src_mode, PrivilegeMode dst_mode,
                         ReductionOpID redop, std::set<RtEvent> &applied_events)
    //--------------------------------------------------------------------------
    {
      AutoLock tpl_lock(template_lock);
#ifdef DEBUG_LEGION
      assert(is_recording());
#endif
      const unsigned lhs_ = find_event(lhs, tpl_lock);
      const RegionUsage src_usage(src_mode, LEGION_EXCLUSIVE, 0);
      const RegionUsage dst_usage(dst_mode, LEGION_EXCLUSIVE, redop);
      record_instance_user(copy_insts[lhs_], src_inst, src_usage,
                           expr, src_mask, applied_events);
      record_instance_user(copy_insts[lhs_], dst_inst, dst_usage,
                           expr, dst_mask, applied_events);
    }

    //--------------------------------------------------------------------------
    void PhysicalTemplate::record_across_insts(ApEvent lhs, 
                                 const TraceLocalID &tlid,
                                 unsigned src_idx, unsigned dst_idx,
                                 IndexSpaceExpression *expr,
                                 const AcrossInsts &src_insts,
                                 const AcrossInsts &dst_insts,
                                 PrivilegeMode src_mode, PrivilegeMode dst_mode,
                                 bool src_indirect, bool dst_indirect,
                                 std::set<RtEvent> &applied_events)
    //--------------------------------------------------------------------------
    {
      AutoLock tpl_lock(template_lock);
#ifdef DEBUG_LEGION
      assert(is_recording());
#endif
      const unsigned lhs_ = find_event(lhs, tpl_lock);
      const RegionUsage src_usage(src_mode, LEGION_EXCLUSIVE, 0);
      for (AcrossInsts::const_iterator it =
            src_insts.begin(); it != src_insts.end(); it++)
        record_instance_user(src_indirect ? 
            src_indirect_insts[lhs_] : copy_insts[lhs_],
            it->first, src_usage, expr, it->second, applied_events);
      const RegionUsage dst_usage(dst_mode, LEGION_EXCLUSIVE, 0);
      for (AcrossInsts::const_iterator it =
            dst_insts.begin(); it != dst_insts.end(); it++)
        record_instance_user(dst_indirect ?
            dst_indirect_insts[lhs_] : copy_insts[lhs_],
            it->first, dst_usage, expr, it->second, applied_events);
    }

    //--------------------------------------------------------------------------
    void PhysicalTemplate::record_indirect_insts(ApEvent indirect_done,
                            ApEvent all_done, IndexSpaceExpression *expr,
                            const AcrossInsts &insts,
                            std::set<RtEvent> &applied, PrivilegeMode privilege)
    //--------------------------------------------------------------------------
    {
      AutoLock tpl_lock(template_lock);
#ifdef DEBUG_LEGION
      assert(is_recording());
#endif
      const unsigned indirect = find_event(indirect_done, tpl_lock);
      const RegionUsage usage(privilege, LEGION_EXCLUSIVE, 0);
      for (AcrossInsts::const_iterator it = 
            insts.begin(); it != insts.end(); it++)
        record_instance_user(copy_insts[indirect], it->first, 
                             usage, expr, it->second, applied);
    }

    //--------------------------------------------------------------------------
    void PhysicalTemplate::record_set_op_sync_event(ApEvent &lhs, 
                                                    const TraceLocalID &tlid)
    //--------------------------------------------------------------------------
    {
      // Always make a fresh event here for these
      ApUserEvent rename = Runtime::create_ap_user_event(NULL);
      Runtime::trigger_event(NULL, rename, lhs);
      lhs = rename;
      AutoLock tpl_lock(template_lock);
#ifdef DEBUG_LEGION
      assert(is_recording());
#endif

      insert_instruction(new SetOpSyncEvent(*this, convert_event(lhs), tlid));
    }

    //--------------------------------------------------------------------------
    void PhysicalTemplate::record_complete_replay(const TraceLocalID &tlid,
                            ApEvent complete, std::set<RtEvent> &applied_events)
    //--------------------------------------------------------------------------
    {
      AutoLock tpl_lock(template_lock);
#ifdef DEBUG_LEGION
      assert(is_recording());
#endif
      // Do this first in case it gets preempted
      const unsigned complete_ = 
        complete.exists() ? find_event(complete, tpl_lock) : 0;
      events.push_back(ApEvent());
      insert_instruction(new CompleteReplay(*this, tlid, complete_));
    }

    //--------------------------------------------------------------------------
    void PhysicalTemplate::record_reservations(const TraceLocalID &tlid,
                                const std::map<Reservation,bool> &reservations,
                                std::set<RtEvent> &applied_events)
    //--------------------------------------------------------------------------
    {
      AutoLock tpl_lock(template_lock);
#ifdef DEBUG_LEGION
      assert(is_recording());
      assert(cached_reservations.find(tlid) == cached_reservations.end());
#endif
      cached_reservations[tlid] = reservations;
    }

    //--------------------------------------------------------------------------
    void PhysicalTemplate::record_future_allreduce(const TraceLocalID &tlid,
        const std::vector<Memory> &target_memories, size_t future_size)
    //--------------------------------------------------------------------------
    {
      AutoLock tpl_lock(template_lock);
#ifdef DEBUG_LEGION
      assert(is_recording());
      assert(cached_allreduces.find(tlid) == cached_allreduces.end());
#endif
      CachedAllreduce &allreduce = cached_allreduces[tlid];
      allreduce.target_memories = target_memories;
      allreduce.future_size = future_size;
    }

    //--------------------------------------------------------------------------
    void PhysicalTemplate::record_concurrent_group(IndexTask *task, 
        Color color, size_t local, size_t global, RtBarrier barrier, 
        const std::vector<ShardID> &shards)
    //--------------------------------------------------------------------------
    {
#ifdef DEBUG_LEGION
      assert(!shards.empty());
      assert(std::is_sorted(shards.begin(), shards.end()));
#endif
      const TraceLocalID tlid = task->get_trace_local_id();
      AutoLock tpl_lock(template_lock);
      concurrent_groups[tlid].emplace_back(
          ConcurrentGroup(color, local, global, barrier, shards));
    }

    //--------------------------------------------------------------------------
    void PhysicalTemplate::initialize_concurrent_groups(IndexTask *task)
    //--------------------------------------------------------------------------
    {
      const TraceLocalID tlid = task->get_trace_local_id();
      // No need for a lock here, this data structur is read-only while
      // we're doing the trace replay other than the barrier advances
      // which don't race with each other
      std::map<TraceLocalID,std::vector<ConcurrentGroup> >::iterator finder =
        concurrent_groups.find(tlid);
#ifdef DEBUG_LEGION
      assert(finder != concurrent_groups.end());
#endif
      for (std::vector<ConcurrentGroup>::iterator it =
            finder->second.begin(); it != finder->second.end(); it++)
      {
        task->initialize_concurrent_group(it->color, it->local, it->global,
                                          it->barrier, it->shards);
        Runtime::advance_barrier(it->barrier);
      }
    }

    //--------------------------------------------------------------------------
    void PhysicalTemplate::get_task_reservations(SingleTask *task,
                                 std::map<Reservation,bool> &reservations) const
    //--------------------------------------------------------------------------
    {
      const TraceLocalID key = task->get_trace_local_id();
      AutoLock t_lock(template_lock, 1, false/*exclusive*/);
#ifdef DEBUG_LEGION
      assert(is_replaying());
#endif
      std::map<TraceLocalID,std::map<Reservation,bool> >::const_iterator
        finder = cached_reservations.find(key);
#ifdef DEBUG_LEGION
      assert(finder != cached_reservations.end());
#endif
      reservations = finder->second;
    }

    //--------------------------------------------------------------------------
    void PhysicalTemplate::record_owner_shard(unsigned tid, ShardID owner)
    //--------------------------------------------------------------------------
    {
      // Only called on sharded physical template
      assert(false);
    }

    //--------------------------------------------------------------------------
    void PhysicalTemplate::record_local_space(unsigned tid, IndexSpace sp)
    //--------------------------------------------------------------------------
    {
      // Only called on sharded physical template
      assert(false);
    }

    //--------------------------------------------------------------------------
    void PhysicalTemplate::record_sharding_function(unsigned tid, 
                                                    ShardingFunction *function)
    //--------------------------------------------------------------------------
    {
      // Only called on sharded physical template
      assert(false);
    }

    //--------------------------------------------------------------------------
    ShardID PhysicalTemplate::find_owner_shard(unsigned tid)
    //--------------------------------------------------------------------------
    {
      // Only called on sharded physical template
      assert(false);
      return 0;
    }

    //--------------------------------------------------------------------------
    IndexSpace PhysicalTemplate::find_local_space(unsigned tid)
    //--------------------------------------------------------------------------
    {
      // Only called on sharded physical template
      assert(false);
      return IndexSpace::NO_SPACE;
    }

    //--------------------------------------------------------------------------
    ShardingFunction* PhysicalTemplate::find_sharding_function(unsigned tid)
    //--------------------------------------------------------------------------
    {
      // Only called on sharded physical template
      assert(false);
      return NULL;
    } 

    //--------------------------------------------------------------------------
    void PhysicalTemplate::initialize_replay(ApEvent completion, bool recurrent)
    //--------------------------------------------------------------------------
    {
#ifdef DEBUG_LEGION
      assert(operations.empty());
      assert(remaining_replays.load() == 0);
      assert(!replay_postcondition.exists());
#endif
      if (total_replays++ == Realm::Barrier::MAX_PHASES)
      {
        replay_precondition = refresh_managed_barriers();
        // Reset it back to one after updating our barriers
        total_replays = 1;
      }
      else
        replay_precondition = RtEvent::NO_RT_EVENT;
      remaining_replays.store(slices.size());
      total_logical.store(0);
      // Check to see if we have a finished transitive reduction result
      check_finalize_transitive_reduction();

      if (recurrent)
      {
        if (last_fence != NULL)
          events[fence_completion_id] = events[last_fence->complete];
        for (std::map<unsigned, unsigned>::iterator it = frontiers.begin();
            it != frontiers.end(); ++it)
          events[it->second] = events[it->first];
      }
      else
      {
        events[fence_completion_id] = completion;
        for (std::map<unsigned, unsigned>::iterator it = frontiers.begin();
            it != frontiers.end(); ++it)
          events[it->second] = completion;
      }

      for (std::map<unsigned, unsigned>::iterator it =
            crossing_events.begin(); it != crossing_events.end(); ++it)
      {
        ApUserEvent ev = Runtime::create_ap_user_event(NULL);
        events[it->first] = ev;
        user_events[it->first] = ev;
      }
    }

    //--------------------------------------------------------------------------
    void PhysicalTemplate::start_replay(void)
    //--------------------------------------------------------------------------
    {
      Runtime *runtime = trace->runtime;
      const std::vector<Processor> &replay_targets = 
        trace->get_replay_targets();
#ifdef DEBUG_LEGION
      assert(remaining_replays.load() == slices.size());
#endif
      for (unsigned idx = 0; idx < slices.size(); ++idx)
      {
        ReplaySliceArgs args(this, idx, trace->is_recurrent());
        if (runtime->replay_on_cpus)
          runtime->issue_application_processor_task(args, LG_LOW_PRIORITY,
            replay_targets[idx % replay_targets.size()], replay_precondition);
        else
          runtime->issue_runtime_meta_task(args, LG_THROUGHPUT_WORK_PRIORITY,
            replay_precondition, replay_targets[idx % replay_targets.size()]);
      }
    }

    //--------------------------------------------------------------------------
    RtEvent PhysicalTemplate::refresh_managed_barriers(void)
    //--------------------------------------------------------------------------
    {
      std::map<ShardID,std::map<ApEvent,ApBarrier> > notifications;
      for (std::map<ApEvent,BarrierAdvance*>::const_iterator it =
            managed_barriers.begin(); it != managed_barriers.end(); it++)
        it->second->refresh_barrier(it->first, notifications);
      if (!notifications.empty())
      {
#ifdef DEBUG_LEGION
        assert(notifications.size() == 1);
#endif
        std::map<ShardID,std::map<ApEvent,ApBarrier> >::const_iterator local =
          notifications.begin();
#ifdef DEBUG_LEGION
        assert(local->first == 0);
        assert(local->second.size() == managed_arrivals.size());
#endif
        for (std::map<ApEvent,ApBarrier>::const_iterator it =
              local->second.begin(); it != local->second.end(); it++)
        {
          std::map<ApEvent,std::vector<BarrierArrival*> >::iterator finder =
            managed_arrivals.find(it->first);
#ifdef DEBUG_LEGION
          assert(finder != managed_arrivals.end());
#endif
          for (unsigned idx = 0; idx < finder->second.size(); idx++)
            finder->second[idx]->set_managed_barrier(it->second);
        }
      }
      for (std::map<TraceLocalID,std::vector<ConcurrentGroup> >::iterator cit =
            concurrent_groups.begin(); cit != concurrent_groups.end(); cit++)
      {
        for (std::vector<ConcurrentGroup>::iterator it =
              cit->second.begin(); it != cit->second.end(); it++)
        {
#ifdef DEBUG_LEGION
          assert(it->shards.size() == 1);
          assert(it->shards.back() == 0);
#endif
<<<<<<< HEAD
          it->barrier.destroy_barrier();
          it->barrier = RtBarrier(Realm::Barrier::create_barrier(it->global));
        }
=======
        it->second.barrier.destroy_barrier();
        it->second.barrier = 
          implicit_runtime->create_rt_barrier(it->second.participants);
>>>>>>> 8479cf19
      }
      return RtEvent::NO_RT_EVENT;
    }

    //--------------------------------------------------------------------------
    void PhysicalTemplate::finish_replay(std::set<ApEvent> &postconditions)
    //--------------------------------------------------------------------------
    {
      if (remaining_replays.load() > 0)
      {
        RtEvent wait_on;
        {
          AutoLock tpl_lock(template_lock);
          if (remaining_replays.load() > 0)
          {
#ifdef DEBUG_LEGION
            assert(!replay_postcondition.exists());
#endif
            replay_postcondition = Runtime::create_rt_user_event();
            wait_on = replay_postcondition;
          }
        }
        if (wait_on.exists())
        {
          wait_on.wait();
          replay_postcondition = RtUserEvent::NO_RT_USER_EVENT;
        }
      }
      for (std::map<unsigned,unsigned>::const_iterator it =
            frontiers.begin(); it != frontiers.end(); it++)
        postconditions.insert(events[it->first]);
      if (last_fence != NULL)
        postconditions.insert(events[last_fence->complete]);
      operations.clear();
    }

    //--------------------------------------------------------------------------
    bool PhysicalTemplate::defer_template_deletion(ApEvent &pending_deletion,
                                              std::set<RtEvent> &applied_events)
    //--------------------------------------------------------------------------
    {
      pending_deletion = get_completion_for_deletion();
      if (!pending_deletion.exists() && 
          transitive_reduction_done.has_triggered())
      {
        check_finalize_transitive_reduction();
        return false;
      }
      RtEvent precondition = Runtime::protect_event(pending_deletion);
      if (transitive_reduction_done.exists() && 
          !transitive_reduction_done.has_triggered())
      {
        if (precondition.exists())
          precondition = 
            Runtime::merge_events(precondition, transitive_reduction_done);
        else
          precondition = transitive_reduction_done;
      }
      if (precondition.exists() && !precondition.has_triggered())
      {
        DeleteTemplateArgs args(this);
        applied_events.insert(trace->runtime->issue_runtime_meta_task(args,
                                            LG_LOW_PRIORITY, precondition));
        return true;
      }
      else
      {
        check_finalize_transitive_reduction();
        return false;
      }
    }

    //--------------------------------------------------------------------------
    /*static*/ void PhysicalTemplate::handle_replay_slice(const void *args)
    //--------------------------------------------------------------------------
    {
      const ReplaySliceArgs *pargs = (const ReplaySliceArgs*)args;
      pargs->tpl->execute_slice(pargs->slice_index, pargs->recurrent_replay);
    }

    //--------------------------------------------------------------------------
    /*static*/ void PhysicalTemplate::handle_transitive_reduction(
                                                               const void *args)
    //--------------------------------------------------------------------------
    {
      const TransitiveReductionArgs *targs =
        (const TransitiveReductionArgs*)args;
      targs->tpl->transitive_reduction(targs->state, true/*deferred*/); 
    }

    //--------------------------------------------------------------------------
    /*static*/ void PhysicalTemplate::handle_delete_template(const void *args)
    //--------------------------------------------------------------------------
    {
      const DeleteTemplateArgs *pargs = (const DeleteTemplateArgs*)args;
      pargs->tpl->check_finalize_transitive_reduction();
      delete pargs->tpl;
    }

    //--------------------------------------------------------------------------
    void PhysicalTemplate::record_memo_entry(const TraceLocalID &tlid,
                                             unsigned entry, unsigned op_kind)
    //--------------------------------------------------------------------------
    {
#ifdef DEBUG_LEGION
      assert(memo_entries.find(tlid) == memo_entries.end());
#endif
      memo_entries[tlid] = std::pair<unsigned,unsigned>(entry, op_kind);
    }

    //--------------------------------------------------------------------------
#ifdef DEBUG_LEGION
    unsigned PhysicalTemplate::convert_event(const ApEvent &event, bool check)
#else
    inline unsigned PhysicalTemplate::convert_event(const ApEvent &event)
#endif
    //--------------------------------------------------------------------------
    {
      unsigned event_ = events.size();
      events.push_back(event);
#ifdef DEBUG_LEGION
      assert(event_map.find(event) == event_map.end());
#endif
      event_map[event] = event_;
      return event_;
    }

    //--------------------------------------------------------------------------
    inline unsigned PhysicalTemplate::find_event(const ApEvent &event, 
                                                 AutoLock &tpl_lock)
    //--------------------------------------------------------------------------
    {
      std::map<ApEvent,unsigned>::const_iterator finder = event_map.find(event);
#ifdef DEBUG_LEGION
      assert(finder != event_map.end());
      assert(finder->second != NO_INDEX);
#endif
      return finder->second;
    }

    //--------------------------------------------------------------------------
    inline void PhysicalTemplate::insert_instruction(Instruction *inst)
    //--------------------------------------------------------------------------
    {
#ifdef DEBUG_LEGION
      assert(instructions.size() + 1 == events.size());
#endif
      instructions.push_back(inst);
    }

    //--------------------------------------------------------------------------
    void PhysicalTemplate::find_all_last_users(const InstUsers &inst_users,
                                               std::set<unsigned> &users) const
    //--------------------------------------------------------------------------
    {
      for (InstUsers::const_iterator uit =
            inst_users.begin(); uit != inst_users.end(); uit++)
      {
        std::map<UniqueInst,std::deque<LastUserResult> >::const_iterator
          finder = instance_last_users.find(uit->instance);
#ifdef DEBUG_LEGION
        assert(finder != instance_last_users.end());
#endif
        for (std::deque<LastUserResult>::const_iterator it =
              finder->second.begin(); it != finder->second.end(); it++)
        {
          if (!it->user.matches(*uit))
            continue;
#ifdef DEBUG_LEGION
          assert(it->events.size() == it->frontiers.size());
#endif
          users.insert(it->frontiers.begin(), it->frontiers.end());
          break;
        }
      }
    }

    //--------------------------------------------------------------------------
    bool PhysicalTemplate::are_read_only_users(InstUsers &inst_users)
    //--------------------------------------------------------------------------
    {
      RegionTreeForest *forest = trace->runtime->forest;
      for (InstUsers::const_iterator vit = 
            inst_users.begin(); vit != inst_users.end(); vit++)
      {
        // Scan through the other users and look for anything overlapping
        LegionMap<UniqueInst,
                  FieldMaskSet<IndexSpaceExpression> >::const_iterator
          finder = mutated_insts.find(vit->instance);
        if (finder == mutated_insts.end())
          continue;
        if (vit->mask * finder->second.get_valid_mask())
          continue;
        for (FieldMaskSet<IndexSpaceExpression>::const_iterator it =
              finder->second.begin(); it != finder->second.end(); it++)
        {
          if (vit->mask * it->second)
            continue;
          IndexSpaceExpression *intersect = 
            forest->intersect_index_spaces(vit->expr, it->first);
          if (intersect->is_empty())
            continue;
          // Not immutable
          return false;
        }
      }
      return true;
    }

    /////////////////////////////////////////////////////////////
    // ShardedPhysicalTemplate
    /////////////////////////////////////////////////////////////

    //--------------------------------------------------------------------------
    ShardedPhysicalTemplate::ShardedPhysicalTemplate(PhysicalTrace *trace,
                                    ApEvent fence_event, ReplicateContext *ctx)
      : PhysicalTemplate(trace, fence_event), repl_ctx(ctx),
        local_shard(repl_ctx->owner_shard->shard_id), 
        total_shards(repl_ctx->shard_manager->total_shards),
        template_index(repl_ctx->register_trace_template(this)),
        refreshed_barriers(0), next_deferral_precondition(0), 
        recurrent_replays(0), updated_frontiers(0)
    //--------------------------------------------------------------------------
    {
      repl_ctx->add_base_resource_ref(TRACE_REF);
    }

    //--------------------------------------------------------------------------
    ShardedPhysicalTemplate::~ShardedPhysicalTemplate(void)
    //--------------------------------------------------------------------------
    {
      for (std::map<unsigned,ApBarrier>::iterator it = 
            local_frontiers.begin(); it != local_frontiers.end(); it++)
        it->second.destroy_barrier();
      // Unregister ourselves from the context and then remove our reference
      repl_ctx->unregister_trace_template(template_index);
      if (repl_ctx->remove_base_resource_ref(TRACE_REF))
        delete repl_ctx;
    } 

    //--------------------------------------------------------------------------
    void ShardedPhysicalTemplate::record_trigger_event(ApUserEvent lhs,
                                          ApEvent rhs, const TraceLocalID &tlid)
    //--------------------------------------------------------------------------
    {
#ifdef DEBUG_LEGION
      assert(lhs.exists());
#endif
      const AddressSpaceID event_space = find_event_space(lhs);
      if ((event_space == trace->runtime->address_space) &&
          record_shard_event_trigger(lhs, rhs, tlid))
        return;
      RtEvent done = repl_ctx->shard_manager->send_trace_event_trigger(
          trace->logical_trace->tid, event_space, lhs, rhs, tlid);
      if (done.exists())
        done.wait();
    }

    //--------------------------------------------------------------------------
    bool ShardedPhysicalTemplate::record_shard_event_trigger(ApUserEvent lhs,
        ApEvent rhs, const TraceLocalID &tlid)
    //--------------------------------------------------------------------------
    {
#ifdef DEBUG_LEGION
      assert(lhs.exists());
#endif
      AutoLock tpl_lock(template_lock);
#ifdef DEBUG_LEGION
      assert(is_recording());
#endif
      std::map<ApEvent,unsigned>::const_iterator finder = event_map.find(lhs);
      if (finder == event_map.end())
        return false;
#ifdef DEBUG_LEGION
      assert(finder->second != NO_INDEX);
#endif
      const unsigned rhs_ =
        rhs.exists() ? find_event(rhs, tpl_lock) : fence_completion_id;
      events.push_back(ApEvent());
      insert_instruction(new TriggerEvent(*this, finder->second, rhs_, tlid));
      return true;
    }

    //--------------------------------------------------------------------------
    void ShardedPhysicalTemplate::record_merge_events(ApEvent &lhs,
                         const std::set<ApEvent> &rhs, const TraceLocalID &tlid)
    //--------------------------------------------------------------------------
    {
      AutoLock tpl_lock(template_lock);
#ifdef DEBUG_LEGION
      assert(is_recording());
#endif
      std::set<unsigned> rhs_;
      std::set<RtEvent> wait_for;
      std::vector<ApEvent> pending_events;
      std::map<ApEvent,RtUserEvent> request_events;
      for (std::set<ApEvent>::const_iterator it =
            rhs.begin(); it != rhs.end(); it++)
      {
        if (!it->exists())
          continue;
        std::map<ApEvent,unsigned>::const_iterator finder = event_map.find(*it);
        if (finder == event_map.end())
        {
          // We're going to need to check this event later
          pending_events.push_back(*it);
          // See if anyone else has requested this event yet 
          std::map<ApEvent,RtEvent>::const_iterator request_finder = 
            pending_event_requests.find(*it);
          if (request_finder == pending_event_requests.end())
          {
            const RtUserEvent request_event = Runtime::create_rt_user_event();
            pending_event_requests[*it] = request_event;
            wait_for.insert(request_event);
            request_events[*it] = request_event;
          }
          else
            wait_for.insert(request_finder->second);
        }
        else if (finder->second != NO_INDEX)
          rhs_.insert(finder->second);
      }
      // If we have anything to wait for we need to do that
      if (!wait_for.empty())
      {
        tpl_lock.release();
        // Send any request messages first
        if (!request_events.empty())
        {
          for (std::map<ApEvent,RtUserEvent>::const_iterator it = 
                request_events.begin(); it != request_events.end(); it++)
            request_remote_shard_event(it->first, it->second);
        }
        // Do the wait
        const RtEvent wait_on = Runtime::merge_events(wait_for);
        if (wait_on.exists() && !wait_on.has_triggered())
          wait_on.wait();
        tpl_lock.reacquire();
        // All our pending events should be here now
        for (std::vector<ApEvent>::const_iterator it = 
              pending_events.begin(); it != pending_events.end(); it++)
        {
          std::map<ApEvent,unsigned>::const_iterator finder =
            event_map.find(*it);
#ifdef DEBUG_LEGION
          assert(finder != event_map.end());
#endif
          if (finder->second != NO_INDEX)
            rhs_.insert(finder->second);
        }
      }
      if (rhs_.size() == 0)
        rhs_.insert(fence_completion_id);
      
      // If the lhs event wasn't made on this node then we need to rename it
      // because we need all events to go back to a node where we know that
      // we have a shard that can answer queries about it
      const AddressSpaceID event_space = find_event_space(lhs);
      if (event_space != repl_ctx->runtime->address_space)
      {
        ApUserEvent rename = Runtime::create_ap_user_event(NULL);
        Runtime::trigger_event(NULL, rename, lhs);
        lhs = rename;
      }
#ifndef LEGION_DISABLE_EVENT_PRUNING
      else if (!lhs.exists() || (rhs.find(lhs) != rhs.end()))
      {
        ApUserEvent rename = Runtime::create_ap_user_event(NULL);
        Runtime::trigger_event(NULL, rename, lhs);
        lhs = rename;
      }
#endif
      insert_instruction(
          new MergeEvent(*this, convert_event(lhs), rhs_, tlid));
    }

    //--------------------------------------------------------------------------
    void ShardedPhysicalTemplate::record_merge_events(ApEvent &lhs,
                      const std::vector<ApEvent> &rhs, const TraceLocalID &tlid)
    //--------------------------------------------------------------------------
    {
      AutoLock tpl_lock(template_lock);
#ifdef DEBUG_LEGION
      assert(is_recording());
#endif
      std::set<unsigned> rhs_;
      std::set<RtEvent> wait_for;
      std::vector<ApEvent> pending_events;
      std::map<ApEvent,RtUserEvent> request_events;
      for (std::vector<ApEvent>::const_iterator it =
            rhs.begin(); it != rhs.end(); it++)
      {
        if (!it->exists())
          continue;
        std::map<ApEvent,unsigned>::const_iterator finder = event_map.find(*it);
        if (finder == event_map.end())
        {
          // We're going to need to check this event later
          pending_events.push_back(*it);
          // See if anyone else has requested this event yet 
          std::map<ApEvent,RtEvent>::const_iterator request_finder = 
            pending_event_requests.find(*it);
          if (request_finder == pending_event_requests.end())
          {
            const RtUserEvent request_event = Runtime::create_rt_user_event();
            pending_event_requests[*it] = request_event;
            wait_for.insert(request_event);
            request_events[*it] = request_event;
          }
          else
            wait_for.insert(request_finder->second);
        }
        else if (finder->second != NO_INDEX)
          rhs_.insert(finder->second);
      }
      // If we have anything to wait for we need to do that
      if (!wait_for.empty())
      {
        tpl_lock.release();
        // Send any request messages first
        if (!request_events.empty())
        {
          for (std::map<ApEvent,RtUserEvent>::const_iterator it = 
                request_events.begin(); it != request_events.end(); it++)
            request_remote_shard_event(it->first, it->second);
        }
        // Do the wait
        const RtEvent wait_on = Runtime::merge_events(wait_for);
        if (wait_on.exists() && !wait_on.has_triggered())
          wait_on.wait();
        tpl_lock.reacquire();
        // All our pending events should be here now
        for (std::vector<ApEvent>::const_iterator it = 
              pending_events.begin(); it != pending_events.end(); it++)
        {
          std::map<ApEvent,unsigned>::const_iterator finder =
            event_map.find(*it);
#ifdef DEBUG_LEGION
          assert(finder != event_map.end());
#endif
          if (finder->second != NO_INDEX)
            rhs_.insert(finder->second);
        }
      }
      if (rhs_.size() == 0)
        rhs_.insert(fence_completion_id);
      
      // If the lhs event wasn't made on this node then we need to rename it
      // because we need all events to go back to a node where we know that
      // we have a shard that can answer queries about it
      const AddressSpaceID event_space = find_event_space(lhs);
      if (event_space != repl_ctx->runtime->address_space)
      {
        ApUserEvent rename = Runtime::create_ap_user_event(NULL);
        Runtime::trigger_event(NULL, rename, lhs);
        lhs = rename;
      }
#ifndef LEGION_DISABLE_EVENT_PRUNING
      else if (!lhs.exists())
      {
        ApUserEvent rename = Runtime::create_ap_user_event(NULL);
        Runtime::trigger_event(NULL, rename);
        lhs = rename;
      }
      else
      {
        for (unsigned idx = 0; idx < rhs.size(); idx++)
        {
          if (lhs != rhs[idx])
            continue;
          ApUserEvent rename = Runtime::create_ap_user_event(NULL);
          Runtime::trigger_event(NULL, rename, lhs);
          lhs = rename;
          break;
        }
      }
#endif
      insert_instruction(
          new MergeEvent(*this, convert_event(lhs), rhs_, tlid));
    }

#ifdef DEBUG_LEGION
    //--------------------------------------------------------------------------
    unsigned ShardedPhysicalTemplate::convert_event(const ApEvent &event, 
                                                    bool check)
    //--------------------------------------------------------------------------
    {
      // We should only be recording events made on our node
      assert(!check || 
          (find_event_space(event) == repl_ctx->runtime->address_space));
      return PhysicalTemplate::convert_event(event, check);
    }
#endif

    //--------------------------------------------------------------------------
    unsigned ShardedPhysicalTemplate::find_event(const ApEvent &event,
                                                 AutoLock &tpl_lock)
    //--------------------------------------------------------------------------
    {
      std::map<ApEvent,unsigned>::const_iterator finder = event_map.find(event);
      // If we've already got it then we're done
      if (finder != event_map.end())
      {
#ifdef DEBUG_LEGION
        assert(finder->second != NO_INDEX);
#endif
        return finder->second;
      }
      // If we don't have it then we need to request it
      // See if someone else already sent the request
      RtEvent wait_for;
      RtUserEvent request_event;
      std::map<ApEvent,RtEvent>::const_iterator request_finder = 
        pending_event_requests.find(event);
      if (request_finder == pending_event_requests.end())
      {
        // We're the first ones so send the request
        request_event = Runtime::create_rt_user_event();
        wait_for = request_event;
        pending_event_requests[event] = wait_for;
      }
      else
        wait_for = request_finder->second;
      // Can't be holding the lock while we wait
      tpl_lock.release();
      // Send the request if necessary
      if (request_event.exists())
        request_remote_shard_event(event, request_event);
      if (wait_for.exists())
        wait_for.wait();
      tpl_lock.reacquire();
      // Once we get here then there better be an answer
      finder = event_map.find(event);
#ifdef DEBUG_LEGION
      assert(finder != event_map.end());
      assert(finder->second != NO_INDEX);
#endif
      return finder->second;
    }

    //--------------------------------------------------------------------------
    void ShardedPhysicalTemplate::record_collective_barrier(ApBarrier bar,
              ApEvent pre, const std::pair<size_t,size_t> &key, size_t arrivals)
    //--------------------------------------------------------------------------
    {
#ifdef DEBUG_LEGION
      assert(bar.exists());
#endif
      AutoLock tpl_lock(template_lock);
#ifdef DEBUG_LEGION
      assert(is_recording());
#endif
      const unsigned pre_ = pre.exists() ? find_event(pre, tpl_lock) : 0;
#ifdef DEBUG_LEGION
      const unsigned bar_ = convert_event(bar, false/*check*/);
#else
      const unsigned bar_ = convert_event(bar);
#endif
      BarrierArrival *arrival =
        new BarrierArrival(*this, bar, bar_, pre_, arrivals, false/*managed*/);
      insert_instruction(arrival);
#ifdef DEBUG_LEGION
      assert(collective_barriers.find(key) == collective_barriers.end());
#endif
      // Save this collective barrier
      collective_barriers[key] = arrival;
    }

    //--------------------------------------------------------------------------
    ShardID ShardedPhysicalTemplate::record_barrier_creation(ApBarrier &bar,
                                                          size_t total_arrivals)
    //--------------------------------------------------------------------------
    {
      PhysicalTemplate::record_barrier_creation(bar, total_arrivals);
      return local_shard;
    }

    //--------------------------------------------------------------------------
    void ShardedPhysicalTemplate::record_barrier_arrival(ApBarrier bar,
        ApEvent pre, size_t arrival_count, std::set<RtEvent> &applied,
        ShardID owner_shard)
    //--------------------------------------------------------------------------
    {
      AutoLock tpl_lock(template_lock);
#ifdef DEBUG_LEGION
      assert(bar.exists());
      assert(is_recording());
#endif
      // Find the pre event first
      unsigned rhs = find_event(pre, tpl_lock);
      events.push_back(ApEvent());
      BarrierArrival *arrival = new BarrierArrival(*this, bar,
          events.size() - 1, rhs, arrival_count, true/*managed*/);
      insert_instruction(arrival);
      if (owner_shard != local_shard)
      {
        // Check to see if we've already made a barrier arrival instruction
        // for this barrier or not
        std::map<ApEvent,std::vector<BarrierArrival*> >::iterator finder =
          managed_arrivals.find(bar);
        if (finder == managed_arrivals.end())
        {
          // Need to request a subscription to this barrier on the owner shard
          // We need to tell the owner shard that we are going to 
          // subscribe to its updates for this barrier
          RtEvent subscribed = Runtime::create_rt_user_event();
          ShardManager *manager = repl_ctx->shard_manager;
          Serializer rez;
          rez.serialize(manager->did);
          rez.serialize(owner_shard);
          rez.serialize(template_index);
          rez.serialize(REMOTE_BARRIER_SUBSCRIBE);
          rez.serialize(bar);
          rez.serialize(local_shard);
          rez.serialize(subscribed);
          manager->send_trace_update(owner_shard, rez);
          applied.insert(subscribed); 
          managed_arrivals[bar].push_back(arrival);
        }
        else
          finder->second.push_back(arrival);
      }
      else
        managed_arrivals[bar].push_back(arrival);
    }

    //--------------------------------------------------------------------------
    void ShardedPhysicalTemplate::record_issue_copy(const TraceLocalID &tlid, 
                                 ApEvent &lhs, IndexSpaceExpression *expr,
                                 const std::vector<CopySrcDstField>& src_fields,
                                 const std::vector<CopySrcDstField>& dst_fields,
                                 const std::vector<Reservation>& reservations,
#ifdef LEGION_SPY
                                 RegionTreeID src_tree_id,
                                 RegionTreeID dst_tree_id,
#endif
                                 ApEvent precondition, PredEvent pred_guard,
                                 LgEvent src_unique, LgEvent dst_unique, 
                                 int priority, CollectiveKind collective,
                                 bool record_effect)
    //--------------------------------------------------------------------------
    {
      // Make sure the lhs event is local to our shard
      if (lhs.exists())
      {
        const AddressSpaceID event_space = find_event_space(lhs);
        if (event_space != repl_ctx->runtime->address_space)
        {
          ApUserEvent rename = Runtime::create_ap_user_event(NULL);
          Runtime::trigger_event(NULL, rename, lhs);
          lhs = rename;
        }
      }
      // Then do the base call
      PhysicalTemplate::record_issue_copy(tlid, lhs, expr, src_fields,
                                          dst_fields, reservations,
#ifdef LEGION_SPY
                                          src_tree_id, dst_tree_id,
#endif
                                          precondition, pred_guard,
                                          src_unique, dst_unique,
                                          priority, collective, record_effect);
    } 
    
    //--------------------------------------------------------------------------
    void ShardedPhysicalTemplate::record_issue_fill(const TraceLocalID &tlid,
                                 ApEvent &lhs, IndexSpaceExpression *expr,
                                 const std::vector<CopySrcDstField> &fields,
                                 const void *fill_value, size_t fill_size,
#ifdef LEGION_SPY
                                 UniqueID fill_uid, FieldSpace handle,
                                 RegionTreeID tree_id,
#endif
                                 ApEvent precondition, PredEvent pred_guard,
                                 LgEvent unique_event, int priority,
                                 CollectiveKind collective, bool record_effect)
    //--------------------------------------------------------------------------
    {
      // Make sure the lhs event is local to our shard
      if (lhs.exists())
      {
        const AddressSpaceID event_space = find_event_space(lhs);
        if (event_space != repl_ctx->runtime->address_space)
        {
          ApUserEvent rename = Runtime::create_ap_user_event(NULL);
          Runtime::trigger_event(NULL, rename, lhs);
          lhs = rename;
        }
      }
      // Then do the base call
      PhysicalTemplate::record_issue_fill(tlid, lhs, expr, fields,
                                          fill_value, fill_size,
#ifdef LEGION_SPY
                                          fill_uid, handle, tree_id,
#endif
                                          precondition, pred_guard, 
                                          unique_event, priority,
                                          collective, record_effect);
    }

    //--------------------------------------------------------------------------
    void ShardedPhysicalTemplate::record_issue_across(const TraceLocalID &tlid, 
                                             ApEvent &lhs,
                                             ApEvent collective_precondition,
                                             ApEvent copy_precondition,
                                             ApEvent src_indirect_precondition,
                                             ApEvent dst_indirect_precondition,
                                             CopyAcrossExecutor *executor)
    //--------------------------------------------------------------------------
    {
      // Make sure the lhs event is local to our shard
      if (lhs.exists())
      {
        const AddressSpaceID event_space = find_event_space(lhs);
        if (event_space != repl_ctx->runtime->address_space)
        {
          ApUserEvent rename = Runtime::create_ap_user_event(NULL);
          Runtime::trigger_event(NULL, rename, lhs);
          lhs = rename;
        }
      }
      // Then do the base call
      PhysicalTemplate::record_issue_across(tlid, lhs, collective_precondition,
                                            copy_precondition,
                                            src_indirect_precondition,
                                            dst_indirect_precondition,
                                            executor);
    }

    //--------------------------------------------------------------------------
    ApBarrier ShardedPhysicalTemplate::find_trace_shard_event(ApEvent event,
                                                           ShardID remote_shard)
    //--------------------------------------------------------------------------
    {
      AutoLock tpl_lock(template_lock);
      // Check to see if we made this event
      std::map<ApEvent,unsigned>::const_iterator finder = event_map.find(event);
      // If we didn't make this event then we don't do anything
      if (finder == event_map.end() || (finder->second == NO_INDEX))
        return ApBarrier::NO_AP_BARRIER;
      // If we did make it then see if we have a remote barrier for it yet
      std::map<ApEvent,BarrierAdvance*>::const_iterator barrier_finder = 
        managed_barriers.find(event);
      if (barrier_finder == managed_barriers.end())
      {
        // Make a new barrier and record it in the events
        ApBarrier barrier =
          implicit_runtime->create_ap_barrier(1/*arrival count*/);
        // The first generation of each barrier should be triggered when
        // it is recorded in a barrier arrival instruction
        implicit_runtime->phase_barrier_arrive(barrier, 1/*count*/);
        // Record this in the instruction stream
#ifdef DEBUG_LEGION
        const unsigned lhs = convert_event(barrier, false/*check*/);
#else
        const unsigned lhs = convert_event(barrier);
#endif
        // First record the barrier advance for this new barrier
        BarrierAdvance *advance = new BarrierAdvance(*this, barrier,
                            lhs, 1/*arrival count*/, true/*owner*/);
        insert_instruction(advance);
        managed_barriers[event] = advance;
        // Next make the arrival instruction for this barrier
        events.push_back(ApEvent());
        BarrierArrival *arrival = new BarrierArrival(*this, barrier,
            events.size() - 1, finder->second, 1/*count*/, true/*managed*/);
        insert_instruction(arrival);
        managed_arrivals[event].push_back(arrival);
        // Record our local shard too
        advance->record_subscribed_shard(local_shard);
        return advance->record_subscribed_shard(remote_shard);
      }
      else
        return barrier_finder->second->record_subscribed_shard(remote_shard);
    }

    //--------------------------------------------------------------------------
    void ShardedPhysicalTemplate::record_trace_shard_event(
                                               ApEvent event, ApBarrier barrier)
    //--------------------------------------------------------------------------
    {
      AutoLock tpl_lock(template_lock);
#ifdef DEBUG_LEGION
      assert(event.exists());
      assert(event_map.find(event) == event_map.end());
#endif
      if (barrier.exists())
      {
#ifdef DEBUG_LEGION
        assert(local_advances.find(event) == local_advances.end());
        const unsigned index = convert_event(event, false/*check*/);
#else
        const unsigned index = convert_event(event);
#endif
        BarrierAdvance *advance =
          new BarrierAdvance(*this, barrier, index, 1/*count*/, false/*owner*/);
        insert_instruction(advance); 
        local_advances[event] = advance;
        // Don't remove it, just set it to NO_EVENT so we can tell the names
        // of the remote events that we got from other shards
        // See get_completion_for_deletion for where we use this
        std::map<ApEvent,RtEvent>::iterator finder = 
          pending_event_requests.find(event);
#ifdef DEBUG_LEGION
        assert(finder != pending_event_requests.end());
#endif
        finder->second = RtEvent::NO_RT_EVENT;
      }
      else // no barrier means it's not part of the trace
      {
        event_map[event] = NO_INDEX;
        // In this case we can remove it since we're not tracing it      
#ifdef DEBUG_LEGION
        std::map<ApEvent,RtEvent>::iterator finder = 
          pending_event_requests.find(event);
        assert(finder != pending_event_requests.end());
        pending_event_requests.erase(finder);
#else
        pending_event_requests.erase(event);
#endif
      }
    }

    //--------------------------------------------------------------------------
    ApBarrier ShardedPhysicalTemplate::find_trace_shard_frontier(ApEvent event,
                                                           ShardID remote_shard)
    //--------------------------------------------------------------------------
    {
      AutoLock tpl_lock(template_lock);
      // Check to see if we made this event
      std::map<ApEvent,unsigned>::const_iterator finder = event_map.find(event);
      // If we didn't make this event then we don't do anything
      if (finder == event_map.end() || (finder->second == NO_INDEX))
        return ApBarrier::NO_AP_BARRIER;
      std::map<unsigned,ApBarrier>::const_iterator barrier_finder =
        local_frontiers.find(finder->second);
      if (barrier_finder == local_frontiers.end())
      {
        // Make a barrier and record it 
        const ApBarrier result =
          implicit_runtime->create_ap_barrier(1/*arrival count*/);
        barrier_finder = local_frontiers.insert(
            std::make_pair(finder->second, result)).first;
      }
      // Record that this shard depends on this event
      local_subscriptions[finder->second].insert(remote_shard);
      return barrier_finder->second;
    }

    //--------------------------------------------------------------------------
    void ShardedPhysicalTemplate::record_trace_shard_frontier(
                                           unsigned frontier, ApBarrier barrier)
    //--------------------------------------------------------------------------
    {
      AutoLock tpl_lock(template_lock);
      remote_frontiers.emplace_back(std::make_pair(barrier, frontier));
    }

    //--------------------------------------------------------------------------
    void ShardedPhysicalTemplate::handle_trace_update(Deserializer &derez,
                                                      AddressSpaceID source)
    //--------------------------------------------------------------------------
    {
      Runtime *runtime = repl_ctx->runtime;
      UpdateKind kind;
      derez.deserialize(kind);
      RtUserEvent done;
      std::set<RtEvent> applied;
      switch (kind)
      {
        case UPDATE_MUTATED_INST:
          {
            derez.deserialize(done);
            UniqueInst inst;
            inst.deserialize(derez);
            PendingRemoteExpression pending;
            RtEvent expr_ready;
            IndexSpaceExpression *user_expr = 
              IndexSpaceExpression::unpack_expression(derez, runtime->forest, 
                                    source, pending, expr_ready);
            if (expr_ready.exists())
            {
              DeferTraceUpdateArgs args(this, kind, done, inst, derez, pending);
              runtime->issue_runtime_meta_task(args,
                  LG_LATENCY_MESSAGE_PRIORITY, expr_ready);
              return;
            }
            else if (handle_update_mutated_inst(inst, user_expr, 
                                                derez, applied, done))
              return;
            break;
          }
        case READ_ONLY_USERS_REQUEST:
          {
            ShardID source_shard;
            derez.deserialize(source_shard);
#ifdef DEBUG_LEGION
            assert(source_shard != repl_ctx->owner_shard->shard_id);
#endif
            size_t num_users;
            derez.deserialize(num_users);
            InstUsers inst_users(num_users);
            RegionTreeForest *forest = trace->runtime->forest;
            for (unsigned vidx = 0; vidx < num_users; vidx++)
            {
              InstanceUser &user = inst_users[vidx];
              user.instance.deserialize(derez);
              user.expr = 
                 IndexSpaceExpression::unpack_expression(derez, forest, source);
              derez.deserialize(user.mask);
            }
            std::atomic<bool> *result;
            derez.deserialize(result);
            derez.deserialize(done);
            ShardManager *manager = repl_ctx->shard_manager;
            if (!PhysicalTemplate::are_read_only_users(inst_users))
            {
              Serializer rez;
              rez.serialize(manager->did);
              rez.serialize(source_shard);
              rez.serialize(template_index);
              rez.serialize(READ_ONLY_USERS_RESPONSE);
              rez.serialize(result);
              rez.serialize(done);
              manager->send_trace_update(source_shard, rez);
              // Make sure we don't double trigger
              done = RtUserEvent::NO_RT_USER_EVENT;
            }
            // Otherwise we can just fall through and trigger the event
            break;
          }
        case READ_ONLY_USERS_RESPONSE:
          {
            std::atomic<bool> *result;
            derez.deserialize(result);
            result->store(false);
            RtUserEvent done;
            derez.deserialize(done);
            Runtime::trigger_event(done);
            break;
          }
        case TEMPLATE_BARRIER_REFRESH:
          {
            size_t num_barriers;
            derez.deserialize(num_barriers);
            AutoLock tpl_lock(template_lock);
            if (update_advances_ready.exists())
            {
              for (unsigned idx = 0; idx < num_barriers; idx++)
              {
                ApEvent key;
                derez.deserialize(key);
                ApBarrier bar;
                derez.deserialize(bar);
                std::map<ApEvent,BarrierAdvance*>::const_iterator finder = 
                  local_advances.find(key);
                if (finder == local_advances.end())
                {
                  std::map<ApEvent,
                    std::vector<BarrierArrival*> >::const_iterator finder2 =
                    managed_arrivals.find(key);
#ifdef DEBUG_LEGION
                  assert(finder2 != managed_arrivals.end());
#endif
                  for (std::vector<BarrierArrival*>::const_iterator it =
                        finder2->second.begin(); it !=
                        finder2->second.end(); it++)
                    (*it)->set_managed_barrier(bar);
                }
                else
                  finder->second->remote_refresh_barrier(bar);
              }
              size_t num_concurrent;
              derez.deserialize(num_concurrent);
              for (unsigned idx = 0; idx < num_concurrent; idx++)
              {
                TraceLocalID tlid;
                tlid.deserialize(derez);
                std::map<TraceLocalID,std::vector<ConcurrentGroup> >::iterator
                  finder = concurrent_groups.find(tlid);
#ifdef DEBUG_LEGION
                assert(finder != concurrent_groups.end());
#endif
                size_t num_colors;
                derez.deserialize(num_colors);
                for (unsigned idx2 = 0; idx2 < num_colors; idx2++)
                {
                  Color color;
                  derez.deserialize(color);
                  for (std::vector<ConcurrentGroup>::iterator it =
                        finder->second.begin(); it != 
                        finder->second.end(); it++)
                  {
                    if (it->color != color)
                      continue;
                    derez.deserialize(it->barrier);
                    break;
                  }
                }
                num_barriers += num_colors;
              }
              refreshed_barriers += num_barriers;
              size_t expected = local_advances.size() + managed_arrivals.size();
              for (std::map<TraceLocalID,
                    std::vector<ConcurrentGroup> >::const_iterator it =
                    concurrent_groups.begin(); it != 
                    concurrent_groups.end(); it++)
                expected += it->second.size();
#ifdef DEBUG_LEGION
              assert(refreshed_barriers <= expected);
#endif
              // See if the wait has already been done by the local shard
              // If so, trigger it, otherwise do nothing so it can come
              // along and see that everything is done
              if (refreshed_barriers == expected)
              {
                done = update_advances_ready;
                // We're done so reset everything for the next refresh
                update_advances_ready = RtUserEvent::NO_RT_USER_EVENT;
                refreshed_barriers = 0;
              }
            }
            else
            {
              // Buffer these for later until we know it is safe to apply them
              for (unsigned idx = 0; idx < num_barriers; idx++)
              {
                ApEvent key;
                derez.deserialize(key);
#ifdef DEBUG_LEGION
                assert(pending_refresh_barriers.find(key) ==
                        pending_refresh_barriers.end());
#endif
                derez.deserialize(pending_refresh_barriers[key]); 
              }
              size_t num_concurrent;
              derez.deserialize(num_concurrent);
              for (unsigned idx = 0; idx < num_concurrent; idx++)
              {
                TraceLocalID tlid;
                tlid.deserialize(derez);
                std::vector<std::pair<Color,RtBarrier> > &pending =
                  pending_concurrent_barriers[tlid];
                size_t num_colors;
                derez.deserialize(num_colors);
                const unsigned offset = pending.size();
                pending.resize(offset+num_colors);
                for (unsigned idx2 = 0; idx2 < num_colors; idx2++)
                {
                  std::pair<Color,RtBarrier> &next = pending[offset+idx2];
                  derez.deserialize(next.first);
                  derez.deserialize(next.second);
                }
              }
            }
            break;
          }
        case FRONTIER_BARRIER_REFRESH:
          {
            size_t num_barriers;
            derez.deserialize(num_barriers);
            AutoLock tpl_lock(template_lock);
            if (update_frontiers_ready.exists())
            {
              // Unpack these barriers and refresh the frontiers
              for (unsigned idx = 0; idx < num_barriers; idx++)
              {
                ApBarrier oldbar, newbar;
                derez.deserialize(oldbar);
                derez.deserialize(newbar);
#ifdef DEBUG_LEGION
                bool found = false;
#endif
                for (std::vector<std::pair<ApBarrier,unsigned> >::iterator it =
                      remote_frontiers.begin(); it != 
                      remote_frontiers.end(); it++) 
                {
                  if (it->first != oldbar)
                    continue;
                  it->first = newbar;
#ifdef DEBUG_LEGION
                  found = true;
#endif
                  break;
                }
#ifdef DEBUG_LEGION
                assert(found);
#endif
              }
              updated_frontiers += num_barriers;
#ifdef DEBUG_LEGION
              assert(updated_frontiers <= remote_frontiers.size());
#endif
              if (updated_frontiers == remote_frontiers.size())
              {
                done = update_frontiers_ready;
                // We're done so reset everything for the next stage
                update_frontiers_ready = RtUserEvent::NO_RT_USER_EVENT;
                updated_frontiers = 0;
              }
            }
            else
            {
              // Buffer these barriers for later until it is safe
              for (unsigned idx = 0; idx < num_barriers; idx++)
              {
                ApBarrier oldbar;
                derez.deserialize(oldbar);
#ifdef DEBUG_LEGION
                assert(pending_refresh_frontiers.find(oldbar) ==
                        pending_refresh_frontiers.end());
#endif
                derez.deserialize(pending_refresh_frontiers[oldbar]);
              }
            }
            break;
          }
        case REMOTE_BARRIER_SUBSCRIBE:
          {
            ApBarrier bar;
            derez.deserialize(bar);
            ShardID remote_shard;
            derez.deserialize(remote_shard);
            derez.deserialize(done);

            AutoLock tpl_lock(template_lock);
            std::map<ApEvent,BarrierAdvance*>::const_iterator finder =
              managed_barriers.find(bar);
#ifdef DEBUG_LEGION
            assert(finder != managed_barriers.end());
#endif
            finder->second->record_subscribed_shard(remote_shard);
            break;
          }
        default:
          assert(false);
      }
      if (done.exists())
      {
        if (!applied.empty())
          Runtime::trigger_event(done, Runtime::merge_events(applied));
        else
          Runtime::trigger_event(done);
      }
    }

    //--------------------------------------------------------------------------
    ShardedPhysicalTemplate::DeferTraceUpdateArgs::DeferTraceUpdateArgs(
     ShardedPhysicalTemplate *t, UpdateKind k, RtUserEvent d, 
     Deserializer &derez, const UniqueInst &i, RtUserEvent u)
      : LgTaskArgs<DeferTraceUpdateArgs>(implicit_provenance), target(t), 
        kind(k), done(d), inst(i), expr(NULL),
        buffer_size(derez.get_remaining_bytes()), buffer(malloc(buffer_size)),
        deferral_event(u)
    //--------------------------------------------------------------------------
    {
      memcpy(buffer, derez.get_current_pointer(), buffer_size);
      derez.advance_pointer(buffer_size);
    }

    //--------------------------------------------------------------------------
    ShardedPhysicalTemplate::DeferTraceUpdateArgs::DeferTraceUpdateArgs(
     ShardedPhysicalTemplate *t, UpdateKind k,RtUserEvent d,const UniqueInst &i,
     Deserializer &derez, IndexSpaceExpression *x, RtUserEvent u)
      : LgTaskArgs<DeferTraceUpdateArgs>(implicit_provenance), target(t),
        kind(k), done(d), inst(i), expr(x),
        buffer_size(derez.get_remaining_bytes()), buffer(malloc(buffer_size)),
        deferral_event(u)
    //--------------------------------------------------------------------------
    {
      memcpy(buffer, derez.get_current_pointer(), buffer_size);
      derez.advance_pointer(buffer_size);
      expr->add_base_expression_reference(META_TASK_REF);
    }

    //--------------------------------------------------------------------------
    ShardedPhysicalTemplate::DeferTraceUpdateArgs::DeferTraceUpdateArgs(
     ShardedPhysicalTemplate *t, UpdateKind k,RtUserEvent d,const UniqueInst &i,
     Deserializer &derez, const PendingRemoteExpression &pend)
      : LgTaskArgs<DeferTraceUpdateArgs>(implicit_provenance), target(t), 
        kind(k), done(d), inst(i), expr(NULL),
        pending(pend), buffer_size(derez.get_remaining_bytes()), 
        buffer(malloc(buffer_size))
    //--------------------------------------------------------------------------
    {
      memcpy(buffer, derez.get_current_pointer(), buffer_size);
      derez.advance_pointer(buffer_size);
    }

    //--------------------------------------------------------------------------
    ShardedPhysicalTemplate::DeferTraceUpdateArgs::DeferTraceUpdateArgs(
        const DeferTraceUpdateArgs &rhs, RtUserEvent d, IndexSpaceExpression *e)
      : LgTaskArgs<DeferTraceUpdateArgs>(rhs.provenance), target(rhs.target),
        kind(rhs.kind), done(rhs.done), inst(rhs.inst), expr(e), 
        pending(rhs.pending), buffer_size(rhs.buffer_size), buffer(rhs.buffer),
        deferral_event(d)
    //--------------------------------------------------------------------------
    {
      // Expression reference rolls over unless its new and we need a reference
      if (rhs.expr != expr)
        expr->add_base_expression_reference(META_TASK_REF);
    }

    //--------------------------------------------------------------------------
    /*static*/ void ShardedPhysicalTemplate::handle_deferred_trace_update(
                                             const void *args, Runtime *runtime)
    //--------------------------------------------------------------------------
    {
      const DeferTraceUpdateArgs *dargs = (const DeferTraceUpdateArgs*)args;
      std::set<RtEvent> applied;
      Deserializer derez(dargs->buffer, dargs->buffer_size);
      switch (dargs->kind)
      {
        case UPDATE_MUTATED_INST:
          {
            if (dargs->expr != NULL)
            {
              if (dargs->target->handle_update_mutated_inst(dargs->inst,
                        dargs->expr, derez, applied, dargs->done, dargs))
                return;
            }
            else
            {
              IndexSpaceExpression *expr = 
                runtime->forest->find_remote_expression(dargs->pending);
              if (dargs->target->handle_update_mutated_inst(dargs->inst,
                              expr, derez, applied, dargs->done, dargs))
                return;
            }
            break;
          }
        default:
          assert(false); // should never get here
      }
#ifdef DEBUG_LEGION
      assert(dargs->done.exists());
#endif
      if (!applied.empty())
        Runtime::trigger_event(dargs->done, Runtime::merge_events(applied));
      else
        Runtime::trigger_event(dargs->done);
      if (dargs->deferral_event.exists())
        Runtime::trigger_event(dargs->deferral_event);
      if ((dargs->expr != NULL) && 
          dargs->expr->remove_base_expression_reference(META_TASK_REF))
        delete dargs->expr;
      free(dargs->buffer);
    }

    //--------------------------------------------------------------------------
    bool ShardedPhysicalTemplate::handle_update_mutated_inst(
                                              const UniqueInst &inst,
                                              IndexSpaceExpression *user_expr, 
                                              Deserializer &derez, 
                                              std::set<RtEvent> &applied,
                                              RtUserEvent done,
                                              const DeferTraceUpdateArgs *dargs)
    //--------------------------------------------------------------------------
    {
      AutoTryLock tpl_lock(template_lock);
      if (!tpl_lock.has_lock())
      {
        RtUserEvent deferral;
        if (dargs != NULL)
          deferral = dargs->deferral_event;
        RtEvent pre;
        if (!deferral.exists())
        {
          deferral = Runtime::create_rt_user_event();
          pre = chain_deferral_events(deferral);
        }
        else
          pre = tpl_lock.try_next();
        if (dargs == NULL)
        {
          DeferTraceUpdateArgs args(this, UPDATE_MUTATED_INST, done, inst,
                                    derez, user_expr, deferral);
          repl_ctx->runtime->issue_runtime_meta_task(args, 
                  LG_LATENCY_MESSAGE_PRIORITY, pre);
        }
        else
        {
          DeferTraceUpdateArgs args(*dargs, deferral, user_expr);
          repl_ctx->runtime->issue_runtime_meta_task(args, 
                  LG_LATENCY_MESSAGE_PRIORITY, pre);
#ifdef DEBUG_LEGION
          // Keep the deserializer happy since we didn't use it
          derez.advance_pointer(derez.get_remaining_bytes());
#endif
        }
        return true;
      }
      FieldMask user_mask;
      derez.deserialize(user_mask);
      PhysicalTemplate::record_mutated_instance(inst, user_expr,
                                                user_mask, applied);
      return false;
    }

    //--------------------------------------------------------------------------
    void ShardedPhysicalTemplate::request_remote_shard_event(ApEvent event,
                                                         RtUserEvent done_event)
    //--------------------------------------------------------------------------
    {
#ifdef DEBUG_LEGION
      assert(event.exists());
#endif
      const AddressSpaceID event_space = find_event_space(event);
      repl_ctx->shard_manager->send_trace_event_request(this, 
          repl_ctx->owner_shard->shard_id, repl_ctx->runtime->address_space, 
          template_index, event, event_space, done_event);
    }

    //--------------------------------------------------------------------------
    /*static*/ AddressSpaceID ShardedPhysicalTemplate::find_event_space(
                                                                  ApEvent event)
    //--------------------------------------------------------------------------
    {
      if (!event.exists())
        return 0;
      // TODO: Remove hack include at top of file when we fix this 
      const Realm::ID id(event.id);
      if (id.is_barrier())
        return id.barrier_creator_node();
#ifdef DEBUG_LEGION
      assert(id.is_event());
#endif
      return id.event_creator_node();
    }

#if 0
    //--------------------------------------------------------------------------
    PhysicalTemplate::DetailedBoolean ShardedPhysicalTemplate::check_idempotent(
        Operation *op, InnerContext *context)
    //--------------------------------------------------------------------------
    {
#ifdef DEBUG_LEGION
      assert(op != NULL);
      ReplTraceOp *repl_op = dynamic_cast<ReplTraceOp*>(op);
      assert(repl_op != NULL);
#else
      ReplTraceOp *repl_op = static_cast<ReplTraceOp*>(op);
#endif
      // We need everyone else to be done capturing their traces
      // before we can do our own idempotence check
      repl_op->sync_for_idempotent_check();
      // Do the base call first to determine if our local shard is replayable
      const DetailedBoolean result =
          PhysicalTemplate::check_idempotent(op, context);
      if (result)
      {
        // Now we can do the exchange
        if (repl_op->exchange_idempotent(repl_ctx, true/*replayable*/))
          return result;
        else
          return DetailedBoolean(false, "Remote shard not replyable");
      }
      else
      {
        // Still need to do the exchange
        repl_op->exchange_idempotent(repl_ctx, false/*replayable*/);
        return result;
      }
    }
#endif

    //--------------------------------------------------------------------------
    void ShardedPhysicalTemplate::pack_recorder(Serializer &rez)
    //--------------------------------------------------------------------------
    {
      rez.serialize(trace->runtime->address_space);
      rez.serialize(this);
      rez.serialize(repl_ctx->shard_manager->did);
      rez.serialize(trace->logical_trace->tid);
    }

    //--------------------------------------------------------------------------
    void ShardedPhysicalTemplate::initialize_replay(ApEvent completion,
                                                    bool recurrent)
    //--------------------------------------------------------------------------
    {
#ifdef DEBUG_LEGION
      assert(pending_collectives.empty());
#endif
      PhysicalTemplate::initialize_replay(completion, recurrent);
      // Now update all of our barrier information
      if (recurrent)
      {
        // If we've run out of generations update the local barriers and
        // send out the updates to everyone
        if (recurrent_replays == Realm::Barrier::MAX_PHASES)
        {
          std::map<ShardID,std::map<ApBarrier/*old**/,ApBarrier/*new*/> >
            notifications;
          // Update our barriers and record which updates to send out
          for (std::map<unsigned,ApBarrier>::iterator it = 
                local_frontiers.begin(); it != local_frontiers.end(); it++)
          {
            const ApBarrier new_barrier =
              implicit_runtime->create_ap_barrier(1/*arrival count*/);
#ifdef DEBUG_LEGION
            assert(local_subscriptions.find(it->first) !=
                    local_subscriptions.end());
#endif
            const std::set<ShardID> &shards = local_subscriptions[it->first];
            for (std::set<ShardID>::const_iterator sit = 
                  shards.begin(); sit != shards.end(); sit++)
              notifications[*sit][it->second] = new_barrier;
            // destroy the old barrier and replace it with the new one
            it->second.destroy_barrier();
            it->second = new_barrier;
          }
          // Send out the notifications to all the remote shards
          ShardManager *manager = repl_ctx->shard_manager;
          for (std::map<ShardID,std::map<ApBarrier,ApBarrier> >::const_iterator
                nit = notifications.begin(); nit != notifications.end(); nit++)
          {
            Serializer rez;
            rez.serialize(manager->did);
            rez.serialize(nit->first);
            rez.serialize(template_index);
            rez.serialize(FRONTIER_BARRIER_REFRESH);
            rez.serialize<size_t>(nit->second.size());
            for (std::map<ApBarrier,ApBarrier>::const_iterator it = 
                  nit->second.begin(); it != nit->second.end(); it++)
            {
              rez.serialize(it->first);
              rez.serialize(it->second);
            }
            manager->send_trace_update(nit->first, rez);
          }
          // Now we wait to see that we get all of our remote barriers updated
          RtEvent remote_frontiers_ready;
          {
            AutoLock tpl_lock(template_lock);
#ifdef DEBUG_LEGION
            assert(!update_frontiers_ready.exists());
#endif
            // Apply any pending refresh frontiers
            if (!pending_refresh_frontiers.empty())
            {
              for (std::map<ApBarrier,ApBarrier>::const_iterator pit =
                    pending_refresh_frontiers.begin(); pit != 
                    pending_refresh_frontiers.end(); pit++)
              {
#ifdef DEBUG_LEGION
                bool found = false;
#endif
                for (std::vector<std::pair<ApBarrier,unsigned> >::iterator it =
                      remote_frontiers.begin(); it !=
                      remote_frontiers.end(); it++)
                {
                  if (it->first != pit->first)
                    continue;
                  it->first = pit->second;
#ifdef DEBUG_LEGION
                  found = true;
#endif
                  break;
                }
#ifdef DEBUG_LEGION
                assert(found);
#endif
              }
              updated_frontiers += pending_refresh_frontiers.size();
#ifdef DEBUG_LEGION
              assert(updated_frontiers <= remote_frontiers.size());
#endif
              pending_refresh_frontiers.clear();
            }
            if (updated_frontiers < remote_frontiers.size())
            {
              update_frontiers_ready = Runtime::create_rt_user_event();
              remote_frontiers_ready = update_frontiers_ready;
            }
            else // Reset this back to zero for the next round
              updated_frontiers = 0;
          }
          // Wait for the remote frontiers to be updated
          if (remote_frontiers_ready.exists() &&
              !remote_frontiers_ready.has_triggered())
            remote_frontiers_ready.wait();
          // Reset this back to zero after barrier updates
          recurrent_replays = 0;
        }
        // Now we can do the normal update of events based on our barriers
        // Don't advance on last generation to avoid setting barriers back to 0
        const bool advance_barriers =
          ((++recurrent_replays) < Realm::Barrier::MAX_PHASES);
        for (std::map<unsigned,ApBarrier>::iterator it = 
              local_frontiers.begin(); it != local_frontiers.end(); it++)
        {
          implicit_runtime->phase_barrier_arrive(it->second, 1/*count*/, 
                                        events[it->first]);
          if (advance_barriers)
            Runtime::advance_barrier(it->second);
        }
        for (std::vector<std::pair<ApBarrier,unsigned> >::iterator it = 
              remote_frontiers.begin(); it != remote_frontiers.end(); it++)
        {
          events[it->second] = it->first;
          if (advance_barriers)
            Runtime::advance_barrier(it->first);
        }
      }
      else
      {
        for (std::vector<std::pair<ApBarrier,unsigned> >::const_iterator it =
              remote_frontiers.begin(); it != remote_frontiers.end(); it++)
          events[it->second] = completion;
      }
    }

    //--------------------------------------------------------------------------
    void ShardedPhysicalTemplate::start_replay(void)
    //--------------------------------------------------------------------------
    {
      if (!pending_collectives.empty())
      {
        for (std::map<std::pair<size_t,size_t>,ApBarrier>::const_iterator it =
             pending_collectives.begin(); it != pending_collectives.end(); it++)
        {
          // This data structure should be read-only at this point
          // so we shouldn't need the lock to access it
          std::map<std::pair<size_t,size_t>,BarrierArrival*>::const_iterator
            finder = collective_barriers.find(it->first);
#ifdef DEBUG_LEGION
          assert(finder != collective_barriers.end());
#endif
          finder->second->set_managed_barrier(it->second);
        }
        pending_collectives.clear();
      }
      // Now call the base version of this
      PhysicalTemplate::start_replay();
    }

    //--------------------------------------------------------------------------
    RtEvent ShardedPhysicalTemplate::refresh_managed_barriers(void)
    //--------------------------------------------------------------------------
    {
      std::map<ShardID,std::map<ApEvent,ApBarrier> > notifications;
      // Need to update all our barriers since we're out of generations
      for (std::map<ApEvent,BarrierAdvance*>::const_iterator it = 
            managed_barriers.begin(); it != managed_barriers.end(); it++)
        it->second->refresh_barrier(it->first, notifications);
      // Also see if we have any concurrent barriers to update
      size_t local_refreshed = 0;
      std::map<ShardID,std::map<TraceLocalID,
        std::vector<std::pair<Color,RtBarrier> > > > concurrent_updates;
      for (std::map<TraceLocalID,std::vector<ConcurrentGroup> >::iterator cit =
            concurrent_groups.begin(); cit != concurrent_groups.end(); cit++)
      {
        for (std::vector<ConcurrentGroup>::iterator it =
              cit->second.begin(); it != cit->second.end(); it++)
        {
#ifdef DEBUG_LEGION
          assert(!it->shards.empty());
          assert(std::binary_search(it->shards.begin(), it->shards.end(),
                local_shard));
#endif
<<<<<<< HEAD
          if (local_shard == it->shards.front())
=======
        if (local_shard == it->second.shards.front())
        {
          it->second.barrier.destroy_barrier();
          it->second.barrier = 
            implicit_runtime->create_rt_barrier(it->second.participants);
          for (unsigned idx = 1; idx < it->second.shards.size(); idx++)
>>>>>>> 8479cf19
          {
            it->barrier.destroy_barrier();
            it->barrier = RtBarrier(Realm::Barrier::create_barrier(it->global));
            for (unsigned idx = 1; idx < it->shards.size(); idx++)
            {
              ShardID shard = it->shards[idx];
              notifications[shard]; // instantiate so it is there
              concurrent_updates[shard][cit->first].emplace_back(
                  std::make_pair(it->color, it->barrier));
            }
            local_refreshed++;
          }
        }
      }
      // Send out the notifications to all the shards
      ShardManager *manager = repl_ctx->shard_manager;
      for (std::map<ShardID,std::map<ApEvent,ApBarrier> >::const_iterator
            nit = notifications.begin(); nit != notifications.end(); nit++)
      {
        if (nit->first != local_shard)
        {
          Serializer rez;
          rez.serialize(manager->did);
          rez.serialize(nit->first);
          rez.serialize(template_index);
          rez.serialize(TEMPLATE_BARRIER_REFRESH);
          rez.serialize<size_t>(nit->second.size());
          for (std::map<ApEvent,ApBarrier>::const_iterator it = 
                nit->second.begin(); it != nit->second.end(); it++)
          {
            rez.serialize(it->first);
            rez.serialize(it->second);
          }
          std::map<ShardID,std::map<TraceLocalID,
            std::vector<std::pair<Color,RtBarrier> > > >::const_iterator
              finder = concurrent_updates.find(nit->first);
          if (finder != concurrent_updates.end())
          {
            rez.serialize<size_t>(finder->second.size());
            for (std::map<TraceLocalID,
                  std::vector<std::pair<Color,RtBarrier> > >::const_iterator 
                  tit = finder->second.begin(); 
                  tit != finder->second.end(); tit++)
            {
              tit->first.serialize(rez);
              rez.serialize<size_t>(tit->second.size());
              for (std::vector<std::pair<Color,RtBarrier> >::const_iterator it =
                    tit->second.begin(); it != tit->second.end(); it++)
              {
                rez.serialize(it->first);
                rez.serialize(it->second);
              }
            }
          }
          else
            rez.serialize<size_t>(0);
          manager->send_trace_update(nit->first, rez);
        }
        else
        {
          local_refreshed = nit->second.size();
          for (std::map<ApEvent,ApBarrier>::const_iterator it =
                nit->second.begin(); it != nit->second.end(); it++)
          {
            std::map<ApEvent,std::vector<BarrierArrival*> >::iterator finder =
              managed_arrivals.find(it->first);
#ifdef DEBUG_LEGION
            assert(finder != managed_arrivals.end());
#endif
            for (unsigned idx = 0; idx < finder->second.size(); idx++)
              finder->second[idx]->set_managed_barrier(it->second);
          }
        }
      }
      // Then wait for all our advances to be updated from other shards
      RtEvent replay_precondition;
      {
        AutoLock tpl_lock(template_lock);
#ifdef DEBUG_LEGION
        assert(!update_advances_ready.exists());
#endif
        if (local_refreshed > 0)
          refreshed_barriers += local_refreshed;
        if (!pending_refresh_barriers.empty())
        {
          for (std::map<ApEvent,ApBarrier>::const_iterator it = 
                pending_refresh_barriers.begin(); it != 
                pending_refresh_barriers.end(); it++)
          {
            std::map<ApEvent,BarrierAdvance*>::const_iterator finder = 
              local_advances.find(it->first);
            if (finder == local_advances.end())
            {
              std::map<ApEvent,std::vector<BarrierArrival*> >::const_iterator 
                finder2 = managed_arrivals.find(it->first);
#ifdef DEBUG_LEGION
              assert(finder2 != managed_arrivals.end());
#endif
              for (unsigned idx = 0; idx < finder2->second.size(); idx++)
                finder2->second[idx]->set_managed_barrier(it->second);
            }
            else
              finder->second->remote_refresh_barrier(it->second);
          }
          refreshed_barriers += pending_refresh_barriers.size();
          pending_refresh_barriers.clear();
        }
        if (!pending_concurrent_barriers.empty())
        {
          for (std::map<TraceLocalID,
                std::vector<std::pair<Color,RtBarrier> > >::const_iterator bit =
                pending_concurrent_barriers.begin(); bit !=
                pending_concurrent_barriers.end(); bit++)
          {
            std::map<TraceLocalID,std::vector<ConcurrentGroup> >::iterator
              finder = concurrent_groups.find(bit->first);
#ifdef DEBUG_LEGION
            assert(finder != concurrent_groups.end()); 
#endif
            for (std::vector<std::pair<Color,RtBarrier> >::const_iterator cit =
                  bit->second.begin(); cit != bit->second.end(); cit++)
            {
              for (std::vector<ConcurrentGroup>::iterator it =
                    finder->second.begin(); it != finder->second.end(); it++)
              {
                if (cit->first != it->color)
                  continue;
                it->barrier = cit->second;
                break;
              }
            }
            refreshed_barriers += bit->second.size();
          }
          pending_concurrent_barriers.clear();
        }
        size_t expected = local_advances.size() + managed_arrivals.size();
        for (std::map<TraceLocalID,
              std::vector<ConcurrentGroup> >::const_iterator it =
              concurrent_groups.begin(); it != concurrent_groups.end(); it++)
          expected += it->second.size();
#ifdef DEBUG_LEGION
        assert(refreshed_barriers <= expected);
#endif
        if (refreshed_barriers < expected)
        {
          update_advances_ready = Runtime::create_rt_user_event();
          replay_precondition = update_advances_ready;
        }
        else // Reset this back to zero for the next round
          refreshed_barriers = 0;
      }
      return replay_precondition;
    }

    //--------------------------------------------------------------------------
    void ShardedPhysicalTemplate::finish_replay(
                                              std::set<ApEvent> &postconditions)
    //--------------------------------------------------------------------------
    {
      PhysicalTemplate::finish_replay(postconditions);
      // Also need to do any local frontiers that we have here as well
      for (std::map<unsigned,ApBarrier>::const_iterator it = 
            local_frontiers.begin(); it != local_frontiers.end(); it++)
        postconditions.insert(events[it->first]);
    }

    //--------------------------------------------------------------------------
    ApEvent ShardedPhysicalTemplate::get_completion_for_deletion(void) const
    //--------------------------------------------------------------------------
    {
      // Skip the any events that are from remote shards since we  
      std::set<ApEvent> all_events;
      std::set<ApEvent> local_barriers;
      for (std::map<ApEvent,BarrierAdvance*>::const_iterator it = 
            managed_barriers.begin(); it != managed_barriers.end(); it++)
        local_barriers.insert(it->second->get_current_barrier());
      for (std::map<ApEvent, unsigned>::const_iterator it = event_map.begin();
           it != event_map.end(); ++it)
      {
        // If this is a remote event or one of our barriers then don't use it
        if ((local_barriers.find(it->first) == local_barriers.end()) &&
            (pending_event_requests.find(it->first) == 
              pending_event_requests.end()))
          all_events.insert(it->first);
      }
      return Runtime::merge_events(NULL, all_events);
    }

    //--------------------------------------------------------------------------
    void ShardedPhysicalTemplate::record_mutated_instance(
                                                const UniqueInst &inst,
                                                IndexSpaceExpression *user_expr,
                                                const FieldMask &user_mask,
                                                std::set<RtEvent> &applied)
    //--------------------------------------------------------------------------
    {
      const ShardID target_shard = find_inst_owner(inst); 
      // Check to see if we're on the right shard, if not send the message
      if (target_shard != repl_ctx->owner_shard->shard_id)
      {
        RtUserEvent done = Runtime::create_rt_user_event();
        ShardManager *manager = repl_ctx->shard_manager;
        Serializer rez;
        rez.serialize(manager->did);
        rez.serialize(target_shard);
        rez.serialize(template_index);
        rez.serialize(UPDATE_MUTATED_INST);
        rez.serialize(done);
        inst.serialize(rez);
        user_expr->pack_expression(rez, manager->get_shard_space(target_shard));
        rez.serialize(user_mask);
        manager->send_trace_update(target_shard, rez);
        applied.insert(done);
      }
      else
        PhysicalTemplate::record_mutated_instance(inst, user_expr, 
                                                  user_mask, applied);
    }

    //--------------------------------------------------------------------------
    ShardID ShardedPhysicalTemplate::find_inst_owner(const UniqueInst &inst)
    //--------------------------------------------------------------------------
    {
      // Figure out where the owner for this instance is and then send it to 
      // the appropriate shard trace. The algorithm we use for determining
      // the right shard trace is to send a instance to a shard trace on the 
      // node that owns the instance. If there is no shard on that node we 
      // round-robin views based on their owner node mod the number of nodes
      // where there are shards. Once on the correct node, then we pick the
      // shard corresponding to their instance ID mod the number of shards on
      // that node. This algorithm guarantees that all the related instances
      // end up on the same shard for analysis to determine if the trace is
      // replayable or not.
      const AddressSpaceID inst_owner = inst.get_analysis_space();
      std::vector<ShardID> owner_shards;
      find_owner_shards(inst_owner, owner_shards);
#ifdef DEBUG_LEGION
      assert(!owner_shards.empty());
#endif
      // Round-robin based on the distributed IDs for the views in the
      // case where there are multiple shards, this should relatively
      // balance things out
      if (owner_shards.size() > 1)
        return owner_shards[inst.view_did % owner_shards.size()];
      else // If there's only one shard then there is only one choice
        return owner_shards.front();
    }

    //--------------------------------------------------------------------------
    void ShardedPhysicalTemplate::find_owner_shards(AddressSpaceID owner,
                                                   std::vector<ShardID> &shards)
    //--------------------------------------------------------------------------
    {
      // See if we already computed it or not
      std::map<AddressSpaceID,std::vector<ShardID> >::const_iterator finder = 
        did_shard_owners.find(owner);
      if (finder != did_shard_owners.end())
      {
        shards = finder->second;
        return;
      }
      // If we haven't computed it yet, then we need to do that now
      const ShardMapping &shard_spaces = repl_ctx->shard_manager->get_mapping();
      for (unsigned idx = 0; idx < shard_spaces.size(); idx++)
        if (shard_spaces[idx] == owner)
          shards.push_back(idx);
      // If we didn't find any then take the owner mod the number of total
      // spaces and then send it to the shards on that space
      if (shards.empty())
      {
        std::set<AddressSpaceID> unique_spaces;
        for (unsigned idx = 0; idx < shard_spaces.size(); idx++)
          unique_spaces.insert(shard_spaces[idx]);
        const unsigned count = owner % unique_spaces.size();
        std::set<AddressSpaceID>::const_iterator target_space = 
          unique_spaces.begin();
        for (unsigned idx = 0; idx < count; idx++)
          target_space++;
        for (unsigned idx = 0; idx < shard_spaces.size(); idx++)
          if (shard_spaces[idx] == *target_space)
            shards.push_back(idx);
      }
#ifdef DEBUG_LEGION
      assert(!shards.empty());
#endif
      // Save the result so we don't have to do this again for this space
      did_shard_owners[owner] = shards;
    }

    //--------------------------------------------------------------------------
    void ShardedPhysicalTemplate::record_owner_shard(unsigned tid,ShardID owner)
    //--------------------------------------------------------------------------
    {
      AutoLock tpl_lock(template_lock);
#ifdef DEBUG_LEGION
      assert(owner_shards.find(tid) == owner_shards.end());
#endif
      owner_shards[tid] = owner;
    }

    //--------------------------------------------------------------------------
    void ShardedPhysicalTemplate::record_local_space(unsigned tid,IndexSpace sp)
    //--------------------------------------------------------------------------
    {
      AutoLock tpl_lock(template_lock);
#ifdef DEBUG_LEGION
      assert(local_spaces.find(tid) == local_spaces.end());
#endif
      local_spaces[tid] = sp;
    }

    //--------------------------------------------------------------------------
    void ShardedPhysicalTemplate::record_sharding_function(unsigned tid,
                                                     ShardingFunction *function)
    //--------------------------------------------------------------------------
    {
      AutoLock tpl_lock(template_lock);
#ifdef DEBUG_LEGION
      assert(sharding_functions.find(tid) == sharding_functions.end());
#endif
      sharding_functions[tid] = function;
    }

    //--------------------------------------------------------------------------
    void ShardedPhysicalTemplate::dump_sharded_template(void) const
    //--------------------------------------------------------------------------
    {
      for (std::vector<std::pair<ApBarrier,unsigned> >::const_iterator it =
            remote_frontiers.begin(); it != remote_frontiers.end(); it++)
        log_tracing.info() << "events[" << it->second
                           << "] = Runtime::barrier_advance("
                           << std::hex << it->first.id << std::dec << ")";
      for (std::map<unsigned,ApBarrier>::const_iterator it =
            local_frontiers.begin(); it != local_frontiers.end(); it++)
        log_tracing.info() << "Runtime::phase_barrier_arrive(" 
                           << std::hex << it->second.id << std::dec
                           << ", events[" << it->first << "])";
    }

    //--------------------------------------------------------------------------
    ShardID ShardedPhysicalTemplate::find_owner_shard(unsigned tid)
    //--------------------------------------------------------------------------
    {
      AutoLock tpl_lock(template_lock);
#ifdef DEBUG_LEGION
      std::map<unsigned,ShardID>::const_iterator finder = 
        owner_shards.find(tid);
      assert(finder != owner_shards.end());
      return finder->second;
#else
      return owner_shards[tid];
#endif
    }

    //--------------------------------------------------------------------------
    IndexSpace ShardedPhysicalTemplate::find_local_space(unsigned tid)
    //--------------------------------------------------------------------------
    {
      AutoLock tpl_lock(template_lock);
#ifdef DEBUG_LEGION
      std::map<unsigned,IndexSpace>::const_iterator finder = 
        local_spaces.find(tid);
      assert(finder != local_spaces.end());
      return finder->second;
#else
      return local_spaces[tid];
#endif
    }

    //--------------------------------------------------------------------------
    ShardingFunction* ShardedPhysicalTemplate::find_sharding_function(
                                                                   unsigned tid)
    //--------------------------------------------------------------------------
    {
      AutoLock tpl_lock(template_lock);
#ifdef DEBUG_LEGION
      std::map<unsigned,ShardingFunction*>::const_iterator finder = 
        sharding_functions.find(tid);
      assert(finder != sharding_functions.end());
      return finder->second;
#else
      return sharding_functions[tid];
#endif
    }

    //--------------------------------------------------------------------------
    void ShardedPhysicalTemplate::prepare_collective_barrier_replay(
                          const std::pair<size_t,size_t> &key, ApBarrier newbar)
    //--------------------------------------------------------------------------
    {
      AutoLock t_lock(template_lock);
      // Save the barrier until it's safe to update the instruction
      pending_collectives[key] = newbar;
    }

    //--------------------------------------------------------------------------
    unsigned ShardedPhysicalTemplate::find_frontier_event(ApEvent event,
                                             std::vector<RtEvent> &ready_events)
    //--------------------------------------------------------------------------
    {
      // Check to see which shard should own this event
      std::map<ApEvent,unsigned>::const_iterator finder = event_map.find(event);
      if (finder != event_map.end())
      {
        if (finder->second == NO_INDEX)
          return 0; // start fence event
        else
          return PhysicalTemplate::find_frontier_event(event, ready_events);
      }
      const AddressSpaceID event_space = find_event_space(event);
      // Allocate a slot for this event though we might not use it 
      const unsigned next_event_id = events.size(); 
      const RtUserEvent done_event = Runtime::create_rt_user_event();
      repl_ctx->shard_manager->send_trace_frontier_request(this,
          repl_ctx->owner_shard->shard_id, repl_ctx->runtime->address_space,
          template_index, event, event_space, next_event_id, done_event);
      events.resize(next_event_id + 1);
      ready_events.push_back(done_event);
      return next_event_id;
    }

    //--------------------------------------------------------------------------
    bool ShardedPhysicalTemplate::are_read_only_users(InstUsers &inst_users)
    //--------------------------------------------------------------------------
    {
      std::map<ShardID,InstUsers> shard_inst_users;
      for (InstUsers::iterator vit = 
            inst_users.begin(); vit != inst_users.end(); vit++)
      {
        const ShardID owner_shard = find_inst_owner(vit->instance); 
        shard_inst_users[owner_shard].push_back(*vit);
      }
      std::atomic<bool> result(true);
      std::vector<RtEvent> done_events;
      ShardManager *manager = repl_ctx->shard_manager;
      const ShardID local_shard = repl_ctx->owner_shard->shard_id;
      for (std::map<ShardID,InstUsers>::iterator sit = 
            shard_inst_users.begin(); sit != shard_inst_users.end(); sit++)
      {
        if (sit->first != local_shard)
        {
          const RtUserEvent done = Runtime::create_rt_user_event();
          const AddressSpaceID target = manager->get_shard_space(sit->first);
          Serializer rez;
          rez.serialize(manager->did);
          rez.serialize(sit->first);
          rez.serialize(template_index);
          rez.serialize(READ_ONLY_USERS_REQUEST);
          rez.serialize(local_shard);
          rez.serialize<size_t>(sit->second.size());
          for (InstUsers::const_iterator vit = 
                sit->second.begin(); vit != sit->second.end(); vit++)
          {
            vit->instance.serialize(rez);
            vit->expr->pack_expression(rez, target);
            rez.serialize(vit->mask);
          }
          rez.serialize(&result);
          rez.serialize(done);
          manager->send_trace_update(sit->first, rez);
          done_events.push_back(done);
        }
        else if (!PhysicalTemplate::are_read_only_users(sit->second))
        {
          // Still need to wait for anyone else to write to result if 
          // they end up finding out that they are not read-only
          result.store(false);
          break;
        }
      }
      if (!done_events.empty())
      {
        const RtEvent wait_on = Runtime::merge_events(done_events);
        if (wait_on.exists() && !wait_on.has_triggered())
          wait_on.wait();
      }
      return result.load();
    }

    //--------------------------------------------------------------------------
    void ShardedPhysicalTemplate::sync_compute_frontiers(CompleteOp *op,
                                    const std::vector<RtEvent> &frontier_events)
    //--------------------------------------------------------------------------
    {
      if (!frontier_events.empty())
        op->sync_compute_frontiers(Runtime::merge_events(frontier_events));
      else
        op->sync_compute_frontiers(RtEvent::NO_RT_EVENT);
      // Check for any empty remote frontiers which were not actually
      // contained in the trace and therefore need to be pruned out of
      // any event mergers
      std::vector<unsigned> to_filter;
      for (std::vector<std::pair<ApBarrier,unsigned> >::iterator it =
            remote_frontiers.begin(); it != remote_frontiers.end(); /*nothing*/)
      {
        if (!it->first.exists())
        {
          to_filter.push_back(it->second);
          it = remote_frontiers.erase(it);
        }
        else
          it++;
      }
      if (!to_filter.empty())
      {
        for (std::vector<Instruction*>::const_iterator it = 
              instructions.begin(); it != instructions.end(); it++)
        {
          if ((*it)->get_kind() != MERGE_EVENT)
            continue;
          MergeEvent *merge = (*it)->as_merge_event();
          for (unsigned idx = 0; idx < to_filter.size(); idx++)
          {
            std::set<unsigned>::iterator finder =
              merge->rhs.find(to_filter[idx]);
            if (finder == merge->rhs.end())
              continue;
            // Found one, filter it out from the set
            merge->rhs.erase(finder);
            // Handle a weird case where we pruned them all out
            // Go back to the case of just pointing at the completion event
            if (merge->rhs.empty())
              merge->rhs.insert(0/*fence completion id*/);
          }
        }
      }
    }

    //--------------------------------------------------------------------------
    void ShardedPhysicalTemplate::initialize_generators(
                                                 std::vector<unsigned> &new_gen)
    //--------------------------------------------------------------------------
    {
      PhysicalTemplate::initialize_generators(new_gen);
      for (std::vector<std::pair<ApBarrier,unsigned> >::const_iterator it =
            remote_frontiers.begin(); it != remote_frontiers.end(); it++)
        new_gen[it->second] = 0;
    }

    //--------------------------------------------------------------------------
    void ShardedPhysicalTemplate::initialize_eliminate_dead_code_frontiers(
                      const std::vector<unsigned> &gen, std::vector<bool> &used)
    //--------------------------------------------------------------------------
    {
      PhysicalTemplate::initialize_eliminate_dead_code_frontiers(gen, used);
      for (std::map<unsigned,ApBarrier>::const_iterator it =
            local_frontiers.begin(); it != local_frontiers.end(); it++)
      {
        unsigned g = gen[it->first];
        if (g != -1U && g < instructions.size())
          used[g] = true;
      } 
    }

    //--------------------------------------------------------------------------
    void ShardedPhysicalTemplate::initialize_transitive_reduction_frontiers(
       std::vector<unsigned> &topo_order, std::vector<unsigned> &inv_topo_order)
    //--------------------------------------------------------------------------
    {
      PhysicalTemplate::initialize_transitive_reduction_frontiers(topo_order,
                                                              inv_topo_order);
      for (std::vector<std::pair<ApBarrier,unsigned> >::const_iterator it = 
            remote_frontiers.begin(); it != remote_frontiers.end(); it++)
      {
        inv_topo_order[it->second] = topo_order.size();
        topo_order.push_back(it->second);
      }
    }

    //--------------------------------------------------------------------------
    void ShardedPhysicalTemplate::record_used_frontiers(std::vector<bool> &used,
                                         const std::vector<unsigned> &gen) const
    //--------------------------------------------------------------------------
    {
      PhysicalTemplate::record_used_frontiers(used, gen);  
      for (std::map<unsigned,ApBarrier>::const_iterator it =
            local_frontiers.begin(); it != local_frontiers.end(); it++)
        used[gen[it->first]] = true;
    }

    //--------------------------------------------------------------------------
    void ShardedPhysicalTemplate::rewrite_frontiers(
                                     std::map<unsigned,unsigned> &substitutions)
    //--------------------------------------------------------------------------
    {
      PhysicalTemplate::rewrite_frontiers(substitutions);
      std::vector<std::pair<unsigned,ApBarrier> > to_add;
      for (std::map<unsigned,ApBarrier>::iterator it =
            local_frontiers.begin(); it != local_frontiers.end(); /*nothing*/)
      {
        std::map<unsigned,unsigned>::const_iterator finder =
          substitutions.find(it->first);
        if (finder != substitutions.end())
        {
          to_add.emplace_back(std::make_pair(finder->second,it->second));
          // Also need to update the local subscriptions data structure
          std::map<unsigned,std::set<ShardID> >::iterator subscription_finder =
            local_subscriptions.find(it->first);
#ifdef DEBUG_LEGION
          assert(subscription_finder != local_subscriptions.end());
#endif
          std::map<unsigned,std::set<ShardID> >::iterator local_finder =
            local_subscriptions.find(finder->second);
          if (local_finder != local_subscriptions.end())
            local_finder->second.insert(subscription_finder->second.begin(),
                                        subscription_finder->second.end());
          else
            local_subscriptions[finder->second].swap(
                                        subscription_finder->second);
          local_subscriptions.erase(subscription_finder);
          std::map<unsigned,ApBarrier>::iterator to_delete = it++;
          local_frontiers.erase(to_delete);
        }
        else
          it++;
      }
      for (std::vector<std::pair<unsigned,ApBarrier> >::const_iterator it =
            to_add.begin(); it != to_add.end(); it++)
        local_frontiers.insert(*it);
    }

    /////////////////////////////////////////////////////////////
    // Instruction
    /////////////////////////////////////////////////////////////

    //--------------------------------------------------------------------------
    Instruction::Instruction(PhysicalTemplate& tpl, const TraceLocalID &o)
      : owner(o)
    //--------------------------------------------------------------------------
    {
    }

    /////////////////////////////////////////////////////////////
    // ReplayMapping
    /////////////////////////////////////////////////////////////

    //--------------------------------------------------------------------------
    ReplayMapping::ReplayMapping(PhysicalTemplate& tpl, unsigned l,
                                 const TraceLocalID& r)
      : Instruction(tpl, r), lhs(l)
    //--------------------------------------------------------------------------
    {
#ifdef DEBUG_LEGION
      assert(lhs < tpl.events.size());
#endif
    }

    //--------------------------------------------------------------------------
    void ReplayMapping::execute(std::vector<ApEvent> &events,
                              std::map<unsigned,ApUserEvent> &user_events,
                              std::map<TraceLocalID,MemoizableOp*> &operations,
                              const bool recurrent_replay)
    //--------------------------------------------------------------------------
    {
#ifdef DEBUG_LEGION
      assert(operations.find(owner) != operations.end());
      assert(operations.find(owner)->second != NULL);
#endif
      events[lhs] = operations[owner]->replay_mapping();
    }

    //--------------------------------------------------------------------------
    std::string ReplayMapping::to_string(const MemoEntries &memo_entries)
    //--------------------------------------------------------------------------
    {
      std::stringstream ss;
      MemoEntries::const_iterator finder = memo_entries.find(owner);
#ifdef DEBUG_LEGION
      assert(finder != memo_entries.end());
#endif
      ss << "events[" << lhs << "] = operations[" << owner
         << "].replay_mapping()    (op kind: "
         << Operation::op_names[finder->second.second]
         << ")";
      return ss.str();
    }

    /////////////////////////////////////////////////////////////
    // CreateApUserEvent
    /////////////////////////////////////////////////////////////

    //--------------------------------------------------------------------------
    CreateApUserEvent::CreateApUserEvent(PhysicalTemplate& tpl, unsigned l,
                                         const TraceLocalID &o)
      : Instruction(tpl, o), lhs(l)
    //--------------------------------------------------------------------------
    {
#ifdef DEBUG_LEGION
      assert(lhs < tpl.events.size());
      assert(tpl.user_events.find(lhs) != tpl.user_events.end());
#endif
    }

    //--------------------------------------------------------------------------
    void CreateApUserEvent::execute(std::vector<ApEvent> &events,
                               std::map<unsigned,ApUserEvent> &user_events,
                               std::map<TraceLocalID,MemoizableOp*> &operations,
                               const bool recurrent_replay)
    //--------------------------------------------------------------------------
    {
#ifdef DEBUG_LEGION
      assert(user_events.find(lhs) != user_events.end());
#endif
      ApUserEvent ev = Runtime::create_ap_user_event(NULL);
      events[lhs] = ev;
      user_events[lhs] = ev;
    }

    //--------------------------------------------------------------------------
    std::string CreateApUserEvent::to_string(const MemoEntries &memo_entries)
    //--------------------------------------------------------------------------
    {
      std::stringstream ss;
      ss << "events[" << lhs << "] = Runtime::create_ap_user_event()    "
         << "(owner: " << owner << ")";
      return ss.str();
    }

    /////////////////////////////////////////////////////////////
    // TriggerEvent
    /////////////////////////////////////////////////////////////

    //--------------------------------------------------------------------------
    TriggerEvent::TriggerEvent(PhysicalTemplate& tpl, unsigned l, unsigned r,
                               const TraceLocalID &o)
      : Instruction(tpl, o), lhs(l), rhs(r)
    //--------------------------------------------------------------------------
    {
#ifdef DEBUG_LEGION
      assert(lhs < tpl.events.size());
      assert(rhs < tpl.events.size());
#endif
    }

    //--------------------------------------------------------------------------
    void TriggerEvent::execute(std::vector<ApEvent> &events,
                               std::map<unsigned,ApUserEvent> &user_events,
                               std::map<TraceLocalID,MemoizableOp*> &operations,
                               const bool recurrent_replay)
    //--------------------------------------------------------------------------
    {
#ifdef DEBUG_LEGION
      assert(events[lhs].exists());
      assert(user_events[lhs].exists());
      assert(events[lhs].id == user_events[lhs].id);
#endif
      Runtime::trigger_event(NULL, user_events[lhs], events[rhs]);
    }

    //--------------------------------------------------------------------------
    std::string TriggerEvent::to_string(const MemoEntries &memo_entries)
    //--------------------------------------------------------------------------
    {
      std::stringstream ss;
      ss << "Runtime::trigger_event(events[" << lhs
         << "], events[" << rhs << "])    (owner: " << owner << ")";
      return ss.str();
    }

    /////////////////////////////////////////////////////////////
    // MergeEvent
    /////////////////////////////////////////////////////////////

    //--------------------------------------------------------------------------
    MergeEvent::MergeEvent(PhysicalTemplate& tpl, unsigned l,
                           const std::set<unsigned>& r, const TraceLocalID &o)
      : Instruction(tpl, o), lhs(l), rhs(r)
    //--------------------------------------------------------------------------
    {
#ifdef DEBUG_LEGION
      assert(lhs < tpl.events.size());
      assert(rhs.size() > 0);
      for (std::set<unsigned>::iterator it = rhs.begin(); it != rhs.end();
           ++it)
        assert(*it < tpl.events.size());
#endif
    }

    //--------------------------------------------------------------------------
    void MergeEvent::execute(std::vector<ApEvent> &events,
                             std::map<unsigned,ApUserEvent> &user_events,
                             std::map<TraceLocalID,MemoizableOp*> &operations,
                             const bool recurrent_replay)
    //--------------------------------------------------------------------------
    {
      std::vector<ApEvent> to_merge;
      to_merge.reserve(rhs.size());
      for (std::set<unsigned>::const_iterator it =
            rhs.begin(); it != rhs.end(); it++)
      {
#ifdef DEBUG_LEGION
        assert(*it < events.size());
#endif
        to_merge.push_back(events[*it]);
      }
      ApEvent result = Runtime::merge_events(NULL, to_merge);
      events[lhs] = result;
    }

    //--------------------------------------------------------------------------
    std::string MergeEvent::to_string(const MemoEntries &memo_entries)
    //--------------------------------------------------------------------------
    {
      std::stringstream ss;
      ss << "events[" << lhs << "] = Runtime::merge_events(";
      unsigned count = 0;
      for (std::set<unsigned>::iterator it = rhs.begin(); it != rhs.end();
           ++it)
      {
        if (count++ != 0) ss << ",";
        ss << "events[" << *it << "]";
      }
      ss << ")    (owner: " << owner << ")";
      return ss.str();
    }

    /////////////////////////////////////////////////////////////
    // AssignFenceCompletion
    /////////////////////////////////////////////////////////////

    //--------------------------------------------------------------------------
    AssignFenceCompletion::AssignFenceCompletion(
                       PhysicalTemplate& t, unsigned l, const TraceLocalID &o)
      : Instruction(t, o), lhs(l)
    //--------------------------------------------------------------------------
    {
    }

    //--------------------------------------------------------------------------
    void AssignFenceCompletion::execute(std::vector<ApEvent> &events,
                               std::map<unsigned,ApUserEvent> &user_events,
                               std::map<TraceLocalID,MemoizableOp*> &operations,
                               const bool recurrent_replay)
    //--------------------------------------------------------------------------
    {
      // This is a no-op since it gets assigned during initialize replay
    }

    //--------------------------------------------------------------------------
    std::string AssignFenceCompletion::to_string(
                                                const MemoEntries &memo_entries)
    //--------------------------------------------------------------------------
    {
      std::stringstream ss;
      ss << "events[" << lhs << "] = fence_completion";
      return ss.str();
    }

    /////////////////////////////////////////////////////////////
    // IssueCopy
    /////////////////////////////////////////////////////////////

    //--------------------------------------------------------------------------
    IssueCopy::IssueCopy(PhysicalTemplate& tpl,
                         unsigned l, IndexSpaceExpression *e,
                         const TraceLocalID& key,
                         const std::vector<CopySrcDstField>& s,
                         const std::vector<CopySrcDstField>& d,
                         const std::vector<Reservation>& r,
#ifdef LEGION_SPY
                         RegionTreeID src_tid, RegionTreeID dst_tid,
#endif
                         unsigned pi, LgEvent src_uni, LgEvent dst_uni,
                         int pr, CollectiveKind collect, bool effect)
      : Instruction(tpl, key), lhs(l), expr(e), src_fields(s), dst_fields(d), 
        reservations(r),
#ifdef LEGION_SPY
        src_tree_id(src_tid), dst_tree_id(dst_tid),
#endif
        precondition_idx(pi), src_unique(src_uni),
        dst_unique(dst_uni), priority(pr), collective(collect),
        record_effect(effect)
    //--------------------------------------------------------------------------
    {
#ifdef DEBUG_LEGION
      assert(lhs < tpl.events.size());
      assert(src_fields.size() > 0);
      assert(dst_fields.size() > 0);
      assert(precondition_idx < tpl.events.size());
      assert(expr != NULL);
#endif
      expr->add_base_expression_reference(TRACE_REF);
    }

    //--------------------------------------------------------------------------
    IssueCopy::~IssueCopy(void)
    //--------------------------------------------------------------------------
    {
      if (expr->remove_base_expression_reference(TRACE_REF))
        delete expr;
    }

    //--------------------------------------------------------------------------
    void IssueCopy::execute(std::vector<ApEvent> &events,
                            std::map<unsigned,ApUserEvent> &user_events,
                            std::map<TraceLocalID,MemoizableOp*> &operations,
                            const bool recurrent_replay)
    //--------------------------------------------------------------------------
    {
      std::map<TraceLocalID,MemoizableOp*>::const_iterator finder =
        operations.find(owner);
      if (finder == operations.end())
      {
        // Remote copy, should still be able to find the owner op here
        TraceLocalID local = owner; 
        local.index_point = DomainPoint();
        finder = operations.find(local);
      }
#ifdef DEBUG_LEGION
      assert(finder != operations.end());
      assert(finder->second != NULL);
#endif
      ApEvent precondition = events[precondition_idx];
      const PhysicalTraceInfo trace_info(finder->second, -1U);
      events[lhs] = expr->issue_copy(finder->second, trace_info, dst_fields,
                                     src_fields, reservations,
#ifdef LEGION_SPY
                                     src_tree_id, dst_tree_id,
#endif
                                     precondition, PredEvent::NO_PRED_EVENT,
                                     src_unique, dst_unique,
                                     collective, record_effect,
                                     priority, true/*replay*/);
    }

    //--------------------------------------------------------------------------
    std::string IssueCopy::to_string(const MemoEntries &memo_entries)
    //--------------------------------------------------------------------------
    {
      std::stringstream ss;
      ss << "events[" << lhs << "] = copy(operations[" << owner << "], "
         << "Index expr: " << expr->expr_id << ", {";
      for (unsigned idx = 0; idx < src_fields.size(); ++idx)
      {
        ss << "(" << std::hex << src_fields[idx].inst.id
           << "," << std::dec << src_fields[idx].subfield_offset
           << "," << src_fields[idx].size
           << "," << src_fields[idx].field_id
           << "," << src_fields[idx].serdez_id << ")";
        if (idx != src_fields.size() - 1) ss << ",";
      }
      ss << "}, {";
      for (unsigned idx = 0; idx < dst_fields.size(); ++idx)
      {
        ss << "(" << std::hex << dst_fields[idx].inst.id
           << "," << std::dec << dst_fields[idx].subfield_offset
           << "," << dst_fields[idx].size
           << "," << dst_fields[idx].field_id
           << "," << dst_fields[idx].serdez_id << ")";
        if (idx != dst_fields.size() - 1) ss << ",";
      }
      ss << "}, events[" << precondition_idx << "]";
      ss << ")";

      return ss.str();
    }

    /////////////////////////////////////////////////////////////
    // IssueAcross
    /////////////////////////////////////////////////////////////

    //--------------------------------------------------------------------------
    IssueAcross::IssueAcross(PhysicalTemplate& tpl, unsigned l, unsigned copy,
                             unsigned collective, unsigned src_indirect,
                             unsigned dst_indirect, const TraceLocalID& key,
                             CopyAcrossExecutor *exec)
      : Instruction(tpl, key), lhs(l), copy_precondition(copy), 
        collective_precondition(collective), 
        src_indirect_precondition(src_indirect),
        dst_indirect_precondition(dst_indirect), executor(exec)
    //--------------------------------------------------------------------------
    {
#ifdef DEBUG_LEGION
      assert(lhs < tpl.events.size());
#endif
      executor->add_reference();
    }

    //--------------------------------------------------------------------------
    IssueAcross::~IssueAcross(void)
    //--------------------------------------------------------------------------
    {
      if (executor->remove_reference())
        delete executor;
    }

    //--------------------------------------------------------------------------
    void IssueAcross::execute(std::vector<ApEvent> &events,
                              std::map<unsigned,ApUserEvent> &user_events,
                              std::map<TraceLocalID,MemoizableOp*> &operations,
                              const bool recurrent_replay)
    //--------------------------------------------------------------------------
    {
      std::map<TraceLocalID,MemoizableOp*>::const_iterator finder =
        operations.find(owner);
      if (finder == operations.end())
      {
        // Remote copy, should still be able to find the owner op here
        TraceLocalID local = owner; 
        local.index_point = DomainPoint();
        finder = operations.find(local);
      }
#ifdef DEBUG_LEGION
      assert(finder != operations.end());
      assert(finder->second != NULL);
#endif
      ApEvent copy_pre = events[copy_precondition];
      ApEvent src_indirect_pre = events[src_indirect_precondition];
      ApEvent dst_indirect_pre = events[dst_indirect_precondition];
      const PhysicalTraceInfo trace_info(finder->second, -1U);
      events[lhs] = executor->execute(finder->second, PredEvent::NO_PRED_EVENT,
                                      copy_pre, src_indirect_pre,
                                      dst_indirect_pre, trace_info,
                                      true/*replay*/, recurrent_replay);
    }

    //--------------------------------------------------------------------------
    std::string IssueAcross::to_string(const MemoEntries &memo_entires)
    //--------------------------------------------------------------------------
    {
      std::stringstream ss;
      ss << "events[" << lhs << "] = indirect(operations[" << owner << "], "
         << "Copy Across Executor: " << executor << ", {";
      ss << ", TODO: indirections";
      ss << "}, events[" << copy_precondition << "]";
      ss << ", events[" << collective_precondition << "]";
      ss << ", events[" << src_indirect_precondition << "]";
      ss << ", events[" << dst_indirect_precondition << "]";
      ss << ")";
      return ss.str();
    }

    /////////////////////////////////////////////////////////////
    // IssueFill
    /////////////////////////////////////////////////////////////

    //--------------------------------------------------------------------------
    IssueFill::IssueFill(PhysicalTemplate& tpl, unsigned l, 
                         IndexSpaceExpression *e, const TraceLocalID &key,
                         const std::vector<CopySrcDstField> &f,
                         const void *value, size_t size, 
#ifdef LEGION_SPY
                         UniqueID uid, FieldSpace h, RegionTreeID tid,
#endif
                         unsigned pi, LgEvent unique, int pr,
                         CollectiveKind collect, bool effect)
      : Instruction(tpl, key), lhs(l), expr(e), fields(f), fill_size(size),
#ifdef LEGION_SPY
        fill_uid(uid), handle(h), tree_id(tid),
#endif
        precondition_idx(pi), unique_event(unique), priority(pr),
        collective(collect), record_effect(effect)
    //--------------------------------------------------------------------------
    {
#ifdef DEBUG_LEGION
      assert(lhs < tpl.events.size());
      assert(fields.size() > 0);
      assert(precondition_idx < tpl.events.size());
#endif
      expr->add_base_expression_reference(TRACE_REF);
      fill_value = malloc(fill_size);
      memcpy(fill_value, value, fill_size);
    }

    //--------------------------------------------------------------------------
    IssueFill::~IssueFill(void)
    //--------------------------------------------------------------------------
    {
      if (expr->remove_base_expression_reference(TRACE_REF))
        delete expr;
      free(fill_value);
    }

    //--------------------------------------------------------------------------
    void IssueFill::execute(std::vector<ApEvent> &events,
                            std::map<unsigned,ApUserEvent> &user_events,
                            std::map<TraceLocalID,MemoizableOp*> &operations,
                            const bool recurrent_replay)
    //--------------------------------------------------------------------------
    {
      std::map<TraceLocalID,MemoizableOp*>::const_iterator finder =
        operations.find(owner);
      if (finder == operations.end())
      {
        // Remote copy, should still be able to find the owner op here
        TraceLocalID local = owner; 
        local.index_point = DomainPoint();
        finder = operations.find(local);
      }
#ifdef DEBUG_LEGION
      assert(finder != operations.end());
      assert(finder->second != NULL);
#endif
      ApEvent precondition = events[precondition_idx];
      const PhysicalTraceInfo trace_info(finder->second, -1U);
      events[lhs] = expr->issue_fill(finder->second, trace_info, fields,
                                     fill_value, fill_size,
#ifdef LEGION_SPY
                                     fill_uid, handle, tree_id,
#endif
                                     precondition, PredEvent::NO_PRED_EVENT,
                                     unique_event, collective, record_effect,
                                     priority, true/*replay*/);
    }

    //--------------------------------------------------------------------------
    std::string IssueFill::to_string(const MemoEntries &memo_entries)
    //--------------------------------------------------------------------------
    {
      std::stringstream ss;
      ss << "events[" << lhs << "] = fill(Index expr: " << expr->expr_id
         << ", {";
      for (unsigned idx = 0; idx < fields.size(); ++idx)
      {
        ss << "(" << std::hex << fields[idx].inst.id
           << "," << std::dec << fields[idx].subfield_offset
           << "," << fields[idx].size
           << "," << fields[idx].field_id
           << "," << fields[idx].serdez_id << ")";
        if (idx != fields.size() - 1) ss << ",";
      }
      ss << "}, events[" << precondition_idx << "])    (owner: "
         << owner << ")";
      return ss.str();
    }

    /////////////////////////////////////////////////////////////
    // SetOpSyncEvent
    /////////////////////////////////////////////////////////////

    //--------------------------------------------------------------------------
    SetOpSyncEvent::SetOpSyncEvent(PhysicalTemplate& tpl, unsigned l,
                                       const TraceLocalID& r)
      : Instruction(tpl, r), lhs(l)
    //--------------------------------------------------------------------------
    {
#ifdef DEBUG_LEGION
      assert(lhs < tpl.events.size());
#endif
    }

    //--------------------------------------------------------------------------
    void SetOpSyncEvent::execute(std::vector<ApEvent> &events,
                               std::map<unsigned,ApUserEvent> &user_events,
                               std::map<TraceLocalID,MemoizableOp*> &operations,
                               const bool recurrent_replay)
    //--------------------------------------------------------------------------
    {
#ifdef DEBUG_LEGION
      assert(operations.find(owner) != operations.end());
      assert(operations.find(owner)->second != NULL);
#endif
      MemoizableOp *memoizable = operations[owner];
#ifdef DEBUG_LEGION
      assert(memoizable != NULL);
#endif
      TraceInfo info(memoizable);
      ApEvent sync_condition = memoizable->compute_sync_precondition(info);
      events[lhs] = sync_condition;
    }

    //--------------------------------------------------------------------------
    std::string SetOpSyncEvent::to_string(const MemoEntries &memo_entries)
    //--------------------------------------------------------------------------
    {
      std::stringstream ss;
      MemoEntries::const_iterator finder = memo_entries.find(owner);
#ifdef DEBUG_LEGION
      assert(finder != memo_entries.end());
#endif
      ss << "events[" << lhs << "] = operations[" << owner
         << "].compute_sync_precondition()    (op kind: "
         << Operation::op_names[finder->second.second]
         << ")";
      return ss.str();
    }

    /////////////////////////////////////////////////////////////
    // CompleteReplay
    /////////////////////////////////////////////////////////////

    //--------------------------------------------------------------------------
    CompleteReplay::CompleteReplay(PhysicalTemplate& tpl, const TraceLocalID& l,
                                   unsigned c)
      : Instruction(tpl, l), complete(c)
    //--------------------------------------------------------------------------
    {
#ifdef DEBUG_LEGION
      assert(complete < tpl.events.size());
#endif
    }

    //--------------------------------------------------------------------------
    void CompleteReplay::execute(std::vector<ApEvent> &events,
                               std::map<unsigned,ApUserEvent> &user_events,
                               std::map<TraceLocalID,MemoizableOp*> &operations,
                               const bool recurrent_replay)
    //--------------------------------------------------------------------------
    {
#ifdef DEBUG_LEGION
      assert(operations.find(owner) != operations.end());
      assert(operations.find(owner)->second != NULL);
#endif
      MemoizableOp *memoizable = operations[owner];
#ifdef DEBUG_LEGION
      assert(memoizable != NULL);
#endif
      memoizable->complete_replay(events[complete]);
    }

    //--------------------------------------------------------------------------
    std::string CompleteReplay::to_string(const MemoEntries &memo_entries)
    //--------------------------------------------------------------------------
    {
      std::stringstream ss;
      MemoEntries::const_iterator finder = memo_entries.find(owner);
#ifdef DEBUG_LEGION
      assert(finder != memo_entries.end());
#endif
      ss << "operations[" << owner
         << "].complete_replay(events[" << complete 
         << "])    (op kind: "
         << Operation::op_names[finder->second.second]
         << ")";
      return ss.str();
    }

    /////////////////////////////////////////////////////////////
    // BarrierArrival
    /////////////////////////////////////////////////////////////

    //--------------------------------------------------------------------------
    BarrierArrival::BarrierArrival(PhysicalTemplate &tpl, ApBarrier bar,
                     unsigned _lhs, unsigned _rhs, size_t arrivals, bool manage)
      : Instruction(tpl, TraceLocalID(0,DomainPoint())), barrier(bar), 
        lhs(_lhs), rhs(_rhs), total_arrivals(arrivals), managed(manage)
    //--------------------------------------------------------------------------
    {
#ifdef DEBUG_LEGION
      assert(lhs < tpl.events.size());
#endif
      if (managed)
        Runtime::advance_barrier(barrier);
    } 

    //--------------------------------------------------------------------------
    void BarrierArrival::execute(std::vector<ApEvent> &events,
                               std::map<unsigned,ApUserEvent> &user_events,
                               std::map<TraceLocalID,MemoizableOp*> &operations,
                               const bool recurrent_replay)
    //--------------------------------------------------------------------------
    {
#ifdef DEBUG_LEGION
      assert(lhs < events.size());
#endif
      implicit_runtime->phase_barrier_arrive(
          barrier, total_arrivals, events[rhs]);
      events[lhs] = barrier;
      if (managed)
        Runtime::advance_barrier(barrier);
    }

    //--------------------------------------------------------------------------
    std::string BarrierArrival::to_string(const MemoEntries &memo_entries)
    //--------------------------------------------------------------------------
    {
      std::stringstream ss; 
      ss << "events[" << lhs << "] = Runtime::phase_barrier_arrive("
         << std::hex << barrier.id << std::dec << ", events["; 
      ss << rhs << "], managed : " << (managed ? "yes" : "no") << ")";
      return ss.str();
    }

    //--------------------------------------------------------------------------
    void BarrierArrival::set_collective_barrier(ApBarrier newbar)
    //--------------------------------------------------------------------------
    {
#ifdef DEBUG_LEGION
      assert(!managed);
#endif
      barrier = newbar;
    }

    //--------------------------------------------------------------------------
    void BarrierArrival::set_managed_barrier(ApBarrier newbar)
    //--------------------------------------------------------------------------
    {
#ifdef DEBUG_LEGION
      assert(managed);
#endif
      barrier = newbar;
    }

    /////////////////////////////////////////////////////////////
    // BarrierAdvance
    /////////////////////////////////////////////////////////////

    //--------------------------------------------------------------------------
    BarrierAdvance::BarrierAdvance(PhysicalTemplate &tpl, ApBarrier bar, 
                                  unsigned _lhs, size_t arrival_count, bool own) 
      : Instruction(tpl, TraceLocalID(0,DomainPoint())), barrier(bar), 
        lhs(_lhs), total_arrivals(arrival_count), owner(own)
    //--------------------------------------------------------------------------
    {
#ifdef DEBUG_LEGION
      assert(lhs < tpl.events.size());
#endif
      if (owner)
        Runtime::advance_barrier(barrier);
    }

    //--------------------------------------------------------------------------
    BarrierAdvance::~BarrierAdvance(void)
    //--------------------------------------------------------------------------
    {
      // Destroy our barrier if we're managing it
      if (owner)
        barrier.destroy_barrier();
    }

    //--------------------------------------------------------------------------
    void BarrierAdvance::execute(std::vector<ApEvent> &events,
                               std::map<unsigned,ApUserEvent> &user_events,
                               std::map<TraceLocalID,MemoizableOp*> &operations,
                               const bool recurrent_replay)
    //--------------------------------------------------------------------------
    {
#ifdef DEBUG_LEGION
      assert(lhs < events.size());
#endif
      events[lhs] = barrier;
      Runtime::advance_barrier(barrier);
    }

    //--------------------------------------------------------------------------
    std::string BarrierAdvance::to_string(const MemoEntries &memo_entries)
    //--------------------------------------------------------------------------
    {
      std::stringstream ss;
      ss << "events[" << lhs << "] = Runtime::barrier_advance("
         << std::hex << barrier.id << std::dec << ")";
      return ss.str();
    }

    //--------------------------------------------------------------------------
    ApBarrier BarrierAdvance::record_subscribed_shard(ShardID remote_shard)
    //--------------------------------------------------------------------------
    {
#ifdef DEBUG_LEGION
      assert(owner);
#endif
      subscribed_shards.push_back(remote_shard);
      return barrier;
    }

    //--------------------------------------------------------------------------
    void BarrierAdvance::refresh_barrier(ApEvent key, 
                  std::map<ShardID,std::map<ApEvent,ApBarrier> > &notifications)
    //--------------------------------------------------------------------------
    {
#ifdef DEBUG_LEGION
      assert(owner);
#endif
      // Destroy the old barrier
      barrier.destroy_barrier();
      // Make the new barrier
      barrier = implicit_runtime->create_ap_barrier(total_arrivals);
      for (std::vector<ShardID>::const_iterator it = 
            subscribed_shards.begin(); it != subscribed_shards.end(); it++)
        notifications[*it][key] = barrier;
    }

    //--------------------------------------------------------------------------
    void BarrierAdvance::remote_refresh_barrier(ApBarrier newbar)
    //--------------------------------------------------------------------------
    {
#ifdef DEBUG_LEGION
      assert(!owner);
      assert(subscribed_shards.empty()); 
#endif
      barrier = newbar;
    }

  }; // namespace Internal 
}; // namespace Legion
<|MERGE_RESOLUTION|>--- conflicted
+++ resolved
@@ -7952,15 +7952,9 @@
           assert(it->shards.size() == 1);
           assert(it->shards.back() == 0);
 #endif
-<<<<<<< HEAD
           it->barrier.destroy_barrier();
-          it->barrier = RtBarrier(Realm::Barrier::create_barrier(it->global));
-        }
-=======
-        it->second.barrier.destroy_barrier();
-        it->second.barrier = 
-          implicit_runtime->create_rt_barrier(it->second.participants);
->>>>>>> 8479cf19
+          it->barrier = implicit_runtime->create_rt_barrier(it->global);
+        }
       }
       return RtEvent::NO_RT_EVENT;
     }
@@ -9522,19 +9516,10 @@
           assert(std::binary_search(it->shards.begin(), it->shards.end(),
                 local_shard));
 #endif
-<<<<<<< HEAD
           if (local_shard == it->shards.front())
-=======
-        if (local_shard == it->second.shards.front())
-        {
-          it->second.barrier.destroy_barrier();
-          it->second.barrier = 
-            implicit_runtime->create_rt_barrier(it->second.participants);
-          for (unsigned idx = 1; idx < it->second.shards.size(); idx++)
->>>>>>> 8479cf19
           {
             it->barrier.destroy_barrier();
-            it->barrier = RtBarrier(Realm::Barrier::create_barrier(it->global));
+            it->barrier = implicit_runtime->create_rt_barrier(it->global);
             for (unsigned idx = 1; idx < it->shards.size(); idx++)
             {
               ShardID shard = it->shards[idx];
