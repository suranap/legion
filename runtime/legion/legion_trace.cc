/* Copyright 2020 Stanford University, NVIDIA Corporation
 *
 * Licensed under the Apache License, Version 2.0 (the "License");
 * you may not use this file except in compliance with the License.
 * You may obtain a copy of the License at
 *
 *     http://www.apache.org/licenses/LICENSE-2.0
 *
 * Unless required by applicable law or agreed to in writing, software
 * distributed under the License is distributed on an "AS IS" BASIS,
 * WITHOUT WARRANTIES OR CONDITIONS OF ANY KIND, either express or implied.
 * See the License for the specific language governing permissions and
 * limitations under the License.
 */


#include "legion.h"
#include "legion/legion_ops.h"
#include "legion/legion_spy.h"
#include "legion/legion_trace.h"
#include "legion/legion_tasks.h"
#include "legion/legion_instances.h"
#include "legion/legion_views.h"
#include "legion/legion_context.h"
#include "legion/legion_replication.h"

#include "realm/id.h" // TODO: remove this hackiness

namespace Legion {
  namespace Internal {

    LEGION_EXTERN_LOGGER_DECLARATIONS

    /////////////////////////////////////////////////////////////
    // Utility functions
    /////////////////////////////////////////////////////////////

    std::ostream& operator<<(std::ostream &out, const TraceLocalID &key)
    {
      out << "(" << key.first << ",";
      if (key.second.dim > 1) out << "(";
      for (int dim = 0; dim < key.second.dim; ++dim)
      {
        if (dim > 0) out << ",";
        out << key.second[dim];
      }
      if (key.second.dim > 1) out << ")";
      out << ")";
      return out;
    }

    std::ostream& operator<<(std::ostream &out,
                             const PhysicalTemplate::Replayable &r)
    {
      if (r.replayable)
        out << "Replayable";
      else
      {
        out << "Non-replayable (" << r.message << ")";
      }
      return out;
    }

    /////////////////////////////////////////////////////////////
    // LegionTrace 
    /////////////////////////////////////////////////////////////

    //--------------------------------------------------------------------------
    LegionTrace::LegionTrace(InnerContext *c, bool logical_only)
      : ctx(c), state(LOGICAL_ONLY), last_memoized(0),
        blocking_call_observed(false)
    //--------------------------------------------------------------------------
    {
      physical_trace = logical_only ? NULL
                                    : new PhysicalTrace(c->owner_task->runtime,
                                                        this);
    }

    //--------------------------------------------------------------------------
    LegionTrace::~LegionTrace(void)
    //--------------------------------------------------------------------------
    {
      if (physical_trace != NULL)
        delete physical_trace;
    }

    //--------------------------------------------------------------------------
    void LegionTrace::register_physical_only(Operation *op, GenerationID gen)
    //--------------------------------------------------------------------------
    {
      if (has_blocking_call())
        REPORT_LEGION_ERROR(ERROR_INVALID_PHYSICAL_TRACING,
            "Physical tracing violation! The trace has a blocking API call "
            "that was unseen when it was recorded. Please make sure that "
            "the trace does not change its behavior.");
      std::pair<Operation*,GenerationID> key(op,gen);
      const unsigned index = operations.size();
      op->set_trace_local_id(index);
      op->add_mapping_reference(gen);
      operations.push_back(key);
#ifdef LEGION_SPY
      current_uids[key] = op->get_unique_op_id();
#endif
    }

    //--------------------------------------------------------------------------
    void LegionTrace::replay_aliased_children(
                             std::vector<RegionTreePath> &privilege_paths) const
    //--------------------------------------------------------------------------
    {
      unsigned index = operations.size() - 1;
      std::map<unsigned,LegionVector<AliasChildren>::aligned>::const_iterator
        finder = aliased_children.find(index);
      if (finder == aliased_children.end())
        return;
      for (LegionVector<AliasChildren>::aligned::const_iterator it = 
            finder->second.begin(); it != finder->second.end(); it++)
      {
#ifdef DEBUG_LEGION
        assert(it->req_index < privilege_paths.size());
#endif
        privilege_paths[it->req_index].record_aliased_children(it->depth,
                                                               it->mask);
      }
    }

    //--------------------------------------------------------------------------
    void LegionTrace::end_trace_execution(FenceOp *op)
    //--------------------------------------------------------------------------
    {
      if (is_replaying())
      {
        for (unsigned idx = 0; idx < operations.size(); ++idx)
          operations[idx].first->remove_mapping_reference(
              operations[idx].second);
        operations.clear();
#ifdef LEGION_SPY
        current_uids.clear();
#endif
        return;
      }

      // Register for this fence on every one of the operations in
      // the trace and then clear out the operations data structure
      for (std::set<std::pair<Operation*,GenerationID> >::iterator it =
            frontiers.begin(); it != frontiers.end(); ++it)
      {
        const std::pair<Operation*,GenerationID> &target = *it;
#ifdef DEBUG_LEGION
        assert(!target.first->is_internal_op());
#endif
        op->register_dependence(target.first, target.second);
#ifdef LEGION_SPY
        for (unsigned req_idx = 0; req_idx < num_regions[target]; req_idx++)
        {
          LegionSpy::log_mapping_dependence(
              op->get_context()->get_unique_id(), current_uids[target], req_idx,
              op->get_unique_op_id(), 0, TRUE_DEPENDENCE);
        }
#endif
        // Remove any mapping references that we hold
        target.first->remove_mapping_reference(target.second);
      }
      operations.clear();
      last_memoized = 0;
      frontiers.clear();
#ifdef LEGION_SPY
      current_uids.clear();
      num_regions.clear();
#endif
    }

#ifdef LEGION_SPY
    //--------------------------------------------------------------------------
    UniqueID LegionTrace::get_current_uid_by_index(unsigned op_idx) const
    //--------------------------------------------------------------------------
    {
      assert(op_idx < operations.size());
      const std::pair<Operation*,GenerationID> &key = operations[op_idx];
      std::map<std::pair<Operation*,GenerationID>,UniqueID>::const_iterator
        finder = current_uids.find(key);
      assert(finder != current_uids.end());
      return finder->second;
    }
#endif

    //--------------------------------------------------------------------------
    void LegionTrace::invalidate_trace_cache(Operation *invalidator)
    //--------------------------------------------------------------------------
    {
      PhysicalTemplate *invalidated_template = NULL;
      if (physical_trace != NULL)
      {
        invalidated_template = physical_trace->get_current_template();
        physical_trace->clear_cached_template();
      }
      if (invalidated_template != NULL)
        invalidated_template->issue_summary_operations(ctx, invalidator);
    }

    /////////////////////////////////////////////////////////////
    // StaticTrace
    /////////////////////////////////////////////////////////////

    //--------------------------------------------------------------------------
    StaticTrace::StaticTrace(InnerContext *c,
                             const std::set<RegionTreeID> *trees)
      : LegionTrace(c, true)
    //--------------------------------------------------------------------------
    {
      if (trees != NULL)
        application_trees.insert(trees->begin(), trees->end());
    }
    
    //--------------------------------------------------------------------------
    StaticTrace::StaticTrace(const StaticTrace &rhs)
      : LegionTrace(NULL, true)
    //--------------------------------------------------------------------------
    {
      // should never be called
      assert(false);
    }

    //--------------------------------------------------------------------------
    StaticTrace::~StaticTrace(void)
    //--------------------------------------------------------------------------
    {
      // Remove our mapping references and then clear the operations
      for (std::vector<std::pair<Operation*,GenerationID> >::const_iterator it =
            operations.begin(); it != operations.end(); it++)
        it->first->remove_mapping_reference(it->second);
      operations.clear();
    }

    //--------------------------------------------------------------------------
    StaticTrace& StaticTrace::operator=(const StaticTrace &rhs)
    //--------------------------------------------------------------------------
    {
      // should never be called
      assert(false);
      return *this;
    }

    //--------------------------------------------------------------------------
    bool StaticTrace::is_fixed(void) const
    //--------------------------------------------------------------------------
    {
      // Static traces are always fixed
      return true;
    }

    //--------------------------------------------------------------------------
    bool StaticTrace::handles_region_tree(RegionTreeID tid) const
    //--------------------------------------------------------------------------
    {
      if (application_trees.empty())
        return true;
      return (application_trees.find(tid) != application_trees.end());
    }

    //--------------------------------------------------------------------------
    void StaticTrace::record_static_dependences(Operation *op,
                               const std::vector<StaticDependence> *dependences)
    //--------------------------------------------------------------------------
    {
      // Internal operations get to skip this
      if (op->is_internal_op())
        return;
      // All other operations have to add something to the list
      if (dependences == NULL)
        static_dependences.resize(static_dependences.size() + 1);
      else // Add it to the list of static dependences
        static_dependences.push_back(*dependences);
    }

    //--------------------------------------------------------------------------
    void StaticTrace::register_operation(Operation *op, GenerationID gen)
    //--------------------------------------------------------------------------
    {
      std::pair<Operation*,GenerationID> key(op,gen);
      const unsigned index = operations.size();
      if (!ctx->runtime->no_physical_tracing &&
          op->is_memoizing() && !op->is_internal_op())
      {
        if (index != last_memoized)
          REPORT_LEGION_ERROR(ERROR_INCOMPLETE_PHYSICAL_TRACING,
              "Invalid memoization request. A trace cannot be partially "
              "memoized. Please change the mapper to request memoization "
              "for all the operations in the trace");
        op->set_trace_local_id(index);
        last_memoized = index + 1;
      }

      if (!op->is_internal_op())
      {
        frontiers.insert(key);
        const LegionVector<DependenceRecord>::aligned &deps = 
          translate_dependence_records(op, index); 
        operations.push_back(key);
#ifdef LEGION_SPY
        current_uids[key] = op->get_unique_op_id();
        num_regions[key] = op->get_region_count();
#endif
        // Add a mapping reference since people will be 
        // registering dependences
        op->add_mapping_reference(gen);  
        // Then compute all the dependences on this operation from
        // our previous recording of the trace
        for (LegionVector<DependenceRecord>::aligned::const_iterator it = 
              deps.begin(); it != deps.end(); it++)
        {
#ifdef DEBUG_LEGION
          assert((it->operation_idx >= 0) &&
                 ((size_t)it->operation_idx < operations.size()));
#endif
          const std::pair<Operation*,GenerationID> &target = 
                                                operations[it->operation_idx];
          std::set<std::pair<Operation*,GenerationID> >::iterator finder =
            frontiers.find(target);
          if (finder != frontiers.end())
          {
            finder->first->remove_mapping_reference(finder->second);
            frontiers.erase(finder);
          }

          if ((it->prev_idx == -1) || (it->next_idx == -1))
          {
            op->register_dependence(target.first, target.second);
#ifdef LEGION_SPY
            LegionSpy::log_mapping_dependence(
                op->get_context()->get_unique_id(),
                get_current_uid_by_index(it->operation_idx),
                (it->prev_idx == -1) ? 0 : it->prev_idx,
                op->get_unique_op_id(), 
                (it->next_idx == -1) ? 0 : it->next_idx, TRUE_DEPENDENCE);
#endif
          }
          else
          {
            op->register_region_dependence(it->next_idx, target.first,
                                           target.second, it->prev_idx,
                                           it->dtype, it->validates,
                                           it->dependent_mask);
#ifdef LEGION_SPY
            LegionSpy::log_mapping_dependence(
                op->get_context()->get_unique_id(),
                get_current_uid_by_index(it->operation_idx), it->prev_idx,
                op->get_unique_op_id(), it->next_idx, it->dtype);
#endif
          }
        }
      }
      else
      {
        // We already added our creator to the list of operations
        // so the set of dependences is index-1
#ifdef DEBUG_LEGION
        assert(index > 0);
#endif
        const LegionVector<DependenceRecord>::aligned &deps = 
          translate_dependence_records(operations[index-1].first, index-1);
        // Special case for internal operations
        // Internal operations need to register transitive dependences
        // on all the other operations with which it interferes.
        // We can get this from the set of operations on which the
        // operation we are currently performing dependence analysis
        // has dependences.
        InternalOp *internal_op = static_cast<InternalOp*>(op);
#ifdef DEBUG_LEGION
        assert(internal_op == dynamic_cast<InternalOp*>(op));
#endif
        int internal_index = internal_op->get_internal_index();
        for (LegionVector<DependenceRecord>::aligned::const_iterator it = 
              deps.begin(); it != deps.end(); it++)
        {
          // We only record dependences for this internal operation on
          // the indexes for which this internal operation is being done
          if (internal_index != it->next_idx)
            continue;
#ifdef DEBUG_LEGION
          assert((it->operation_idx >= 0) &&
                 ((size_t)it->operation_idx < operations.size()));
#endif
          const std::pair<Operation*,GenerationID> &target = 
                                                operations[it->operation_idx];
          // If this is the case we can do the normal registration
          if ((it->prev_idx == -1) || (it->next_idx == -1))
          {
            internal_op->register_dependence(target.first, target.second); 
#ifdef LEGION_SPY
            LegionSpy::log_mapping_dependence(
                op->get_context()->get_unique_id(),
                get_current_uid_by_index(it->operation_idx),
                (it->prev_idx == -1) ? 0 : it->prev_idx,
                op->get_unique_op_id(), 
                (it->next_idx == -1) ? 0 : it->next_idx, TRUE_DEPENDENCE);
#endif
          }
          else
          {
            internal_op->record_trace_dependence(target.first, target.second,
                                               it->prev_idx, it->next_idx,
                                               it->dtype, it->dependent_mask);
#ifdef LEGION_SPY
            LegionSpy::log_mapping_dependence(
                internal_op->get_context()->get_unique_id(),
                get_current_uid_by_index(it->operation_idx), it->prev_idx,
                internal_op->get_unique_op_id(), 0, it->dtype);
#endif
          }
        }
      }
    }

    //--------------------------------------------------------------------------
    void StaticTrace::record_dependence(
                                     Operation *target, GenerationID target_gen,
                                     Operation *source, GenerationID source_gen)
    //--------------------------------------------------------------------------
    {
      // should never be called
      assert(false);
    }
    
    //--------------------------------------------------------------------------
    void StaticTrace::record_region_dependence(
                                    Operation *target, GenerationID target_gen,
                                    Operation *source, GenerationID source_gen,
                                    unsigned target_idx, unsigned source_idx,
                                    DependenceType dtype, bool validates,
                                    const FieldMask &dependent_mask)
    //--------------------------------------------------------------------------
    {
      // should never be called
      assert(false);
    }

    //--------------------------------------------------------------------------
    void StaticTrace::record_aliased_children(unsigned req_index,unsigned depth,
                                              const FieldMask &aliase_mask)
    //--------------------------------------------------------------------------
    {
      // should never be called
      assert(false);
    }

#ifdef LEGION_SPY
    //--------------------------------------------------------------------------
    void StaticTrace::perform_logging(
                               UniqueID prev_fence_uid, UniqueID curr_fence_uid)
    //--------------------------------------------------------------------------
    {
      // TODO: Implement this if someone wants to memoize static traces
    }
#endif

    //--------------------------------------------------------------------------
    const LegionVector<LegionTrace::DependenceRecord>::aligned& 
        StaticTrace::translate_dependence_records(Operation *op, unsigned index)
    //--------------------------------------------------------------------------
    {
      // If we already translated it then we are done
      if (index < translated_deps.size())
        return translated_deps[index];
      const unsigned start_idx = translated_deps.size();
      translated_deps.resize(index+1);
      RegionTreeForest *forest = ctx->runtime->forest;
      for (unsigned op_idx = start_idx; op_idx <= index; op_idx++)
      {
        const std::vector<StaticDependence> &static_deps = 
          static_dependences[op_idx];
        LegionVector<DependenceRecord>::aligned &translation = 
          translated_deps[op_idx];
        for (std::vector<StaticDependence>::const_iterator it = 
              static_deps.begin(); it != static_deps.end(); it++)
        {
          // Convert the previous offset into an absoluate offset    
          // If the previous offset is larger than the index then 
          // this dependence doesn't matter
          if (it->previous_offset > index)
            continue;
          // Compute the field mask by getting the parent region requirement
          unsigned parent_index = op->find_parent_index(it->current_req_index);
          FieldSpace field_space =  
            ctx->find_logical_region(parent_index).get_field_space();
          const FieldMask dependence_mask = 
            forest->get_node(field_space)->get_field_mask(it->dependent_fields);
          translation.push_back(DependenceRecord(index - it->previous_offset, 
                it->previous_req_index, it->current_req_index, it->validates, 
                it->dependence_type, dependence_mask));
        }
      }
      return translated_deps[index];
    }

    /////////////////////////////////////////////////////////////
    // DynamicTrace 
    /////////////////////////////////////////////////////////////

    //--------------------------------------------------------------------------
    DynamicTrace::DynamicTrace(TraceID t, InnerContext *c, bool logical_only)
      : LegionTrace(c, logical_only), tid(t), fixed(false), tracing(true)
    //--------------------------------------------------------------------------
    {
    }

    //--------------------------------------------------------------------------
    DynamicTrace::DynamicTrace(const DynamicTrace &rhs)
      : LegionTrace(NULL, true), tid(0)
    //--------------------------------------------------------------------------
    {
      // should never be called
      assert(false);
    }

    //--------------------------------------------------------------------------
    DynamicTrace::~DynamicTrace(void)
    //--------------------------------------------------------------------------
    {
    }

    //--------------------------------------------------------------------------
    DynamicTrace& DynamicTrace::operator=(const DynamicTrace &rhs)
    //--------------------------------------------------------------------------
    {
      // should never be called
      assert(false);
      return *this;
    }

    //--------------------------------------------------------------------------
    void DynamicTrace::fix_trace(void)
    //--------------------------------------------------------------------------
    {
#ifdef DEBUG_LEGION
      assert(!fixed);
#endif
      fixed = true;
    }

    //--------------------------------------------------------------------------
    void DynamicTrace::end_trace_capture(void)
    //--------------------------------------------------------------------------
    {
#ifdef DEBUG_LEGION
      assert(tracing);
#endif
      operations.clear();
      last_memoized = 0;
      op_map.clear();
      internal_dependences.clear();
      tracing = false;
#ifdef LEGION_SPY
      current_uids.clear();
      num_regions.clear();
#endif
    } 

    //--------------------------------------------------------------------------
    bool DynamicTrace::handles_region_tree(RegionTreeID tid) const
    //--------------------------------------------------------------------------
    {
      // Always handles all of them
      return true;
    }

    //--------------------------------------------------------------------------
    void DynamicTrace::record_static_dependences(Operation *op,
                               const std::vector<StaticDependence> *dependences)
    //--------------------------------------------------------------------------
    {
      // Nothing to do
    }

    //--------------------------------------------------------------------------
    void DynamicTrace::register_operation(Operation *op, GenerationID gen)
    //--------------------------------------------------------------------------
    {
      std::pair<Operation*,GenerationID> key(op,gen);
      const unsigned index = operations.size();
      if (!ctx->runtime->no_physical_tracing &&
          op->is_memoizing() && !op->is_internal_op())
      {
        if (index != last_memoized)
        {
          for (unsigned i = 0; i < operations.size(); ++i)
          {
            Operation *op = operations[i].first;
            if (!op->is_internal_op() && op->get_memoizable() == NULL)
              REPORT_LEGION_ERROR(ERROR_PHYSICAL_TRACING_UNSUPPORTED_OP,
                  "Invalid memoization request. Operation of type %s (UID %lld)"
                  " at index %d in trace %d requested memoization, but physical"
                  " tracing does not support this operation type yet.",
                  Operation::get_string_rep(op->get_operation_kind()),
                  op->get_unique_op_id(), i, tid);
          }
          REPORT_LEGION_ERROR(ERROR_INCOMPLETE_PHYSICAL_TRACING,
              "Invalid memoization request. A trace cannot be partially "
              "memoized. Please change the mapper to request memoization "
              "for all the operations in the trace");
        }
        op->set_trace_local_id(index);
        last_memoized = index + 1;
      }
      if ((is_recording() || is_replaying()) &&
          !op->is_internal_op() && op->get_memoizable() == NULL)
        REPORT_LEGION_ERROR(ERROR_PHYSICAL_TRACING_UNSUPPORTED_OP,
            "Invalid memoization request. Operation of type %s (UID %lld) "
            "at index %d in trace %d requested memoization, but physical "
            "tracing does not support this operation type yet.",
            Operation::get_string_rep(op->get_operation_kind()),
            op->get_unique_op_id(), index, tid);

      // Only need to save this in the map if we are not done tracing
      if (tracing)
      {
        // This is the normal case
        if (!op->is_internal_op())
        {
          operations.push_back(key);
          op_map[key] = index;
          // Add a new vector for storing dependences onto the back
          dependences.push_back(LegionVector<DependenceRecord>::aligned());
          // Record meta-data about the trace for verifying that
          // it is being replayed correctly
          op_info.push_back(OperationInfo(op));
        }
        else // Otherwise, track internal operations separately
        {
          std::pair<InternalOp*,GenerationID> 
            local_key(static_cast<InternalOp*>(op),gen);
          internal_dependences[local_key] = 
            LegionVector<DependenceRecord>::aligned();
        }
      }
      else
      {
        if (!op->is_internal_op())
        {
          frontiers.insert(key);
          // Check for exceeding the trace size
          if (index >= dependences.size())
            REPORT_LEGION_ERROR(ERROR_TRACE_VIOLATION_RECORDED,
                          "Trace violation! Recorded %zd operations in trace "
                          "%d in task %s (UID %lld) but %d operations have "
                          "now been issued!", dependences.size(), tid,
                          ctx->get_task_name(), ctx->get_unique_id(), index+1)
          // Check to see if the meta-data alignes
          const OperationInfo &info = op_info[index];
          // Check that they are the same kind of operation
          if (info.kind != op->get_operation_kind())
            REPORT_LEGION_ERROR(ERROR_TRACE_VIOLATION_OPERATION,
                          "Trace violation! Operation at index %d of trace %d "
                          "in task %s (UID %lld) was recorded as having type "
                          "%s but instead has type %s in replay.",
                          index, tid, ctx->get_task_name(),ctx->get_unique_id(),
                          Operation::get_string_rep(info.kind),
                          Operation::get_string_rep(op->get_operation_kind()))
          // Check that they have the same number of region requirements
          if (info.count != op->get_region_count())
            REPORT_LEGION_ERROR(ERROR_TRACE_VIOLATION_OPERATION,
                          "Trace violation! Operation at index %d of trace %d "
                          "in task %s (UID %lld) was recorded as having %d "
                          "regions, but instead has %zd regions in replay.",
                          index, tid, ctx->get_task_name(),
                          ctx->get_unique_id(), info.count,
                          op->get_region_count())
          // If we make it here, everything is good
          const LegionVector<DependenceRecord>::aligned &deps = 
                                                          dependences[index];
          operations.push_back(key);
#ifdef LEGION_SPY
          current_uids[key] = op->get_unique_op_id();
          num_regions[key] = op->get_region_count();
#endif
          // Add a mapping reference since people will be 
          // registering dependences
          op->add_mapping_reference(gen);  
          // Then compute all the dependences on this operation from
          // our previous recording of the trace
          for (LegionVector<DependenceRecord>::aligned::const_iterator it = 
                deps.begin(); it != deps.end(); it++)
          {
#ifdef DEBUG_LEGION
            assert((it->operation_idx >= 0) &&
                   ((size_t)it->operation_idx < operations.size()));
#endif
            const std::pair<Operation*,GenerationID> &target = 
                                                  operations[it->operation_idx];
            std::set<std::pair<Operation*,GenerationID> >::iterator finder =
              frontiers.find(target);
            if (finder != frontiers.end())
            {
              finder->first->remove_mapping_reference(finder->second);
              frontiers.erase(finder);
            }

            if ((it->prev_idx == -1) || (it->next_idx == -1))
            {
              op->register_dependence(target.first, target.second); 
#ifdef LEGION_SPY
              LegionSpy::log_mapping_dependence(
                  op->get_context()->get_unique_id(),
                  get_current_uid_by_index(it->operation_idx),
                  (it->prev_idx == -1) ? 0 : it->prev_idx,
                  op->get_unique_op_id(), 
                  (it->next_idx == -1) ? 0 : it->next_idx, TRUE_DEPENDENCE);
#endif
            }
            else
            {
              op->register_region_dependence(it->next_idx, target.first,
                                             target.second, it->prev_idx,
                                             it->dtype, it->validates,
                                             it->dependent_mask);
#ifdef LEGION_SPY
              LegionSpy::log_mapping_dependence(
                  op->get_context()->get_unique_id(),
                  get_current_uid_by_index(it->operation_idx), it->prev_idx,
                  op->get_unique_op_id(), it->next_idx, it->dtype);
#endif
            }
          }
        }
        else
        {
          // We already added our creator to the list of operations
          // so the set of dependences is index-1
#ifdef DEBUG_LEGION
          assert(index > 0);
#endif
          const LegionVector<DependenceRecord>::aligned &deps = 
                                                        dependences[index-1];
          // Special case for internal operations
          // Internal operations need to register transitive dependences
          // on all the other operations with which it interferes.
          // We can get this from the set of operations on which the
          // operation we are currently performing dependence analysis
          // has dependences.
          InternalOp *internal_op = static_cast<InternalOp*>(op);
#ifdef DEBUG_LEGION
          assert(internal_op == dynamic_cast<InternalOp*>(op));
#endif
          int internal_index = internal_op->get_internal_index();
          for (LegionVector<DependenceRecord>::aligned::const_iterator it = 
                deps.begin(); it != deps.end(); it++)
          {
            // We only record dependences for this internal operation on
            // the indexes for which this internal operation is being done
            if (internal_index != it->next_idx)
              continue;
#ifdef DEBUG_LEGION
            assert((it->operation_idx >= 0) &&
                   ((size_t)it->operation_idx < operations.size()));
#endif
            const std::pair<Operation*,GenerationID> &target = 
                                                  operations[it->operation_idx];

            // If this is the case we can do the normal registration
            if ((it->prev_idx == -1) || (it->next_idx == -1))
            {
              internal_op->register_dependence(target.first, target.second); 
#ifdef LEGION_SPY
              LegionSpy::log_mapping_dependence(
                  op->get_context()->get_unique_id(),
                  get_current_uid_by_index(it->operation_idx),
                  (it->prev_idx == -1) ? 0 : it->prev_idx,
                  op->get_unique_op_id(), 
                  (it->next_idx == -1) ? 0 : it->next_idx, TRUE_DEPENDENCE);
#endif
            }
            else
            {
              internal_op->record_trace_dependence(target.first, target.second,
                                                 it->prev_idx, it->next_idx,
                                                 it->dtype, it->dependent_mask);
#ifdef LEGION_SPY
              LegionSpy::log_mapping_dependence(
                  internal_op->get_context()->get_unique_id(),
                  get_current_uid_by_index(it->operation_idx), it->prev_idx,
                  internal_op->get_unique_op_id(), 0, it->dtype);
#endif
            }
          }
        }
      }
    }

    //--------------------------------------------------------------------------
    void DynamicTrace::record_dependence(Operation *target,GenerationID tar_gen,
                                         Operation *source,GenerationID src_gen)
    //--------------------------------------------------------------------------
    {
#ifdef DEBUG_LEGION
      assert(tracing);
      if (!source->is_internal_op())
      {
        assert(operations.back().first == source);
        assert(operations.back().second == src_gen);
      }
#endif
      std::pair<Operation*,GenerationID> target_key(target, tar_gen);
      std::map<std::pair<Operation*,GenerationID>,unsigned>::const_iterator
        finder = op_map.find(target_key);
      // We only need to record it if it falls within our trace
      if (finder != op_map.end())
      {
        // Two cases here
        if (!source->is_internal_op())
        {
          // Normal case
          insert_dependence(DependenceRecord(finder->second));
        }
        else
        {
          // Otherwise this is an internal op so record it special
          // Don't record dependences on our creator
          if (target_key != operations.back())
          {
            std::pair<InternalOp*,GenerationID> 
              src_key(static_cast<InternalOp*>(source), src_gen);
#ifdef DEBUG_LEGION
            assert(internal_dependences.find(src_key) != 
                   internal_dependences.end());
#endif
            insert_dependence(src_key, DependenceRecord(finder->second));
          }
        }
      }
      else if (target->is_internal_op())
      {
        // They shouldn't both be internal operations, if they are, then
        // they should be going through the other path that tracks
        // dependences based on specific region requirements
#ifdef DEBUG_LEGION
        assert(!source->is_internal_op());
#endif
        // First check to see if the internal op is one of ours
        std::pair<InternalOp*,GenerationID> 
          local_key(static_cast<InternalOp*>(target),tar_gen);
        std::map<std::pair<InternalOp*,GenerationID>,
                LegionVector<DependenceRecord>::aligned>::const_iterator
          internal_finder = internal_dependences.find(local_key);
        if (internal_finder != internal_dependences.end())
        {
          const LegionVector<DependenceRecord>::aligned &internal_deps = 
                                                        internal_finder->second;
          for (LegionVector<DependenceRecord>::aligned::const_iterator it = 
                internal_deps.begin(); it != internal_deps.end(); it++)
            insert_dependence(DependenceRecord(it->operation_idx)); 
        }
      }
    }

    //--------------------------------------------------------------------------
    void DynamicTrace::record_region_dependence(Operation *target, 
                                                GenerationID tar_gen,
                                                Operation *source, 
                                                GenerationID src_gen,
                                                unsigned target_idx, 
                                                unsigned source_idx,
                                                DependenceType dtype,
                                                bool validates,
                                                const FieldMask &dep_mask)
    //--------------------------------------------------------------------------
    {
#ifdef DEBUG_LEGION
      assert(tracing);
      if (!source->is_internal_op())
      {
        assert(operations.back().first == source);
        assert(operations.back().second == src_gen);
      }
#endif
      std::pair<Operation*,GenerationID> target_key(target, tar_gen);
      std::map<std::pair<Operation*,GenerationID>,unsigned>::const_iterator
        finder = op_map.find(target_key);
      // We only need to record it if it falls within our trace
      if (finder != op_map.end())
      {
        // Two cases here, 
        if (!source->is_internal_op())
        {
          // Normal case
          insert_dependence(
              DependenceRecord(finder->second, target_idx, source_idx,
                   validates, dtype, dep_mask));
        }
        else
        {
          // Otherwise this is a internal op so record it special
          // Don't record dependences on our creator
          if (target_key != operations.back())
          { 
            std::pair<InternalOp*,GenerationID> 
              src_key(static_cast<InternalOp*>(source), src_gen);
#ifdef DEBUG_LEGION
            assert(internal_dependences.find(src_key) != 
                   internal_dependences.end());
#endif
            insert_dependence(src_key, 
                DependenceRecord(finder->second, target_idx, source_idx,
                     validates, dtype, dep_mask));
          }
        }
      }
      else if (target->is_internal_op())
      {
        // First check to see if the internal op is one of ours
        std::pair<InternalOp*,GenerationID> 
          local_key(static_cast<InternalOp*>(target), tar_gen);
        std::map<std::pair<InternalOp*,GenerationID>,
                 LegionVector<DependenceRecord>::aligned>::const_iterator
          internal_finder = internal_dependences.find(local_key);
        if (internal_finder != internal_dependences.end())
        {
          // It is one of ours, so two cases
          if (!source->is_internal_op())
          {
            // Iterate over the internal operation dependences and 
            // translate them to our dependences
            for (LegionVector<DependenceRecord>::aligned::const_iterator
                  it = internal_finder->second.begin(); 
                  it != internal_finder->second.end(); it++)
            {
              FieldMask overlap = it->dependent_mask & dep_mask;
              if (!overlap)
                continue;
              insert_dependence(
                  DependenceRecord(it->operation_idx, it->prev_idx,
                     source_idx, it->validates, it->dtype, overlap));
            }
          }
          else
          {
            // Iterate over the internal operation dependences
            // and translate them to our dependences
            std::pair<InternalOp*,GenerationID> 
              src_key(static_cast<InternalOp*>(source), src_gen);
#ifdef DEBUG_LEGION
            assert(internal_dependences.find(src_key) != 
                   internal_dependences.end());
#endif
            for (LegionVector<DependenceRecord>::aligned::const_iterator
                  it = internal_finder->second.begin(); 
                  it != internal_finder->second.end(); it++)
            {
              FieldMask overlap = it->dependent_mask & dep_mask;
              if (!overlap)
                continue;
              insert_dependence(src_key, 
                  DependenceRecord(it->operation_idx, it->prev_idx,
                    source_idx, it->validates, it->dtype, overlap));
            }
          }
        }
      }
    }

    //--------------------------------------------------------------------------
    void DynamicTrace::record_aliased_children(unsigned req_index,
                                          unsigned depth, const FieldMask &mask)
    //--------------------------------------------------------------------------
    {
      unsigned index = operations.size() - 1;
      aliased_children[index].push_back(AliasChildren(req_index, depth, mask));
    } 

#ifdef LEGION_SPY
    //--------------------------------------------------------------------------
    void DynamicTrace::perform_logging(
                               UniqueID prev_fence_uid, UniqueID curr_fence_uid)
    //--------------------------------------------------------------------------
    {
      UniqueID context_uid = ctx->get_unique_id();
      for (unsigned idx = 0; idx < operations.size(); ++idx)
      {
        UniqueID uid = get_current_uid_by_index(idx);
        const LegionVector<DependenceRecord>::aligned &deps = dependences[idx];
        for (LegionVector<DependenceRecord>::aligned::const_iterator it =
             deps.begin(); it != deps.end(); it++)
        {
          if ((it->prev_idx == -1) || (it->next_idx == -1))
          {
            LegionSpy::log_mapping_dependence(
                context_uid,
                operations[it->operation_idx].first->get_unique_op_id(),
                (it->prev_idx == -1) ? 0 : it->prev_idx,
                uid,
                (it->next_idx == -1) ? 0 : it->next_idx, TRUE_DEPENDENCE);
          }
          else
          {
            LegionSpy::log_mapping_dependence(
                context_uid,
                operations[it->operation_idx].first->get_unique_op_id(),
                it->prev_idx, uid, it->next_idx, it->dtype);
          }
        }
        LegionSpy::log_mapping_dependence(
            context_uid, prev_fence_uid, 0, uid, 0, TRUE_DEPENDENCE);
        LegionSpy::log_mapping_dependence(
            context_uid, uid, 0, curr_fence_uid, 0, TRUE_DEPENDENCE);
      }
    }
#endif

    //--------------------------------------------------------------------------
    void DynamicTrace::insert_dependence(const DependenceRecord &record)
    //--------------------------------------------------------------------------
    {
#ifdef DEBUG_LEGION
      assert(!dependences.empty());
#endif
      LegionVector<DependenceRecord>::aligned &deps = dependences.back();
      // Try to merge it with an existing dependence
      for (unsigned idx = 0; idx < deps.size(); idx++)
        if (deps[idx].merge(record))
          return;
      // If we make it here, we couldn't merge it so just add it
      deps.push_back(record);
    }

    //--------------------------------------------------------------------------
    void DynamicTrace::insert_dependence(
                                 const std::pair<InternalOp*,GenerationID> &key,
                                 const DependenceRecord &record)
    //--------------------------------------------------------------------------
    {
      LegionVector<DependenceRecord>::aligned &deps = internal_dependences[key];
      // Try to merge it with an existing dependence
      for (unsigned idx = 0; idx < deps.size(); idx++)
        if (deps[idx].merge(record))
          return;
      // If we make it here, we couldn't merge it so just add it
      deps.push_back(record);
    }

    /////////////////////////////////////////////////////////////
    // TraceOp 
    /////////////////////////////////////////////////////////////

    //--------------------------------------------------------------------------
    TraceOp::TraceOp(Runtime *rt)
      : FenceOp(rt)
    //--------------------------------------------------------------------------
    {
    }

    //--------------------------------------------------------------------------
    TraceOp::TraceOp(const TraceOp &rhs)
      : FenceOp(NULL)
    //--------------------------------------------------------------------------
    {
      // should never be called
      assert(false);
    }

    //--------------------------------------------------------------------------
    TraceOp::~TraceOp(void)
    //--------------------------------------------------------------------------
    {
    }

    //--------------------------------------------------------------------------
    TraceOp& TraceOp::operator=(const TraceOp &rhs)
    //--------------------------------------------------------------------------
    {
      // should never be called
      assert(false);
      return *this;
    }

    //--------------------------------------------------------------------------
    void TraceOp::execute_dependence_analysis(void)
    //--------------------------------------------------------------------------
    {
#ifdef DEBUG_LEGION
      assert(mapping_tracker == NULL);
#endif
      // Make a dependence tracker
      mapping_tracker = new MappingDependenceTracker();
      // See if we have any fence dependences
      execution_fence_event = parent_ctx->register_implicit_dependences(this);
      parent_ctx->invalidate_trace_cache(local_trace, this);

      trigger_dependence_analysis();
      end_dependence_analysis();
    }

    /////////////////////////////////////////////////////////////
    // TraceCaptureOp 
    /////////////////////////////////////////////////////////////

    //--------------------------------------------------------------------------
    TraceCaptureOp::TraceCaptureOp(Runtime *rt)
      : TraceOp(rt)
    //--------------------------------------------------------------------------
    {
    }

    //--------------------------------------------------------------------------
    TraceCaptureOp::TraceCaptureOp(const TraceCaptureOp &rhs)
      : TraceOp(NULL)
    //--------------------------------------------------------------------------
    {
      // should never be called
      assert(false);
    }

    //--------------------------------------------------------------------------
    TraceCaptureOp::~TraceCaptureOp(void)
    //--------------------------------------------------------------------------
    {
    }

    //--------------------------------------------------------------------------
    TraceCaptureOp& TraceCaptureOp::operator=(const TraceCaptureOp &rhs)
    //--------------------------------------------------------------------------
    {
      // should never be called
      assert(false);
      return *this;
    }

    //--------------------------------------------------------------------------
    void TraceCaptureOp::initialize_capture(InnerContext *ctx, bool has_block)
    //--------------------------------------------------------------------------
    {
      initialize(ctx, EXECUTION_FENCE, false/*need future*/);
#ifdef DEBUG_LEGION
      assert(trace != NULL);
      assert(trace->is_dynamic_trace());
#endif
      dynamic_trace = trace->as_dynamic_trace();
      local_trace = dynamic_trace;
      // Now mark our trace as NULL to avoid registering this operation
      trace = NULL;
      tracing = false;
      current_template = NULL;
      has_blocking_call = has_block;
    }

    //--------------------------------------------------------------------------
    void TraceCaptureOp::activate(void)
    //--------------------------------------------------------------------------
    {
      activate_operation();
    }

    //--------------------------------------------------------------------------
    void TraceCaptureOp::deactivate(void)
    //--------------------------------------------------------------------------
    {
      deactivate_operation();
      runtime->free_capture_op(this);
    }

    //--------------------------------------------------------------------------
    const char* TraceCaptureOp::get_logging_name(void) const
    //--------------------------------------------------------------------------
    {
      return op_names[TRACE_CAPTURE_OP_KIND];
    }

    //--------------------------------------------------------------------------
    Operation::OpKind TraceCaptureOp::get_operation_kind(void) const
    //--------------------------------------------------------------------------
    {
      return TRACE_CAPTURE_OP_KIND;
    }

    //--------------------------------------------------------------------------
    void TraceCaptureOp::trigger_dependence_analysis(void)
    //--------------------------------------------------------------------------
    {
#ifdef DEBUG_LEGION
      assert(trace == NULL);
      assert(local_trace != NULL);
      assert(local_trace == dynamic_trace);
#endif
      // Indicate that we are done capturing this trace
      dynamic_trace->end_trace_capture();
      // Register this fence with all previous users in the parent's context
      FenceOp::trigger_dependence_analysis();
      parent_ctx->record_previous_trace(local_trace);
      if (local_trace->is_recording())
      {
        PhysicalTrace *physical_trace = local_trace->get_physical_trace();
#ifdef DEBUG_LEGION
        assert(physical_trace != NULL);
#endif
        physical_trace->record_previous_template_completion(
            get_completion_event());
        current_template = physical_trace->get_current_template();
        physical_trace->clear_cached_template();
      }
    }

    //--------------------------------------------------------------------------
    void TraceCaptureOp::trigger_mapping(void)
    //--------------------------------------------------------------------------
    {
      // Now finish capturing the physical trace
      if (local_trace->is_recording())
      {
        PhysicalTrace *physical_trace = local_trace->get_physical_trace();
#ifdef DEBUG_LEGION
        assert(physical_trace != NULL);
        assert(current_template != NULL);
        assert(current_template->is_recording());
#endif
        current_template->finalize(has_blocking_call);
        if (!current_template->is_replayable())
        {
          const RtEvent pending_deletion = 
            current_template->defer_template_deletion();
          if (pending_deletion.exists())
            execution_precondition = Runtime::merge_events(NULL,
                execution_precondition, ApEvent(pending_deletion));  
          physical_trace->record_failed_capture(current_template);
        }
        else
          physical_trace->record_replayable_capture(current_template);
        // Reset the local trace
        local_trace->initialize_tracing_state();
      }
      FenceOp::trigger_mapping();
    }

    /////////////////////////////////////////////////////////////
    // TraceCompleteOp 
    /////////////////////////////////////////////////////////////

    //--------------------------------------------------------------------------
    TraceCompleteOp::TraceCompleteOp(Runtime *rt)
      : TraceOp(rt)
    //--------------------------------------------------------------------------
    {
    }

    //--------------------------------------------------------------------------
    TraceCompleteOp::TraceCompleteOp(const TraceCompleteOp &rhs)
      : TraceOp(NULL)
    //--------------------------------------------------------------------------
    {
      // should never be called
      assert(false);
    }

    //--------------------------------------------------------------------------
    TraceCompleteOp::~TraceCompleteOp(void)
    //--------------------------------------------------------------------------
    {
    }

    //--------------------------------------------------------------------------
    TraceCompleteOp& TraceCompleteOp::operator=(const TraceCompleteOp &rhs)
    //--------------------------------------------------------------------------
    {
      // should never be called
      assert(false);
      return *this;
    }

    //--------------------------------------------------------------------------
    void TraceCompleteOp::initialize_complete(InnerContext *ctx, bool has_block)
    //--------------------------------------------------------------------------
    {
      initialize(ctx, EXECUTION_FENCE, false/*need future*/);
#ifdef DEBUG_LEGION
      assert(trace != NULL);
#endif
      local_trace = trace;
      // Now mark our trace as NULL to avoid registering this operation
      trace = NULL;
      current_template = NULL;
      template_completion = ApEvent::NO_AP_EVENT;
      replayed = false;
      has_blocking_call = has_block;
    }

    //--------------------------------------------------------------------------
    void TraceCompleteOp::activate(void)
    //--------------------------------------------------------------------------
    {
      activate_operation();
    }

    //--------------------------------------------------------------------------
    void TraceCompleteOp::deactivate(void)
    //--------------------------------------------------------------------------
    {
      deactivate_operation();
      runtime->free_trace_op(this);
    }

    //--------------------------------------------------------------------------
    const char* TraceCompleteOp::get_logging_name(void) const
    //--------------------------------------------------------------------------
    {
      return op_names[TRACE_COMPLETE_OP_KIND];
    }

    //--------------------------------------------------------------------------
    Operation::OpKind TraceCompleteOp::get_operation_kind(void) const
    //--------------------------------------------------------------------------
    {
      return TRACE_COMPLETE_OP_KIND; 
    }

    //--------------------------------------------------------------------------
    void TraceCompleteOp::trigger_dependence_analysis(void)
    //--------------------------------------------------------------------------
    {
#ifdef DEBUG_LEGION
      assert(trace == NULL);
      assert(local_trace != NULL);
#endif
      local_trace->end_trace_execution(this);
      parent_ctx->record_previous_trace(local_trace);

      if (local_trace->is_replaying())
      {
        PhysicalTrace *physical_trace = local_trace->get_physical_trace();
#ifdef DEBUG_LEGION
        assert(physical_trace != NULL);
#endif
        PhysicalTemplate *to_replay = physical_trace->get_current_template();
#ifdef DEBUG_LEGION
        assert(to_replay != NULL);
#endif
#ifdef LEGION_SPY
        local_trace->perform_logging(to_replay->get_fence_uid(), unique_op_id);
#endif
        to_replay->execute_all();
        template_completion = to_replay->get_completion();
        Runtime::trigger_event(NULL, completion_event, template_completion);
        parent_ctx->update_current_fence(this, true, true);
        physical_trace->record_previous_template_completion(
            template_completion);
        local_trace->initialize_tracing_state();
        replayed = true;
        return;
      }
      else if (local_trace->is_recording())
      {
        PhysicalTrace *physical_trace = local_trace->get_physical_trace();
#ifdef DEBUG_LEGION
        assert(physical_trace != NULL);
#endif
        physical_trace->record_previous_template_completion(
            get_completion_event());
        current_template = physical_trace->get_current_template();
        physical_trace->clear_cached_template();
      }

      // If this is a static trace, then we remove our reference when we're done
      if (local_trace->is_static_trace())
      {
        StaticTrace *static_trace = static_cast<StaticTrace*>(local_trace);
        if (static_trace->remove_reference())
          delete static_trace;
      }
      FenceOp::trigger_dependence_analysis();
    }

    //--------------------------------------------------------------------------
    void TraceCompleteOp::trigger_mapping(void)
    //--------------------------------------------------------------------------
    {
      // Now finish capturing the physical trace
      if (local_trace->is_recording())
      {
#ifdef DEBUG_LEGION
        assert(current_template != NULL);
        assert(local_trace->get_physical_trace() != NULL);
        assert(current_template->is_recording());
#endif
        current_template->finalize(has_blocking_call);
        PhysicalTrace *physical_trace = local_trace->get_physical_trace();
        if (!current_template->is_replayable())
        {
          const RtEvent pending_deletion = 
            current_template->defer_template_deletion();
          if (pending_deletion.exists())
            execution_precondition = Runtime::merge_events(NULL,
                execution_precondition, ApEvent(pending_deletion));  
          physical_trace->record_failed_capture(current_template);
        }
        else
          physical_trace->record_replayable_capture(current_template);
        local_trace->initialize_tracing_state();
      }
      else if (replayed)
      {
        if (has_blocking_call)
          REPORT_LEGION_ERROR(ERROR_INVALID_PHYSICAL_TRACING,
            "Physical tracing violation! Trace %d in task %s (UID %lld) "
            "encountered a blocking API call that was unseen when it was "
            "recorded. It is required that traces do not change their "
            "behavior.", local_trace->get_trace_id(),
            parent_ctx->get_task_name(), parent_ctx->get_unique_id())
        complete_mapping();
        need_completion_trigger = false;
        if (!template_completion.has_triggered())
        {
          RtEvent wait_on = Runtime::protect_event(template_completion);
          complete_execution(wait_on);
        }
        else
          complete_execution();
        return;
      }
      FenceOp::trigger_mapping();
    }

    /////////////////////////////////////////////////////////////
    // TraceReplayOp
    /////////////////////////////////////////////////////////////

    //--------------------------------------------------------------------------
    TraceReplayOp::TraceReplayOp(Runtime *rt)
      : TraceOp(rt)
    //--------------------------------------------------------------------------
    {
    }

    //--------------------------------------------------------------------------
    TraceReplayOp::TraceReplayOp(const TraceReplayOp &rhs)
      : TraceOp(NULL)
    //--------------------------------------------------------------------------
    {
      // should never be called
      assert(false);
    }

    //--------------------------------------------------------------------------
    TraceReplayOp::~TraceReplayOp(void)
    //--------------------------------------------------------------------------
    {
    }

    //--------------------------------------------------------------------------
    TraceReplayOp& TraceReplayOp::operator=(const TraceReplayOp &rhs)
    //--------------------------------------------------------------------------
    {
      // should never be called
      assert(false);
      return *this;
    }

    //--------------------------------------------------------------------------
    void TraceReplayOp::initialize_replay(InnerContext *ctx, LegionTrace *trace)
    //--------------------------------------------------------------------------
    {
      initialize(ctx, EXECUTION_FENCE, false/*need future*/);
#ifdef DEBUG_LEGION
      assert(trace != NULL);
#endif
      local_trace = trace;
    }

    //--------------------------------------------------------------------------
    void TraceReplayOp::activate(void)
    //--------------------------------------------------------------------------
    {
      activate_operation();
    }

    //--------------------------------------------------------------------------
    void TraceReplayOp::deactivate(void)
    //--------------------------------------------------------------------------
    {
      deactivate_operation();
      runtime->free_replay_op(this);
    }

    //--------------------------------------------------------------------------
    const char* TraceReplayOp::get_logging_name(void) const
    //--------------------------------------------------------------------------
    {
      return op_names[TRACE_REPLAY_OP_KIND];
    }

    //--------------------------------------------------------------------------
    Operation::OpKind TraceReplayOp::get_operation_kind(void) const
    //--------------------------------------------------------------------------
    {
      return TRACE_REPLAY_OP_KIND;
    }

    //--------------------------------------------------------------------------
    void TraceReplayOp::trigger_dependence_analysis(void)
    //--------------------------------------------------------------------------
    {
#ifdef DEBUG_LEGION
      assert(trace == NULL);
      assert(local_trace != NULL);
#endif
      PhysicalTrace *physical_trace = local_trace->get_physical_trace();
#ifdef DEBUG_LEGION
      assert(physical_trace != NULL);
#endif
      bool recurrent = true;
      bool fence_registered = false;
      bool is_recording = local_trace->is_recording();
      if (physical_trace->get_current_template() == NULL || is_recording)
      {
        recurrent = false;
        {
          // Wait for the previous recordings to be done before checking
          // template preconditions, otherwise no template would exist.
          RtEvent mapped_event = parent_ctx->get_current_mapping_fence_event();
          if (mapped_event.exists())
            mapped_event.wait();
        }
#ifdef DEBUG_LEGION
        assert(!(local_trace->is_recording() || local_trace->is_replaying()));
#endif

        if (physical_trace->get_current_template() == NULL)
          physical_trace->check_template_preconditions(this, 
                                      map_applied_conditions);
#ifdef DEBUG_LEGION
        assert(physical_trace->get_current_template() == NULL ||
               !physical_trace->get_current_template()->is_recording());
#endif
        execution_precondition =
          parent_ctx->perform_fence_analysis(this, true, true);
        physical_trace->set_current_execution_fence_event(
            get_completion_event());
        fence_registered = true;
      }

      if (physical_trace->get_current_template() != NULL)
      {
        if (!fence_registered)
          execution_precondition =
            parent_ctx->get_current_execution_fence_event();
        ApEvent fence_completion =
          recurrent ? physical_trace->get_previous_template_completion()
                    : get_completion_event();
        physical_trace->initialize_template(fence_completion, recurrent);
        local_trace->set_state_replay();
#ifdef LEGION_SPY
        physical_trace->get_current_template()->set_fence_uid(unique_op_id);
#endif
      }
      else if (!fence_registered)
      {
        execution_precondition =
          parent_ctx->perform_fence_analysis(this, true, true);
        physical_trace->set_current_execution_fence_event(
            get_completion_event());
      }

      // Now update the parent context with this fence before we can complete
      // the dependence analysis and possibly be deactivated
      parent_ctx->update_current_fence(this, true, true);
    }

    //--------------------------------------------------------------------------
    void TraceReplayOp::pack_remote_operation(Serializer &rez, 
                 AddressSpaceID target, std::set<RtEvent> &applied_events) const
    //--------------------------------------------------------------------------
    {
      pack_local_remote_operation(rez);
    }

    /////////////////////////////////////////////////////////////
    // TraceBeginOp
    /////////////////////////////////////////////////////////////

    //--------------------------------------------------------------------------
    TraceBeginOp::TraceBeginOp(Runtime *rt)
      : TraceOp(rt)
    //--------------------------------------------------------------------------
    {
    }

    //--------------------------------------------------------------------------
    TraceBeginOp::TraceBeginOp(const TraceBeginOp &rhs)
      : TraceOp(NULL)
    //--------------------------------------------------------------------------
    {
      // should never be called
      assert(false);
    }

    //--------------------------------------------------------------------------
    TraceBeginOp::~TraceBeginOp(void)
    //--------------------------------------------------------------------------
    {
    }

    //--------------------------------------------------------------------------
    TraceBeginOp& TraceBeginOp::operator=(const TraceBeginOp &rhs)
    //--------------------------------------------------------------------------
    {
      // should never be called
      assert(false);
      return *this;
    }

    //--------------------------------------------------------------------------
    void TraceBeginOp::initialize_begin(InnerContext *ctx, LegionTrace *trace)
    //--------------------------------------------------------------------------
    {
      initialize(ctx, MAPPING_FENCE, false/*need future*/);
#ifdef DEBUG_LEGION
      assert(trace != NULL);
#endif
      local_trace = trace;
      trace = NULL;
    }

    //--------------------------------------------------------------------------
    void TraceBeginOp::activate(void)
    //--------------------------------------------------------------------------
    {
      activate_operation();
    }

    //--------------------------------------------------------------------------
    void TraceBeginOp::deactivate(void)
    //--------------------------------------------------------------------------
    {
      deactivate_operation();
      runtime->free_begin_op(this);
    }

    //--------------------------------------------------------------------------
    const char* TraceBeginOp::get_logging_name(void) const
    //--------------------------------------------------------------------------
    {
      return op_names[TRACE_BEGIN_OP_KIND];
    }

    //--------------------------------------------------------------------------
    Operation::OpKind TraceBeginOp::get_operation_kind(void) const
    //--------------------------------------------------------------------------
    {
      return TRACE_BEGIN_OP_KIND;
    }

    /////////////////////////////////////////////////////////////
    // TraceSummaryOp
    /////////////////////////////////////////////////////////////

    //--------------------------------------------------------------------------
    TraceSummaryOp::TraceSummaryOp(Runtime *rt)
      : TraceOp(rt)
    //--------------------------------------------------------------------------
    {
    }

    //--------------------------------------------------------------------------
    TraceSummaryOp::TraceSummaryOp(const TraceSummaryOp &rhs)
      : TraceOp(NULL)
    //--------------------------------------------------------------------------
    {
      // should never be called
      assert(false);
    }

    //--------------------------------------------------------------------------
    TraceSummaryOp::~TraceSummaryOp(void)
    //--------------------------------------------------------------------------
    {
    }

    //--------------------------------------------------------------------------
    TraceSummaryOp& TraceSummaryOp::operator=(const TraceSummaryOp &rhs)
    //--------------------------------------------------------------------------
    {
      // should never be called
      assert(false);
      return *this;
    }

    //--------------------------------------------------------------------------
    void TraceSummaryOp::initialize_summary(InnerContext *ctx,
                                            PhysicalTemplate *tpl,
                                            Operation *invalidator)
    //--------------------------------------------------------------------------
    {
      initialize_operation(ctx, false/*track*/);
      fence_kind = MAPPING_FENCE;
      if (runtime->legion_spy_enabled)
        LegionSpy::log_fence_operation(parent_ctx->get_unique_id(),
                                       unique_op_id);
      context_index = invalidator->get_ctx_index();
      current_template = tpl;
      // The summary could have been marked as being traced,
      // so here we forcibly clear them out.
      trace = NULL;
      tracing = false;
    }

    //--------------------------------------------------------------------------
    void TraceSummaryOp::activate(void)
    //--------------------------------------------------------------------------
    {
      activate_operation();
      current_template = NULL;
    }

    //--------------------------------------------------------------------------
    void TraceSummaryOp::deactivate(void)
    //--------------------------------------------------------------------------
    {
      deactivate_fence();
      runtime->free_summary_op(this);
    }

    //--------------------------------------------------------------------------
    const char* TraceSummaryOp::get_logging_name(void) const
    //--------------------------------------------------------------------------
    {
      return op_names[TRACE_SUMMARY_OP_KIND];
    }

    //--------------------------------------------------------------------------
    Operation::OpKind TraceSummaryOp::get_operation_kind(void) const
    //--------------------------------------------------------------------------
    {
      return TRACE_SUMMARY_OP_KIND;
    }

    //--------------------------------------------------------------------------
    void TraceSummaryOp::trigger_dependence_analysis(void)
    //--------------------------------------------------------------------------
    {
      perform_fence_analysis(true/*register fence also*/);
    }

    //--------------------------------------------------------------------------
    void TraceSummaryOp::trigger_ready(void)
    //--------------------------------------------------------------------------
    {
      enqueue_ready_operation();
    }

    //--------------------------------------------------------------------------
    void TraceSummaryOp::trigger_mapping(void)
    //--------------------------------------------------------------------------
    {
#ifdef DEBUG_LEGION
      assert(current_template->is_replayable());
#endif
      current_template->apply_postcondition(this, map_applied_conditions);
      FenceOp::trigger_mapping();
    }

    //--------------------------------------------------------------------------
    void TraceSummaryOp::pack_remote_operation(Serializer &rez,
                 AddressSpaceID target, std::set<RtEvent> &applied_events) const
    //--------------------------------------------------------------------------
    {
      pack_local_remote_operation(rez);
    }

    /////////////////////////////////////////////////////////////
    // PhysicalTrace
    /////////////////////////////////////////////////////////////

    //--------------------------------------------------------------------------
    PhysicalTrace::PhysicalTrace(Runtime *rt, LegionTrace *lt)
      : runtime(rt), logical_trace(lt), 
        repl_ctx(dynamic_cast<ReplicateContext*>(lt->ctx)),
        current_template(NULL), nonreplayable_count(0), new_template_count(0),
        previous_template_completion(ApEvent::NO_AP_EVENT),
        execution_fence_event(ApEvent::NO_AP_EVENT)
    //--------------------------------------------------------------------------
    {
      if (runtime->replay_on_cpus)
      {
        Machine::ProcessorQuery local_procs(runtime->machine);
        local_procs.local_address_space();
        for (Machine::ProcessorQuery::iterator it =
             local_procs.begin(); it != local_procs.end(); it++)
          if (it->kind() == Processor::LOC_PROC)
            replay_targets.push_back(*it);
      }
      else
        replay_targets.push_back(runtime->utility_group);
    }

    //--------------------------------------------------------------------------
    PhysicalTrace::PhysicalTrace(const PhysicalTrace &rhs)
      : runtime(NULL), logical_trace(NULL), repl_ctx(NULL), 
        current_template(NULL), nonreplayable_count(0), new_template_count(0),
        previous_template_completion(ApEvent::NO_AP_EVENT),
        execution_fence_event(ApEvent::NO_AP_EVENT)
    //--------------------------------------------------------------------------
    {
      // should never be called
      assert(false);
    }

    //--------------------------------------------------------------------------
    PhysicalTrace::~PhysicalTrace()
    //--------------------------------------------------------------------------
    {
      for (LegionVector<PhysicalTemplate*>::aligned::iterator it =
           templates.begin(); it != templates.end(); ++it)
        delete (*it);
      templates.clear();
    }

    //--------------------------------------------------------------------------
    PhysicalTrace& PhysicalTrace::operator=(const PhysicalTrace &rhs)
    //--------------------------------------------------------------------------
    {
      // should never be called
      assert(false);
      return *this;
    }

    //--------------------------------------------------------------------------
    void PhysicalTrace::record_replayable_capture(PhysicalTemplate *tpl)
    //--------------------------------------------------------------------------
    {
      templates.push_back(tpl);
      if (++new_template_count > LEGION_NEW_TEMPLATE_WARNING_COUNT)
      {
        REPORT_LEGION_WARNING(LEGION_WARNING_NEW_TEMPLATE_COUNT_EXCEEDED,
            "WARNING: The runtime has created %d new replayable templates "
            "for trace %u without replaying any existing templates. This "
            "may mean that your mapper is not making mapper decisions "
            "conducive to replaying templates. Please check that your "
            "mapper is making decisions that align with prior templates. "
            "If you believe that this number of templates is reasonable "
            "please adjust the settings for LEGION_NEW_TEMPLATE_WARNING_COUNT "
            "in legion_config.h.", LEGION_NEW_TEMPLATE_WARNING_COUNT, 
            logical_trace->get_trace_id())
        new_template_count = 0;
      }
      // Reset the nonreplayable count when we find a replayable template
      nonreplayable_count = 0;
      current_template = NULL;
    }

    //--------------------------------------------------------------------------
    void PhysicalTrace::record_failed_capture(PhysicalTemplate *tpl)
    //--------------------------------------------------------------------------
    {
      if (++nonreplayable_count > LEGION_NON_REPLAYABLE_WARNING)
      {
        const std::string &message = tpl->get_replayable_message();
        const char *message_buffer = message.c_str();
        REPORT_LEGION_WARNING(LEGION_WARNING_NON_REPLAYABLE_COUNT_EXCEEDED,
            "WARNING: The runtime has failed to memoize the trace more than "
            "%u times, due to the absence of a replayable template. It is "
            "highly likely that trace %u will not be memoized for the rest "
            "of execution. The most recent template was not replayable "
            "for the following reason: %s. Please change the mapper to stop "
            "making memoization requests.", LEGION_NON_REPLAYABLE_WARNING,
            logical_trace->get_trace_id(), message_buffer)
        nonreplayable_count = 0;
      }
      current_template = NULL;
    }

    //--------------------------------------------------------------------------
    void PhysicalTrace::check_template_preconditions(TraceReplayOp *op,
                                              std::set<RtEvent> &applied_events)
    //--------------------------------------------------------------------------
    {
      current_template = NULL;
      for (LegionVector<PhysicalTemplate*>::aligned::reverse_iterator it =
           templates.rbegin(); it != templates.rend(); ++it)
      {
        if ((*it)->check_preconditions(op, applied_events))
        {
#ifdef DEBUG_LEGION
          assert((*it)->is_replayable());
#endif
          // Reset the nonreplayable count when a replayable template satisfies
          // the precondition
          nonreplayable_count = 0;
          // Also reset the new template count as we found a replay
          new_template_count = 0;
          current_template = *it;
          return;
        }
      }
    }

    //--------------------------------------------------------------------------
    bool PhysicalTrace::find_viable_templates(ReplTraceReplayOp *op,
                                             std::set<RtEvent> &applied_events,
                                             unsigned templates_to_find,
                                             std::vector<int> &viable_templates)
    //--------------------------------------------------------------------------
    {
#ifdef DEBUG_LEGION
      assert(templates_to_find > 0);
#endif
      for (int index = viable_templates.empty() ? templates.size() - 1 : 
            viable_templates.back() - 1; index >= 0; index--)
      {
        PhysicalTemplate *tpl = templates[index];
        if (tpl->check_preconditions(op, applied_events))
        {
          // A good tmplate so add it to the list
          viable_templates.push_back(index);
          // If we've found all our templates then we're done
          if (--templates_to_find == 0)
            return (index == 0); // whether we are done
        }
      }
      return true; // Iterated over all the templates
    }

    //--------------------------------------------------------------------------
    PhysicalTemplate* PhysicalTrace::select_template(unsigned index)
    //--------------------------------------------------------------------------
    {
#ifdef DEBUG_LEGION
      assert(index < templates.size());
      assert(templates[index]->is_replayable());
#endif
      // Reset the nonreplayable count when a replayable template satisfies
      // the precondition
      nonreplayable_count = 0;
      current_template = templates[index]; 
      return current_template;
    }

    //--------------------------------------------------------------------------
    PhysicalTemplate* PhysicalTrace::start_new_template(void)
    //--------------------------------------------------------------------------
    {
      // If we have a replicated context then we are making sharded templates
      if (repl_ctx != NULL)
        current_template = 
          new ShardedPhysicalTemplate(this, execution_fence_event, repl_ctx);
      else
        current_template = new PhysicalTemplate(this, execution_fence_event);
      return current_template;
    }

    //--------------------------------------------------------------------------
    void PhysicalTrace::initialize_template(
                                       ApEvent fence_completion, bool recurrent)
    //--------------------------------------------------------------------------
    {
#ifdef DEBUG_LEGION
      assert(current_template != NULL);
#endif
      current_template->initialize(runtime, fence_completion, recurrent);
    }

    /////////////////////////////////////////////////////////////
    // TraceViewSet
    /////////////////////////////////////////////////////////////

    //--------------------------------------------------------------------------
    std::string TraceViewSet::FailedPrecondition::to_string(void) const
    //--------------------------------------------------------------------------
    {
      char *m = mask.to_string();
      std::stringstream ss;
      ss << "view: " << view << ", Index expr: " << eq->set_expr->expr_id
         << ", Field Mask: " << m;
      return ss.str();
    }

    //--------------------------------------------------------------------------
    TraceViewSet::TraceViewSet(RegionTreeForest *f)
      : forest(f), view_references(f->runtime->dump_physical_traces)
    //--------------------------------------------------------------------------
    {
    }

    //--------------------------------------------------------------------------
    TraceViewSet::~TraceViewSet(void)
    //--------------------------------------------------------------------------
    {
      if (view_references)
      {
        for (ViewSet::const_iterator it = conditions.begin();
              it != conditions.end(); it++)
          if (it->first->remove_base_resource_ref(TRACE_REF))
            delete it->first;
      }
      conditions.clear();
    }

    //--------------------------------------------------------------------------
    void TraceViewSet::insert(
                  InstanceView *view, EquivalenceSet *eq, const FieldMask &mask)
    //--------------------------------------------------------------------------
    {
      if (view_references && (conditions.find(view) == conditions.end()))
        view->add_base_resource_ref(TRACE_REF);
      conditions[view].insert(eq, mask);
    }

    //--------------------------------------------------------------------------
    void TraceViewSet::invalidate(
                  InstanceView *view, EquivalenceSet *eq, const FieldMask &mask)
    //--------------------------------------------------------------------------
    {
      ViewSet::iterator finder = conditions.find(view);
      if (finder == conditions.end())
        return;

      FieldMaskSet<EquivalenceSet> to_delete;
      for (FieldMaskSet<EquivalenceSet>::const_iterator it = 
            finder->second.begin(); it != finder->second.end(); ++it)
      {
        FieldMask overlap = mask & it->second;
        if (!overlap)
          continue;

        IndexSpaceExpression *expr1 = eq->set_expr;
        IndexSpaceExpression *expr2 = it->first->set_expr;
        if (expr1 == expr2)
        {
          to_delete.insert(it->first, overlap);
        }
        else if (expr1->get_volume() >= expr2->get_volume())
        {
          IndexSpaceExpression *diff =
            forest->subtract_index_spaces(expr2, expr1);
          if (diff->is_empty())
            to_delete.insert(it->first, overlap);
        }
      }
      for (FieldMaskSet<EquivalenceSet>::iterator it = to_delete.begin();
           it != to_delete.end(); ++it)
      {
        FieldMaskSet<EquivalenceSet>::iterator eit =
          finder->second.find(it->first);
#ifdef DEBUG_LEGION
        assert(eit != finder->second.end());
#endif
        eit.filter(it->second);
        if (!eit->second)
          finder->second.erase(eit);
      }
    }

    //--------------------------------------------------------------------------
    bool TraceViewSet::dominates(
         InstanceView *view, EquivalenceSet *eq, FieldMask &non_dominated) const
    //--------------------------------------------------------------------------
    {
      // If this is for an empty equivalence set then it doesn't matter
      if (eq->set_expr->is_empty())
        return true;
      ViewSet::const_iterator finder = conditions.find(view);
      if (finder == conditions.end())
        return false;

      for (FieldMaskSet<EquivalenceSet>::const_iterator it =
           finder->second.begin(); it != finder->second.end(); ++it)
      {
        FieldMask overlap = non_dominated & it->second;
        if (!overlap)
          continue;

        IndexSpaceExpression *expr1 = eq->set_expr;
        IndexSpaceExpression *expr2 = it->first->set_expr;
        // THIS IS NOT A COMPLETE DOMINANCE TEST!!!
        // We are assuming that equivalence sets are always uniquely
        // represented at the leaves of the equivalence set tree and
        // therefore we can test expressions more directly
        if (expr1 == expr2)
        {
          non_dominated -= overlap;
        }
        else if (expr1->get_volume() <= expr2->get_volume())
        {
          IndexSpaceExpression *diff =
            forest->subtract_index_spaces(expr1, expr2);
          if (diff->is_empty())
            non_dominated -= overlap;
        }
        if (!non_dominated)
          return true;
      }
#ifdef DEBUG_LEGION
      assert(!!non_dominated);
#endif
      return false;
    }

    //--------------------------------------------------------------------------
    bool TraceViewSet::subsumed_by(const TraceViewSet &set,
                                   FailedPrecondition *condition) const
    //--------------------------------------------------------------------------
    {
      for (ViewSet::const_iterator it = conditions.begin();
           it != conditions.end(); ++it)
        for (FieldMaskSet<EquivalenceSet>::const_iterator eit =
             it->second.begin(); eit != it->second.end(); ++eit)
<<<<<<< HEAD
        {
          FieldMask mask = eit->second;
          if (!set.dominates(it->first, eit->first, mask))
            return false;
        }
=======
      {
        FieldMask mask = eit->second;
        if (!set.dominates(it->first, eit->first, mask))
        {
          if (condition != NULL)
          {
            condition->view = it->first;
            condition->eq = eit->first;
            condition->mask = mask;
          }
          return false;
        }
      }
>>>>>>> 42095dd5

      return true;
    }

    //--------------------------------------------------------------------------
    bool TraceViewSet::has_refinements(void) const
    //--------------------------------------------------------------------------
    {
      for (ViewSet::const_iterator it = conditions.begin();
           it != conditions.end(); ++it)
        for (FieldMaskSet<EquivalenceSet>::const_iterator eit =
             it->second.begin(); eit != it->second.end(); ++eit)
          if (eit->first->has_refinements(eit->second))
            return true;

      return false;
    }

    //--------------------------------------------------------------------------
    bool TraceViewSet::empty(void) const
    //--------------------------------------------------------------------------
    {
      return conditions.empty();
    }

    //--------------------------------------------------------------------------
    void TraceViewSet::dump(void) const
    //--------------------------------------------------------------------------
    {
      for (ViewSet::const_iterator it = conditions.begin();
           it != conditions.end(); ++it)
      {
        InstanceView *view = it->first;
        for (FieldMaskSet<EquivalenceSet>::const_iterator eit =
             it->second.begin(); eit != it->second.end(); ++eit)
        {
          char *mask = eit->second.to_string();
          LogicalRegion lr =
            forest->get_tree(view->get_manager()->tree_id)->handle;
          const void *name = NULL; size_t name_size = 0;
          forest->runtime->retrieve_semantic_information(lr, 
              LEGION_NAME_SEMANTIC_TAG, name, name_size, true, true);
          log_tracing.info() << "  "
                    <<(view->is_reduction_view() ? "Reduction" : "Materialized")
                    << " view: " << view << ", Inst: " << std::hex
                    << view->get_manager()->get_instance().id << std::dec
                    << ", Index expr: " << eit->first->set_expr->expr_id
                    << ", Name: " << (name_size > 0 ? (const char*)name : "")
                    << ", Field Mask: " << mask;
          free(mask);
        }
      }
    }

    /////////////////////////////////////////////////////////////
    // TraceConditionSet
    /////////////////////////////////////////////////////////////

    //--------------------------------------------------------------------------
    TraceConditionSet::TraceConditionSet(RegionTreeForest *f)
      : TraceViewSet(f), cached(false)
    //--------------------------------------------------------------------------
    {
    }

    //--------------------------------------------------------------------------
    TraceConditionSet::~TraceConditionSet(void)
    //--------------------------------------------------------------------------
    {
      views.clear();
      version_infos.clear();
    }

    //--------------------------------------------------------------------------
    void TraceConditionSet::make_ready(bool postcondition)
    //--------------------------------------------------------------------------
    {
      if (cached)
        return;
      cached = true;

      typedef std::pair<RegionTreeID,EquivalenceSet*> Key;
      LegionMap<Key,FieldMaskSet<InstanceView> >::aligned views_by_regions;

      for (ViewSet::iterator it = conditions.begin(); it != conditions.end();
           ++it)
      {
        RegionTreeID tid = it->first->get_manager()->tree_id;
        for (FieldMaskSet<EquivalenceSet>::iterator eit = it->second.begin();
             eit != it->second.end(); ++eit)
        {
          EquivalenceSet *eq = eit->first;
          Key key(tid, eq);
          FieldMaskSet <InstanceView> &vset = views_by_regions[key];
          vset.insert(it->first, eit->second);
        }
      }

      // Filter out views that overlap with some restricted views
      if (postcondition)
      {
        for (LegionMap<Key,FieldMaskSet<InstanceView> >::aligned::iterator it =
             views_by_regions.begin(); it != views_by_regions.end(); ++it)
        {
          EquivalenceSet *eq = it->first.second;
          FieldMaskSet<InstanceView> &all_views = it->second;
          if (!eq->has_restrictions(all_views.get_valid_mask())) continue;

          FieldMaskSet<InstanceView> restricted_views;
          FieldMask restricted_mask;
          for (FieldMaskSet<InstanceView>::iterator vit = all_views.begin();
               vit != all_views.end(); ++vit)
          {
            FieldMask restricted = eq->is_restricted(vit->first);
            FieldMask overlap = restricted & vit->second;
            if (!!overlap)
            {
              restricted_views.insert(vit->first, overlap);
              restricted_mask |= overlap;
            }
          }

          std::vector<InstanceView*> to_delete;
          for (FieldMaskSet<InstanceView>::iterator vit = all_views.begin();
               vit != all_views.end(); ++vit)
          {
            vit.filter(restricted_mask);
            if (!vit->second)
              to_delete.push_back(vit->first);
          }

          for (std::vector<InstanceView*>::iterator vit = to_delete.begin();
               vit != to_delete.end(); ++vit)
            all_views.erase(*vit);

          for (FieldMaskSet<InstanceView>::iterator vit =
               restricted_views.begin(); vit != restricted_views.end(); ++vit)
            all_views.insert(vit->first, vit->second);
        }
      }

      unsigned idx = 0;
      version_infos.resize(views_by_regions.size());
      for (LegionMap<Key,FieldMaskSet<InstanceView> >::aligned::iterator it =
           views_by_regions.begin(); it != views_by_regions.end(); ++it)
      {
        views.push_back(it->second);
        version_infos[idx++].record_equivalence_set(NULL,
            it->first.second, it->second.get_valid_mask());
      }
    }

    //--------------------------------------------------------------------------
    bool TraceConditionSet::require(Operation *op, 
                                    std::set<RtEvent> &applied_events)
    //--------------------------------------------------------------------------
    {
#ifdef DEBUG_LEGION
      assert(cached);
#endif
      for (unsigned idx = 0; idx < views.size(); ++idx)
      {
        FieldMaskSet<InstanceView> invalid_views;
        forest->find_invalid_instances(op, idx, version_infos[idx], views[idx],
                                       invalid_views, applied_events);
        if (!invalid_views.empty())
          return false;
      }
      return true;
    }

    //--------------------------------------------------------------------------
    void TraceConditionSet::ensure(Operation *op, 
                                   std::set<RtEvent> &applied_events)
    //--------------------------------------------------------------------------
    {
#ifdef DEBUG_LEGION
      assert(cached);
#endif
      const TraceInfo trace_info(op, false/*init*/);
      for (unsigned idx = 0; idx < views.size(); ++idx)
        forest->update_valid_instances(op, idx, version_infos[idx], views[idx],
            PhysicalTraceInfo(trace_info, idx), applied_events);
    }

    /////////////////////////////////////////////////////////////
    // PhysicalTemplate
    /////////////////////////////////////////////////////////////

    //--------------------------------------------------------------------------
    PhysicalTemplate::PhysicalTemplate(PhysicalTrace *t, ApEvent fence_event)
      : trace(t), recording(true), replayable(false, "uninitialized"),
        fence_completion_id(0),
        replay_parallelism(t->runtime->max_replay_parallelism),
        has_virtual_mapping(false),
        recording_done(Runtime::create_rt_user_event()),
        pre(t->runtime->forest), post(t->runtime->forest),
        pre_reductions(t->runtime->forest), post_reductions(t->runtime->forest),
        consumed_reductions(t->runtime->forest)
    //--------------------------------------------------------------------------
    {
      events.push_back(fence_event);
      event_map[fence_event] = fence_completion_id;
      instructions.push_back(
         new AssignFenceCompletion(*this, fence_completion_id, TraceLocalID()));
    }

    //--------------------------------------------------------------------------
    PhysicalTemplate::PhysicalTemplate(const PhysicalTemplate &rhs)
      : trace(NULL), recording(true), replayable(false, "uninitialized"),
        fence_completion_id(0),
        replay_parallelism(1), recording_done(RtUserEvent::NO_RT_USER_EVENT),
        pre(NULL), post(NULL), pre_reductions(NULL), post_reductions(NULL),
        consumed_reductions(NULL)
    //--------------------------------------------------------------------------
    {
      // should never be called
      assert(false);
    }

    //--------------------------------------------------------------------------
    PhysicalTemplate::~PhysicalTemplate(void)
    //--------------------------------------------------------------------------
    {
      {
        AutoLock tpl_lock(template_lock);
        for (std::set<ViewUser*>::iterator it = all_users.begin();
             it != all_users.end(); ++it)
          delete (*it);
        for (std::vector<Instruction*>::iterator it = instructions.begin();
             it != instructions.end(); ++it)
          delete *it;
        // Relesae references to instances
        for (CachedMappings::iterator it = cached_mappings.begin();
            it != cached_mappings.end(); ++it)
        {
          for (std::deque<InstanceSet>::iterator pit =
              it->second.physical_instances.begin(); pit !=
              it->second.physical_instances.end(); pit++)
          {
            for (unsigned idx = 0; idx < pit->size(); idx++)
            {
              const InstanceRef &ref = (*pit)[idx];
              if (!ref.is_virtual_ref())
                ref.remove_valid_reference(MAPPING_ACQUIRE_REF,NULL/*mutator*/);
            }
            pit->clear();
          }
        }
        cached_mappings.clear();
        if (!remote_memos.empty())
          release_remote_memos();
      }
    }

    //--------------------------------------------------------------------------
    void PhysicalTemplate::initialize(
                           Runtime *runtime, ApEvent completion, bool recurrent)
    //--------------------------------------------------------------------------
    {
      // We have to make sure that the previous trace replay is done before
      // we start changing these data structures for the next replay
      if (replay_done.exists() && !replay_done.has_triggered())
        replay_done.wait();
      fence_completion = completion;
      if (recurrent)
        for (std::map<unsigned, unsigned>::iterator it = frontiers.begin();
            it != frontiers.end(); ++it)
          events[it->second] = events[it->first];
      else
        for (std::map<unsigned, unsigned>::iterator it = frontiers.begin();
            it != frontiers.end(); ++it)
          events[it->second] = completion;

      events[fence_completion_id] = fence_completion;

      for (std::map<unsigned, unsigned>::iterator it = crossing_events.begin();
           it != crossing_events.end(); ++it)
      {
        ApUserEvent ev = Runtime::create_ap_user_event(NULL);
        events[it->second] = ev;
        user_events[it->second] = ev;
      }

      replay_ready = Runtime::create_rt_user_event();
      std::set<RtEvent> replay_done_events;
      const std::vector<Processor> &replay_targets =
        trace->get_replay_targets();
      for (unsigned idx = 0; idx < replay_parallelism; ++idx)
      {
        ReplaySliceArgs args(this, idx);
        RtEvent done =
          runtime->issue_runtime_meta_task(args,
            runtime->replay_on_cpus ? LG_LOW_PRIORITY
                                    : LG_THROUGHPUT_WORK_PRIORITY,
            replay_ready, replay_targets[idx % replay_targets.size()]);
        replay_done_events.insert(done);
      }
      replay_done = Runtime::merge_events(replay_done_events);

#ifdef DEBUG_LEGION
      for (std::map<TraceLocalID, Memoizable*>::iterator it =
           operations.begin(); it != operations.end(); ++it)
        it->second = NULL;
#endif
    }

    //--------------------------------------------------------------------------
    ApEvent PhysicalTemplate::get_completion(void) const
    //--------------------------------------------------------------------------
    {
      std::set<ApEvent> to_merge;
      for (ViewUsers::const_iterator it = view_users.begin();
           it != view_users.end(); ++it)
        for (FieldMaskSet<ViewUser>::const_iterator uit = it->second.begin();
             uit != it->second.end(); ++uit)
          to_merge.insert(events[uit->first->user]);
      return Runtime::merge_events(NULL, to_merge);
    }

    //--------------------------------------------------------------------------
    ApEvent PhysicalTemplate::get_completion_for_deletion(void) const
    //--------------------------------------------------------------------------
    {
      std::set<ApEvent> all_events;
      for (std::map<ApEvent, unsigned>::const_iterator it = event_map.begin();
           it != event_map.end(); ++it)
        all_events.insert(it->first);
      return Runtime::merge_events(NULL, all_events);
    }

    //--------------------------------------------------------------------------
    bool PhysicalTemplate::check_preconditions(TraceReplayOp *op,
                                              std::set<RtEvent> &applied_events)
    //--------------------------------------------------------------------------
    {
      return pre.require(op, applied_events);
    }

    //--------------------------------------------------------------------------
    void PhysicalTemplate::apply_postcondition(TraceSummaryOp *op,
                                              std::set<RtEvent> &applied_events)
    //--------------------------------------------------------------------------
    {
      post.ensure(op, applied_events);
    }

    //--------------------------------------------------------------------------
    bool PhysicalTemplate::check_preconditions(ReplTraceReplayOp *op,
                                              std::set<RtEvent> &applied_events)
    //--------------------------------------------------------------------------
    {
      return pre.require(op, applied_events);
    }

    //--------------------------------------------------------------------------
    void PhysicalTemplate::apply_postcondition(ReplTraceSummaryOp *op,
                                              std::set<RtEvent> &applied_events)
    //--------------------------------------------------------------------------
    {
      post.ensure(op, applied_events);
    }

    //--------------------------------------------------------------------------
    PhysicalTemplate::Replayable PhysicalTemplate::check_replayable(
                                  ReplTraceOp *op, bool has_blocking_call) const
    //--------------------------------------------------------------------------
    {
      if (has_blocking_call)
        return Replayable(false, "blocking call");

      if (has_virtual_mapping)
        return Replayable(false, "virtual mapping");

      if (!pre_fill_views.empty())
        return Replayable(false, "external fill views");

      if (!pre_reductions.empty())
        return Replayable(false, "external reduction views");

      TraceViewSet::FailedPrecondition condition;
      if (!post_reductions.subsumed_by(consumed_reductions, &condition))
      {
        if (trace->runtime->dump_physical_traces)
        {
          return Replayable(
              false, "escaping reduction view: " + condition.to_string());
        }
        else
          return Replayable(false, "escaping reduction views");
      }

      if (pre.has_refinements() || post.has_refinements())
        return Replayable(false, "found refined equivalence sets");

      if (!pre.subsumed_by(post, &condition))
      {
        if (trace->runtime->dump_physical_traces)
        {
          return Replayable(
              false, "precondition not subsumed: " + condition.to_string());
        }
        else
          return Replayable(
              false, "precondition not subsumed by postcondition");
      }

      return Replayable(true);
    }

    //--------------------------------------------------------------------------
    void PhysicalTemplate::register_operation(Operation *op)
    //--------------------------------------------------------------------------
    {
      Memoizable *memoizable = op->get_memoizable();
#ifdef DEBUG_LEGION
      assert(memoizable != NULL);
#endif
      std::map<TraceLocalID, Memoizable*>::iterator op_finder =
        operations.find(memoizable->get_trace_local_id());
#ifdef DEBUG_LEGION
      assert(op_finder != operations.end());
      assert(op_finder->second == NULL);
#endif
      op_finder->second = memoizable;
    }

    //--------------------------------------------------------------------------
    void PhysicalTemplate::execute_all(void)
    //--------------------------------------------------------------------------
    {
      Runtime::trigger_event(replay_ready);
      replay_done.wait();
    }

    //--------------------------------------------------------------------------
    void PhysicalTemplate::execute_slice(unsigned slice_idx)
    //--------------------------------------------------------------------------
    {
#ifdef DEBUG_LEGION
      assert(slice_idx < slices.size());
#endif
      ApUserEvent fence = Runtime::create_ap_user_event(NULL);
      const std::vector<TraceLocalID> &tasks = slice_tasks[slice_idx];
      for (unsigned idx = 0; idx < tasks.size(); ++idx)
        operations[tasks[idx]]
          ->get_operation()->set_execution_fence_event(fence);
      std::vector<Instruction*> &instructions = slices[slice_idx];
      for (std::vector<Instruction*>::const_iterator it = instructions.begin();
           it != instructions.end(); ++it)
        (*it)->execute();
      Runtime::trigger_event(NULL, fence);
    }

    //--------------------------------------------------------------------------
    void PhysicalTemplate::issue_summary_operations(
                                  InnerContext* context, Operation *invalidator)
    //--------------------------------------------------------------------------
    {
      TraceSummaryOp *op = trace->runtime->get_available_summary_op();
      op->initialize_summary(context, this, invalidator);
#ifdef LEGION_SPY
      LegionSpy::log_summary_op_creator(op->get_unique_op_id(),
                                        invalidator->get_unique_op_id());
#endif
      op->execute_dependence_analysis();
    }

    //--------------------------------------------------------------------------
    void PhysicalTemplate::finalize(bool has_blocking_call, ReplTraceOp *op)
    //--------------------------------------------------------------------------
    {
      trigger_recording_done();
      recording = false;
      replayable = check_replayable(op, has_blocking_call);

      if (!replayable)
      {
        if (trace->runtime->dump_physical_traces)
        {
          optimize(op);
          dump_template();
        }
        if (!remote_memos.empty())
          release_remote_memos();
        return;
      }
      generate_conditions();
      optimize(op);
      if (trace->runtime->dump_physical_traces) dump_template();
      size_t num_events = events.size();
      events.clear();
      events.resize(num_events);
      event_map.clear();
      if (!remote_memos.empty())
        release_remote_memos();
    }

    //--------------------------------------------------------------------------
    void PhysicalTemplate::generate_conditions(void)
    //--------------------------------------------------------------------------
    {
      pre.make_ready(false /*postcondition*/);
      post.make_ready(true /*postcondition*/);
    }

    //--------------------------------------------------------------------------
    void PhysicalTemplate::optimize(ReplTraceOp *op)
    //--------------------------------------------------------------------------
    {
      std::vector<unsigned> gen;
      if (!(trace->runtime->no_trace_optimization ||
            trace->runtime->no_fence_elision))
        elide_fences(gen, op);
      else
      {
#ifdef DEBUG_LEGION
        assert(instructions.size() == events.size());
#endif
        gen.resize(events.size());
        for (unsigned idx = 0; idx < events.size(); ++idx)
          gen[idx] = idx;
      }
      if (!trace->runtime->no_trace_optimization)
      {
        propagate_merges(gen);
        transitive_reduction();
        propagate_copies(gen);
      }
      prepare_parallel_replay(gen);
      push_complete_replays();
    }

    //--------------------------------------------------------------------------
    void PhysicalTemplate::elide_fences(std::vector<unsigned> &gen, 
                                        ReplTraceOp *op)
    //--------------------------------------------------------------------------
    {
      // Reserve some events for merges to be added during fence elision
      unsigned num_merges = 0;
      for (std::vector<Instruction*>::iterator it = instructions.begin();
           it != instructions.end(); ++it)
        switch ((*it)->get_kind())
        {
          case ISSUE_COPY:
            {
              unsigned precondition_idx =
                (*it)->as_issue_copy()->precondition_idx;
              InstructionKind generator_kind =
                instructions[precondition_idx]->get_kind();
              num_merges += generator_kind != MERGE_EVENT;
              break;
            }
          case ISSUE_FILL:
            {
              unsigned precondition_idx =
                (*it)->as_issue_fill()->precondition_idx;
              InstructionKind generator_kind =
                instructions[precondition_idx]->get_kind();
              num_merges += generator_kind != MERGE_EVENT;
              break;
            }
          case COMPLETE_REPLAY:
            {
              unsigned completion_event_idx =
                (*it)->as_complete_replay()->rhs;
              InstructionKind generator_kind =
                instructions[completion_event_idx]->get_kind();
              num_merges += generator_kind != MERGE_EVENT;
              break;
            }
          default:
            {
              break;
            }
        }

      unsigned merge_starts = events.size();
      events.resize(events.size() + num_merges);

      elide_fences_pre_sync(op);

      // We are now going to break the invariant that
      // the generator of events[idx] is instructions[idx].
      // After fence elision, the generator of events[idx] is
      // instructions[gen[idx]].
      gen.resize(events.size());
      std::vector<Instruction*> new_instructions;

      for (unsigned idx = 0; idx < instructions.size(); ++idx)
      {
        Instruction *inst = instructions[idx];
        InstructionKind kind = inst->get_kind();
        std::set<unsigned> users;
        unsigned *precondition_idx = NULL;
        std::set<RtEvent> ready_events;
        switch (kind)
        {
          case COMPLETE_REPLAY:
            {
              CompleteReplay *replay = inst->as_complete_replay();
              std::map<TraceLocalID, ViewExprs>::iterator finder =
                op_views.find(replay->owner);
              if (finder == op_views.end()) break;
              find_all_last_users(finder->second, users, ready_events);
              precondition_idx = &replay->rhs;
              break;
            }
          case ISSUE_COPY:
            {
              IssueCopy *copy = inst->as_issue_copy();
              std::map<unsigned, ViewExprs>::iterator finder =
                copy_views.find(copy->lhs);
#ifdef DEBUG_LEGION
              assert(finder != copy_views.end());
#endif
              find_all_last_users(finder->second, users, ready_events);
              precondition_idx = &copy->precondition_idx;
              break;
            }
          case ISSUE_FILL:
            {
              IssueFill *fill = inst->as_issue_fill();
              std::map<unsigned, ViewExprs>::iterator finder =
                copy_views.find(fill->lhs);
#ifdef DEBUG_LEGION
              assert(finder != copy_views.end());
#endif
              find_all_last_users(finder->second, users, ready_events);
              precondition_idx = &fill->precondition_idx;
              break;
            }
          default:
            {
              break;
            }
        }
        // If we have any ready events then wait for them to be ready
        if (!ready_events.empty())
        {
          const RtEvent wait_on = Runtime::merge_events(ready_events);
          if (wait_on.exists() && !wait_on.has_triggered())
            wait_on.wait();
        }
        // Now see if we have any users to update
        if (users.size() > 0)
        {
          Instruction *generator_inst = instructions[*precondition_idx];
          if (generator_inst->get_kind() == MERGE_EVENT)
          {
            MergeEvent *merge = generator_inst->as_merge_event();
            merge->rhs.insert(users.begin(), users.end());
          }
          else
          {
            unsigned merging_event_idx = merge_starts++;
            if (*precondition_idx != fence_completion_id)
              users.insert(*precondition_idx);
            gen[merging_event_idx] = new_instructions.size();
            new_instructions.push_back(
                new MergeEvent(*this, merging_event_idx, users,
                               generator_inst->owner));
            *precondition_idx = merging_event_idx;
          }
        }
        gen[idx] = new_instructions.size();
        new_instructions.push_back(inst);
      }
      instructions.swap(new_instructions);
      new_instructions.clear();
      elide_fences_post_sync(op);
      // If we added events for fence elision then resize events so that
      // all the new events from a previous trace are generated by the 
      // fence instruction at the beginning of the template
      if (events.size() > gen.size())
        gen.resize(events.size(), 0/*fence instruction*/);
    }

    //--------------------------------------------------------------------------
    void PhysicalTemplate::propagate_merges(std::vector<unsigned> &gen)
    //--------------------------------------------------------------------------
    {
      std::vector<Instruction*> new_instructions;
      std::vector<bool> used(instructions.size(), false);

      for (unsigned idx = 0; idx < instructions.size(); ++idx)
      {
        Instruction *inst = instructions[idx];
        InstructionKind kind = inst->get_kind();
        used[idx] = kind != MERGE_EVENT;
        switch (kind)
        {
          case MERGE_EVENT:
            {
              MergeEvent *merge = inst->as_merge_event();
              std::set<unsigned> new_rhs;
              bool changed = false;
              for (std::set<unsigned>::iterator it = merge->rhs.begin();
                   it != merge->rhs.end(); ++it)
              {
                Instruction *generator = instructions[gen[*it]];
                if (generator ->get_kind() == MERGE_EVENT)
                {
                  MergeEvent *to_splice = generator->as_merge_event();
                  new_rhs.insert(to_splice->rhs.begin(), to_splice->rhs.end());
                  changed = true;
                }
                else
                  new_rhs.insert(*it);
              }
              if (changed)
                merge->rhs.swap(new_rhs);
              break;
            }
          case TRIGGER_EVENT:
            {
              TriggerEvent *trigger = inst->as_trigger_event();
              used[gen[trigger->rhs]] = true;
              break;
            }
          case BARRIER_ARRIVAL:
            {
              BarrierArrival *arrival = inst->as_barrier_arrival();
              used[gen[arrival->rhs]] = true;
              break;
            }
          case ISSUE_COPY:
            {
              IssueCopy *copy = inst->as_issue_copy();
              used[gen[copy->precondition_idx]] = true;
              break;
            }
          case ISSUE_FILL:
            {
              IssueFill *fill = inst->as_issue_fill();
              used[gen[fill->precondition_idx]] = true;
              break;
            }
          case SET_EFFECTS:
            {
              SetEffects *effects = inst->as_set_effects();
              used[gen[effects->rhs]] = true;
              break;
            }
          case COMPLETE_REPLAY:
            {
              CompleteReplay *complete = inst->as_complete_replay();
              used[gen[complete->rhs]] = true;
              break;
            }
          case GET_TERM_EVENT:
          case CREATE_AP_USER_EVENT:
          case SET_OP_SYNC_EVENT:
          case ASSIGN_FENCE_COMPLETION:
          case BARRIER_ADVANCE:
            {
              break;
            }
          default:
            {
              // unreachable
              assert(false);
            }
        }
      }

      std::vector<unsigned> inv_gen;
      inv_gen.resize(instructions.size());
      for (unsigned idx = 0; idx < gen.size(); ++idx)
        inv_gen[gen[idx]] = idx;
      std::vector<Instruction*> to_delete;
      std::vector<unsigned> new_gen;
      new_gen.resize(gen.size());
      new_gen[fence_completion_id] = 0;
      initialize_propagate_merges_frontiers(new_gen); 
      for (unsigned idx = 0; idx < instructions.size(); ++idx)
        if (used[idx])
        {
          Instruction *inst = instructions[idx];
          if (!trace->runtime->no_fence_elision)
          {
            if (inst->get_kind() == MERGE_EVENT)
            {
              MergeEvent *merge = inst->as_merge_event();
              if (merge->rhs.size() > 1)
                merge->rhs.erase(fence_completion_id);
            }
          }
          new_gen[inv_gen[idx]] = new_instructions.size();
          new_instructions.push_back(inst);
        }
        else
          to_delete.push_back(instructions[idx]);
      instructions.swap(new_instructions);
      gen.swap(new_gen);
      for (unsigned idx = 0; idx < to_delete.size(); ++idx)
        delete to_delete[idx];
    }

    //--------------------------------------------------------------------------
    void PhysicalTemplate::initialize_propagate_merges_frontiers(
                                                 std::vector<unsigned> &new_gen)
    //--------------------------------------------------------------------------
    {
      for (std::map<unsigned, unsigned>::iterator it = 
            frontiers.begin(); it != frontiers.end(); ++it)
        new_gen[it->second] = 0;
    }

    //--------------------------------------------------------------------------
    void PhysicalTemplate::prepare_parallel_replay(
                                               const std::vector<unsigned> &gen)
    //--------------------------------------------------------------------------
    {
      slices.resize(replay_parallelism);
      slice_tasks.resize(replay_parallelism);
      std::map<TraceLocalID, unsigned> slice_indices_by_owner;
      std::vector<unsigned> slice_indices_by_inst;
      slice_indices_by_inst.resize(instructions.size());

#ifdef DEBUG_LEGION
      for (unsigned idx = 1; idx < instructions.size(); ++idx)
        slice_indices_by_inst[idx] = -1U;
#endif
      bool round_robin_for_tasks = false;

      std::set<Processor> distinct_targets;
      for (CachedMappings::iterator it = cached_mappings.begin(); it !=
           cached_mappings.end(); ++it)
        distinct_targets.insert(it->second.target_procs[0]);
      round_robin_for_tasks = distinct_targets.size() < replay_parallelism;

      unsigned next_slice_id = 0;
      for (std::map<TraceLocalID,std::pair<unsigned,bool> >::const_iterator 
            it = memo_entries.begin(); it != memo_entries.end(); ++it)
      {
        unsigned slice_index = -1U;
        if (!round_robin_for_tasks && it->second.second)
        {
          CachedMappings::iterator finder = cached_mappings.find(it->first);
#ifdef DEBUG_LEGION
          assert(finder != cached_mappings.end());
          assert(finder->second.target_procs.size() > 0);
#endif
          slice_index =
            finder->second.target_procs[0].id % replay_parallelism;
        }
        else
        {
#ifdef DEBUG_LEGION
          assert(slice_indices_by_owner.find(it->first) ==
              slice_indices_by_owner.end());
#endif
          slice_index = next_slice_id;
          next_slice_id = (next_slice_id + 1) % replay_parallelism;
        }

#ifdef DEBUG_LEGION
        assert(slice_index != -1U);
#endif
        slice_indices_by_owner[it->first] = slice_index;
        if (it->second.second)
          slice_tasks[slice_index].push_back(it->first);
      }
      for (unsigned idx = 1; idx < instructions.size(); ++idx)
      {
        Instruction *inst = instructions[idx];
        const TraceLocalID &owner = inst->owner;
        std::map<TraceLocalID, unsigned>::iterator finder =
          slice_indices_by_owner.find(owner);
        unsigned slice_index = -1U;
        if (finder != slice_indices_by_owner.end())
          slice_index = finder->second;
        else
        {
          slice_index = next_slice_id;
          next_slice_id = (next_slice_id + 1) % replay_parallelism;
        }
        slices[slice_index].push_back(inst);
        slice_indices_by_inst[idx] = slice_index;

        if (inst->get_kind() == MERGE_EVENT)
        {
          MergeEvent *merge = inst->as_merge_event();
          unsigned crossing_found = false;
          std::set<unsigned> new_rhs;
          for (std::set<unsigned>::iterator it = merge->rhs.begin();
               it != merge->rhs.end(); ++it)
          {
            unsigned rh = *it;
            if (gen[rh] == 0)
              new_rhs.insert(rh);
            else
            {
              unsigned generator_slice = slice_indices_by_inst[gen[rh]];
#ifdef DEBUG_LEGION
              assert(generator_slice != -1U);
#endif
              if (generator_slice != slice_index)
              {
                crossing_found = true;
                std::map<unsigned, unsigned>::iterator finder =
                  crossing_events.find(rh);
                if (finder != crossing_events.end())
                  new_rhs.insert(finder->second);
                else
                {
                  unsigned new_crossing_event = events.size();
                  events.resize(events.size() + 1);
                  crossing_events[rh] = new_crossing_event;
                  new_rhs.insert(new_crossing_event);
                  slices[generator_slice].push_back(
                      new TriggerEvent(*this, new_crossing_event, rh,
                        instructions[gen[rh]]->owner));
                }
              }
              else
                new_rhs.insert(rh);
            }
          }

          if (crossing_found)
            merge->rhs.swap(new_rhs);
        }
        else
        {
          unsigned *event_to_check = NULL;
          switch (inst->get_kind())
          {
            case TRIGGER_EVENT :
              {
                event_to_check = &inst->as_trigger_event()->rhs;
                break;
              }
            case BARRIER_ARRIVAL:
              {
                event_to_check = &inst->as_barrier_arrival()->rhs;
                break;
              }
            case ISSUE_COPY :
              {
                event_to_check = &inst->as_issue_copy()->precondition_idx;
                break;
              }
            case ISSUE_FILL :
              {
                event_to_check = &inst->as_issue_fill()->precondition_idx;
                break;
              }
            case SET_EFFECTS :
              {
                event_to_check = &inst->as_set_effects()->rhs;
                break;
              }
            case COMPLETE_REPLAY :
              {
                event_to_check = &inst->as_complete_replay()->rhs;
                break;
              }
            default:
              {
                break;
              }
          }
          if (event_to_check != NULL)
          {
            unsigned ev = *event_to_check;
            unsigned generator_slice = slice_indices_by_inst[gen[ev]];
#ifdef DEBUG_LEGION
            assert(generator_slice != -1U);
#endif
            if (generator_slice != slice_index)
            {
              std::map<unsigned, unsigned>::iterator finder =
                crossing_events.find(ev);
              if (finder != crossing_events.end())
                *event_to_check = finder->second;
              else
              {
                unsigned new_crossing_event = events.size();
                events.resize(events.size() + 1);
                crossing_events[ev] = new_crossing_event;
                *event_to_check = new_crossing_event;
                slices[generator_slice].push_back(
                    new TriggerEvent(*this, new_crossing_event, ev,
                      instructions[gen[ev]]->owner));
              }
            }
          }
        }
      }
    }

    //--------------------------------------------------------------------------
    void PhysicalTemplate::initialize_transitive_reduction_frontiers(
       std::vector<unsigned> &topo_order, std::vector<unsigned> &inv_topo_order)
    //--------------------------------------------------------------------------
    {
      for (std::map<unsigned, unsigned>::iterator it = 
            frontiers.begin(); it != frontiers.end(); ++it)
      {
        inv_topo_order[it->second] = topo_order.size();
        topo_order.push_back(it->second);
      }
    }

    //--------------------------------------------------------------------------
    void PhysicalTemplate::transitive_reduction(void)
    //--------------------------------------------------------------------------
    {
      // Transitive reduction inspired by Klaus Simon,
      // "An improved algorithm for transitive closure on acyclic digraphs"

      // First, build a DAG and find nodes with no incoming edges
      std::vector<unsigned> topo_order;
      topo_order.reserve(instructions.size());
      std::vector<unsigned> inv_topo_order(events.size(), -1U);
      std::vector<std::vector<unsigned> > incoming;
      std::vector<std::vector<unsigned> > outgoing;
      incoming.resize(events.size());
      outgoing.resize(events.size());

      initialize_transitive_reduction_frontiers(topo_order, inv_topo_order);

      std::map<TraceLocalID, GetTermEvent*> term_insts;
      for (unsigned idx = 0; idx < instructions.size(); ++idx)
      {
        Instruction *inst = instructions[idx];
        switch (inst->get_kind())
        {
          // Pass these instructions as their events will be added later
          case GET_TERM_EVENT :
            {
#ifdef DEBUG_LEGION
              assert(inst->as_get_term_event() != NULL);
#endif
              term_insts[inst->owner] = inst->as_get_term_event();
              break;
            }
          case CREATE_AP_USER_EVENT :
            {
              break;
            }
          case TRIGGER_EVENT :
            {
              TriggerEvent *trigger = inst->as_trigger_event();
              incoming[trigger->lhs].push_back(trigger->rhs);
              outgoing[trigger->rhs].push_back(trigger->lhs);
              break;
            }
          case BARRIER_ARRIVAL:
            {
              BarrierArrival *arrival = inst->as_barrier_arrival();
              incoming[arrival->lhs].push_back(arrival->rhs);
              outgoing[arrival->rhs].push_back(arrival->lhs);
              break;
            }
          case MERGE_EVENT :
            {
              MergeEvent *merge = inst->as_merge_event();
              for (std::set<unsigned>::iterator it = merge->rhs.begin();
                   it != merge->rhs.end(); ++it)
              {
                incoming[merge->lhs].push_back(*it);
                outgoing[*it].push_back(merge->lhs);
              }
              break;
            }
          case ISSUE_COPY :
            {
              IssueCopy *copy = inst->as_issue_copy();
              incoming[copy->lhs].push_back(copy->precondition_idx);
              outgoing[copy->precondition_idx].push_back(copy->lhs);
              break;
            }
          case ISSUE_FILL :
            {
              IssueFill *fill = inst->as_issue_fill();
              incoming[fill->lhs].push_back(fill->precondition_idx);
              outgoing[fill->precondition_idx].push_back(fill->lhs);
              break;
            }
          case SET_OP_SYNC_EVENT :
            {
              SetOpSyncEvent *sync = inst->as_set_op_sync_event();
              inv_topo_order[sync->lhs] = topo_order.size();
              topo_order.push_back(sync->lhs);
              break;
            }
          case BARRIER_ADVANCE:
            {
              BarrierAdvance *advance = inst->as_barrier_advance();
              inv_topo_order[advance->lhs] = topo_order.size();
              topo_order.push_back(advance->lhs);
              break;
            }
          case SET_EFFECTS :
            {
              break;
            }
          case ASSIGN_FENCE_COMPLETION :
            {
              inv_topo_order[fence_completion_id] = topo_order.size();
              topo_order.push_back(fence_completion_id);
              break;
            }
          case COMPLETE_REPLAY :
            {
              CompleteReplay *replay = inst->as_complete_replay();
#ifdef DEBUG_LEGION
              assert(term_insts.find(replay->owner) != term_insts.end());
#endif
              GetTermEvent *term = term_insts[replay->owner];
              unsigned lhs = term->lhs;
#ifdef DEBUG_LEGION
              assert(lhs != -1U);
#endif
              incoming[lhs].push_back(replay->rhs);
              outgoing[replay->rhs].push_back(lhs);
              break;
            }
          default:
            {
              assert(false);
              break;
            }
        }
      }

      // Second, do a toposort on nodes via BFS
      std::vector<unsigned> remaining_edges;
      remaining_edges.resize(incoming.size());
      for (unsigned idx = 0; idx < incoming.size(); ++idx)
        remaining_edges[idx] = incoming[idx].size();

      unsigned idx = 0;
      while (idx < topo_order.size())
      {
        unsigned node = topo_order[idx];
#ifdef DEBUG_LEGION
        assert(remaining_edges[node] == 0);
#endif
        const std::vector<unsigned> &out = outgoing[node];
        for (unsigned oidx = 0; oidx < out.size(); ++oidx)
        {
          unsigned next = out[oidx];
          if (--remaining_edges[next] == 0)
          {
            inv_topo_order[next] = topo_order.size();
            topo_order.push_back(next);
          }
        }
        ++idx;
      }

      // Third, construct a chain decomposition
      unsigned num_chains = 0;
      std::vector<unsigned> chain_indices(topo_order.size(), -1U);

      int pos = chain_indices.size() - 1;
      while (true)
      {
        while (pos >= 0 && chain_indices[pos] != -1U)
          --pos;
        if (pos < 0) break;
        unsigned curr = topo_order[pos];
        while (incoming[curr].size() > 0)
        {
          chain_indices[inv_topo_order[curr]] = num_chains;
          const std::vector<unsigned> &in = incoming[curr];
          bool found = false;
          for (unsigned iidx = 0; iidx < in.size(); ++iidx)
          {
            unsigned next = in[iidx];
            if (chain_indices[inv_topo_order[next]] == -1U)
            {
              found = true;
              curr = next;
              chain_indices[inv_topo_order[curr]] = num_chains;
              break;
            }
          }
          if (!found) break;
        }
        chain_indices[inv_topo_order[curr]] = num_chains;
        ++num_chains;
      }

      // Fourth, find the frontiers of chains that are connected to each node
      std::vector<std::vector<int> > all_chain_frontiers;
      std::vector<std::vector<unsigned> > incoming_reduced;
      all_chain_frontiers.resize(topo_order.size());
      incoming_reduced.resize(topo_order.size());
      for (unsigned idx = 0; idx < topo_order.size(); ++idx)
      {
        std::vector<int> chain_frontiers(num_chains, -1);
        const std::vector<unsigned> &in = incoming[topo_order[idx]];
        std::vector<unsigned> &in_reduced = incoming_reduced[idx];
        for (unsigned iidx = 0; iidx < in.size(); ++iidx)
        {
          int rank = inv_topo_order[in[iidx]];
#ifdef DEBUG_LEGION
          assert((unsigned)rank < idx);
#endif
          const std::vector<int> &pred_chain_frontiers =
            all_chain_frontiers[rank];
          for (unsigned k = 0; k < num_chains; ++k)
            chain_frontiers[k] =
              std::max(chain_frontiers[k], pred_chain_frontiers[k]);
        }
        for (unsigned iidx = 0; iidx < in.size(); ++iidx)
        {
          int rank = inv_topo_order[in[iidx]];
          unsigned chain_idx = chain_indices[rank];
          if (chain_frontiers[chain_idx] < rank)
          {
            in_reduced.push_back(in[iidx]);
            chain_frontiers[chain_idx] = rank;
          }
        }
#ifdef DEBUG_LEGION
        assert(in.size() == 0 || in_reduced.size() > 0);
#endif
        all_chain_frontiers[idx].swap(chain_frontiers);
      }

      // Lastly, suppress transitive dependences using chains
      for (unsigned idx = 0; idx < instructions.size(); ++idx)
        if (instructions[idx]->get_kind() == MERGE_EVENT)
        {
          MergeEvent *merge = instructions[idx]->as_merge_event();
          unsigned order = inv_topo_order[merge->lhs];
#ifdef DEBUG_LEGION
          assert(order != -1U);
#endif
          const std::vector<unsigned> &in_reduced = incoming_reduced[order];
          std::set<unsigned> new_rhs;
          for (unsigned iidx = 0; iidx < in_reduced.size(); ++iidx)
          {
#ifdef DEBUG_LEGION
            assert(merge->rhs.find(in_reduced[iidx]) != merge->rhs.end());
#endif
            new_rhs.insert(in_reduced[iidx]);
          }
          if (new_rhs.size() < merge->rhs.size())
            merge->rhs.swap(new_rhs);
        }
    }

    //--------------------------------------------------------------------------
    void PhysicalTemplate::propagate_copies(std::vector<unsigned> &gen)
    //--------------------------------------------------------------------------
    {
      std::vector<int> substs(events.size(), -1);
      std::vector<Instruction*> new_instructions;
      new_instructions.reserve(instructions.size());
      for (unsigned idx = 0; idx < instructions.size(); ++idx)
      {
        Instruction *inst = instructions[idx];
        if (instructions[idx]->get_kind() == MERGE_EVENT)
        {
          MergeEvent *merge = instructions[idx]->as_merge_event();
#ifdef DEBUG_LEGION
          assert(merge->rhs.size() > 0);
#endif
          if (merge->rhs.size() == 1)
          {
            substs[merge->lhs] = *merge->rhs.begin();
#ifdef DEBUG_LEGION
            assert(merge->lhs != (unsigned)substs[merge->lhs]);
#endif
            delete inst;
          }
          else
            new_instructions.push_back(inst);
        }
        else
          new_instructions.push_back(inst);
      }

      if (instructions.size() == new_instructions.size()) return;

      instructions.swap(new_instructions);

      for (unsigned idx = 0; idx < instructions.size(); ++idx)
      {
        Instruction *inst = instructions[idx];
        int lhs = -1;
        switch (inst->get_kind())
        {
          case GET_TERM_EVENT :
            {
              GetTermEvent *term = inst->as_get_term_event();
              lhs = term->lhs;
              break;
            }
          case CREATE_AP_USER_EVENT :
            {
              CreateApUserEvent *create = inst->as_create_ap_user_event();
              lhs = create->lhs;
              break;
            }
          case TRIGGER_EVENT :
            {
              TriggerEvent *trigger = inst->as_trigger_event();
              int subst = substs[trigger->rhs];
              if (subst >= 0) trigger->rhs = (unsigned)subst;
              break;
            }
          case BARRIER_ARRIVAL:
            {
              BarrierArrival *arrival = inst->as_barrier_arrival();
              int subst = substs[arrival->rhs];
              if (subst >= 0) arrival->rhs = (unsigned)subst;
              break;
            }
          case MERGE_EVENT :
            {
              MergeEvent *merge = inst->as_merge_event();
              std::set<unsigned> new_rhs;
              for (std::set<unsigned>::iterator it = merge->rhs.begin();
                   it != merge->rhs.end(); ++it)
              {
                int subst = substs[*it];
                if (subst >= 0) new_rhs.insert((unsigned)subst);
                else new_rhs.insert(*it);
              }
              merge->rhs.swap(new_rhs);
              lhs = merge->lhs;
              break;
            }
          case ISSUE_COPY :
            {
              IssueCopy *copy = inst->as_issue_copy();
              int subst = substs[copy->precondition_idx];
              if (subst >= 0) copy->precondition_idx = (unsigned)subst;
              lhs = copy->lhs;
              break;
            }
          case ISSUE_FILL :
            {
              IssueFill *fill = inst->as_issue_fill();
              int subst = substs[fill->precondition_idx];
              if (subst >= 0) fill->precondition_idx = (unsigned)subst;
              lhs = fill->lhs;
              break;
            }
          case SET_EFFECTS :
            {
              SetEffects *effects = inst->as_set_effects();
              int subst = substs[effects->rhs];
              if (subst >= 0) effects->rhs = (unsigned)subst;
              break;
            }
          case SET_OP_SYNC_EVENT :
            {
              SetOpSyncEvent *sync = inst->as_set_op_sync_event();
              lhs = sync->lhs;
              break;
            }
          case BARRIER_ADVANCE:
            {
              BarrierAdvance *advance = inst->as_barrier_advance();
              lhs = advance->lhs;
              break;
            }
          case ASSIGN_FENCE_COMPLETION :
            {
              lhs = fence_completion_id;
              break;
            }
          case COMPLETE_REPLAY :
            {
              CompleteReplay *replay = inst->as_complete_replay();
              int subst = substs[replay->rhs];
              if (subst >= 0) replay->rhs = (unsigned)subst;
              break;
            }
          default:
            {
              break;
            }
        }
        if (lhs != -1)
          gen[lhs] = idx;
      }
    }

    //--------------------------------------------------------------------------
    void PhysicalTemplate::push_complete_replays(void)
    //--------------------------------------------------------------------------
    {
      for (unsigned idx = 0; idx < slices.size(); ++idx)
      {
        std::vector<Instruction*> &instructions = slices[idx];
        std::vector<Instruction*> new_instructions;
        new_instructions.reserve(instructions.size());
        std::vector<Instruction*> complete_replays;
        for (unsigned iidx = 0; iidx < instructions.size(); ++iidx)
        {
          Instruction *inst = instructions[iidx];
          if (inst->get_kind() == COMPLETE_REPLAY)
            complete_replays.push_back(inst);
          else
            new_instructions.push_back(inst);
        }
        new_instructions.insert(new_instructions.end(),
                                complete_replays.begin(),
                                complete_replays.end());
        instructions.swap(new_instructions);
      }
    }

    //--------------------------------------------------------------------------
    void PhysicalTemplate::dump_template(void)
    //--------------------------------------------------------------------------
    {
      log_tracing.info() << "#### " << replayable << " " << this << " ####";
      for (unsigned sidx = 0; sidx < replay_parallelism; ++sidx)
      {
        log_tracing.info() << "[Slice " << sidx << "]";
        dump_instructions(slices[sidx]);
      }
      for (std::map<unsigned, unsigned>::iterator it = frontiers.begin();
           it != frontiers.end(); ++it)
        log_tracing.info() << "  events[" << it->second << "] = events["
                           << it->first << "]";

      log_tracing.info() << "[Precondition]";
      pre.dump();
      for (FieldMaskSet<FillView>::const_iterator vit = pre_fill_views.begin();
           vit != pre_fill_views.end(); ++vit)
      {
        char *mask = vit->second.to_string();
        log_tracing.info() << "  Fill view: " << vit->first
                           << ", Field Mask: " << mask;
        free(mask);
      }
      pre_reductions.dump();

      log_tracing.info() << "[Postcondition]";
      post.dump();
      post_reductions.dump();

      log_tracing.info() << "[Consumed Reductions]";
      consumed_reductions.dump();
    }

    //--------------------------------------------------------------------------
    void PhysicalTemplate::dump_instructions(
                                  const std::vector<Instruction*> &instructions)
    //--------------------------------------------------------------------------
    {
      for (std::vector<Instruction*>::const_iterator it = instructions.begin();
           it != instructions.end(); ++it)
        log_tracing.info() << "  " << (*it)->to_string();
    }

    //--------------------------------------------------------------------------
    void PhysicalTemplate::pack_recorder(Serializer &rez,
                 std::set<RtEvent> &applied_events, const AddressSpaceID target)
    //--------------------------------------------------------------------------
    {
      rez.serialize(trace->runtime->address_space);
      rez.serialize(target);
      rez.serialize(this);
      RtUserEvent remote_applied = Runtime::create_rt_user_event();
      rez.serialize(remote_applied);
      rez.serialize(recording_done);
      applied_events.insert(remote_applied);
    }

    //--------------------------------------------------------------------------
    void PhysicalTemplate::record_mapper_output(Memoizable *memo,
                                            const Mapper::MapTaskOutput &output,
                              const std::deque<InstanceSet> &physical_instances,
                                              std::set<RtEvent> &applied_events)
    //--------------------------------------------------------------------------
    {
      const TraceLocalID op_key = memo->get_trace_local_id();
      AutoLock t_lock(template_lock);
#ifdef DEBUG_LEGION
      assert(is_recording());
      assert(cached_mappings.find(op_key) == cached_mappings.end());
#endif
      CachedMapping &mapping = cached_mappings[op_key];
      // If you change the things recorded from output here then
      // you also need to change RemoteTraceRecorder::record_mapper_output
      mapping.target_procs = output.target_procs;
      mapping.chosen_variant = output.chosen_variant;
      mapping.task_priority = output.task_priority;
      mapping.postmap_task = output.postmap_task;
      mapping.physical_instances = physical_instances;
      WrapperReferenceMutator mutator(applied_events);
      for (std::deque<InstanceSet>::iterator it =
           mapping.physical_instances.begin(); it !=
           mapping.physical_instances.end(); ++it)
      {
        for (unsigned idx = 0; idx < it->size(); idx++)
        {
          const InstanceRef &ref = (*it)[idx];
          if (ref.is_virtual_ref())
            has_virtual_mapping = true;
          else
            ref.add_valid_reference(MAPPING_ACQUIRE_REF, &mutator);
        }
      }
    }

    //--------------------------------------------------------------------------
    void PhysicalTemplate::get_mapper_output(SingleTask *task,
                                             VariantID &chosen_variant,
                                             TaskPriority &task_priority,
                                             bool &postmap_task,
                              std::vector<Processor> &target_procs,
                              std::deque<InstanceSet> &physical_instances) const
    //--------------------------------------------------------------------------
    {
      AutoLock t_lock(template_lock, 1, false/*exclusive*/);
#ifdef DEBUG_LEGION
      assert(is_replaying());
#endif

      TraceLocalID op_key = task->get_trace_local_id();
      CachedMappings::const_iterator finder = cached_mappings.find(op_key);
#ifdef DEBUG_LEGION
      assert(finder != cached_mappings.end());
#endif
      chosen_variant = finder->second.chosen_variant;
      task_priority = finder->second.task_priority;
      postmap_task = finder->second.postmap_task;
      target_procs = finder->second.target_procs;
      physical_instances = finder->second.physical_instances;
    }

    //--------------------------------------------------------------------------
    void PhysicalTemplate::record_get_term_event(Memoizable *memo)
    //--------------------------------------------------------------------------
    {
#ifdef DEBUG_LEGION
      assert(memo != NULL);
#endif
      const ApEvent lhs = memo->get_memo_completion();
      AutoLock tpl_lock(template_lock);
#ifdef DEBUG_LEGION
      assert(is_recording());
#endif
      unsigned lhs_ = convert_event(lhs);
      TraceLocalID key = record_memo_entry(memo, lhs_);
      insert_instruction(new GetTermEvent(*this, lhs_, key));
    }

    //--------------------------------------------------------------------------
    void PhysicalTemplate::request_term_event(ApUserEvent &term_event)
    //--------------------------------------------------------------------------
    {
#ifdef DEBUG_LEGION
      assert(!term_event.exists() || term_event.has_triggered());
#endif
      term_event = Runtime::create_ap_user_event(NULL);
    }

    //--------------------------------------------------------------------------
    void PhysicalTemplate::record_create_ap_user_event(
                                              ApUserEvent lhs, Memoizable *memo)
    //--------------------------------------------------------------------------
    {
#ifdef DEBUG_LEGION
      assert(lhs.exists());
      assert(memo != NULL);
#endif
      AutoLock tpl_lock(template_lock);
#ifdef DEBUG_LEGION
      assert(is_recording());
#endif

      unsigned lhs_ = find_or_convert_event(lhs);
      user_events[lhs_] = lhs;
#ifdef DEBUG_LEGION
      assert(instructions[lhs_] == NULL);
#endif
      instructions[lhs_] =
        new CreateApUserEvent(*this, lhs_, find_trace_local_id(memo));
    }

    //--------------------------------------------------------------------------
    void PhysicalTemplate::record_trigger_event(ApUserEvent lhs, ApEvent rhs,
                                                Memoizable *memo)
    //--------------------------------------------------------------------------
    {
#ifdef DEBUG_LEGION
      assert(lhs.exists());
      assert(rhs.exists());
#endif
      AutoLock tpl_lock(template_lock);
#ifdef DEBUG_LEGION
      assert(is_recording());
#endif
      // Do this first in case it gets pre-empted
      const unsigned rhs_ = find_event(rhs, tpl_lock);
      unsigned lhs_ = find_or_convert_event(lhs);
      events.push_back(ApEvent());
      insert_instruction(new TriggerEvent(*this, lhs_, rhs_,
            find_trace_local_id(memo)));
    }

    //--------------------------------------------------------------------------
    void PhysicalTemplate::record_merge_events(ApEvent &lhs, ApEvent rhs_,
                                               Memoizable *memo)
    //--------------------------------------------------------------------------
    {
      std::set<ApEvent> rhs;
      rhs.insert(rhs_);
      record_merge_events(lhs, rhs, memo);
    }

    //--------------------------------------------------------------------------
    void PhysicalTemplate::record_merge_events(ApEvent &lhs, ApEvent e1,
                                               ApEvent e2, Memoizable *memo)
    //--------------------------------------------------------------------------
    {
      std::set<ApEvent> rhs;
      rhs.insert(e1);
      rhs.insert(e2);
      record_merge_events(lhs, rhs, memo);
    }

    //--------------------------------------------------------------------------
    void PhysicalTemplate::record_merge_events(ApEvent &lhs, ApEvent e1,
                                               ApEvent e2, ApEvent e3,
                                               Memoizable *memo)
    //--------------------------------------------------------------------------
    {
      std::set<ApEvent> rhs;
      rhs.insert(e1);
      rhs.insert(e2);
      rhs.insert(e3);
      record_merge_events(lhs, rhs, memo);
    }

    //--------------------------------------------------------------------------
    void PhysicalTemplate::record_merge_events(ApEvent &lhs,
                                               const std::set<ApEvent>& rhs,
                                               Memoizable *memo)
    //--------------------------------------------------------------------------
    {
#ifdef DEBUG_LEGION
      assert(memo != NULL);
#endif
      AutoLock tpl_lock(template_lock);
#ifdef DEBUG_LEGION
      assert(is_recording());
#endif

      std::set<unsigned> rhs_;
      for (std::set<ApEvent>::const_iterator it = rhs.begin(); it != rhs.end();
           it++)
      {
        std::map<ApEvent, unsigned>::iterator finder = event_map.find(*it);
        if (finder != event_map.end())
          rhs_.insert(finder->second);
      }
      if (rhs_.size() == 0)
        rhs_.insert(fence_completion_id);

#ifndef LEGION_DISABLE_EVENT_PRUNING
      if (!lhs.exists() || (rhs.find(lhs) != rhs.end()))
      {
        ApUserEvent rename = Runtime::create_ap_user_event(NULL);
        Runtime::trigger_event(NULL, rename, lhs);
        lhs = rename;
      }
#endif

      insert_instruction(new MergeEvent(*this, convert_event(lhs), rhs_,
            memo->get_trace_local_id()));
    }

    //--------------------------------------------------------------------------
    void PhysicalTemplate::record_issue_copy(Memoizable *memo,
                                             unsigned src_idx,
                                             unsigned dst_idx,
                                             ApEvent &lhs,
                                             IndexSpaceExpression *expr,
                                 const std::vector<CopySrcDstField>& src_fields,
                                 const std::vector<CopySrcDstField>& dst_fields,
#ifdef LEGION_SPY
                                             RegionTreeID src_tree_id,
                                             RegionTreeID dst_tree_id,
#endif
                                             ApEvent precondition,
                                             ReductionOpID redop,
                                             bool reduction_fold,
                                 const FieldMaskSet<InstanceView> &tracing_srcs,
                                 const FieldMaskSet<InstanceView> &tracing_dsts,
                                             std::set<RtEvent> &applied)
    //--------------------------------------------------------------------------
    {
#ifdef DEBUG_LEGION
      assert(memo != NULL);
#endif
      if (!lhs.exists())
      {
        ApUserEvent rename = Runtime::create_ap_user_event(NULL);
        Runtime::trigger_event(NULL, rename);
        lhs = rename;
      }

      LegionList<FieldSet<EquivalenceSet*> >::aligned src_eqs, dst_eqs;
      // Get these before we take the lock
      {
        FieldMaskSet<EquivalenceSet> eq_sets;
        const FieldMask &src_mask = tracing_srcs.get_valid_mask();
        memo->find_equivalence_sets(trace->runtime, src_idx, src_mask, eq_sets);
        eq_sets.compute_field_sets(src_mask, src_eqs);
      }
      {
        FieldMaskSet<EquivalenceSet> eq_sets;
        const FieldMask &dst_mask = tracing_dsts.get_valid_mask();
        memo->find_equivalence_sets(trace->runtime, dst_idx, dst_mask, eq_sets);
        eq_sets.compute_field_sets(dst_mask, dst_eqs);
      }

      AutoLock tpl_lock(template_lock);
#ifdef DEBUG_LEGION
      assert(is_recording());
#endif
      // Do this first in case it gets preempted
      const unsigned rhs_ = find_event(precondition, tpl_lock);
      unsigned lhs_ = convert_event(lhs);
      insert_instruction(new IssueCopy(
            *this, lhs_, expr, find_trace_local_id(memo),
            src_fields, dst_fields,
#ifdef LEGION_SPY
            src_tree_id, dst_tree_id,
#endif
            rhs_, redop, reduction_fold));

      record_views(lhs_, expr, RegionUsage(LEGION_READ_ONLY, 
            LEGION_EXCLUSIVE, 0), tracing_srcs, src_eqs, applied);
      record_copy_views(lhs_, expr, tracing_srcs);
      record_views(lhs_, expr, RegionUsage(LEGION_WRITE_ONLY, 
            LEGION_EXCLUSIVE, 0), tracing_dsts, dst_eqs, applied);
      record_copy_views(lhs_, expr, tracing_dsts);
    }

    //--------------------------------------------------------------------------
    void PhysicalTemplate::record_issue_indirect(Memoizable *memo, ApEvent &lhs,
                             IndexSpaceExpression *expr,
                             const std::vector<CopySrcDstField>& src_fields,
                             const std::vector<CopySrcDstField>& dst_fields,
                             const std::vector<void*> &indirections,
                             ApEvent precondition)
    //--------------------------------------------------------------------------
    {
      // TODO: support for tracing of gather/scatter/indirect operations
      assert(false);
    }

    //--------------------------------------------------------------------------
    void PhysicalTemplate::record_issue_fill(Memoizable *memo,
                                             unsigned idx,
                                             ApEvent &lhs,
                                             IndexSpaceExpression *expr,
                                 const std::vector<CopySrcDstField> &fields,
                                             const void *fill_value, 
                                             size_t fill_size,
#ifdef LEGION_SPY
                                             FieldSpace handle,
                                             RegionTreeID tree_id,
#endif
                                             ApEvent precondition,
                                 const FieldMaskSet<FillView> &tracing_srcs,
                                 const FieldMaskSet<InstanceView> &tracing_dsts,
                                             std::set<RtEvent> &applied)
    //--------------------------------------------------------------------------
    {
#ifdef DEBUG_LEGION
      assert(memo != NULL);
#endif
      if (!lhs.exists())
      {
        ApUserEvent rename = Runtime::create_ap_user_event(NULL);
        Runtime::trigger_event(NULL, rename);
        lhs = rename;
      }

      // Do this before we take the lock
      LegionList<FieldSet<EquivalenceSet*> >::aligned eqs;
      {
        FieldMaskSet<EquivalenceSet> eq_sets;
        const FieldMask &dst_mask = tracing_dsts.get_valid_mask();
        memo->find_equivalence_sets(trace->runtime, idx, dst_mask, eq_sets);
        eq_sets.compute_field_sets(dst_mask, eqs);
      }

      AutoLock tpl_lock(template_lock);
#ifdef DEBUG_LEGION
      assert(is_recording());
#endif
      // Do this first in case it gets preempted
      const unsigned rhs_ = find_event(precondition, tpl_lock);
      unsigned lhs_ = convert_event(lhs);
      insert_instruction(new IssueFill(*this, lhs_, expr,
                                       find_trace_local_id(memo),
                                       fields, fill_value, fill_size, 
#ifdef LEGION_SPY
                                       handle, tree_id,
#endif
                                       rhs_));

      record_fill_views(tracing_srcs, applied);
      record_views(lhs_, expr, RegionUsage(LEGION_WRITE_ONLY, 
            LEGION_EXCLUSIVE, 0), tracing_dsts, eqs, applied);
      record_copy_views(lhs_, expr, tracing_dsts);
    }

    //--------------------------------------------------------------------------
    void PhysicalTemplate::record_issue_fill_for_reduction(Memoizable *memo,
                                                           unsigned idx,
                                                           InstanceView *view,
                                                     const FieldMask &user_mask,
                                                     IndexSpaceExpression *expr,
                                                     std::set<RtEvent> &applied)
    //--------------------------------------------------------------------------
    {
      if (expr->is_empty()) return;

      TraceLocalID op_key = find_trace_local_id(memo);
      ReductionView *reduction_view = view->as_reduction_view();
      ReductionManager *manager = reduction_view->manager;
      LayoutDescription *const layout = manager->layout;
      const ReductionOp *reduction_op = manager->op;

      std::vector<CopySrcDstField> fields;
      std::vector<FieldID> fill_fields;
      manager->field_space_node->get_field_set(user_mask,
          trace->logical_trace->ctx, fill_fields);
      layout->compute_copy_offsets(fill_fields, manager, fields);

      size_t fill_size = reduction_op->sizeof_rhs;
      void *fill_value = malloc(fill_size);
      reduction_op->init(fill_value, 1);

      ApEvent lhs;
      {
        ApUserEvent rename = Runtime::create_ap_user_event(NULL);
        Runtime::trigger_event(NULL, rename);
        lhs = rename;
      }
      unsigned lhs_ = convert_event(lhs);
      insert_instruction(new IssueFill(*this, lhs_, expr, op_key,
                                       fields, fill_value, fill_size,
#ifdef LEGION_SPY
                                       manager->field_space_node->handle,
                                       manager->tree_id,
#endif
                                       fence_completion_id));
      reduction_ready_events[op_key].insert(lhs);

      FieldMaskSet<InstanceView> views;
      views.insert(view, user_mask);
      record_copy_views(lhs_, expr, views);

      const RegionUsage usage(LEGION_WRITE_ONLY, LEGION_EXCLUSIVE, 0);
      add_view_user(view, usage, lhs_, expr, user_mask, applied);
    }

    //--------------------------------------------------------------------------
    void PhysicalTemplate::get_reduction_ready_events(
                              Memoizable *memo, std::set<ApEvent> &ready_events)
    //--------------------------------------------------------------------------
    {
      AutoLock t_lock(template_lock, 1, false/*exclusive*/);
      std::map<TraceLocalID,std::set<ApEvent> >::iterator finder =
        reduction_ready_events.find(find_trace_local_id(memo));
      if (finder != reduction_ready_events.end())
        ready_events.insert(finder->second.begin(), finder->second.end());
    }

    //--------------------------------------------------------------------------
    void PhysicalTemplate::record_op_view(Memoizable *memo,
                                          unsigned idx,
                                          InstanceView *view,
                                          const RegionUsage &usage,
                                          const FieldMask &user_mask,
                                          bool update_validity,
                                          std::set<RtEvent> &applied)
    //--------------------------------------------------------------------------
    {
#ifdef DEBUG_LEGION
      assert(memo != NULL);
#endif
      // Do this part before we take the lock
      LegionList<FieldSet<EquivalenceSet*> >::aligned eqs;
      if (update_validity)
      {
        FieldMaskSet<EquivalenceSet> eq_sets;
        memo->find_equivalence_sets(trace->runtime, idx, user_mask, eq_sets);
        eq_sets.compute_field_sets(user_mask, eqs);
      }

      AutoLock tpl_lock(template_lock);
      TraceLocalID op_key = find_trace_local_id(memo);
      unsigned entry = find_memo_entry(memo);

      FieldMaskSet<IndexSpaceExpression> &views = op_views[op_key][view];
      for (LegionList<FieldSet<EquivalenceSet*> >::aligned::iterator it =
           eqs.begin(); it != eqs.end(); ++it)
      {
        FieldMask mask = it->set_mask & user_mask;
        for (std::set<EquivalenceSet*>::iterator eit = it->elements.begin();
             eit != it->elements.end(); ++eit)
        {
          IndexSpaceExpression *expr = (*eit)->set_expr;
          views.insert(expr, mask);
          if (update_validity)
          {
            if (view->is_reduction_view() && IS_REDUCE(usage))
              record_issue_fill_for_reduction(memo,idx,view,mask,expr,applied);
            update_valid_views(view, *eit, usage, mask, true, applied);
            add_view_user(view, usage, entry, expr, mask, applied);
          }
        }
      }
    }

    //--------------------------------------------------------------------------
    void PhysicalTemplate::record_fill_view(FillView *view, 
                         const FieldMask &user_mask, std::set<RtEvent> &applied)
    //--------------------------------------------------------------------------
    {
      AutoLock tpl_lock(template_lock);
      // If you change this then also change 
      // ShardedPhysicalTemplate::handle_update_post_fill
#ifdef DEBUG_LEGION
      assert(is_recording());
#endif
      post_fill_views.insert(view, user_mask);
    }

    //--------------------------------------------------------------------------
    void PhysicalTemplate::record_views(unsigned entry,
                                        IndexSpaceExpression *expr,
                                        const RegionUsage &usage,
                                        const FieldMaskSet<InstanceView> &views,
                     const LegionList<FieldSet<EquivalenceSet*> >::aligned &eqs,
                                        std::set<RtEvent> &applied)
    //--------------------------------------------------------------------------
    {
      RegionTreeForest *forest = trace->runtime->forest;
      for (FieldMaskSet<InstanceView>::const_iterator vit = views.begin();
            vit != views.end(); ++vit)
      {
        for (LegionList<FieldSet<EquivalenceSet*> >::aligned::const_iterator 
              it = eqs.begin(); it != eqs.end(); ++it)
        {
          const FieldMask mask = it->set_mask & vit->second;
          if (!mask)
            continue;
          for (std::set<EquivalenceSet*>::const_iterator eit = 
                it->elements.begin(); eit != it->elements.end(); ++eit)
          {
            // Test for intersection here
            IndexSpaceExpression *intersect =
              forest->intersect_index_spaces((*eit)->set_expr, expr);
            if (intersect->is_empty())
              continue;
            update_valid_views(vit->first, *eit, usage, mask, false, applied);
            add_view_user(vit->first, usage, entry, intersect, mask, applied);
          }
        }
      }
    }

    //--------------------------------------------------------------------------
    void PhysicalTemplate::update_valid_views(InstanceView *view,
                                              EquivalenceSet *eq,
                                              const RegionUsage &usage,
                                              const FieldMask &user_mask,
                                              bool invalidates,
                                              std::set<RtEvent> &applied)
    //--------------------------------------------------------------------------
    {
      std::set<InstanceView*> &views= view_groups[view->get_manager()->tree_id];
      views.insert(view);

      if (view->is_reduction_view())
      {
        if (invalidates)
        {
#ifdef DEBUG_LEGION
          assert(IS_REDUCE(usage));
#endif
          post_reductions.insert(view, eq, user_mask);
          if (eq->set_expr->is_empty())
            consumed_reductions.insert(view, eq, user_mask);
        }
        else
        {
          if (HAS_READ(usage))
          {
            FieldMask non_dominated = user_mask;
            if (!post_reductions.dominates(view, eq, non_dominated))
              pre_reductions.insert(view, eq, non_dominated);
            else
              consumed_reductions.insert(view, eq, user_mask);
          }
        }
      }
      else
      {
        if (HAS_READ(usage))
        {
          FieldMask non_dominated = user_mask;
          bool is_dominated = post.dominates(view, eq, non_dominated);
          if (!is_dominated)
            pre.insert(view, eq, non_dominated);
        }
        if (invalidates && HAS_WRITE(usage))
        {
          for (std::set<InstanceView*>::iterator vit = views.begin();
               vit != views.end(); ++vit)
          {
            post.invalidate(*vit, eq, user_mask);
          }
        }
        post.insert(view, eq, user_mask);
      }
    }

    //--------------------------------------------------------------------------
    void PhysicalTemplate::add_view_user(InstanceView *view,
                                         const RegionUsage &usage,
                                         unsigned user_index,
                                         IndexSpaceExpression *user_expr,
                                         const FieldMask &user_mask,
                                         std::set<RtEvent> &applied,
                                         int owner_shard)
    //--------------------------------------------------------------------------
    {
      ViewUser *user = new ViewUser(usage, user_index, user_expr, owner_shard);
      all_users.insert(user);
      RegionTreeForest *forest = trace->runtime->forest;
      FieldMaskSet<ViewUser> &users = view_users[view];
      FieldMaskSet<ViewUser> to_delete;
      for (FieldMaskSet<ViewUser>::iterator it = users.begin();
           it != users.end(); ++it)
      {
        FieldMask overlap = user_mask & it->second;
        if (!overlap)
          continue;

        IndexSpaceExpression *expr1 = user->expr;
        IndexSpaceExpression *expr2 = it->first->expr;
        if (forest->intersect_index_spaces(expr1, expr2)->is_empty())
          continue;

        DependenceType dep =
          check_dependence_type(it->first->usage, user->usage);
        if (dep == LEGION_NO_DEPENDENCE)
          continue;

        to_delete.insert(it->first, overlap);
      }

      for (FieldMaskSet<ViewUser>::iterator it = to_delete.begin();
           it != to_delete.end(); ++it)
      {
        FieldMaskSet<ViewUser>::iterator finder = users.find(it->first);
#ifdef DEBUG_LEGION
        assert(finder != users.end());
#endif
        finder.filter(it->second);
        if (!finder->second)
          users.erase(finder);
      }

      users.insert(user, user_mask);
    }

    //--------------------------------------------------------------------------
    void PhysicalTemplate::record_copy_views(unsigned copy_id,
                                             IndexSpaceExpression *expr,
                                        const FieldMaskSet<InstanceView> &views)
    //--------------------------------------------------------------------------
    {
      ViewExprs &cviews = copy_views[copy_id];
      for (FieldMaskSet<InstanceView>::const_iterator it = views.begin();
           it != views.end(); ++it)
        cviews[it->first].insert(expr, it->second);
    }

    //--------------------------------------------------------------------------
    void PhysicalTemplate::record_fill_views(const FieldMaskSet<FillView>&views,
                                             std::set<RtEvent> &applied_events)
    //--------------------------------------------------------------------------
    {
      for (FieldMaskSet<FillView>::const_iterator it = views.begin();
           it != views.end(); ++it)
      {
        FieldMaskSet<FillView>::iterator finder =
          post_fill_views.find(it->first);
        if (finder == post_fill_views.end())
          pre_fill_views.insert(it->first, it->second);
        else
        {
          FieldMask non_dominated = it->second - finder->second;
          if (!!non_dominated)
            pre_fill_views.insert(it->first, non_dominated);
        }
      }
    }

    //--------------------------------------------------------------------------
    void PhysicalTemplate::record_set_op_sync_event(ApEvent &lhs, 
                                                    Memoizable *memo)
    //--------------------------------------------------------------------------
    {
#ifdef DEBUG_LEGION
      assert(memo != NULL);
      assert(memo->is_memoizing());
#endif
      if (!lhs.exists())
      {
        ApUserEvent rename = Runtime::create_ap_user_event(NULL);
        Runtime::trigger_event(NULL, rename);
        lhs = rename;
      }
      AutoLock tpl_lock(template_lock);
#ifdef DEBUG_LEGION
      assert(is_recording());
#endif

      insert_instruction(new SetOpSyncEvent(*this, convert_event(lhs),
            find_trace_local_id(memo)));
    }

    //--------------------------------------------------------------------------
    void PhysicalTemplate::record_set_effects(Memoizable *memo, ApEvent &rhs)
    //--------------------------------------------------------------------------
    {
#ifdef DEBUG_LEGION
      assert(memo != NULL);
      assert(memo->is_memoizing());
#endif
      AutoLock tpl_lock(template_lock);
#ifdef DEBUG_LEGION
      assert(is_recording());
#endif

      events.push_back(ApEvent());
      insert_instruction(new SetEffects(*this, find_trace_local_id(memo),
            find_event(rhs, tpl_lock)));
    }

    //--------------------------------------------------------------------------
    void PhysicalTemplate::record_complete_replay(Memoizable* memo, ApEvent rhs)
    //--------------------------------------------------------------------------
    {
      const TraceLocalID lhs = find_trace_local_id(memo);
      AutoLock tpl_lock(template_lock);
#ifdef DEBUG_LEGION
      assert(is_recording());
#endif
      // Do this first in case it gets preempted
      const unsigned rhs_ = find_event(rhs, tpl_lock);
      events.push_back(ApEvent());
      insert_instruction(new CompleteReplay(*this, lhs, rhs_));
    }

    //--------------------------------------------------------------------------
    void PhysicalTemplate::record_owner_shard(unsigned tid, ShardID owner)
    //--------------------------------------------------------------------------
    {
      // Only called on sharded physical template
      assert(false);
    }

    //--------------------------------------------------------------------------
    void PhysicalTemplate::record_local_space(unsigned tid, IndexSpace sp)
    //--------------------------------------------------------------------------
    {
      // Only called on sharded physical template
      assert(false);
    }

    //--------------------------------------------------------------------------
    void PhysicalTemplate::record_sharding_function(unsigned tid, 
                                                    ShardingFunction *function)
    //--------------------------------------------------------------------------
    {
      // Only called on sharded physical template
      assert(false);
    }

    //--------------------------------------------------------------------------
    ShardID PhysicalTemplate::find_owner_shard(unsigned tid)
    //--------------------------------------------------------------------------
    {
      // Only called on sharded physical template
      assert(false);
      return 0;
    }

    //--------------------------------------------------------------------------
    IndexSpace PhysicalTemplate::find_local_space(unsigned tid)
    //--------------------------------------------------------------------------
    {
      // Only called on sharded physical template
      assert(false);
      return IndexSpace::NO_SPACE;
    }

    //--------------------------------------------------------------------------
    ShardingFunction* PhysicalTemplate::find_sharding_function(unsigned tid)
    //--------------------------------------------------------------------------
    {
      // Only called on sharded physical template
      assert(false);
      return NULL;
    }

    //--------------------------------------------------------------------------
    RtEvent PhysicalTemplate::defer_template_deletion(void)
    //--------------------------------------------------------------------------
    {
      ApEvent wait_on = get_completion_for_deletion();
      DeleteTemplateArgs args(this);
      return trace->runtime->issue_runtime_meta_task(args, LG_LOW_PRIORITY,
          Runtime::protect_event(wait_on));
    }

    //--------------------------------------------------------------------------
    /*static*/ void PhysicalTemplate::handle_replay_slice(const void *args)
    //--------------------------------------------------------------------------
    {
      const ReplaySliceArgs *pargs = (const ReplaySliceArgs*)args;
      pargs->tpl->execute_slice(pargs->slice_index);
    }

    //--------------------------------------------------------------------------
    /*static*/ void PhysicalTemplate::handle_delete_template(const void *args)
    //--------------------------------------------------------------------------
    {
      const DeleteTemplateArgs *pargs = (const DeleteTemplateArgs*)args;
      delete pargs->tpl;
    }

    //--------------------------------------------------------------------------
    void PhysicalTemplate::trigger_recording_done(void)
    //--------------------------------------------------------------------------
    {
#ifdef DEBUG_LEGION
      assert(!recording_done.has_triggered());
#endif
      Runtime::trigger_event(recording_done);
    }

    //--------------------------------------------------------------------------
    TraceLocalID PhysicalTemplate::find_trace_local_id(Memoizable *memo)
    //--------------------------------------------------------------------------
    {
      TraceLocalID op_key = memo->get_trace_local_id();
#ifdef DEBUG_LEGION
      assert(operations.find(op_key) != operations.end());
#endif
      return op_key;
    }

    //--------------------------------------------------------------------------
    unsigned PhysicalTemplate::find_memo_entry(Memoizable *memo)
    //--------------------------------------------------------------------------
    {
      TraceLocalID op_key = find_trace_local_id(memo);
      std::map<TraceLocalID,std::pair<unsigned,bool> >::iterator entry_finder =
        memo_entries.find(op_key);
#ifdef DEBUG_LEGION
      assert(entry_finder != memo_entries.end());
#endif
      return entry_finder->second.first;
    }

    //--------------------------------------------------------------------------
    TraceLocalID PhysicalTemplate::record_memo_entry(Memoizable *memo,
                                                     unsigned entry)
    //--------------------------------------------------------------------------
    {
      TraceLocalID key = memo->get_trace_local_id();
#ifdef DEBUG_LEGION
      assert(operations.find(key) == operations.end());
      assert(memo_entries.find(key) == memo_entries.end());
#endif
      operations[key] = memo;
      const bool is_task = memo->is_memoizable_task();
      memo_entries[key] = std::pair<unsigned,bool>(entry,is_task);
      return key;
    }

    //--------------------------------------------------------------------------
#ifdef DEBUG_LEGION
    unsigned PhysicalTemplate::convert_event(const ApEvent &event, bool check)
#else
    inline unsigned PhysicalTemplate::convert_event(const ApEvent &event)
#endif
    //--------------------------------------------------------------------------
    {
      unsigned event_ = events.size();
      events.push_back(event);
#ifdef DEBUG_LEGION
      assert(event_map.find(event) == event_map.end());
#endif
      event_map[event] = event_;
      return event_;
    }

    //--------------------------------------------------------------------------
    inline unsigned PhysicalTemplate::find_event(const ApEvent &event, 
                                                 AutoLock &tpl_lock)
    //--------------------------------------------------------------------------
    {
      std::map<ApEvent,unsigned>::const_iterator finder = event_map.find(event);
#ifdef DEBUG_LEGION
      assert(finder != event_map.end());
#endif
      return finder->second;
    }

    //--------------------------------------------------------------------------
    inline unsigned PhysicalTemplate::find_or_convert_event(const ApEvent &evnt)
    //--------------------------------------------------------------------------
    {
      std::map<ApEvent, unsigned>::const_iterator finder = event_map.find(evnt);
      if (finder == event_map.end())
      {
        unsigned event_ = events.size();
        events.push_back(evnt);
#ifdef DEBUG_LEGION
        assert(event_map.find(evnt) == event_map.end());
#endif
        event_map[evnt] = event_;
        // Put a place holder in for the instruction until we make it
        insert_instruction(NULL);
        return event_;
      }
      else
        return finder->second;
    }

    //--------------------------------------------------------------------------
    inline void PhysicalTemplate::insert_instruction(Instruction *inst)
    //--------------------------------------------------------------------------
    {
#ifdef DEBUG_LEGION
      assert(instructions.size() + 1 == events.size());
#endif
      instructions.push_back(inst);
    }

    //--------------------------------------------------------------------------
    void PhysicalTemplate::find_all_last_users(ViewExprs &view_exprs,
                                               std::set<unsigned> &users,
                                               std::set<RtEvent> &ready_events)
    //--------------------------------------------------------------------------
    {
      for (ViewExprs::iterator it = view_exprs.begin(); it != view_exprs.end();
           ++it)
        for (FieldMaskSet<IndexSpaceExpression>::iterator eit =
             it->second.begin(); eit != it->second.end(); ++eit)
          find_last_users(it->first,eit->first,eit->second,users,ready_events);
    }

    //--------------------------------------------------------------------------
    void PhysicalTemplate::find_last_users(InstanceView *view,
                                           IndexSpaceExpression *expr,
                                           const FieldMask &mask,
                                           std::set<unsigned> &users,
                                           std::set<RtEvent> &ready_events)
    //--------------------------------------------------------------------------
    {
      if (expr->is_empty()) return;

      ViewUsers::const_iterator finder = view_users.find(view);
      if (finder == view_users.end()) return;

      RegionTreeForest *forest = trace->runtime->forest;
      for (FieldMaskSet<ViewUser>::const_iterator uit = 
            finder->second.begin(); uit != finder->second.end(); ++uit)
        if (!!(uit->second & mask))
        {
          ViewUser *user = uit->first;
          IndexSpaceExpression *intersect =
            forest->intersect_index_spaces(expr, user->expr);
          if (!intersect->is_empty())
          {
            std::map<unsigned,unsigned>::const_iterator finder =
              frontiers.find(user->user);
            // See if we have recorded this frontier yet or not
            if (finder == frontiers.end())
            {
              const unsigned next_event_id = events.size();
              frontiers[user->user] = next_event_id;
              events.resize(next_event_id + 1);
              users.insert(next_event_id);
            }
            else
              users.insert(finder->second);
          }
        }
    }

    //--------------------------------------------------------------------------
    void PhysicalTemplate::record_remote_memoizable(Memoizable *memo)
    //--------------------------------------------------------------------------
    {
      AutoLock tpl_lock(template_lock);
      remote_memos.push_back(memo);
    }

    //--------------------------------------------------------------------------
    void PhysicalTemplate::release_remote_memos(void)
    //--------------------------------------------------------------------------
    {
#ifdef DEBUG_LEGION
      assert(!remote_memos.empty());
#endif
      for (std::vector<Memoizable*>::const_iterator it = 
            remote_memos.begin(); it != remote_memos.end(); it++)
        delete (*it);
      remote_memos.clear();
    }

    /////////////////////////////////////////////////////////////
    // ShardedPhysicalTemplate
    /////////////////////////////////////////////////////////////

    //--------------------------------------------------------------------------
    ShardedPhysicalTemplate::ShardedPhysicalTemplate(PhysicalTrace *trace,
                                     ApEvent fence_event, ReplicateContext *ctx)
      : PhysicalTemplate(trace, fence_event), repl_ctx(ctx),
        local_shard(repl_ctx->owner_shard->shard_id), 
        total_shards(repl_ctx->shard_manager->total_shards),
        template_index(repl_ctx->register_trace_template(this)),
        total_replays(0), updated_advances(0), 
        recording_barrier(repl_ctx->get_next_trace_recording_barrier()),
        recurrent_replays(0), updated_frontiers(0)
    //--------------------------------------------------------------------------
    {
      repl_ctx->add_reference();
    }

    //--------------------------------------------------------------------------
    ShardedPhysicalTemplate::ShardedPhysicalTemplate(
                                             const ShardedPhysicalTemplate &rhs)
      : PhysicalTemplate(rhs), repl_ctx(rhs.repl_ctx), 
        local_shard(rhs.local_shard), total_shards(rhs.total_shards), 
        template_index(rhs.template_index)
    //--------------------------------------------------------------------------
    {
      // should never be called
      assert(false);
    }

    //--------------------------------------------------------------------------
    ShardedPhysicalTemplate::~ShardedPhysicalTemplate(void)
    //--------------------------------------------------------------------------
    {
      for (std::map<unsigned,ApBarrier>::iterator it = 
            local_frontiers.begin(); it != local_frontiers.end(); it++)
        it->second.destroy_barrier();
      // Unregister ourselves from the context and then remove our reference
      repl_ctx->unregister_trace_template(template_index);
      if (repl_ctx->remove_reference())
        delete repl_ctx;
    }

    //--------------------------------------------------------------------------
    void ShardedPhysicalTemplate::initialize(Runtime *runtime,
                                             ApEvent completion, bool recurrent)
    //--------------------------------------------------------------------------
    {
      // We have to make sure that the previous trace replay is done before
      // we start changing these data structures for the next replay
      if (replay_done.exists() && !replay_done.has_triggered())
        replay_done.wait();
      // Now update all of our barrier information
      if (recurrent)
      {
        // If we've run out of generations update the local barriers and
        // send out the updates to everyone
        if (recurrent_replays++ == Realm::Barrier::MAX_PHASES)
        {
          std::map<ShardID,std::map<ApBarrier/*old**/,ApBarrier/*new*/> >
            notifications;
          // Update our barriers and record which updates to send out
          for (std::map<unsigned,ApBarrier>::iterator it = 
                local_frontiers.begin(); it != local_frontiers.end(); it++)
          {
            const ApBarrier new_barrier(
                Realm::Barrier::create_barrier(1/*arrival count*/));
#ifdef DEBUG_LEGION
            assert(local_subscriptions.find(it->first) !=
                    local_subscriptions.end());
#endif
            const std::set<ShardID> &shards = local_subscriptions[it->first];
            for (std::set<ShardID>::const_iterator sit = 
                  shards.begin(); sit != shards.end(); sit++)
              notifications[*sit][it->second] = new_barrier;
            // destroy the old barrier and replace it with the new one
            it->second.destroy_barrier();
            it->second = new_barrier;
          }
          // Send out the notifications to all the remote shards
          ShardManager *manager = repl_ctx->shard_manager;
          for (std::map<ShardID,std::map<ApBarrier,ApBarrier> >::const_iterator
                nit = notifications.begin(); nit != notifications.end(); nit++)
          {
            Serializer rez;
            rez.serialize(manager->repl_id);
            rez.serialize(nit->first);
            rez.serialize(template_index);
            rez.serialize(FRONTIER_BARRIER_REFRESH);
            rez.serialize<size_t>(nit->second.size());
            for (std::map<ApBarrier,ApBarrier>::const_iterator it = 
                  nit->second.begin(); it != nit->second.end(); it++)
            {
              rez.serialize(it->first);
              rez.serialize(it->second);
            }
            manager->send_trace_update(nit->first, rez);
          }
          // Now we wait to see that we get all of our remote barriers updated
          RtEvent wait_on;
          {
            AutoLock tpl_lock(template_lock);
            if (updated_frontiers < remote_frontiers.size())
            {
              update_frontiers_ready = Runtime::create_rt_user_event();
              wait_on = update_frontiers_ready;
            }
            else // Reset this back to zero for the next round
              updated_frontiers = 0;
          }
          if (wait_on.exists() && !wait_on.has_triggered())
            wait_on.wait();
          // Reset this back to zero after barrier updates
          recurrent_replays = 0;
        }
        // Now we can do the normal update of events based on our barriers
        for (std::map<unsigned,ApBarrier>::iterator it = 
              local_frontiers.begin(); it != local_frontiers.end(); it++)
        {
          Runtime::phase_barrier_arrive(it->second, 1/*count*/, 
                                        events[it->first]);
          Runtime::advance_barrier(it->second);
        }
        PhysicalTemplate::initialize(runtime, completion, recurrent);
        for (std::vector<std::pair<ApBarrier,unsigned> >::iterator it = 
              remote_frontiers.begin(); it != remote_frontiers.end(); it++)
        {
          events[it->second] = it->first;
          Runtime::advance_barrier(it->first);
        }
      }
      else
      {
        PhysicalTemplate::initialize(runtime, completion, recurrent);
        for (std::vector<std::pair<ApBarrier,unsigned> >::const_iterator it =
              remote_frontiers.begin(); it != remote_frontiers.end(); it++)
          events[it->second] = completion;
      }
    }

    //--------------------------------------------------------------------------
    void ShardedPhysicalTemplate::record_merge_events(ApEvent &lhs,
                                 const std::set<ApEvent> &rhs, Memoizable *memo)
    //--------------------------------------------------------------------------
    {
#ifdef DEBUG_LEGION
<<<<<<< HEAD
      assert(memo != NULL);
=======
      assert(lhs < events.size());
      assert(user_events.find(lhs) != user_events.end());
>>>>>>> 42095dd5
#endif
      AutoLock tpl_lock(template_lock);
#ifdef DEBUG_LEGION
      assert(is_recording());
#endif
      std::set<unsigned> rhs_;
      std::set<RtEvent> wait_for;
      std::vector<ApEvent> pending_events;
      std::map<ApEvent,RtUserEvent> request_events;
      for (std::set<ApEvent>::const_iterator it =
            rhs.begin(); it != rhs.end(); it++)
      {
        if (!it->exists())
          continue;
        std::map<ApEvent, unsigned>::iterator finder = event_map.find(*it);
        if (finder == event_map.end())
        {
          // We're going to need to check this event later
          pending_events.push_back(*it);
          // See if anyone else has requested this event yet 
          std::map<ApEvent,RtEvent>::const_iterator request_finder = 
            pending_event_requests.find(*it);
          if (request_finder == pending_event_requests.end())
          {
            const RtUserEvent request_event = Runtime::create_rt_user_event();
            pending_event_requests[*it] = request_event;
            wait_for.insert(request_event);
            request_events[*it] = request_event;
          }
          else
            wait_for.insert(request_finder->second);
        }
        else if (finder->second != NO_INDEX)
          rhs_.insert(finder->second);
      }
      // If we have anything to wait for we need to do that
      if (!wait_for.empty())
      {
        tpl_lock.release();
        // Send any request messages first
        if (!request_events.empty())
        {
          for (std::map<ApEvent,RtUserEvent>::const_iterator it = 
                request_events.begin(); it != request_events.end(); it++)
            request_remote_shard_event(it->first, it->second);
        }
        // Do the wait
        const RtEvent wait_on = Runtime::merge_events(wait_for);
        if (wait_on.exists() && !wait_on.has_triggered())
          wait_on.wait();
        tpl_lock.reacquire();
        // All our pending events should be here now
        for (std::vector<ApEvent>::const_iterator it = 
              pending_events.begin(); it != pending_events.end(); it++)
        {
          std::map<ApEvent,unsigned>::iterator finder = event_map.find(*it);
#ifdef DEBUG_LEGION
          assert(finder != event_map.end());
#endif
          if (finder->second != NO_INDEX)
            rhs_.insert(finder->second);
        }
      }
      if (rhs_.size() == 0)
        rhs_.insert(fence_completion_id);
      
      // If the lhs event wasn't made on this node then we need to rename it
      // because we need all events to go back to a node where we know that
      // we have a shard that can answer queries about it
      const AddressSpaceID event_space = find_event_space(lhs);
      if (event_space != repl_ctx->runtime->address_space)
      {
        ApUserEvent rename = Runtime::create_ap_user_event(NULL);
        Runtime::trigger_event(NULL, rename, lhs);
        lhs = rename;
      }
#ifndef LEGION_DISABLE_EVENT_PRUNING
      else if (!lhs.exists() || (rhs.find(lhs) != rhs.end()))
      {
        ApUserEvent rename = Runtime::create_ap_user_event(NULL);
        Runtime::trigger_event(NULL, rename, lhs);
        lhs = rename;
      }
#endif
      insert_instruction(new MergeEvent(*this, convert_event(lhs), rhs_,
            memo->get_trace_local_id()));
    }

#ifdef DEBUG_LEGION
    //--------------------------------------------------------------------------
    unsigned ShardedPhysicalTemplate::convert_event(const ApEvent &event, 
                                                    bool check)
    //--------------------------------------------------------------------------
    {
      // We should only be recording events made on our node
      assert(!check || 
          (find_event_space(event) == repl_ctx->runtime->address_space));
      return PhysicalTemplate::convert_event(event, check);
    }
#endif

    //--------------------------------------------------------------------------
    unsigned ShardedPhysicalTemplate::find_event(const ApEvent &event,
                                                 AutoLock &tpl_lock)
    //--------------------------------------------------------------------------
    {
      std::map<ApEvent, unsigned>::const_iterator finder = 
        event_map.find(event);
      // If we've already got it then we're done
      if (finder != event_map.end())
      {
#ifdef DEBUG_LEGION
        assert(finder->second != NO_INDEX);
#endif
        return finder->second;
      }
      // If we don't have it then we need to request it
      // See if someone else already sent the request
      RtEvent wait_for;
      RtUserEvent request_event;
      std::map<ApEvent,RtEvent>::const_iterator request_finder = 
        pending_event_requests.find(event);
      if (request_finder == pending_event_requests.end())
      {
        // We're the first ones so send the request
        request_event = Runtime::create_rt_user_event();
        wait_for = request_event;
        pending_event_requests[event] = wait_for;
      }
      else
        wait_for = request_finder->second;
      // Can't be holding the lock while we wait
      tpl_lock.release();
      // Send the request if necessary
      if (request_event.exists())
        request_remote_shard_event(event, request_event);
      if (wait_for.exists())
        wait_for.wait();
      tpl_lock.reacquire();
      // Once we get here then there better be an answer
      finder = event_map.find(event);
#ifdef DEBUG_LEGION
      assert(finder != event_map.end());
      assert(finder->second != NO_INDEX);
#endif
      return finder->second;
    }

    //--------------------------------------------------------------------------
    void ShardedPhysicalTemplate::record_issue_copy(Memoizable *memo,
                                             unsigned src_idx,
                                             unsigned dst_idx,
                                             ApEvent &lhs,
                                             IndexSpaceExpression *expr,
                                 const std::vector<CopySrcDstField>& src_fields,
                                 const std::vector<CopySrcDstField>& dst_fields,
#ifdef LEGION_SPY
                                             RegionTreeID src_tree_id,
                                             RegionTreeID dst_tree_id,
#endif
                                             ApEvent precondition,
                                             ReductionOpID redop,
                                             bool reduction_fold,
                                 const FieldMaskSet<InstanceView> &tracing_srcs,
                                 const FieldMaskSet<InstanceView> &tracing_dsts,
                                             std::set<RtEvent> &applied)
    //--------------------------------------------------------------------------
    {
      // Make sure the lhs event is local to our shard
      if (lhs.exists())
      {
        const AddressSpaceID event_space = find_event_space(lhs);
        if (event_space != repl_ctx->runtime->address_space)
        {
          ApUserEvent rename = Runtime::create_ap_user_event(NULL);
          Runtime::trigger_event(NULL, rename, lhs);
          lhs = rename;
        }
      }
      // Then do the base call
      PhysicalTemplate::record_issue_copy(memo, src_idx, dst_idx, lhs, expr,
                                          src_fields, dst_fields,
#ifdef LEGION_SPY
                                          src_tree_id, dst_tree_id,
#endif
                                          precondition, redop, reduction_fold,
                                          tracing_srcs, tracing_dsts, applied);
    }

    //--------------------------------------------------------------------------
    void ShardedPhysicalTemplate::record_issue_indirect(Memoizable *memo, 
                             ApEvent &lhs, IndexSpaceExpression *expr,
                             const std::vector<CopySrcDstField>& src_fields,
                             const std::vector<CopySrcDstField>& dst_fields,
                             const std::vector<void*> &indirections,
                             ApEvent precondition)
    //--------------------------------------------------------------------------
    {
      // Make sure the lhs event is local to our shard
      if (lhs.exists())
      {
        const AddressSpaceID event_space = find_event_space(lhs);
        if (event_space != repl_ctx->runtime->address_space)
        {
          ApUserEvent rename = Runtime::create_ap_user_event(NULL);
          Runtime::trigger_event(NULL, rename, lhs);
          lhs = rename;
        }
      }
      // Then do the base call
      PhysicalTemplate::record_issue_indirect(memo, lhs, expr, src_fields,
                                    dst_fields, indirections, precondition);
    }
    
    //--------------------------------------------------------------------------
    void ShardedPhysicalTemplate::record_issue_fill(Memoizable *memo,
                                             unsigned idx,
                                             ApEvent &lhs,
                                             IndexSpaceExpression *expr,
                                 const std::vector<CopySrcDstField> &fields,
                                             const void *fill_value, 
                                             size_t fill_size,
#ifdef LEGION_SPY
                                             FieldSpace handle,
                                             RegionTreeID tree_id,
#endif
                                             ApEvent precondition,
                                 const FieldMaskSet<FillView> &tracing_srcs,
                                 const FieldMaskSet<InstanceView> &tracing_dsts,
                                             std::set<RtEvent> &applied)
    //--------------------------------------------------------------------------
    {
      // Make sure the lhs event is local to our shard
      if (lhs.exists())
      {
        const AddressSpaceID event_space = find_event_space(lhs);
        if (event_space != repl_ctx->runtime->address_space)
        {
          ApUserEvent rename = Runtime::create_ap_user_event(NULL);
          Runtime::trigger_event(NULL, rename, lhs);
          lhs = rename;
        }
      }
      // Then do the base call
      PhysicalTemplate::record_issue_fill(memo, idx, lhs, expr, fields,
                                          fill_value, fill_size,
#ifdef LEGION_SPY
                                          handle, tree_id,
#endif
                                          precondition, tracing_srcs, 
                                          tracing_dsts, applied);
    }

    //--------------------------------------------------------------------------
    void ShardedPhysicalTemplate::record_set_op_sync_event(ApEvent &lhs, 
                                                           Memoizable *memo)
    //--------------------------------------------------------------------------
    {
      // Make sure the lhs event is local to our shard
      if (lhs.exists())
      {
        const AddressSpaceID event_space = find_event_space(lhs);
        if (event_space != repl_ctx->runtime->address_space)
        {
          ApUserEvent rename = Runtime::create_ap_user_event(NULL);
          Runtime::trigger_event(NULL, rename, lhs);
          lhs = rename;
        }
      }
      // Then do the base call
      PhysicalTemplate::record_set_op_sync_event(lhs, memo);
    }

    //--------------------------------------------------------------------------
    ApBarrier ShardedPhysicalTemplate::find_trace_shard_event(ApEvent event,
                                                           ShardID remote_shard)
    //--------------------------------------------------------------------------
    {
      AutoLock tpl_lock(template_lock);
      // Check to see if we made this event
      std::map<ApEvent,unsigned>::const_iterator finder = 
        event_map.find(event);
      // If we didn't make this event then we don't do anything
      if (finder == event_map.end() || (finder->second == NO_INDEX))
        return ApBarrier::NO_AP_BARRIER;
      // If we did make it then see if we have a remote barrier for it yet
      std::map<ApEvent,BarrierArrival*>::const_iterator barrier_finder = 
        remote_arrivals.find(event);
      if (barrier_finder == remote_arrivals.end())
      {
        // Make a new barrier and record it in the events
        ApBarrier barrier(Realm::Barrier::create_barrier(1/*arrival count*/));
        // Record this in the instruction stream
#ifdef DEBUG_LEGION
        const unsigned index = convert_event(barrier, false/*check*/);
#else
        const unsigned index = convert_event(barrier);
#endif
        // Then add a new instruction to arrive on the barrier with the
        // event as a precondition
        BarrierArrival *arrival_instruction =
          new BarrierArrival(*this, barrier, index, finder->second);
        insert_instruction(arrival_instruction);
        // Save this in the remote barriers
        remote_arrivals[event] = arrival_instruction;
        return arrival_instruction->record_subscribed_shard(remote_shard);
      }
      else
        return barrier_finder->second->record_subscribed_shard(remote_shard);
    }

    //--------------------------------------------------------------------------
    void ShardedPhysicalTemplate::record_trace_shard_event(
                                               ApEvent event, ApBarrier barrier)
    //--------------------------------------------------------------------------
    {
      AutoLock tpl_lock(template_lock);
#ifdef DEBUG_LEGION
      assert(event.exists());
      assert(event_map.find(event) == event_map.end());
#endif
      if (barrier.exists())
      {
#ifdef DEBUG_LEGION
        assert(local_advances.find(event) == local_advances.end());
        const unsigned index = convert_event(event, false/*check*/);
#else
        const unsigned index = convert_event(event);
#endif
        BarrierAdvance *advance = new BarrierAdvance(*this, barrier, index);
        insert_instruction(advance); 
        local_advances[event] = advance;
        // Don't remove it, just set it to NO_EVENT so we can tell the names
        // of the remote events that we got from other shards
        // See get_completion_for_deletion for where we use this
        std::map<ApEvent,RtEvent>::iterator finder = 
          pending_event_requests.find(event);
#ifdef DEBUG_LEGION
        assert(finder != pending_event_requests.end());
#endif
        finder->second = RtEvent::NO_RT_EVENT;
      }
      else // no barrier means it's not part of the trace
      {
        event_map[event] = NO_INDEX;
        // In this case we can remove it since we're not tracing it      
#ifdef DEBUG_LEGION
        std::map<ApEvent,RtEvent>::iterator finder = 
          pending_event_requests.find(event);
        assert(finder != pending_event_requests.end());
        pending_event_requests.erase(finder);
#else
        pending_event_requests.erase(event);
#endif
      }
    }

    //--------------------------------------------------------------------------
    void ShardedPhysicalTemplate::handle_trace_update(Deserializer &derez,
                                                      AddressSpaceID source)
    //--------------------------------------------------------------------------
    {
      Runtime *runtime = repl_ctx->runtime;
      UpdateKind kind;
      derez.deserialize(kind);
      RtUserEvent done;
      std::set<RtEvent> applied;
      switch (kind)
      {
        case UPDATE_VALID_VIEWS:
          {
            derez.deserialize(done);
            DistributedID view_did, eq_did;
            derez.deserialize(view_did);
            RtEvent view_ready;
            InstanceView *view = static_cast<InstanceView*>(
                runtime->find_or_request_logical_view(view_did, view_ready));
            derez.deserialize(eq_did);
            RtEvent eq_ready;
            EquivalenceSet *eq = 
              runtime->find_or_request_equivalence_set(eq_did, eq_ready);
            if ((view_ready.exists() && !view_ready.has_triggered()) ||
                (eq_ready.exists() && !eq_ready.has_triggered()))
            {
              const RtEvent pre = Runtime::merge_events(view_ready, eq_ready);
              DeferTraceUpdateArgs args(this, kind, done, derez, view, eq);
              runtime->issue_runtime_meta_task(args, 
                  LG_LATENCY_MESSAGE_PRIORITY, pre);
              return;
            }
            else if (handle_update_valid_views(view, eq, derez, applied, done)) 
              return;
            break;
          }
        case UPDATE_PRE_FILL:
          {
            derez.deserialize(done);
            DistributedID view_did;
            derez.deserialize(view_did);
            RtEvent view_ready;
            FillView *view = static_cast<FillView*>(
                runtime->find_or_request_logical_view(view_did, view_ready));
            if (view_ready.exists() && !view_ready.has_triggered())
            {
              DeferTraceUpdateArgs args(this, kind, done, derez, view);
              runtime->issue_runtime_meta_task(args, 
                  LG_LATENCY_MESSAGE_PRIORITY, view_ready);
              return;
            }
            else if (handle_update_pre_fill(view, derez, applied, done)) 
              return;
            break;
          }
        case UPDATE_POST_FILL:
          {
            derez.deserialize(done);
            DistributedID view_did;
            derez.deserialize(view_did);
            RtEvent view_ready;
            FillView *view = static_cast<FillView*>(
                runtime->find_or_request_logical_view(view_did, view_ready));
            if (view_ready.exists() && !view_ready.has_triggered())
            {
              DeferTraceUpdateArgs args(this, kind, done, derez, view);
              runtime->issue_runtime_meta_task(args, 
                  LG_LATENCY_MESSAGE_PRIORITY, view_ready);
              return;
            }
            else if (handle_update_post_fill(view, derez, applied, done)) 
              return;
            break;
          }
        case UPDATE_VIEW_USER:
          {
            derez.deserialize(done);
            DistributedID view_did;
            derez.deserialize(view_did);
            RtEvent view_ready;
            InstanceView *view = static_cast<InstanceView*>(
                runtime->find_or_request_logical_view(view_did, view_ready));
            bool is_local, is_index_space;
            IndexSpace handle; 
            IndexSpaceExprID remote_expr_id;
            RtEvent expr_ready;
            IndexSpaceExpression *user_expr = 
              IndexSpaceExpression::unpack_expression(derez, runtime->forest, 
                                    source, is_local, is_index_space, handle, 
                                    remote_expr_id, expr_ready);
            if ((view_ready.exists() && !view_ready.has_triggered()) ||
                (expr_ready.exists() && !expr_ready.has_triggered()))
            {
              if (user_expr != NULL)
              {
#ifdef DEBUG_LEGION
                assert(!expr_ready.exists() || expr_ready.has_triggered());
#endif
                DeferTraceUpdateArgs args(this, kind,done,view,derez,user_expr);
                runtime->issue_runtime_meta_task(args, 
                    LG_LATENCY_MESSAGE_PRIORITY, view_ready);
              }
              else if (is_index_space)
              {
                DeferTraceUpdateArgs args(this, kind, done, view, derez,handle);
                const RtEvent pre = !view_ready.exists() ? expr_ready : 
                  Runtime::merge_events(view_ready, expr_ready);
                runtime->issue_runtime_meta_task(args, 
                    LG_LATENCY_MESSAGE_PRIORITY, pre);
              }
              else
              {
                DeferTraceUpdateArgs args(this, kind, done, view, 
                                          derez, remote_expr_id);
                const RtEvent pre = !view_ready.exists() ? expr_ready : 
                  Runtime::merge_events(view_ready, expr_ready);
                runtime->issue_runtime_meta_task(args, 
                    LG_LATENCY_MESSAGE_PRIORITY, pre);
              }
              return;
            }
            else if (handle_update_view_user(view, user_expr, 
                                             derez, applied, done))
              return;
            break;
          }
        case UPDATE_LAST_USER:
          {
            size_t num_users;
            derez.deserialize(num_users);
            {
              AutoLock tpl_lock(template_lock);
              for (unsigned idx = 0; idx < num_users; idx++)
              {
                unsigned user;
                derez.deserialize(user);
                local_last_users.insert(user);
              }
            }
            derez.deserialize(done);
            break;
          }
        case FIND_LAST_USERS_REQUEST:
          {
            derez.deserialize(done);
            DistributedID view_did;
            derez.deserialize(view_did);
            RtEvent view_ready;
            InstanceView *view = static_cast<InstanceView*>(
                runtime->find_or_request_logical_view(view_did, view_ready));
            bool is_local, is_index_space;
            IndexSpace handle; 
            IndexSpaceExprID remote_expr_id;
            RtEvent expr_ready;
            IndexSpaceExpression *user_expr = 
              IndexSpaceExpression::unpack_expression(derez, runtime->forest, 
                                    source, is_local, is_index_space, handle,
                                    remote_expr_id, expr_ready);
            if ((view_ready.exists() && !view_ready.has_triggered()) ||
                (expr_ready.exists() && !expr_ready.has_triggered()))
            {
              if (user_expr != NULL)
              {
#ifdef DEBUG_LEGION
                assert(!expr_ready.exists() || expr_ready.has_triggered());
#endif
                DeferTraceUpdateArgs args(this, kind,done,view,derez,user_expr);
                runtime->issue_runtime_meta_task(args, 
                    LG_LATENCY_MESSAGE_PRIORITY, view_ready);
              }
              else if (is_index_space)
              {
                DeferTraceUpdateArgs args(this, kind, done, view, derez, handle);
                const RtEvent pre = !view_ready.exists() ? expr_ready : 
                  Runtime::merge_events(view_ready, expr_ready);
                runtime->issue_runtime_meta_task(args, 
                    LG_LATENCY_MESSAGE_PRIORITY, pre);
              }
              else
              {
                DeferTraceUpdateArgs args(this, kind, done, view, 
                                          derez, remote_expr_id);
                const RtEvent pre = !view_ready.exists() ? expr_ready : 
                  Runtime::merge_events(view_ready, expr_ready);
                runtime->issue_runtime_meta_task(args, 
                    LG_LATENCY_MESSAGE_PRIORITY, pre);
              }
              return;
            }
            else
              handle_find_last_users(view, user_expr, derez, applied); 
            break;
          }
        case FIND_LAST_USERS_RESPONSE:
          {
            std::set<unsigned> *users;
            derez.deserialize(users);
            derez.deserialize(done);
            size_t num_barriers;
            derez.deserialize(num_barriers);
            {
              AutoLock tpl_lock(template_lock);
              for (unsigned idx = 0; idx < num_barriers; idx++)
              {
                unsigned event_index;
                derez.deserialize(event_index);
                // Check to see if we already made a frontier for this
                std::map<unsigned,unsigned>::const_iterator finder =
                  frontiers.find(event_index);
                // See if we have recorded this frontier yet or not
                if (finder == frontiers.end())
                {
                  const unsigned next_event_id = events.size();
                  frontiers[event_index] = next_event_id;
                  events.resize(next_event_id + 1);
                  users->insert(next_event_id);
                }
                else
                  users->insert(finder->second);
              }
            }
            break;
          }
        case FIND_FRONTIER_REQUEST:
          {
            ShardID source_shard;
            derez.deserialize(source_shard);
#ifdef DEBUG_LEGION
            assert(source_shard != repl_ctx->owner_shard->shard_id);
#endif
            std::set<unsigned> *target;
            derez.deserialize(target);
            size_t num_events;
            derez.deserialize(num_events);
            std::vector<ApBarrier> result_frontiers;
            {
              AutoLock tpl_lock(template_lock);
              for (unsigned idx = 0; idx < num_events; idx++)
              {
                unsigned event_index;
                derez.deserialize(event_index);
                // Translate this to a local frontier first
                std::map<unsigned,unsigned>::const_iterator finder =
                  frontiers.find(event_index);
                // See if we have recorded this frontier yet or not
                if (finder == frontiers.end())
                {
                  const unsigned next_event_id = events.size();
                  frontiers[event_index] = next_event_id;
                  events.resize(next_event_id + 1);
                  finder = frontiers.find(event_index);
                }
                // Check to see if we have a barrier for this event yet
                std::map<unsigned,ApBarrier>::const_iterator barrier_finder =
                  local_frontiers.find(finder->second);
                if (barrier_finder == local_frontiers.end())
                {
                  // Make a barrier and record it 
                  const ApBarrier result(
                      Realm::Barrier::create_barrier(1/*arrival count*/));
                  local_frontiers[finder->second] = result;
                  result_frontiers.push_back(result);
                }
                else
                  result_frontiers.push_back(barrier_finder->second);
                // Record that this shard depends on this event
                local_subscriptions[finder->second].insert(source_shard);
              }
            }
            RtUserEvent remote_done;
            derez.deserialize(remote_done);
            // Send the respose back to the source shard
            ShardManager *manager = repl_ctx->shard_manager;
            Serializer rez;
            rez.serialize(manager->repl_id);
            rez.serialize(source_shard);
            rez.serialize(template_index);
            rez.serialize(FIND_FRONTIER_RESPONSE);
            rez.serialize(target);
            rez.serialize<size_t>(result_frontiers.size());
            for (std::vector<ApBarrier>::const_iterator it = 
                  result_frontiers.begin(); it != result_frontiers.end(); it++)
              rez.serialize(*it);
            rez.serialize(remote_done);
            manager->send_trace_update(source_shard, rez); 
            break;
          }
        case FIND_FRONTIER_RESPONSE:
          {
            std::set<unsigned> *users;
            derez.deserialize(users);
            size_t num_barriers;
            derez.deserialize(num_barriers);
            {
              AutoLock tpl_lock(template_lock);
              for (unsigned idx = 0; idx < num_barriers; idx++)
              {
                ApBarrier barrier;
                derez.deserialize(barrier);
                // Scan through and see if we already have it
                bool found = false;
                for (std::vector<std::pair<ApBarrier,unsigned> >::const_iterator
                      it = remote_frontiers.begin(); 
                      it != remote_frontiers.end(); it++)
                {
                  if (it->first != barrier)
                    continue;
                  users->insert(it->second);
                  found = true;
                  break;
                }
                if (!found)
                {
                  const unsigned next_event_id = events.size();
                  remote_frontiers.push_back(
                      std::pair<ApBarrier,unsigned>(barrier, next_event_id));
                  events.resize(next_event_id + 1);
                  users->insert(next_event_id);
                }
              }
            }
            derez.deserialize(done);
            break;
          }
        case TEMPLATE_BARRIER_REFRESH:
          {
            size_t num_barriers;
            derez.deserialize(num_barriers);
            for (unsigned idx = 0; idx < num_barriers; idx++)
            {
              ApEvent key;
              derez.deserialize(key);
              ApBarrier bar;
              derez.deserialize(bar);
              std::map<ApEvent,BarrierAdvance*>::const_iterator finder = 
                local_advances.find(key);
#ifdef DEBUG_LEGION
              assert(finder != local_advances.end());
#endif
              finder->second->refresh_barrier(bar);
            }
            {
              AutoLock tpl_lock(template_lock);
              updated_advances += num_barriers;
#ifdef DEBUG_LEGION
              assert(updated_advances <= local_advances.size());
#endif
              // See if the wait has already been done by the local shard
              // If so, trigger it, otherwise do nothing so it can come
              // along and see that everything is done
              if ((updated_advances == local_advances.size()) &&
                  update_advances_ready.exists())
              {
                done = update_advances_ready;
                // We're done so reset everything for the next refresh
                update_advances_ready = RtUserEvent::NO_RT_USER_EVENT;
                updated_advances = 0;
              }
            }
            break;
          }
        case FRONTIER_BARRIER_REFRESH:
          {
            size_t num_barriers;
            derez.deserialize(num_barriers);
            {
              AutoLock tpl_lock(template_lock);
              for (unsigned idx = 0; idx < num_barriers; idx++)
              {
                ApBarrier oldbar, newbar;
                derez.deserialize(oldbar);
                derez.deserialize(newbar);
#ifdef DEBUG_LEGION
                bool found = false;
#endif
                for (std::vector<std::pair<ApBarrier,unsigned> >::iterator it =
                      remote_frontiers.begin(); it != 
                      remote_frontiers.end(); it++) 
                {
                  if (it->first != oldbar)
                    continue;
                  it->first = newbar;
#ifdef DEBUG_LEGION
                  found = true;
#endif
                  break;
                }
#ifdef DEBUG_LEGION
                assert(found);
#endif
              }
              updated_frontiers += num_barriers;
#ifdef DEBUG_LEGION
              assert(updated_frontiers <= remote_frontiers.size());
#endif
              if ((updated_frontiers == remote_frontiers.size()) &&
                  update_frontiers_ready.exists())
              {
                done = update_frontiers_ready;
                // We're done so reset everything for the next stage
                update_frontiers_ready = RtUserEvent::NO_RT_USER_EVENT;
                updated_frontiers = 0;
              }
            }
            break;
          }
        default:
          assert(false);
      }
      if (done.exists())
      {
        if (!applied.empty())
          Runtime::trigger_event(done, Runtime::merge_events(applied));
        else
          Runtime::trigger_event(done);
      }
    }

    //--------------------------------------------------------------------------
    ShardedPhysicalTemplate::DeferTraceUpdateArgs::DeferTraceUpdateArgs(
     ShardedPhysicalTemplate *t, UpdateKind k, RtUserEvent d, 
     Deserializer &derez, LogicalView *v, EquivalenceSet *q, RtUserEvent u)
      : LgTaskArgs<DeferTraceUpdateArgs>(implicit_provenance), target(t), 
        kind(k), done(d), view(v), eq(q), expr(NULL), remote_expr_id(0),
        buffer_size(derez.get_remaining_bytes()), buffer(malloc(buffer_size)),
        deferral_event(u)
    //--------------------------------------------------------------------------
    {
      memcpy(buffer, derez.get_current_pointer(), buffer_size);
      derez.advance_pointer(buffer_size);
    }

    //--------------------------------------------------------------------------
    ShardedPhysicalTemplate::DeferTraceUpdateArgs::DeferTraceUpdateArgs(
     ShardedPhysicalTemplate *t, UpdateKind k, RtUserEvent d, LogicalView *v, 
     Deserializer &derez, IndexSpaceExpression *x, RtUserEvent u)
      : LgTaskArgs<DeferTraceUpdateArgs>(implicit_provenance), target(t), 
        kind(k), done(d), view(v), eq(NULL), expr(x), remote_expr_id(0),
        buffer_size(derez.get_remaining_bytes()), buffer(malloc(buffer_size)),
        deferral_event(u)
    //--------------------------------------------------------------------------
    {
      memcpy(buffer, derez.get_current_pointer(), buffer_size);
      derez.advance_pointer(buffer_size);
    }

    //--------------------------------------------------------------------------
    ShardedPhysicalTemplate::DeferTraceUpdateArgs::DeferTraceUpdateArgs(
     ShardedPhysicalTemplate *t, UpdateKind k, RtUserEvent d, 
     LogicalView *v, Deserializer &derez, IndexSpace h)
      : LgTaskArgs<DeferTraceUpdateArgs>(implicit_provenance), target(t), 
        kind(k), done(d), view(v), eq(NULL), expr(NULL), remote_expr_id(0),
        handle(h), buffer_size(derez.get_remaining_bytes()), 
        buffer(malloc(buffer_size))
    //--------------------------------------------------------------------------
    {
      memcpy(buffer, derez.get_current_pointer(), buffer_size);
      derez.advance_pointer(buffer_size);
    }

    //--------------------------------------------------------------------------
    ShardedPhysicalTemplate::DeferTraceUpdateArgs::DeferTraceUpdateArgs(
     ShardedPhysicalTemplate *t, UpdateKind k, RtUserEvent d, 
     LogicalView *v, Deserializer &derez, IndexSpaceExprID x)
      : LgTaskArgs<DeferTraceUpdateArgs>(implicit_provenance), target(t), 
        kind(k), done(d), view(v), eq(NULL), expr(NULL), remote_expr_id(x),
        buffer_size(derez.get_remaining_bytes()), buffer(malloc(buffer_size))
    //--------------------------------------------------------------------------
    {
      memcpy(buffer, derez.get_current_pointer(), buffer_size);
      derez.advance_pointer(buffer_size);
    }

    //--------------------------------------------------------------------------
    ShardedPhysicalTemplate::DeferTraceUpdateArgs::DeferTraceUpdateArgs(
        const DeferTraceUpdateArgs &rhs, RtUserEvent d)
      : LgTaskArgs<DeferTraceUpdateArgs>(rhs.provenance), target(rhs.target),
        kind(rhs.kind), done(rhs.done), view(rhs.view), eq(rhs.eq), 
        expr(rhs.expr), remote_expr_id(rhs.remote_expr_id), handle(rhs.handle),
        buffer_size(rhs.buffer_size), buffer(rhs.buffer), deferral_event(d)
    //--------------------------------------------------------------------------
    {
    }

    //--------------------------------------------------------------------------
    /*static*/ void ShardedPhysicalTemplate::handle_deferred_trace_update(
                                             const void *args, Runtime *runtime)
    //--------------------------------------------------------------------------
    {
      const DeferTraceUpdateArgs *dargs = (const DeferTraceUpdateArgs*)args;
      std::set<RtEvent> applied;
      Deserializer derez(dargs->buffer, dargs->buffer_size);
      switch (dargs->kind)
      {
        case UPDATE_VALID_VIEWS:
          {
            if (dargs->target->handle_update_valid_views(
                  static_cast<InstanceView*>(dargs->view),
                  dargs->eq, derez, applied, dargs->done, dargs))
              return;
            break;
          }
        case UPDATE_PRE_FILL:
          {
            if (dargs->target->handle_update_pre_fill(
                  static_cast<FillView*>(dargs->view), derez, applied, 
                  dargs->done, dargs))
              return;
            break;
          }
        case UPDATE_POST_FILL:
          {
            if (dargs->target->handle_update_post_fill(
                  static_cast<FillView*>(dargs->view), derez, applied, 
                  dargs->done, dargs))
              return;
            break;
          }
        case UPDATE_VIEW_USER:
          {
            if (dargs->expr != NULL)
            {
              if (dargs->target->handle_update_view_user(
                    static_cast<InstanceView*>(dargs->view), 
                    dargs->expr, derez, applied, dargs->done, dargs))
                return;
            }
            else if (dargs->handle.exists())
            {
              IndexSpaceNode *node = runtime->forest->get_node(dargs->handle);
              if (dargs->target->handle_update_view_user(
                    static_cast<InstanceView*>(dargs->view), node, derez,
                    applied, dargs->done, dargs))
                return;
            }
            else
            {
              IndexSpaceExpression *expr = 
                runtime->forest->find_remote_expression(dargs->remote_expr_id);
              if (dargs->target->handle_update_view_user(
                    static_cast<InstanceView*>(dargs->view), expr, derez,
                    applied, dargs->done, dargs))
                return;
            }
            break;
          }
        case FIND_LAST_USERS_REQUEST:
          {
            if (dargs->expr != NULL)
            {
              dargs->target->handle_find_last_users(
                  static_cast<InstanceView*>(dargs->view), 
                  dargs->expr, derez, applied);
            }
            else if (dargs->handle.exists())
            {
              IndexSpaceNode *node = runtime->forest->get_node(dargs->handle);
              dargs->target->handle_find_last_users(
                  static_cast<InstanceView*>(dargs->view), node, derez,applied);
            }
            else
            {
              IndexSpaceExpression *expr = 
                runtime->forest->find_remote_expression(dargs->remote_expr_id);
              dargs->target->handle_find_last_users(
                  static_cast<InstanceView*>(dargs->view), expr, derez,applied);
            }
            break;
          }
        default:
          assert(false); // should never get here
      }
#ifdef DEBUG_LEGION
      assert(dargs->done.exists());
#endif
      if (!applied.empty())
        Runtime::trigger_event(dargs->done, Runtime::merge_events(applied));
      else
        Runtime::trigger_event(dargs->done);
      if (dargs->deferral_event.exists())
        Runtime::trigger_event(dargs->deferral_event);
      free(dargs->buffer);
    }

    //--------------------------------------------------------------------------
    bool ShardedPhysicalTemplate::handle_update_valid_views(InstanceView *view,
            EquivalenceSet *eq, Deserializer &derez, std::set<RtEvent> &applied,
            RtUserEvent done, const DeferTraceUpdateArgs *dargs /*=NULL*/)
    //--------------------------------------------------------------------------
    {
      AutoTryLock tpl_lock(template_lock);
      if (!tpl_lock.has_lock())
      {
        RtUserEvent deferral;
        if (dargs != NULL)
          deferral = dargs->deferral_event;
        RtEvent pre;
        if (!deferral.exists())
        {
          deferral = Runtime::create_rt_user_event();
          pre = chain_deferral_events(deferral);
        }
        else
          pre = tpl_lock.try_next();
        if (dargs == NULL)
        {
          DeferTraceUpdateArgs args(this, UPDATE_VALID_VIEWS, done,
                                    derez, view, eq, deferral);
          repl_ctx->runtime->issue_runtime_meta_task(args, 
                  LG_LATENCY_MESSAGE_PRIORITY, pre);
        }
        else
        {
          DeferTraceUpdateArgs args(*dargs, deferral);
          repl_ctx->runtime->issue_runtime_meta_task(args, 
                  LG_LATENCY_MESSAGE_PRIORITY, pre);
#ifdef DEBUG_LEGION
          // Keep the deserializer happy since we didn't use it
          derez.advance_pointer(derez.get_remaining_bytes());
#endif
        }
        return true;
      }
      RegionUsage usage;
      derez.deserialize(usage);
      FieldMask user_mask;
      derez.deserialize(user_mask);
      bool invalidates;
      derez.deserialize<bool>(invalidates);
      PhysicalTemplate::update_valid_views(view, eq, usage, user_mask,
                                           invalidates, applied);
      return false;
    }

    //--------------------------------------------------------------------------
    bool ShardedPhysicalTemplate::handle_update_pre_fill(FillView *view,
                            Deserializer &derez, std::set<RtEvent> &applied,
                            RtUserEvent done, const DeferTraceUpdateArgs *dargs)
    //--------------------------------------------------------------------------
    {
      AutoTryLock tpl_lock(template_lock);
      if (!tpl_lock.has_lock())
      {
        RtUserEvent deferral;
        if (dargs != NULL)
          deferral = dargs->deferral_event;
        RtEvent pre;
        if (!deferral.exists())
        {
          deferral = Runtime::create_rt_user_event();
          pre = chain_deferral_events(deferral);
        }
        else
          pre = tpl_lock.try_next();
        if (dargs == NULL)
        {
          DeferTraceUpdateArgs args(this, UPDATE_PRE_FILL, done,
                                    derez, view, NULL, deferral);
          repl_ctx->runtime->issue_runtime_meta_task(args, 
                  LG_LATENCY_MESSAGE_PRIORITY, pre);
        }
        else
        {
          DeferTraceUpdateArgs args(*dargs, deferral);
          repl_ctx->runtime->issue_runtime_meta_task(args, 
                  LG_LATENCY_MESSAGE_PRIORITY, pre);
#ifdef DEBUG_LEGION
          // Keep the deserializer happy since we didn't use it
          derez.advance_pointer(derez.get_remaining_bytes());
#endif
        }
        return true;
      }
      FieldMask view_mask;
      derez.deserialize(view_mask);
      FieldMaskSet<FillView> views;
      views.insert(view, view_mask);
      PhysicalTemplate::record_fill_views(views, applied);
      return false;
    }

    //--------------------------------------------------------------------------
    bool ShardedPhysicalTemplate::handle_update_post_fill(FillView *view,
                            Deserializer &derez, std::set<RtEvent> &applied,
                            RtUserEvent done, const DeferTraceUpdateArgs *dargs)
    //--------------------------------------------------------------------------
    {
      AutoTryLock tpl_lock(template_lock);
      if (!tpl_lock.has_lock())
      {
        RtUserEvent deferral;
        if (dargs != NULL)
          deferral = dargs->deferral_event;
        RtEvent pre;
        if (!deferral.exists())
        {
          deferral = Runtime::create_rt_user_event();
          pre = chain_deferral_events(deferral);
        }
        else
          pre = tpl_lock.try_next();
        if (dargs == NULL)
        {
          DeferTraceUpdateArgs args(this, UPDATE_POST_FILL, done,
                                    derez, view, NULL, deferral);
          repl_ctx->runtime->issue_runtime_meta_task(args, 
                  LG_LATENCY_MESSAGE_PRIORITY, pre);
        }
        else
        {
          DeferTraceUpdateArgs args(*dargs, deferral);
          repl_ctx->runtime->issue_runtime_meta_task(args, 
                  LG_LATENCY_MESSAGE_PRIORITY, pre);
#ifdef DEBUG_LEGION
          // Keep the deserializer happy since we didn't use it
          derez.advance_pointer(derez.get_remaining_bytes());
#endif
        }
        return true;
      }
      FieldMask view_mask;
      derez.deserialize(view_mask);
#ifdef DEBUG_LEGION
      assert(is_recording());
#endif
      post_fill_views.insert(view, view_mask);
      return false;
    }

    //--------------------------------------------------------------------------
    bool ShardedPhysicalTemplate::handle_update_view_user(InstanceView *view,
                                              IndexSpaceExpression *user_expr, 
                                              Deserializer &derez, 
                                              std::set<RtEvent> &applied,
                                              RtUserEvent done,
                                              const DeferTraceUpdateArgs *dargs)
    //--------------------------------------------------------------------------
    {
      AutoTryLock tpl_lock(template_lock);
      if (!tpl_lock.has_lock())
      {
        RtUserEvent deferral;
        if (dargs != NULL)
          deferral = dargs->deferral_event;
        RtEvent pre;
        if (!deferral.exists())
        {
          deferral = Runtime::create_rt_user_event();
          pre = chain_deferral_events(deferral);
        }
        else
          pre = tpl_lock.try_next();
        if (dargs == NULL)
        {
          DeferTraceUpdateArgs args(this, UPDATE_VIEW_USER, done, view,
                                    derez, user_expr, deferral);
          repl_ctx->runtime->issue_runtime_meta_task(args, 
                  LG_LATENCY_MESSAGE_PRIORITY, pre);
        }
        else
        {
          DeferTraceUpdateArgs args(*dargs, deferral);
          repl_ctx->runtime->issue_runtime_meta_task(args, 
                  LG_LATENCY_MESSAGE_PRIORITY, pre);
#ifdef DEBUG_LEGION
          // Keep the deserializer happy since we didn't use it
          derez.advance_pointer(derez.get_remaining_bytes());
#endif
        }
        return true;
      }
      RegionUsage usage;
      derez.deserialize(usage);
      unsigned user_index;
      derez.deserialize(user_index);
      FieldMask user_mask;
      derez.deserialize(user_mask);
      int owner_shard;
      derez.deserialize(owner_shard);
      PhysicalTemplate::add_view_user(view, usage, user_index, user_expr,
                                      user_mask, applied, owner_shard);
      return false;
    }

    //--------------------------------------------------------------------------
    void ShardedPhysicalTemplate::handle_find_last_users(InstanceView *view,
                                                IndexSpaceExpression *user_expr,
                                                Deserializer &derez, 
                                                std::set<RtEvent> &applied)
    //--------------------------------------------------------------------------
    {
      FieldMask user_mask;
      derez.deserialize(user_mask);
      ShardID source_shard;
      derez.deserialize(source_shard);
      std::set<unsigned> *target;
      derez.deserialize(target);
      // This is a local operation and all the data structures are
      // read-only for this part so there is no need for the lock yet
      std::set<std::pair<unsigned,ShardID> > sharded_users;
      find_last_users_sharded(view, user_expr, user_mask, sharded_users);
      // Sort these into where they should go
      std::map<ShardID,std::vector<unsigned> > requests;
      for (std::set<std::pair<unsigned,ShardID> >::const_iterator it =
            sharded_users.begin(); it != sharded_users.end(); it++)
        requests[it->second].push_back(it->first);
      // Send out the requests/responses
      ShardManager *manager = repl_ctx->shard_manager;
      const ShardID local_shard = repl_ctx->owner_shard->shard_id;
      for (std::map<ShardID,std::vector<unsigned> >::const_iterator rit =
            requests.begin(); rit != requests.end(); rit++)
      {
        RtUserEvent remote_done = Runtime::create_rt_user_event();
        if (rit->first == source_shard)
        {
          // Special case for sending values directly back to the user
          Serializer rez;
          rez.serialize(manager->repl_id);
          rez.serialize(source_shard);
          rez.serialize(template_index);
          rez.serialize(FIND_LAST_USERS_RESPONSE);
          rez.serialize(target);
          rez.serialize(remote_done);
          rez.serialize<size_t>(rit->second.size());
          for (std::vector<unsigned>::const_iterator it = 
                rit->second.begin(); it != rit->second.end(); it++)
            rez.serialize(*it);
          manager->send_trace_update(source_shard, rez);
        }
        else if (rit->first == local_shard)
        {
          // Special case for ourselves so we can return the result as
          // though we handled the remote frontier request
          std::vector<ApBarrier> result_frontiers;
          {
            AutoLock tpl_lock(template_lock);
            for (std::vector<unsigned>::const_iterator it = 
                  rit->second.begin(); it != rit->second.end(); it++)
            {
              // These events have already been translated to frontiers
              // so we just need to look up the local frontiers
              // Check to see if we have a barrier for this event yet
              std::map<unsigned,ApBarrier>::const_iterator finder =
                local_frontiers.find(*it);
              if (finder == local_frontiers.end())
              {
                // Make a barrier and record it 
                const ApBarrier result(
                    Realm::Barrier::create_barrier(1/*arrival count*/));
                local_frontiers[*it] = result;
                result_frontiers.push_back(result);
              }
              else
                result_frontiers.push_back(finder->second);
              // Record that this shard depends on this event
              local_subscriptions[*it].insert(source_shard);
            }
          }
          Serializer rez;
          rez.serialize(manager->repl_id);
          rez.serialize(source_shard);
          rez.serialize(template_index);
          rez.serialize(FIND_FRONTIER_RESPONSE);
          rez.serialize(target);
          rez.serialize<size_t>(result_frontiers.size());
          for (std::vector<ApBarrier>::const_iterator it = 
                result_frontiers.begin(); it != 
                result_frontiers.end(); it++)
            rez.serialize(*it);
          rez.serialize(remote_done);
          manager->send_trace_update(source_shard, rez);
        }
        else
        {
          Serializer rez;
          rez.serialize(manager->repl_id);
          rez.serialize(rit->first);
          rez.serialize(template_index);
          rez.serialize(FIND_FRONTIER_REQUEST);
          rez.serialize(source_shard);
          rez.serialize(target);
          rez.serialize<size_t>(rit->second.size());
          for (std::vector<unsigned>::const_iterator it = 
                rit->second.begin(); it != rit->second.end(); it++)
            rez.serialize(*it); 
          rez.serialize(remote_done);
          manager->send_trace_update(rit->first, rez);
        }
        applied.insert(remote_done);
      }
    }

    //--------------------------------------------------------------------------
    void ShardedPhysicalTemplate::request_remote_shard_event(ApEvent event,
                                                         RtUserEvent done_event)
    //--------------------------------------------------------------------------
    {
#ifdef DEBUG_LEGION
      assert(event.exists());
#endif
      const AddressSpaceID event_space = find_event_space(event);
      repl_ctx->shard_manager->send_trace_event_request(this, 
          repl_ctx->owner_shard->shard_id, repl_ctx->runtime->address_space, 
          template_index, event, event_space, done_event);
    }

    //--------------------------------------------------------------------------
    /*static*/ AddressSpaceID ShardedPhysicalTemplate::find_event_space(
                                                                  ApEvent event)
    //--------------------------------------------------------------------------
    {
      // TODO: Remove hack include at top of file when we fix this 
      return Realm::ID(event.id).event_creator_node();
    }

    //--------------------------------------------------------------------------
    PhysicalTemplate::Replayable ShardedPhysicalTemplate::check_replayable(
                                  ReplTraceOp *op, bool has_blocking_call) const
    //--------------------------------------------------------------------------
    {
#ifdef DEBUG_LEGION
      assert(op != NULL);
#endif
      // We need everyone else to be done capturing their traces
      // before we can do our own replayable check
      op->sync_for_replayable_check();
      // Do the base call first to determine if our local shard is replayable
      const Replayable result = 
        PhysicalTemplate::check_replayable(op, has_blocking_call);
      if (result)
      {
        // One extra step to do here, since we sharded the view_users we
        // need to send them back to the owner shards so that we can do
        // the right thing for any calls to the get_completion
        // Note we do this before the exchange so that we can use the 
        // exchange as a barrier for everyone being done with the exchange
        // In some cases we might do some unnecessary extra work, but its
        // only for non-replayable traces so it should be minimal
        std::map<ShardID,std::set<unsigned> > remote_last_users;
        const ShardID local_shard = repl_ctx->owner_shard->shard_id;
        for (ViewUsers::const_iterator vit = view_users.begin();
              vit != view_users.end(); vit++)
        {
          for (FieldMaskSet<ViewUser>::const_iterator it =
                vit->second.begin(); it != vit->second.end(); it++)
            if (it->first->shard != local_shard)
              remote_last_users[it->first->shard].insert(it->first->user);
        }
        if (!remote_last_users.empty())
        {
          std::set<RtEvent> done_events;
          ShardManager *manager = repl_ctx->shard_manager;
          for (std::map<ShardID,std::set<unsigned> >::const_iterator sit = 
                remote_last_users.begin(); sit != 
                remote_last_users.end(); sit++)
          {
            RtUserEvent done = Runtime::create_rt_user_event();
            Serializer rez;
            rez.serialize(manager->repl_id);
            rez.serialize(sit->first);
            rez.serialize(template_index);
            rez.serialize(UPDATE_LAST_USER);
            rez.serialize<size_t>(sit->second.size());
            for (std::set<unsigned>::const_iterator it = 
                  sit->second.begin(); it != sit->second.end(); it++)
              rez.serialize(*it);
            rez.serialize(done);
            manager->send_trace_update(sit->first, rez);
          }
          const RtEvent wait_on = Runtime::merge_events(done_events);
          if (wait_on.exists() && !wait_on.has_triggered())
            wait_on.wait();
        }
        // Now we can do the exchange
        if (op->exchange_replayable(repl_ctx, true/*replayable*/))
          return result;
        else
          return Replayable(false, "Remote shard not replyable");
      }
      else
      {
        // Still need to do the exchange
        op->exchange_replayable(repl_ctx, false/*replayable*/);
        return result;
      }
    }

    //--------------------------------------------------------------------------
    void ShardedPhysicalTemplate::record_replayed(void)
    //--------------------------------------------------------------------------
    {
      if (total_replays++ == Realm::Barrier::MAX_PHASES)
      {
        std::map<ShardID,std::map<ApEvent,ApBarrier> > notifications;
        // Need to update all our barriers since we're out of generations
        for (std::map<ApEvent,BarrierArrival*>::const_iterator it = 
              remote_arrivals.begin(); it != remote_arrivals.end(); it++)
          it->second->refresh_barrier(it->first, notifications);
        // Send out the notifications to all the shards
        ShardManager *manager = repl_ctx->shard_manager;
        for (std::map<ShardID,std::map<ApEvent,ApBarrier> >::const_iterator
              nit = notifications.begin(); nit != notifications.end(); nit++)
        {
#ifdef DEBUG_LEGION
          assert(nit->first != repl_ctx->owner_shard->shard_id);
#endif
          Serializer rez;
          rez.serialize(manager->repl_id);
          rez.serialize(nit->first);
          rez.serialize(template_index);
          rez.serialize(TEMPLATE_BARRIER_REFRESH);
          rez.serialize<size_t>(nit->second.size());
          for (std::map<ApEvent,ApBarrier>::const_iterator it = 
                nit->second.begin(); it != nit->second.end(); it++)
          {
            rez.serialize(it->first);
            rez.serialize(it->second);
          }
          manager->send_trace_update(nit->first, rez);
        }
        // Then wait for all our advances to be updated from other shards
        RtEvent wait_on;
        {
          AutoLock tpl_lock(template_lock);
          if (updated_advances < local_advances.size())
          {
            update_advances_ready = Runtime::create_rt_user_event();
            wait_on = update_advances_ready;
          }
          else // Reset this back to zero for the next round
            updated_advances = 0;
        }
        if (wait_on.exists() && !wait_on.has_triggered())
          wait_on.wait();
        // Reset it back to zero after updating our barriers
        total_replays = 0;
      }
    }

    //--------------------------------------------------------------------------
    ApEvent ShardedPhysicalTemplate::get_completion(void) const
    //--------------------------------------------------------------------------
    {
      std::set<ApEvent> to_merge;
      const ShardID local_shard = repl_ctx->owner_shard->shard_id;
      for (ViewUsers::const_iterator it = view_users.begin();
           it != view_users.end(); ++it)
        for (FieldMaskSet<ViewUser>::const_iterator uit = it->second.begin();
             uit != it->second.end(); ++uit)
          // Check to see if this is a user from our shard
          if (uit->first->shard == local_shard)
            to_merge.insert(events[uit->first->user]);
      // Also get any events for users that are sharded to remote shards
      // but which originated on this node
      for (std::set<unsigned>::const_iterator it = 
            local_last_users.begin(); it != local_last_users.end(); it++)
        to_merge.insert(events[*it]);
      return Runtime::merge_events(NULL, to_merge);
    }

    //--------------------------------------------------------------------------
    ApEvent ShardedPhysicalTemplate::get_completion_for_deletion(void) const
    //--------------------------------------------------------------------------
    {
      // Skip the any events that are from remote shards since we  
      std::set<ApEvent> all_events;
      std::set<ApEvent> local_barriers;
      for (std::map<ApEvent,BarrierArrival*>::const_iterator it = 
            remote_arrivals.begin(); it != remote_arrivals.end(); it++)
        local_barriers.insert(it->second->get_current_barrier());
      for (std::map<ApEvent, unsigned>::const_iterator it = event_map.begin();
           it != event_map.end(); ++it)
      {
        // If this is a remote event or one of our barriers then don't use it
        if ((local_barriers.find(it->first) == local_barriers.end()) &&
            (pending_event_requests.find(it->first) == 
              pending_event_requests.end()))
          all_events.insert(it->first);
      }
      return Runtime::merge_events(NULL, all_events);
    }

    //--------------------------------------------------------------------------
    void ShardedPhysicalTemplate::update_valid_views(InstanceView *view,
                                                     EquivalenceSet *eq,
                                                     const RegionUsage &usage,
                                                     const FieldMask &user_mask,
                                                     bool invalidates,
                                                     std::set<RtEvent> &applied)
    //--------------------------------------------------------------------------
    {
      const ShardID target_shard = find_equivalence_owner(eq); 
      // Check to see if we're on the right shard, if not send the message
      if (target_shard != repl_ctx->owner_shard->shard_id)
      {
        RtUserEvent done = Runtime::create_rt_user_event();
        Serializer rez;
        rez.serialize(repl_ctx->shard_manager->repl_id);
        rez.serialize(target_shard);
        rez.serialize(template_index);
        rez.serialize(UPDATE_VALID_VIEWS);
        rez.serialize(done);
        rez.serialize(view->did);
        rez.serialize(eq->did);
        rez.serialize(usage);
        rez.serialize(user_mask);
        rez.serialize<bool>(invalidates);
        repl_ctx->shard_manager->send_trace_update(target_shard, rez);
        applied.insert(done);
      }
      else // Now that we are on the right shard we can do the update call
        PhysicalTemplate::update_valid_views(view, eq, usage, user_mask,
                                             invalidates, applied);
    }

    //--------------------------------------------------------------------------
    void ShardedPhysicalTemplate::add_view_user(InstanceView *view,
                                                const RegionUsage &usage,
                                                unsigned user_index,
                                                IndexSpaceExpression *user_expr,
                                                const FieldMask &user_mask,
                                                std::set<RtEvent> &applied,
                                                int owner_shard)
    //--------------------------------------------------------------------------
    {
      const ShardID target_shard = find_view_owner(view); 
      // Check to see if we're on the right shard, if not send the message
      if (target_shard != repl_ctx->owner_shard->shard_id)
      {
        RtUserEvent done = Runtime::create_rt_user_event();
        ShardManager *manager = repl_ctx->shard_manager;
        Serializer rez;
        rez.serialize(manager->repl_id);
        rez.serialize(target_shard);
        rez.serialize(template_index);
        rez.serialize(UPDATE_VIEW_USER);
        rez.serialize(done);
        rez.serialize(view->did);
        user_expr->pack_expression(rez, manager->get_shard_space(target_shard));
        rez.serialize(usage);
        rez.serialize(user_index);
        rez.serialize(user_mask);
#ifdef DEBUG_LEGION
        assert(owner_shard < 0); // shouldn't have set this yet
#endif
        rez.serialize(repl_ctx->owner_shard->shard_id);
        manager->send_trace_update(target_shard, rez);
        applied.insert(done);
      }
      else if (owner_shard < 0)
        PhysicalTemplate::add_view_user(view, usage, user_index, user_expr,
                      user_mask, applied, repl_ctx->owner_shard->shard_id);
      else
        PhysicalTemplate::add_view_user(view, usage, user_index, user_expr, 
                      user_mask, applied, owner_shard);
    }

    //--------------------------------------------------------------------------
    void ShardedPhysicalTemplate::record_fill_view(FillView *view, 
                         const FieldMask &user_mask, std::set<RtEvent> &applied)
    //--------------------------------------------------------------------------
    {
      const AddressSpaceID view_owner = view->owner_space;
      std::vector<ShardID> owner_shards;
      {
        AutoLock tpl_lock(template_lock);
        find_owner_shards(view_owner, owner_shards);
      }
#ifdef DEBUG_LEGION
      assert(!owner_shards.empty());
#endif
      // For now just send all views to the first shard on each node
      const ShardID target_shard = owner_shards.front();
      if (target_shard != repl_ctx->owner_shard->shard_id)
      {
        RtUserEvent done = Runtime::create_rt_user_event(); 
        Serializer rez;
        rez.serialize(repl_ctx->shard_manager->repl_id);
        rez.serialize(target_shard);
        rez.serialize(template_index);
        rez.serialize(UPDATE_POST_FILL);
        rez.serialize(done);
        rez.serialize(view->did);
        rez.serialize(user_mask);
        repl_ctx->shard_manager->send_trace_update(target_shard,rez);
        applied.insert(done);
      }
      else
        PhysicalTemplate::record_fill_view(view, user_mask, applied);
    }

    //--------------------------------------------------------------------------
    void ShardedPhysicalTemplate::record_fill_views(
         const FieldMaskSet<FillView> &views, std::set<RtEvent> &applied_events)
    //--------------------------------------------------------------------------
    {
      FieldMaskSet<FillView> local_set;
      for (FieldMaskSet<FillView>::const_iterator it =
            views.begin(); it != views.end(); it++)
      {
        // Figure out which shard these fill views should be stored on 
        // using the same algorithm that we use for other views above
        const AddressSpaceID view_owner = it->first->owner_space;
        std::vector<ShardID> owner_shards;
        find_owner_shards(view_owner, owner_shards);
#ifdef DEBUG_LEGION
        assert(!owner_shards.empty());
#endif
        // For now just send all views to the first shard on each node
        const ShardID target_shard = owner_shards.front();
        if (target_shard != repl_ctx->owner_shard->shard_id)
        {
          RtUserEvent applied = Runtime::create_rt_user_event(); 
          Serializer rez;
          rez.serialize(repl_ctx->shard_manager->repl_id);
          rez.serialize(target_shard);
          rez.serialize(template_index);
          rez.serialize(UPDATE_PRE_FILL);
          rez.serialize(applied);
          rez.serialize(it->first->did);
          rez.serialize(it->second);
          repl_ctx->shard_manager->send_trace_update(target_shard,rez);
          applied_events.insert(applied);
        }
        else
          local_set.insert(it->first, it->second);
      }
      if (!local_set.empty())
        PhysicalTemplate::record_fill_views(local_set, applied_events);
    }

    //--------------------------------------------------------------------------
    ShardID ShardedPhysicalTemplate::find_view_owner(InstanceView *view)
    //--------------------------------------------------------------------------
    {
      // Figure out where the owner for this view is and then send it to 
      // the appropriate shard trace. The algorithm we use for determining
      // the right shard trace is to send a view to a shard trace on the node
      // that owns the instance. If there is no shard on that node we 
      // round-robin views based on their owner node mod the number of nodes
      // where there are shards. Once on the correct node, then we pick the
      // shard corresponding to their tree_id mod the number of shards on
      // that node. This algorithm guarantees that all the related instances
      // end up on the same shard for analysis to determine if the trace is
      // replayable or not.
      PhysicalManager *manager = view->get_manager();
      const AddressSpaceID inst_owner = manager->owner_space;
      std::vector<ShardID> owner_shards;
      find_owner_shards(inst_owner, owner_shards);
#ifdef DEBUG_LEGION
      assert(!owner_shards.empty());
#endif
      // Figure out which shard we should be sending this view to based on
      // its tree ID
      if (owner_shards.size() > 1)
      {
        const RegionTreeID tid = manager->tree_id;
        return owner_shards[tid % owner_shards.size()];
      }
      else // If there's only one shard then there is only one choice
        return owner_shards.front();
    }

    //--------------------------------------------------------------------------
    ShardID ShardedPhysicalTemplate::find_equivalence_owner(EquivalenceSet *eq)
    //--------------------------------------------------------------------------
    {
      // This algorithm is the same as for views, except we do it based
      // on the equivalence set owner
      const AddressSpaceID eq_owner = eq->owner_space;
      std::vector<ShardID> owner_shards;
      find_owner_shards(eq_owner, owner_shards);
#ifdef DEBUG_LEGION
      assert(!owner_shards.empty());
#endif
      // Figure out which shard we should be sending this view to based on
      // its set expression
      if (owner_shards.size() > 1)
      {
        const IndexSpaceExprID eid = eq->set_expr->expr_id;
        return owner_shards[eid % owner_shards.size()];
      }
      else // If there's only one shard then there is only one choice
        return owner_shards.front();
    }

    //--------------------------------------------------------------------------
    void ShardedPhysicalTemplate::find_owner_shards(AddressSpaceID owner,
                                                   std::vector<ShardID> &shards)
    //--------------------------------------------------------------------------
    {
      // See if we already computed it or not
      std::map<AddressSpaceID,std::vector<ShardID> >::const_iterator finder = 
        did_shard_owners.find(owner);
      if (finder != did_shard_owners.end())
      {
        shards = finder->second;
        return;
      }
      // If we haven't computed it yet, then we need to do that now
      const ShardMapping &shard_spaces = repl_ctx->shard_manager->get_mapping();
      for (unsigned idx = 0; idx < shard_spaces.size(); idx++)
        if (shard_spaces[idx] == owner)
          shards.push_back(idx);
      // If we didn't find any then take the owner mod the number of total
      // spaces and then send it to the shards on that space
      if (shards.empty())
      {
        std::set<AddressSpaceID> unique_spaces;
        for (unsigned idx = 0; idx < shard_spaces.size(); idx++)
          unique_spaces.insert(shard_spaces[idx]);
        const unsigned count = owner % unique_spaces.size();
        std::set<AddressSpaceID>::const_iterator target_space = 
          unique_spaces.begin();
        for (unsigned idx = 0; idx < count; idx++)
          target_space++;
        for (unsigned idx = 0; idx < shard_spaces.size(); idx++)
          if (shard_spaces[idx] == *target_space)
            shards.push_back(idx);
      }
#ifdef DEBUG_LEGION
      assert(!shards.empty());
#endif
      // Save the result so we don't have to do this again for this space
      did_shard_owners[owner] = shards;
    }

    //--------------------------------------------------------------------------
    void ShardedPhysicalTemplate::record_owner_shard(unsigned tid,ShardID owner)
    //--------------------------------------------------------------------------
    {
      AutoLock tpl_lock(template_lock);
#ifdef DEBUG_LEGION
      assert(owner_shards.find(tid) == owner_shards.end());
#endif
      owner_shards[tid] = owner;
    }

    //--------------------------------------------------------------------------
    void ShardedPhysicalTemplate::record_local_space(unsigned tid,IndexSpace sp)
    //--------------------------------------------------------------------------
    {
      AutoLock tpl_lock(template_lock);
#ifdef DEBUG_LEGION
      assert(local_spaces.find(tid) == local_spaces.end());
#endif
      local_spaces[tid] = sp;
    }

    //--------------------------------------------------------------------------
    void ShardedPhysicalTemplate::record_sharding_function(unsigned tid,
                                                     ShardingFunction *function)
    //--------------------------------------------------------------------------
    {
      AutoLock tpl_lock(template_lock);
#ifdef DEBUG_LEGION
      assert(sharding_functions.find(tid) == sharding_functions.end());
#endif
      sharding_functions[tid] = function;
    }

    //--------------------------------------------------------------------------
    void ShardedPhysicalTemplate::issue_summary_operations(
                                  InnerContext *context, Operation *invalidator)
    //--------------------------------------------------------------------------
    {
#ifdef DEBUG_LEGION
      ReplicateContext *repl_ctx = dynamic_cast<ReplicateContext*>(context);
      assert(repl_ctx != NULL);
#else
      ReplicateContext *repl_ctx = static_cast<ReplicateContext*>(context); 
#endif
      ReplTraceSummaryOp *op = trace->runtime->get_available_repl_summary_op();
      op->initialize_summary(repl_ctx, this, invalidator);
#ifdef LEGION_SPY
      LegionSpy::log_summary_op_creator(op->get_unique_op_id(),
                                        invalidator->get_unique_op_id());
#endif
      op->execute_dependence_analysis();
    }

    //--------------------------------------------------------------------------
    ShardID ShardedPhysicalTemplate::find_owner_shard(unsigned tid)
    //--------------------------------------------------------------------------
    {
      AutoLock tpl_lock(template_lock);
#ifdef DEBUG_LEGION
      std::map<unsigned,ShardID>::const_iterator finder = 
        owner_shards.find(tid);
      assert(finder != owner_shards.end());
      return finder->second;
#else
      return owner_shards[tid];
#endif
    }

    //--------------------------------------------------------------------------
    IndexSpace ShardedPhysicalTemplate::find_local_space(unsigned tid)
    //--------------------------------------------------------------------------
    {
      AutoLock tpl_lock(template_lock);
#ifdef DEBUG_LEGION
      std::map<unsigned,IndexSpace>::const_iterator finder = 
        local_spaces.find(tid);
      assert(finder != local_spaces.end());
      return finder->second;
#else
      return local_spaces[tid];
#endif
    }

    //--------------------------------------------------------------------------
    ShardingFunction* ShardedPhysicalTemplate::find_sharding_function(
                                                                   unsigned tid)
    //--------------------------------------------------------------------------
    {
      AutoLock tpl_lock(template_lock);
#ifdef DEBUG_LEGION
      std::map<unsigned,ShardingFunction*>::const_iterator finder = 
        sharding_functions.find(tid);
      assert(finder != sharding_functions.end());
      return finder->second;
#else
      return sharding_functions[tid];
#endif
    }

    //--------------------------------------------------------------------------
    void ShardedPhysicalTemplate::trigger_recording_done(void)
    //--------------------------------------------------------------------------
    {
#ifdef DEBUG_LEGION
      assert(!recording_barrier.has_triggered());
#endif
      Runtime::phase_barrier_arrive(recording_barrier, 1/*count*/);
      Runtime::trigger_event(recording_done, recording_barrier);
    }

    //--------------------------------------------------------------------------
    void ShardedPhysicalTemplate::elide_fences_pre_sync(ReplTraceOp *op)
    //--------------------------------------------------------------------------
    {
      op->elide_fences_pre_sync();
    }

    //--------------------------------------------------------------------------
    void ShardedPhysicalTemplate::elide_fences_post_sync(ReplTraceOp *op)
    //--------------------------------------------------------------------------
    {
      op->elide_fences_post_sync();
    }

    //--------------------------------------------------------------------------
    void ShardedPhysicalTemplate::find_last_users(InstanceView *view,
                                                IndexSpaceExpression *expr,
                                                const FieldMask &mask,
                                                std::set<unsigned> &users,
                                                std::set<RtEvent> &ready_events)
    //--------------------------------------------------------------------------
    {
      if (expr->is_empty()) return;

      // Check to see if we own this view, if we do then we can handle this
      // analysis locally, otherwise we'll need to message the owner
      const ShardID owner_shard = find_view_owner(view);
      const ShardID local_shard = repl_ctx->owner_shard->shard_id;
      if (owner_shard != local_shard)
      {
        RtUserEvent done = Runtime::create_rt_user_event();
        ShardManager *manager = repl_ctx->shard_manager;
        // This is the remote case, send a message to find the remote users
        Serializer rez;
        rez.serialize(manager->repl_id);
        rez.serialize(owner_shard);
        rez.serialize(template_index);
        rez.serialize(FIND_LAST_USERS_REQUEST);
        rez.serialize(done);
        rez.serialize(view->did);
        expr->pack_expression(rez, manager->get_shard_space(owner_shard));
        rez.serialize(mask);
        rez.serialize(repl_ctx->owner_shard->shard_id);
        rez.serialize(&users);
        manager->send_trace_update(owner_shard, rez);
        ready_events.insert(done);
      }
      else
      {
        std::set<std::pair<unsigned,ShardID> > sharded_users;
        find_last_users_sharded(view, expr, mask, sharded_users);
        std::map<ShardID,std::vector<unsigned> > remote_requests;
        for (std::set<std::pair<unsigned,ShardID> >::const_iterator it =
              sharded_users.begin(); it != sharded_users.end(); it++)
        {
          if (it->second == local_shard)
          {
            // Need the lock to prevent races on return values
            AutoLock tpl_lock(template_lock);
            users.insert(it->first);
          }
          else
            remote_requests[it->second].push_back(it->first);
        }
        // If we have any remote requests then send them now
        if (!remote_requests.empty())
        {
          ShardManager *manager = repl_ctx->shard_manager;
          for (std::map<ShardID,std::vector<unsigned> >::const_iterator rit =
                remote_requests.begin(); rit != remote_requests.end(); rit++)
          {
            RtUserEvent done = Runtime::create_rt_user_event();
            Serializer rez;
            rez.serialize(manager->repl_id);
            rez.serialize(rit->first);
            rez.serialize(template_index);
            rez.serialize(FIND_FRONTIER_REQUEST);
            rez.serialize(local_shard);
            rez.serialize(&users);
            rez.serialize<size_t>(rit->second.size());
            for (std::vector<unsigned>::const_iterator it = 
                  rit->second.begin(); it != rit->second.end(); it++)
              rez.serialize(*it); 
            rez.serialize(done);
            manager->send_trace_update(rit->first, rez);
            ready_events.insert(done);
          }
        }
      }
    }

    //--------------------------------------------------------------------------
    void ShardedPhysicalTemplate::find_last_users_sharded(InstanceView *view,
                                                  IndexSpaceExpression *expr,
                                                  const FieldMask &mask,
                          std::set<std::pair<unsigned,ShardID> > &sharded_users)
    //--------------------------------------------------------------------------
    {
#ifdef DEBUG_LEGION
      // We should own this view if we are here
      assert(find_view_owner(view) == repl_ctx->owner_shard->shard_id);
#endif
      ViewUsers::const_iterator finder = view_users.find(view);
      if (finder == view_users.end()) return;

      RegionTreeForest *forest = trace->runtime->forest;
      const ShardID local_shard = repl_ctx->owner_shard->shard_id;
      for (FieldMaskSet<ViewUser>::const_iterator uit = 
            finder->second.begin(); uit != finder->second.end(); ++uit)
        if (!!(uit->second & mask))
        {
          ViewUser *user = uit->first;
          IndexSpaceExpression *intersect =
            forest->intersect_index_spaces(expr, user->expr);
          if (!intersect->is_empty())
          {
            // See if it is local or not
            if (user->shard == local_shard)
            {
              // This is a local user so we can do the translation now
              AutoLock tpl_lock(template_lock);
              std::map<unsigned,unsigned>::const_iterator finder =
                frontiers.find(user->user);
              // See if we have recorded this frontier yet or not
              if (finder == frontiers.end())
              {
                const unsigned next_event_id = events.size();
                frontiers[user->user] = next_event_id;
                events.resize(next_event_id + 1);
                sharded_users.insert(
                    std::pair<unsigned,ShardID>(next_event_id, local_shard));
              }
              else
                sharded_users.insert(
                    std::pair<unsigned,ShardID>(finder->second, local_shard));
            }
            else // Not local so just record it
              sharded_users.insert(
                  std::pair<unsigned,ShardID>(user->user, user->shard));
          }
        }
    }

    //--------------------------------------------------------------------------
    void ShardedPhysicalTemplate::initialize_propagate_merges_frontiers(
                                                 std::vector<unsigned> &new_gen)
    //--------------------------------------------------------------------------
    {
      PhysicalTemplate::initialize_propagate_merges_frontiers(new_gen);
      for (std::vector<std::pair<ApBarrier,unsigned> >::const_iterator it =
            remote_frontiers.begin(); it != remote_frontiers.end(); it++)
        new_gen[it->second] = 0;
    }

    //--------------------------------------------------------------------------
    void ShardedPhysicalTemplate::initialize_transitive_reduction_frontiers(
       std::vector<unsigned> &topo_order, std::vector<unsigned> &inv_topo_order)
    //--------------------------------------------------------------------------
    {
      PhysicalTemplate::initialize_transitive_reduction_frontiers(topo_order,
                                                              inv_topo_order);
      for (std::vector<std::pair<ApBarrier,unsigned> >::const_iterator it = 
            remote_frontiers.begin(); it != remote_frontiers.end(); it++)
      {
        inv_topo_order[it->second] = topo_order.size();
        topo_order.push_back(it->second);
      }
    }

    /////////////////////////////////////////////////////////////
    // Instruction
    /////////////////////////////////////////////////////////////

    //--------------------------------------------------------------------------
    Instruction::Instruction(PhysicalTemplate& tpl, const TraceLocalID &o)
      : operations(tpl.operations), events(tpl.events),
        user_events(tpl.user_events), owner(o)
    //--------------------------------------------------------------------------
    {
    }

    /////////////////////////////////////////////////////////////
    // GetTermEvent
    /////////////////////////////////////////////////////////////

    //--------------------------------------------------------------------------
    GetTermEvent::GetTermEvent(PhysicalTemplate& tpl, unsigned l,
                               const TraceLocalID& r)
      : Instruction(tpl, r), lhs(l)
    //--------------------------------------------------------------------------
    {
#ifdef DEBUG_LEGION
      assert(lhs < events.size());
      assert(operations.find(owner) != operations.end());
#endif
    }

    //--------------------------------------------------------------------------
    void GetTermEvent::execute(void)
    //--------------------------------------------------------------------------
    {
#ifdef DEBUG_LEGION
      assert(operations.find(owner) != operations.end());
      assert(operations.find(owner)->second != NULL);
#endif
      operations[owner]->replay_mapping_output();
      events[lhs] = operations[owner]->get_memo_completion();
    }

    //--------------------------------------------------------------------------
    std::string GetTermEvent::to_string(void)
    //--------------------------------------------------------------------------
    {
      std::stringstream ss;
      ss << "events[" << lhs << "] = operations[" << owner
         << "].get_completion_event()    (op kind: "
         << Operation::op_names[operations[owner]->get_memoizable_kind()] 
         << ")";
      return ss.str();
    }

    /////////////////////////////////////////////////////////////
    // CreateApUserEvent
    /////////////////////////////////////////////////////////////

    //--------------------------------------------------------------------------
    CreateApUserEvent::CreateApUserEvent(PhysicalTemplate& tpl, unsigned l,
                                         const TraceLocalID &o)
      : Instruction(tpl, o), lhs(l)
    //--------------------------------------------------------------------------
    {
#ifdef DEBUG_LEGION
      assert(lhs < events.size());
      assert(user_events.find(lhs) != user_events.end());
#endif
    }

    //--------------------------------------------------------------------------
    void CreateApUserEvent::execute(void)
    //--------------------------------------------------------------------------
    {
      ApUserEvent ev = Runtime::create_ap_user_event(NULL);
      events[lhs] = ev;
      user_events[lhs] = ev;
    }

    //--------------------------------------------------------------------------
    std::string CreateApUserEvent::to_string(void)
    //--------------------------------------------------------------------------
    {
      std::stringstream ss;
      ss << "events[" << lhs << "] = Runtime::create_ap_user_event()    "
         << "(owner: " << owner << ")";
      return ss.str();
    }

    /////////////////////////////////////////////////////////////
    // TriggerEvent
    /////////////////////////////////////////////////////////////

    //--------------------------------------------------------------------------
    TriggerEvent::TriggerEvent(PhysicalTemplate& tpl, unsigned l, unsigned r,
                               const TraceLocalID &o)
      : Instruction(tpl, o), lhs(l), rhs(r)
    //--------------------------------------------------------------------------
    {
#ifdef DEBUG_LEGION
      assert(lhs < events.size());
      assert(rhs < events.size());
#endif
    }

    //--------------------------------------------------------------------------
    void TriggerEvent::execute(void)
    //--------------------------------------------------------------------------
    {
#ifdef DEBUG_LEGION
      assert(events[lhs].exists());
      assert(user_events[lhs].exists());
      assert(events[lhs].id == user_events[lhs].id);
#endif
      Runtime::trigger_event(NULL, user_events[lhs], events[rhs]);
    }

    //--------------------------------------------------------------------------
    std::string TriggerEvent::to_string(void)
    //--------------------------------------------------------------------------
    {
      std::stringstream ss;
      ss << "Runtime::trigger_event(events[" << lhs
         << "], events[" << rhs << "])    (owner: " << owner << ")";
      return ss.str();
    }

    /////////////////////////////////////////////////////////////
    // MergeEvent
    /////////////////////////////////////////////////////////////

    //--------------------------------------------------------------------------
    MergeEvent::MergeEvent(PhysicalTemplate& tpl, unsigned l,
                           const std::set<unsigned>& r, const TraceLocalID &o)
      : Instruction(tpl, o), lhs(l), rhs(r)
    //--------------------------------------------------------------------------
    {
#ifdef DEBUG_LEGION
      assert(lhs < events.size());
      assert(rhs.size() > 0);
      for (std::set<unsigned>::iterator it = rhs.begin(); it != rhs.end();
           ++it)
        assert(*it < events.size());
#endif
    }

    //--------------------------------------------------------------------------
    void MergeEvent::execute(void)
    //--------------------------------------------------------------------------
    {
      std::set<ApEvent> to_merge;
      for (std::set<unsigned>::iterator it = rhs.begin(); it != rhs.end();
           ++it)
      {
#ifdef DEBUG_LEGION
        assert(*it < events.size());
#endif
        to_merge.insert(events[*it]);
      }
      ApEvent result = Runtime::merge_events(NULL, to_merge);
      events[lhs] = result;
    }

    //--------------------------------------------------------------------------
    std::string MergeEvent::to_string(void)
    //--------------------------------------------------------------------------
    {
      std::stringstream ss;
      ss << "events[" << lhs << "] = Runtime::merge_events(";
      unsigned count = 0;
      for (std::set<unsigned>::iterator it = rhs.begin(); it != rhs.end();
           ++it)
      {
        if (count++ != 0) ss << ",";
        ss << "events[" << *it << "]";
      }
      ss << ")    (owner: " << owner << ")";
      return ss.str();
    }

    /////////////////////////////////////////////////////////////
    // AssignFenceCompletion
    /////////////////////////////////////////////////////////////

    //--------------------------------------------------------------------------
    AssignFenceCompletion::AssignFenceCompletion(
                       PhysicalTemplate& t, unsigned l, const TraceLocalID &o)
      : Instruction(t, o), tpl(t), lhs(l)
    //--------------------------------------------------------------------------
    {
#ifdef DEBUG_LEGION
      assert(lhs < events.size());
#endif
    }

    //--------------------------------------------------------------------------
    void AssignFenceCompletion::execute(void)
    //--------------------------------------------------------------------------
    {
      events[lhs] = tpl.get_fence_completion();
    }

    //--------------------------------------------------------------------------
    std::string AssignFenceCompletion::to_string(void)
    //--------------------------------------------------------------------------
    {
      std::stringstream ss;
      ss << "events[" << lhs << "] = fence_completion";
      return ss.str();
    }

    /////////////////////////////////////////////////////////////
    // IssueCopy
    /////////////////////////////////////////////////////////////

    //--------------------------------------------------------------------------
    IssueCopy::IssueCopy(PhysicalTemplate& tpl,
                         unsigned l, IndexSpaceExpression *e,
                         const TraceLocalID& key,
                         const std::vector<CopySrcDstField>& s,
                         const std::vector<CopySrcDstField>& d,
#ifdef LEGION_SPY
                         RegionTreeID src_tid, RegionTreeID dst_tid,
#endif
                         unsigned pi, ReductionOpID ro, bool rf)
      : Instruction(tpl, key), lhs(l), expr(e), src_fields(s), dst_fields(d), 
#ifdef LEGION_SPY
        src_tree_id(src_tid), dst_tree_id(dst_tid),
#endif
        precondition_idx(pi), redop(ro), reduction_fold(rf)
    //--------------------------------------------------------------------------
    {
#ifdef DEBUG_LEGION
      assert(lhs < events.size());
      assert(operations.find(owner) != operations.end());
      assert(src_fields.size() > 0);
      assert(dst_fields.size() > 0);
      assert(precondition_idx < events.size());
      assert(expr != NULL);
#endif
      expr->add_expression_reference();
    }

    //--------------------------------------------------------------------------
    IssueCopy::~IssueCopy(void)
    //--------------------------------------------------------------------------
    {
      if (expr->remove_expression_reference())
        delete expr;
    }

    //--------------------------------------------------------------------------
    void IssueCopy::execute(void)
    //--------------------------------------------------------------------------
    {
#ifdef DEBUG_LEGION
      assert(operations.find(owner) != operations.end());
      assert(operations.find(owner)->second != NULL);
#endif
      Memoizable *memo = operations[owner];
      ApEvent precondition = events[precondition_idx];
      const PhysicalTraceInfo trace_info(memo->get_operation(), -1U, false);
      events[lhs] = expr->issue_copy(trace_info, dst_fields, src_fields,
#ifdef LEGION_SPY
                                     src_tree_id, dst_tree_id,
#endif
                                     precondition, PredEvent::NO_PRED_EVENT,
                                     redop, reduction_fold, NULL, NULL, NULL);
    }

    //--------------------------------------------------------------------------
    std::string IssueCopy::to_string(void)
    //--------------------------------------------------------------------------
    {
      std::stringstream ss;
      ss << "events[" << lhs << "] = copy(operations[" << owner << "], "
         << "Index expr: " << expr->expr_id << ", {";
      for (unsigned idx = 0; idx < src_fields.size(); ++idx)
      {
        ss << "(" << std::hex << src_fields[idx].inst.id
           << "," << std::dec << src_fields[idx].subfield_offset
           << "," << src_fields[idx].size
           << "," << src_fields[idx].field_id
           << "," << src_fields[idx].serdez_id << ")";
        if (idx != src_fields.size() - 1) ss << ",";
      }
      ss << "}, {";
      for (unsigned idx = 0; idx < dst_fields.size(); ++idx)
      {
        ss << "(" << std::hex << dst_fields[idx].inst.id
           << "," << std::dec << dst_fields[idx].subfield_offset
           << "," << dst_fields[idx].size
           << "," << dst_fields[idx].field_id
           << "," << dst_fields[idx].serdez_id << ")";
        if (idx != dst_fields.size() - 1) ss << ",";
      }
      ss << "}, events[" << precondition_idx << "]";

      if (redop != 0) ss << ", " << redop;
      ss << ")";

      return ss.str();
    }

    /////////////////////////////////////////////////////////////
    // IssueFill
    /////////////////////////////////////////////////////////////

    //--------------------------------------------------------------------------
    IssueFill::IssueFill(PhysicalTemplate& tpl, unsigned l, 
                         IndexSpaceExpression *e, const TraceLocalID &key,
                         const std::vector<CopySrcDstField> &f,
                         const void *value, size_t size, 
#ifdef LEGION_SPY
                         FieldSpace h, RegionTreeID tid,
#endif
                         unsigned pi)
      : Instruction(tpl, key), lhs(l), expr(e), fields(f), fill_size(size),
#ifdef LEGION_SPY
        handle(h), tree_id(tid),
#endif
        precondition_idx(pi)
    //--------------------------------------------------------------------------
    {
#ifdef DEBUG_LEGION
      assert(lhs < events.size());
      assert(operations.find(owner) != operations.end());
      assert(fields.size() > 0);
      assert(precondition_idx < events.size());
#endif
      expr->add_expression_reference();
      fill_value = malloc(fill_size);
      memcpy(fill_value, value, fill_size);
    }

    //--------------------------------------------------------------------------
    IssueFill::~IssueFill(void)
    //--------------------------------------------------------------------------
    {
      if (expr->remove_expression_reference())
        delete expr;
      free(fill_value);
    }

    //--------------------------------------------------------------------------
    void IssueFill::execute(void)
    //--------------------------------------------------------------------------
    {
#ifdef DEBUG_LEGION
      assert(operations.find(owner) != operations.end());
      assert(operations.find(owner)->second != NULL);
#endif
      Memoizable *memo = operations[owner];
      ApEvent precondition = events[precondition_idx];
      const PhysicalTraceInfo trace_info(memo->get_operation(), -1U, false);
      events[lhs] = expr->issue_fill(trace_info, fields, 
                                     fill_value, fill_size,
#ifdef LEGION_SPY
                                     trace_info.op->get_unique_op_id(),
                                     handle, tree_id,
#endif
                                     precondition, PredEvent::NO_PRED_EVENT,
                                     NULL, NULL, NULL);
    }

    //--------------------------------------------------------------------------
    std::string IssueFill::to_string(void)
    //--------------------------------------------------------------------------
    {
      std::stringstream ss;
      ss << "events[" << lhs << "] = fill(Index expr: " << expr->expr_id
         << ", {";
      for (unsigned idx = 0; idx < fields.size(); ++idx)
      {
        ss << "(" << std::hex << fields[idx].inst.id
           << "," << std::dec << fields[idx].subfield_offset
           << "," << fields[idx].size
           << "," << fields[idx].field_id
           << "," << fields[idx].serdez_id << ")";
        if (idx != fields.size() - 1) ss << ",";
      }
      ss << "}, events[" << precondition_idx << "])    (owner: "
         << owner << ")";
      return ss.str();
    }

    /////////////////////////////////////////////////////////////
    // SetOpSyncEvent
    /////////////////////////////////////////////////////////////

    //--------------------------------------------------------------------------
    SetOpSyncEvent::SetOpSyncEvent(PhysicalTemplate& tpl, unsigned l,
                                       const TraceLocalID& r)
      : Instruction(tpl, r), lhs(l)
    //--------------------------------------------------------------------------
    {
#ifdef DEBUG_LEGION
      assert(lhs < events.size());
      assert(operations.find(owner) != operations.end());
#endif
    }

    //--------------------------------------------------------------------------
    void SetOpSyncEvent::execute(void)
    //--------------------------------------------------------------------------
    {
#ifdef DEBUG_LEGION
      assert(operations.find(owner) != operations.end());
      assert(operations.find(owner)->second != NULL);
#endif
      Memoizable *memoizable = operations[owner];
#ifdef DEBUG_LEGION
      assert(memoizable != NULL);
#endif
      ApEvent sync_condition = memoizable->compute_sync_precondition(NULL);
      events[lhs] = sync_condition;
    }

    //--------------------------------------------------------------------------
    std::string SetOpSyncEvent::to_string(void)
    //--------------------------------------------------------------------------
    {
      std::stringstream ss;
      ss << "events[" << lhs << "] = operations[" << owner
         << "].compute_sync_precondition()    (op kind: "
         << Operation::op_names[operations[owner]->get_memoizable_kind()] 
         << ")";
      return ss.str();
    }

    /////////////////////////////////////////////////////////////
    // SetEffects
    /////////////////////////////////////////////////////////////

    //--------------------------------------------------------------------------
    SetEffects::SetEffects(PhysicalTemplate& tpl, const TraceLocalID& l,
                           unsigned r)
      : Instruction(tpl, l), rhs(r)
    //--------------------------------------------------------------------------
    {
#ifdef DEBUG_LEGION
      assert(rhs < events.size());
      assert(operations.find(owner) != operations.end());
#endif
    }

    //--------------------------------------------------------------------------
    void SetEffects::execute(void)
    //--------------------------------------------------------------------------
    {
#ifdef DEBUG_LEGION
      assert(operations.find(owner) != operations.end());
      assert(operations.find(owner)->second != NULL);
#endif
      Memoizable *memoizable = operations[owner];
#ifdef DEBUG_LEGION
      assert(memoizable != NULL);
#endif
      memoizable->set_effects_postcondition(events[rhs]);
    }

    //--------------------------------------------------------------------------
    std::string SetEffects::to_string(void)
    //--------------------------------------------------------------------------
    {
      std::stringstream ss;
      ss << "operations[" << owner << "].set_effects_postcondition(events["
         << rhs << "])    (op kind: "
         << Operation::op_names[operations[owner]->get_memoizable_kind()]
         << ")";
      return ss.str();
    }

    /////////////////////////////////////////////////////////////
    // CompleteReplay
    /////////////////////////////////////////////////////////////

    //--------------------------------------------------------------------------
    CompleteReplay::CompleteReplay(PhysicalTemplate& tpl,
                                              const TraceLocalID& l, unsigned r)
      : Instruction(tpl, l), rhs(r)
    //--------------------------------------------------------------------------
    {
#ifdef DEBUG_LEGION
      assert(operations.find(owner) != operations.end());
      assert(rhs < events.size());
#endif
    }

    //--------------------------------------------------------------------------
    void CompleteReplay::execute(void)
    //--------------------------------------------------------------------------
    {
#ifdef DEBUG_LEGION
      assert(operations.find(owner) != operations.end());
      assert(operations.find(owner)->second != NULL);
#endif
      Memoizable *memoizable = operations[owner];
#ifdef DEBUG_LEGION
      assert(memoizable != NULL);
#endif
      memoizable->complete_replay(events[rhs]);
    }

    //--------------------------------------------------------------------------
    std::string CompleteReplay::to_string(void)
    //--------------------------------------------------------------------------
    {
      std::stringstream ss;
      ss << "operations[" << owner
         << "].complete_replay(events[" << rhs << "])    (op kind: "
         << Operation::op_names[operations[owner]->get_memoizable_kind()] 
         << ")";
      return ss.str();
    }

    /////////////////////////////////////////////////////////////
    // BarrierArrival
    /////////////////////////////////////////////////////////////

    //--------------------------------------------------------------------------
    BarrierArrival::BarrierArrival(PhysicalTemplate &tpl, 
                                   ApBarrier bar, unsigned _lhs, unsigned _rhs)
      : Instruction(tpl, TraceLocalID(0,DomainPoint())), barrier(bar), 
        lhs(_lhs), rhs(_rhs)
    //--------------------------------------------------------------------------
    {
#ifdef DEBUG_LEGION
      assert(lhs < events.size());
      assert(rhs < events.size());
#endif
    }

    //--------------------------------------------------------------------------
    BarrierArrival::~BarrierArrival(void)
    //--------------------------------------------------------------------------
    {
      // Destroy our barrier
      barrier.destroy_barrier();
    }

    //--------------------------------------------------------------------------
    void BarrierArrival::execute(void)
    //--------------------------------------------------------------------------
    {
#ifdef DEBUG_LEGION
      assert(rhs < events.size());
      assert(lhs < events.size());
#endif
      Runtime::phase_barrier_arrive(barrier, 1/*count*/, events[rhs]);
      events[lhs] = barrier;
      Runtime::advance_barrier(barrier);
    }

    //--------------------------------------------------------------------------
    std::string BarrierArrival::to_string(void)
    //--------------------------------------------------------------------------
    {
      std::stringstream ss; 
      ss << "events[" << lhs << "] = Runtime::phase_barrier_arrive("
         << barrier.id << ", events[" << rhs << "])";
      return ss.str();
    }

    //--------------------------------------------------------------------------
    ApBarrier BarrierArrival::record_subscribed_shard(ShardID remote_shard)
    //--------------------------------------------------------------------------
    {
      subscribed_shards.push_back(remote_shard);
      return barrier;
    }

    //--------------------------------------------------------------------------
    void BarrierArrival::refresh_barrier(ApEvent key, 
                  std::map<ShardID,std::map<ApEvent,ApBarrier> > &notifications)
    //--------------------------------------------------------------------------
    {
      // Destroy the old barrier
      barrier.destroy_barrier();
      // Make the new barrier
      barrier = ApBarrier(Realm::Barrier::create_barrier(1/*arrival count*/)); 
      for (std::vector<ShardID>::const_iterator it = 
            subscribed_shards.begin(); it != subscribed_shards.end(); it++)
        notifications[*it][key] = barrier;
    }

    /////////////////////////////////////////////////////////////
    // BarrierAdvance
    /////////////////////////////////////////////////////////////

    //--------------------------------------------------------------------------
    BarrierAdvance::BarrierAdvance(PhysicalTemplate &tpl,
                                   ApBarrier bar, unsigned _lhs) 
      : Instruction(tpl, TraceLocalID(0,DomainPoint())), barrier(bar), lhs(_lhs)
    //--------------------------------------------------------------------------
    {
#ifdef DEBUG_LEGION
      assert(lhs < events.size());
#endif
    }

    //--------------------------------------------------------------------------
    void BarrierAdvance::execute(void)
    //--------------------------------------------------------------------------
    {
#ifdef DEBUG_LEGION
      assert(lhs < events.size());
#endif
      events[lhs] = barrier;
      Runtime::advance_barrier(barrier);
    }

    //--------------------------------------------------------------------------
    std::string BarrierAdvance::to_string(void)
    //--------------------------------------------------------------------------
    {
      std::stringstream ss;
      ss << "events[" << lhs << "] = Runtime::barrier_advance("
         << barrier.id << ")";
      return ss.str();
    }

  }; // namespace Internal 
}; // namespace Legion
<|MERGE_RESOLUTION|>--- conflicted
+++ resolved
@@ -2098,27 +2098,19 @@
            it != conditions.end(); ++it)
         for (FieldMaskSet<EquivalenceSet>::const_iterator eit =
              it->second.begin(); eit != it->second.end(); ++eit)
-<<<<<<< HEAD
         {
           FieldMask mask = eit->second;
           if (!set.dominates(it->first, eit->first, mask))
+          {
+            if (condition != NULL)
+            {
+              condition->view = it->first;
+              condition->eq = eit->first;
+              condition->mask = mask;
+            }
             return false;
-        }
-=======
-      {
-        FieldMask mask = eit->second;
-        if (!set.dominates(it->first, eit->first, mask))
-        {
-          if (condition != NULL)
-          {
-            condition->view = it->first;
-            condition->eq = eit->first;
-            condition->mask = mask;
           }
-          return false;
-        }
-      }
->>>>>>> 42095dd5
+        }
 
       return true;
     }
@@ -4698,12 +4690,7 @@
     //--------------------------------------------------------------------------
     {
 #ifdef DEBUG_LEGION
-<<<<<<< HEAD
       assert(memo != NULL);
-=======
-      assert(lhs < events.size());
-      assert(user_events.find(lhs) != user_events.end());
->>>>>>> 42095dd5
 #endif
       AutoLock tpl_lock(template_lock);
 #ifdef DEBUG_LEGION
