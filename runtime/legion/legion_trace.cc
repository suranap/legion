--- conflicted
+++ resolved
@@ -1309,25 +1309,20 @@
         assert(current_template != NULL);
         assert(current_template->is_recording());
 #endif
-<<<<<<< HEAD
         current_template->finalize(has_blocking_call);
         if (!current_template->is_replayable())
         {
-          const RtEvent pending_deletion = 
-            current_template->defer_template_deletion();
+          physical_trace->record_failed_capture(current_template);
+          ApEvent pending_deletion;
+          if (!current_template->defer_template_deletion(pending_deletion,
+                                                  map_applied_conditions))
+            delete current_template;
           if (pending_deletion.exists())
-            execution_preconditions.insert(ApEvent(pending_deletion));
-          physical_trace->record_failed_capture(current_template);
+            execution_preconditions.insert(pending_deletion);
         }
         else
           physical_trace->record_replayable_capture(current_template);
         // Reset the local trace
-=======
-        ApEvent pending_deletion = physical_trace->fix_trace(current_template, 
-                              this, map_applied_conditions, has_blocking_call);
-        if (pending_deletion.exists())
-          execution_preconditions.insert(pending_deletion);
->>>>>>> 33867602
         local_trace->initialize_tracing_state();
       }
       if (remove_trace_reference && local_trace->remove_reference())
@@ -1494,26 +1489,20 @@
         assert(local_trace->get_physical_trace() != NULL);
         assert(current_template->is_recording());
 #endif
-<<<<<<< HEAD
         current_template->finalize(has_blocking_call);
         PhysicalTrace *physical_trace = local_trace->get_physical_trace();
         if (!current_template->is_replayable())
         {
-          const RtEvent pending_deletion = 
-            current_template->defer_template_deletion();
+          physical_trace->record_failed_capture(current_template);
+          ApEvent pending_deletion;
+          if (!current_template->defer_template_deletion(pending_deletion,
+                                                  map_applied_conditions))
+            delete current_template;
           if (pending_deletion.exists())
-            execution_preconditions.insert(ApEvent(pending_deletion));
-          physical_trace->record_failed_capture(current_template);
+            execution_preconditions.insert(pending_deletion);
         }
         else
           physical_trace->record_replayable_capture(current_template);
-=======
-        const ApEvent pending_deletion =
-          local_trace->get_physical_trace()->fix_trace(current_template, 
-              this, map_applied_conditions, has_blocking_call);
-        if (pending_deletion.exists())
-          execution_preconditions.insert(pending_deletion);
->>>>>>> 33867602
         local_trace->initialize_tracing_state();
       }
       else if (replayed)
@@ -1947,7 +1936,6 @@
     }
 
     //--------------------------------------------------------------------------
-<<<<<<< HEAD
     void PhysicalTrace::record_replayable_capture(PhysicalTemplate *tpl)
     //--------------------------------------------------------------------------
     {
@@ -1965,35 +1953,6 @@
             "in legion_config.h.", LEGION_NEW_TEMPLATE_WARNING_COUNT, 
             logical_trace->get_trace_id())
         new_template_count = 0;
-=======
-    ApEvent PhysicalTrace::fix_trace(PhysicalTemplate *tpl, Operation *op, 
-                      std::set<RtEvent> &applied_events, bool has_blocking_call)
-    //--------------------------------------------------------------------------
-    {
-#ifdef DEBUG_LEGION
-      assert(tpl->is_recording());
-#endif
-      tpl->finalize(op, has_blocking_call);
-      ApEvent pending_deletion = ApEvent::NO_AP_EVENT;
-      if (!tpl->is_replayable())
-      {
-        if (!tpl->defer_template_deletion(pending_deletion, applied_events))
-          delete tpl;
-        if (++nonreplayable_count > LEGION_NON_REPLAYABLE_WARNING)
-        {
-          const std::string &message = tpl->get_replayable_message();
-          const char *message_buffer = message.c_str();
-          REPORT_LEGION_WARNING(LEGION_WARNING_NON_REPLAYABLE_COUNT_EXCEEDED,
-              "WARNING: The runtime has failed to memoize the trace more than "
-              "%u times, due to the absence of a replayable template. It is "
-              "highly likely that trace %u will not be memoized for the rest "
-              "of execution. The most recent template was not replayable "
-              "for the following reason: %s. Please change the mapper to stop "
-              "making memoization requests.", LEGION_NON_REPLAYABLE_WARNING,
-              logical_trace->get_trace_id(), message_buffer)
-          nonreplayable_count = 0;
-        }
->>>>>>> 33867602
       }
       // Reset the nonreplayable count when we find a replayable template
       nonreplayable_count = 0;
@@ -4746,7 +4705,6 @@
     }
 
     //--------------------------------------------------------------------------
-<<<<<<< HEAD
     void PhysicalTemplate::record_owner_shard(unsigned tid, ShardID owner)
     //--------------------------------------------------------------------------
     {
@@ -4799,10 +4757,8 @@
     } 
 
     //--------------------------------------------------------------------------
-    RtEvent PhysicalTemplate::defer_template_deletion(void)
-=======
     void PhysicalTemplate::perform_replay(Runtime *runtime, 
-                                          std::set<RtEvent> &replayed_events)
+                std::set<RtEvent> &replayed_events, RtEvent replay_precondition)
     //--------------------------------------------------------------------------
     {
       ApEvent completion;
@@ -4843,9 +4799,9 @@
         ReplaySliceArgs args(this, idx);
         const RtEvent done = runtime->replay_on_cpus ?
           runtime->issue_application_processor_task(args, LG_LOW_PRIORITY,
-            replay_targets[idx % replay_targets.size()]) :
+            replay_targets[idx % replay_targets.size()], replay_precondition) :
           runtime->issue_runtime_meta_task(args, LG_THROUGHPUT_WORK_PRIORITY,
-            RtEvent::NO_RT_EVENT, replay_targets[idx % replay_targets.size()]);
+            replay_precondition, replay_targets[idx % replay_targets.size()]);
         replayed_events.insert(done);
       }
     }
@@ -4872,7 +4828,6 @@
     //--------------------------------------------------------------------------
     bool PhysicalTemplate::defer_template_deletion(ApEvent &pending_deletion,
                                               std::set<RtEvent> &applied_events)
->>>>>>> 33867602
     //--------------------------------------------------------------------------
     {
       pending_deletion = get_completion_for_deletion();
@@ -5090,22 +5045,7 @@
     }
 
     /////////////////////////////////////////////////////////////
-<<<<<<< HEAD
     // ShardedPhysicalTemplate
-=======
-    // Instruction
-    /////////////////////////////////////////////////////////////
-
-    //--------------------------------------------------------------------------
-    Instruction::Instruction(PhysicalTemplate& tpl, const TraceLocalID &o)
-      : owner(o)
-    //--------------------------------------------------------------------------
-    {
-    }
-
-    /////////////////////////////////////////////////////////////
-    // GetTermEvent
->>>>>>> 33867602
     /////////////////////////////////////////////////////////////
 
     //--------------------------------------------------------------------------
@@ -5120,7 +5060,6 @@
         recurrent_replays(0), updated_frontiers(0)
     //--------------------------------------------------------------------------
     {
-<<<<<<< HEAD
       repl_ctx->add_reference();
     }
 
@@ -5130,21 +5069,6 @@
       : PhysicalTemplate(rhs), repl_ctx(rhs.repl_ctx), 
         local_shard(rhs.local_shard), total_shards(rhs.total_shards), 
         template_index(rhs.template_index)
-=======
-#ifdef DEBUG_LEGION
-      assert(lhs < tpl.events.size());
-      assert(tpl.operations.front().find(owner) != 
-              tpl.operations.front().end());
-#endif
-      if (fence)
-        tpl.update_last_fence(this);
-    }
-
-    //--------------------------------------------------------------------------
-    void GetTermEvent::execute(std::vector<ApEvent> &events,
-                                 std::map<unsigned,ApUserEvent> &user_events,
-                                 std::map<TraceLocalID,Memoizable*> &operations)
->>>>>>> 33867602
     //--------------------------------------------------------------------------
     {
       // should never be called
@@ -5152,7 +5076,6 @@
     }
 
     //--------------------------------------------------------------------------
-<<<<<<< HEAD
     ShardedPhysicalTemplate::~ShardedPhysicalTemplate(void)
     //--------------------------------------------------------------------------
     {
@@ -5163,224 +5086,7 @@
       repl_ctx->unregister_trace_template(template_index);
       if (repl_ctx->remove_reference())
         delete repl_ctx;
-=======
-    std::string GetTermEvent::to_string(
-                                 std::map<TraceLocalID,Memoizable*> &operations)
-    //--------------------------------------------------------------------------
-    {
-      std::stringstream ss;
-      ss << "events[" << lhs << "] = operations[" << owner
-         << "].get_completion_event()    (op kind: "
-         << Operation::op_names[operations[owner]->get_memoizable_kind()]
-         << ")";
-      return ss.str();
->>>>>>> 33867602
-    }
-
-    //--------------------------------------------------------------------------
-    void ShardedPhysicalTemplate::initialize(Runtime *runtime,
-                                             ApEvent completion, bool recurrent)
-    //--------------------------------------------------------------------------
-    {
-<<<<<<< HEAD
-      // Do the base call first, this will also make sure the previous
-      // replay is done before we start changing data structures
-      PhysicalTemplate::initialize(runtime, completion, recurrent);
-      // Now update all of our barrier information
-      if (recurrent)
-      {
-        // If we've run out of generations update the local barriers and
-        // send out the updates to everyone
-        if (recurrent_replays == Realm::Barrier::MAX_PHASES)
-        {
-          std::map<ShardID,std::map<ApBarrier/*old**/,ApBarrier/*new*/> >
-            notifications;
-          // Update our barriers and record which updates to send out
-          for (std::map<unsigned,ApBarrier>::iterator it = 
-                local_frontiers.begin(); it != local_frontiers.end(); it++)
-          {
-            const ApBarrier new_barrier(
-                Realm::Barrier::create_barrier(1/*arrival count*/));
-#ifdef DEBUG_LEGION
-            assert(local_subscriptions.find(it->first) !=
-                    local_subscriptions.end());
-#endif
-            const std::set<ShardID> &shards = local_subscriptions[it->first];
-            for (std::set<ShardID>::const_iterator sit = 
-                  shards.begin(); sit != shards.end(); sit++)
-              notifications[*sit][it->second] = new_barrier;
-            // destroy the old barrier and replace it with the new one
-            it->second.destroy_barrier();
-            it->second = new_barrier;
-          }
-          // Send out the notifications to all the remote shards
-          ShardManager *manager = repl_ctx->shard_manager;
-          for (std::map<ShardID,std::map<ApBarrier,ApBarrier> >::const_iterator
-                nit = notifications.begin(); nit != notifications.end(); nit++)
-          {
-            Serializer rez;
-            rez.serialize(manager->repl_id);
-            rez.serialize(nit->first);
-            rez.serialize(template_index);
-            rez.serialize(FRONTIER_BARRIER_REFRESH);
-            rez.serialize<size_t>(nit->second.size());
-            for (std::map<ApBarrier,ApBarrier>::const_iterator it = 
-                  nit->second.begin(); it != nit->second.end(); it++)
-            {
-              rez.serialize(it->first);
-              rez.serialize(it->second);
-            }
-            manager->send_trace_update(nit->first, rez);
-          }
-          // Now we wait to see that we get all of our remote barriers updated
-          RtEvent wait_on;
-          {
-            AutoLock tpl_lock(template_lock);
-#ifdef DEBUG_LEGION
-            assert(!update_frontiers_ready.exists());
-#endif
-            // Apply any pending refresh frontiers
-            if (!pending_refresh_frontiers.empty())
-            {
-              for (std::map<ApBarrier,ApBarrier>::const_iterator pit =
-                    pending_refresh_frontiers.begin(); pit != 
-                    pending_refresh_frontiers.end(); pit++)
-              {
-#ifdef DEBUG_LEGION
-                bool found = false;
-#endif
-                for (std::vector<std::pair<ApBarrier,unsigned> >::iterator it =
-                      remote_frontiers.begin(); it !=
-                      remote_frontiers.end(); it++)
-                {
-                  if (it->first != pit->first)
-                    continue;
-                  it->first = pit->second;
-#ifdef DEBUG_LEGION
-                  found = true;
-#endif
-                  break;
-                }
-#ifdef DEBUG_LEGION
-                assert(found);
-#endif
-              }
-              updated_frontiers += pending_refresh_frontiers.size();
-#ifdef DEBUG_LEGION
-              assert(updated_frontiers <= remote_frontiers.size());
-#endif
-              pending_refresh_frontiers.clear();
-            }
-            if (updated_frontiers < remote_frontiers.size())
-            {
-              update_frontiers_ready = Runtime::create_rt_user_event();
-              wait_on = update_frontiers_ready;
-            }
-            else // Reset this back to zero for the next round
-              updated_frontiers = 0;
-          }
-          if (wait_on.exists() && !wait_on.has_triggered())
-            wait_on.wait();
-          // Reset this back to zero after barrier updates
-          recurrent_replays = 0;
-        }
-        // Now we can do the normal update of events based on our barriers
-        // Don't advance on last generation to avoid setting barriers back to 0
-        const bool advance_barriers =
-          ((++recurrent_replays) < Realm::Barrier::MAX_PHASES);
-        for (std::map<unsigned,ApBarrier>::iterator it = 
-              local_frontiers.begin(); it != local_frontiers.end(); it++)
-        {
-          Runtime::phase_barrier_arrive(it->second, 1/*count*/, 
-                                        events[it->first]);
-          if (advance_barriers)
-            Runtime::advance_barrier(it->second);
-        }
-        for (std::vector<std::pair<ApBarrier,unsigned> >::iterator it = 
-              remote_frontiers.begin(); it != remote_frontiers.end(); it++)
-        {
-          events[it->second] = it->first;
-          if (advance_barriers)
-            Runtime::advance_barrier(it->first);
-        }
-      }
-      else
-      {
-        for (std::vector<std::pair<ApBarrier,unsigned> >::const_iterator it =
-              remote_frontiers.begin(); it != remote_frontiers.end(); it++)
-          events[it->second] = completion;
-      }
-      // Regardless of whether this is recurrent or not check to see if
-      // we need to referesh the barriers for our instructions
-      if (total_replays++ == Realm::Barrier::MAX_PHASES)
-      {
-        std::map<ShardID,std::map<ApEvent,ApBarrier> > notifications;
-        // Need to update all our barriers since we're out of generations
-        for (std::map<ApEvent,BarrierArrival*>::const_iterator it = 
-              remote_arrivals.begin(); it != remote_arrivals.end(); it++)
-          it->second->refresh_barrier(it->first, notifications);
-        // Send out the notifications to all the shards
-        ShardManager *manager = repl_ctx->shard_manager;
-        for (std::map<ShardID,std::map<ApEvent,ApBarrier> >::const_iterator
-              nit = notifications.begin(); nit != notifications.end(); nit++)
-        {
-#ifdef DEBUG_LEGION
-          assert(nit->first != repl_ctx->owner_shard->shard_id);
-#endif
-          Serializer rez;
-          rez.serialize(manager->repl_id);
-          rez.serialize(nit->first);
-          rez.serialize(template_index);
-          rez.serialize(TEMPLATE_BARRIER_REFRESH);
-          rez.serialize<size_t>(nit->second.size());
-          for (std::map<ApEvent,ApBarrier>::const_iterator it = 
-                nit->second.begin(); it != nit->second.end(); it++)
-          {
-            rez.serialize(it->first);
-            rez.serialize(it->second);
-          }
-          manager->send_trace_update(nit->first, rez);
-        }
-        // Then wait for all our advances to be updated from other shards
-        RtEvent wait_on;
-        {
-          AutoLock tpl_lock(template_lock);
-#ifdef DEBUG_LEGION
-          assert(!update_advances_ready.exists());
-#endif
-          if (!pending_refresh_barriers.empty())
-          {
-            for (std::map<ApEvent,ApBarrier>::const_iterator it = 
-                  pending_refresh_barriers.begin(); it != 
-                  pending_refresh_barriers.end(); it++)
-            {
-              std::map<ApEvent,BarrierAdvance*>::const_iterator finder = 
-                local_advances.find(it->first);
-#ifdef DEBUG_LEGION
-              assert(finder != local_advances.end());
-#endif
-              finder->second->refresh_barrier(it->second);
-            }
-            updated_advances += pending_refresh_barriers.size();
-#ifdef DEBUG_LEGION
-            assert(updated_advances <= local_advances.size());
-#endif
-            pending_refresh_barriers.clear();
-          }
-          if (updated_advances < local_advances.size())
-          {
-            update_advances_ready = Runtime::create_rt_user_event();
-            wait_on = update_advances_ready;
-          }
-          else // Reset this back to zero for the next round
-            updated_advances = 0;
-        }
-        if (wait_on.exists() && !wait_on.has_triggered())
-          wait_on.wait();
-        // Reset it back to one after updating our barriers
-        total_replays = 1;
-      }
-    }
+    } 
 
     //--------------------------------------------------------------------------
     void ShardedPhysicalTemplate::record_merge_events(ApEvent &lhs,
@@ -6748,10 +6454,215 @@
     }
 
     //--------------------------------------------------------------------------
-    ApEvent ShardedPhysicalTemplate::get_completion(void) const
-    //--------------------------------------------------------------------------
-    {
-      std::set<ApEvent> to_merge;
+    void ShardedPhysicalTemplate::perform_replay(Runtime *runtime,
+                std::set<RtEvent> &replayed_events, RtEvent replay_precondition)
+    //--------------------------------------------------------------------------
+    {
+#ifdef DEBUG_LEGION
+      assert(!replay_precondition.exists());
+#endif
+      // Peak at recurrent from the front, can do this safely without
+      // the lock since we're not actually modifying anything
+      const bool recurrent = pending_replays.front().second;
+      // Now update all of our barrier information
+      if (recurrent)
+      {
+        // If we've run out of generations update the local barriers and
+        // send out the updates to everyone
+        if (recurrent_replays == Realm::Barrier::MAX_PHASES)
+        {
+          std::map<ShardID,std::map<ApBarrier/*old**/,ApBarrier/*new*/> >
+            notifications;
+          // Update our barriers and record which updates to send out
+          for (std::map<unsigned,ApBarrier>::iterator it = 
+                local_frontiers.begin(); it != local_frontiers.end(); it++)
+          {
+            const ApBarrier new_barrier(
+                Realm::Barrier::create_barrier(1/*arrival count*/));
+#ifdef DEBUG_LEGION
+            assert(local_subscriptions.find(it->first) !=
+                    local_subscriptions.end());
+#endif
+            const std::set<ShardID> &shards = local_subscriptions[it->first];
+            for (std::set<ShardID>::const_iterator sit = 
+                  shards.begin(); sit != shards.end(); sit++)
+              notifications[*sit][it->second] = new_barrier;
+            // destroy the old barrier and replace it with the new one
+            it->second.destroy_barrier();
+            it->second = new_barrier;
+          }
+          // Send out the notifications to all the remote shards
+          ShardManager *manager = repl_ctx->shard_manager;
+          for (std::map<ShardID,std::map<ApBarrier,ApBarrier> >::const_iterator
+                nit = notifications.begin(); nit != notifications.end(); nit++)
+          {
+            Serializer rez;
+            rez.serialize(manager->repl_id);
+            rez.serialize(nit->first);
+            rez.serialize(template_index);
+            rez.serialize(FRONTIER_BARRIER_REFRESH);
+            rez.serialize<size_t>(nit->second.size());
+            for (std::map<ApBarrier,ApBarrier>::const_iterator it = 
+                  nit->second.begin(); it != nit->second.end(); it++)
+            {
+              rez.serialize(it->first);
+              rez.serialize(it->second);
+            }
+            manager->send_trace_update(nit->first, rez);
+          }
+          // Now we wait to see that we get all of our remote barriers updated
+          {
+            AutoLock tpl_lock(template_lock);
+#ifdef DEBUG_LEGION
+            assert(!update_frontiers_ready.exists());
+#endif
+            // Apply any pending refresh frontiers
+            if (!pending_refresh_frontiers.empty())
+            {
+              for (std::map<ApBarrier,ApBarrier>::const_iterator pit =
+                    pending_refresh_frontiers.begin(); pit != 
+                    pending_refresh_frontiers.end(); pit++)
+              {
+#ifdef DEBUG_LEGION
+                bool found = false;
+#endif
+                for (std::vector<std::pair<ApBarrier,unsigned> >::iterator it =
+                      remote_frontiers.begin(); it !=
+                      remote_frontiers.end(); it++)
+                {
+                  if (it->first != pit->first)
+                    continue;
+                  it->first = pit->second;
+#ifdef DEBUG_LEGION
+                  found = true;
+#endif
+                  break;
+                }
+#ifdef DEBUG_LEGION
+                assert(found);
+#endif
+              }
+              updated_frontiers += pending_refresh_frontiers.size();
+#ifdef DEBUG_LEGION
+              assert(updated_frontiers <= remote_frontiers.size());
+#endif
+              pending_refresh_frontiers.clear();
+            }
+            if (updated_frontiers < remote_frontiers.size())
+            {
+              update_frontiers_ready = Runtime::create_rt_user_event();
+              replay_precondition = update_frontiers_ready;
+            }
+            else // Reset this back to zero for the next round
+              updated_frontiers = 0;
+          }
+          // Reset this back to zero after barrier updates
+          recurrent_replays = 0;
+        }
+        // Now we can do the normal update of events based on our barriers
+        // Don't advance on last generation to avoid setting barriers back to 0
+        const bool advance_barriers =
+          ((++recurrent_replays) < Realm::Barrier::MAX_PHASES);
+        for (std::map<unsigned,ApBarrier>::iterator it = 
+              local_frontiers.begin(); it != local_frontiers.end(); it++)
+        {
+          Runtime::phase_barrier_arrive(it->second, 1/*count*/, 
+                                        events[it->first]);
+          if (advance_barriers)
+            Runtime::advance_barrier(it->second);
+        }
+        for (std::vector<std::pair<ApBarrier,unsigned> >::iterator it = 
+              remote_frontiers.begin(); it != remote_frontiers.end(); it++)
+        {
+          events[it->second] = it->first;
+          if (advance_barriers)
+            Runtime::advance_barrier(it->first);
+        }
+      }
+      else
+      {
+        const ApEvent completion = pending_replays.front().first;
+        for (std::vector<std::pair<ApBarrier,unsigned> >::const_iterator it =
+              remote_frontiers.begin(); it != remote_frontiers.end(); it++)
+          events[it->second] = completion;
+      }
+      // Regardless of whether this is recurrent or not check to see if
+      // we need to referesh the barriers for our instructions
+      if (total_replays++ == Realm::Barrier::MAX_PHASES)
+      {
+        std::map<ShardID,std::map<ApEvent,ApBarrier> > notifications;
+        // Need to update all our barriers since we're out of generations
+        for (std::map<ApEvent,BarrierArrival*>::const_iterator it = 
+              remote_arrivals.begin(); it != remote_arrivals.end(); it++)
+          it->second->refresh_barrier(it->first, notifications);
+        // Send out the notifications to all the shards
+        ShardManager *manager = repl_ctx->shard_manager;
+        for (std::map<ShardID,std::map<ApEvent,ApBarrier> >::const_iterator
+              nit = notifications.begin(); nit != notifications.end(); nit++)
+        {
+#ifdef DEBUG_LEGION
+          assert(nit->first != repl_ctx->owner_shard->shard_id);
+#endif
+          Serializer rez;
+          rez.serialize(manager->repl_id);
+          rez.serialize(nit->first);
+          rez.serialize(template_index);
+          rez.serialize(TEMPLATE_BARRIER_REFRESH);
+          rez.serialize<size_t>(nit->second.size());
+          for (std::map<ApEvent,ApBarrier>::const_iterator it = 
+                nit->second.begin(); it != nit->second.end(); it++)
+          {
+            rez.serialize(it->first);
+            rez.serialize(it->second);
+          }
+          manager->send_trace_update(nit->first, rez);
+        }
+        // Then wait for all our advances to be updated from other shards
+        {
+          AutoLock tpl_lock(template_lock);
+#ifdef DEBUG_LEGION
+          assert(!update_advances_ready.exists());
+#endif
+          if (!pending_refresh_barriers.empty())
+          {
+            for (std::map<ApEvent,ApBarrier>::const_iterator it = 
+                  pending_refresh_barriers.begin(); it != 
+                  pending_refresh_barriers.end(); it++)
+            {
+              std::map<ApEvent,BarrierAdvance*>::const_iterator finder = 
+                local_advances.find(it->first);
+#ifdef DEBUG_LEGION
+              assert(finder != local_advances.end());
+#endif
+              finder->second->refresh_barrier(it->second);
+            }
+            updated_advances += pending_refresh_barriers.size();
+#ifdef DEBUG_LEGION
+            assert(updated_advances <= local_advances.size());
+#endif
+            pending_refresh_barriers.clear();
+          }
+          if (updated_advances < local_advances.size())
+          {
+            update_advances_ready = Runtime::create_rt_user_event();
+            replay_precondition = update_advances_ready;
+          }
+          else // Reset this back to zero for the next round
+            updated_advances = 0;
+        }
+        // Reset it back to one after updating our barriers
+        total_replays = 1;
+      }
+      // Now call the base version of this
+      PhysicalTemplate::perform_replay(runtime, replayed_events, 
+                                       replay_precondition);
+    }
+
+    //--------------------------------------------------------------------------
+    void ShardedPhysicalTemplate::finish_replay(
+                                              std::set<ApEvent> &postconditions)
+    //--------------------------------------------------------------------------
+    {
       const ShardID local_shard = repl_ctx->owner_shard->shard_id;
       for (ViewUsers::const_iterator it = view_users.begin();
            it != view_users.end(); ++it)
@@ -6759,13 +6670,20 @@
              uit != it->second.end(); ++uit)
           // Check to see if this is a user from our shard
           if (uit->first->shard == local_shard)
-            to_merge.insert(events[uit->first->user]);
+            postconditions.insert(events[uit->first->user]);
       // Also get any events for users that are sharded to remote shards
       // but which originated on this node
       for (std::set<unsigned>::const_iterator it = 
             local_last_users.begin(); it != local_last_users.end(); it++)
-        to_merge.insert(events[*it]);
-      return Runtime::merge_events(NULL, to_merge);
+        postconditions.insert(events[*it]);
+      if (last_fence != NULL)
+        postconditions.insert(events[last_fence->lhs]);
+      // Now we can remove the operations as well
+      AutoLock t_lock(template_lock);
+#ifdef DEBUG_LEGION
+      assert(!operations.empty());
+#endif
+      operations.pop_front();
     }
 
     //--------------------------------------------------------------------------
@@ -7301,8 +7219,7 @@
 
     //--------------------------------------------------------------------------
     Instruction::Instruction(PhysicalTemplate& tpl, const TraceLocalID &o)
-      : operations(tpl.operations), events(tpl.events),
-        user_events(tpl.user_events), owner(o)
+      : owner(o)
     //--------------------------------------------------------------------------
     {
     }
@@ -7318,15 +7235,18 @@
     //--------------------------------------------------------------------------
     {
 #ifdef DEBUG_LEGION
-      assert(lhs < events.size());
-      assert(operations.find(owner) != operations.end());
+      assert(lhs < tpl.events.size());
+      assert(tpl.operations.front().find(owner) != 
+              tpl.operations.front().end());
 #endif
       if (fence)
         tpl.update_last_fence(this);
     }
 
     //--------------------------------------------------------------------------
-    void GetTermEvent::execute(void)
+    void GetTermEvent::execute(std::vector<ApEvent> &events,
+                               std::map<unsigned,ApUserEvent> &user_events,
+                               std::map<TraceLocalID,Memoizable*> &operations)
     //--------------------------------------------------------------------------
     {
 #ifdef DEBUG_LEGION
@@ -7338,7 +7258,8 @@
     }
 
     //--------------------------------------------------------------------------
-    std::string GetTermEvent::to_string(void)
+    std::string GetTermEvent::to_string(
+                                 std::map<TraceLocalID,Memoizable*> &operations)
     //--------------------------------------------------------------------------
     {
       std::stringstream ss;
@@ -7360,13 +7281,8 @@
     //--------------------------------------------------------------------------
     {
 #ifdef DEBUG_LEGION
-      assert(lhs < events.size());
-      assert(user_events.find(lhs) != user_events.end());
-=======
-#ifdef DEBUG_LEGION
       assert(lhs < tpl.events.size());
       assert(tpl.user_events.find(lhs) != tpl.user_events.end());
->>>>>>> 33867602
 #endif
     }
 
@@ -8047,8 +7963,8 @@
     //--------------------------------------------------------------------------
     {
 #ifdef DEBUG_LEGION
-      assert(lhs < events.size());
-      assert(rhs < events.size());
+      assert(lhs < tpl.events.size());
+      assert(rhs < tpl.events.size());
 #endif
     }
 
@@ -8061,7 +7977,9 @@
     }
 
     //--------------------------------------------------------------------------
-    void BarrierArrival::execute(void)
+    void BarrierArrival::execute(std::vector<ApEvent> &events,
+                                 std::map<unsigned,ApUserEvent> &user_events,
+                                 std::map<TraceLocalID,Memoizable*> &operations)
     //--------------------------------------------------------------------------
     {
 #ifdef DEBUG_LEGION
@@ -8074,7 +7992,8 @@
     }
 
     //--------------------------------------------------------------------------
-    std::string BarrierArrival::to_string(void)
+    std::string BarrierArrival::to_string(
+                                 std::map<TraceLocalID,Memoizable*> &operations)
     //--------------------------------------------------------------------------
     {
       std::stringstream ss; 
@@ -8116,12 +8035,14 @@
     //--------------------------------------------------------------------------
     {
 #ifdef DEBUG_LEGION
-      assert(lhs < events.size());
-#endif
-    }
-
-    //--------------------------------------------------------------------------
-    void BarrierAdvance::execute(void)
+      assert(lhs < tpl.events.size());
+#endif
+    }
+
+    //--------------------------------------------------------------------------
+    void BarrierAdvance::execute(std::vector<ApEvent> &events,
+                                 std::map<unsigned,ApUserEvent> &user_events,
+                                 std::map<TraceLocalID,Memoizable*> &operations)
     //--------------------------------------------------------------------------
     {
 #ifdef DEBUG_LEGION
@@ -8132,7 +8053,8 @@
     }
 
     //--------------------------------------------------------------------------
-    std::string BarrierAdvance::to_string(void)
+    std::string BarrierAdvance::to_string(
+                                 std::map<TraceLocalID,Memoizable*> &operations)
     //--------------------------------------------------------------------------
     {
       std::stringstream ss;
