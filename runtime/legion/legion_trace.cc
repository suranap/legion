--- conflicted
+++ resolved
@@ -2325,7 +2325,8 @@
       ApUserEvent fence = Runtime::create_ap_user_event();
       const std::vector<TraceLocalID> &tasks = slice_tasks[slice_idx];
       for (unsigned idx = 0; idx < tasks.size(); ++idx)
-        operations[tasks[idx]]->set_execution_fence_event(fence);
+        operations[tasks[idx]]
+          ->get_operation()->set_execution_fence_event(fence);
       std::vector<Instruction*> &instructions = slices[slice_idx];
       for (std::vector<Instruction*>::const_iterator it = instructions.begin();
            it != instructions.end(); ++it)
@@ -2700,13 +2701,8 @@
       for (std::map<TraceLocalID, Memoizable*>::iterator it =
            operations.begin(); it != operations.end(); ++it)
       {
-<<<<<<< HEAD
+        unsigned slice_index = -1U;
         if (!round_robin_for_tasks && it->second->is_memoizable_task())
-=======
-        unsigned slice_index = -1U;
-        if (!round_robin_for_tasks &&
-            it->second->get_operation_kind() == Operation::TASK_OP_KIND)
->>>>>>> 095e5b06
         {
           CachedMappings::iterator finder = cached_mappings.find(it->first);
 #ifdef DEBUG_LEGION
@@ -2730,7 +2726,7 @@
         assert(slice_index != -1U);
 #endif
         slice_indices_by_owner[it->first] = slice_index;
-        if (it->second->get_operation_kind() == Operation::TASK_OP_KIND)
+        if (it->second->is_memoizable_task())
           slice_tasks[slice_index].push_back(it->first);
       }
       for (unsigned idx = 1; idx < instructions.size(); ++idx)
