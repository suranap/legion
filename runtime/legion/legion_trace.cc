/* Copyright 2021 Stanford University, NVIDIA Corporation
 *
 * Licensed under the Apache License, Version 2.0 (the "License");
 * you may not use this file except in compliance with the License.
 * You may obtain a copy of the License at
 *
 *     http://www.apache.org/licenses/LICENSE-2.0
 *
 * Unless required by applicable law or agreed to in writing, software
 * distributed under the License is distributed on an "AS IS" BASIS,
 * WITHOUT WARRANTIES OR CONDITIONS OF ANY KIND, either express or implied.
 * See the License for the specific language governing permissions and
 * limitations under the License.
 */


#include "legion.h"
#include "legion/legion_ops.h"
#include "legion/legion_spy.h"
#include "legion/legion_trace.h"
#include "legion/legion_tasks.h"
#include "legion/legion_instances.h"
#include "legion/legion_views.h"
#include "legion/legion_context.h"
#include "legion/legion_replication.h"

#include "realm/id.h" // TODO: remove this hackiness

namespace Legion {
  namespace Internal {

    LEGION_EXTERN_LOGGER_DECLARATIONS

    /////////////////////////////////////////////////////////////
    // Utility functions
    /////////////////////////////////////////////////////////////

    std::ostream& operator<<(std::ostream &out, const TraceLocalID &key)
    {
      out << "(" << key.first << ",";
      if (key.second.dim > 1) out << "(";
      for (int dim = 0; dim < key.second.dim; ++dim)
      {
        if (dim > 0) out << ",";
        out << key.second[dim];
      }
      if (key.second.dim > 1) out << ")";
      out << ")";
      return out;
    }

    std::ostream& operator<<(std::ostream &out,
                             const PhysicalTemplate::Replayable &r)
    {
      if (r.replayable)
        out << "Replayable";
      else
      {
        out << "Non-replayable (" << r.message << ")";
      }
      return out;
    }

    /////////////////////////////////////////////////////////////
    // LegionTrace 
    /////////////////////////////////////////////////////////////

    //--------------------------------------------------------------------------
    LegionTrace::LegionTrace(InnerContext *c, TraceID t, bool logical_only)
      : ctx(c), tid(t), state(LOGICAL_ONLY), last_memoized(0),
        physical_op_count(0), blocking_call_observed(false), 
        has_intermediate_ops(false), fixed(false)
    //--------------------------------------------------------------------------
    {
      physical_trace = logical_only ? NULL : 
        new PhysicalTrace(c->owner_task->runtime, this);
    }

    //--------------------------------------------------------------------------
    LegionTrace::~LegionTrace(void)
    //--------------------------------------------------------------------------
    {
      if (physical_trace != NULL)
        delete physical_trace;
    }

    //--------------------------------------------------------------------------
    void LegionTrace::fix_trace(void)
    //--------------------------------------------------------------------------
    {
#ifdef DEBUG_LEGION
      assert(!fixed);
#endif
      fixed = true;
    }

    //--------------------------------------------------------------------------
    void LegionTrace::register_physical_only(Operation *op)
    //--------------------------------------------------------------------------
    {
#ifdef LEGION_SPY
      std::pair<Operation*,GenerationID> key(op, op->get_generation());
      const unsigned index = operations.size();
      op->set_trace_local_id(index);
      op->add_mapping_reference(key.second);
      operations.push_back(key);
      current_uids[key] = op->get_unique_op_id();
#else
      op->set_trace_local_id(physical_op_count++);
#endif
    }

    //--------------------------------------------------------------------------
    void LegionTrace::replay_aliased_children(
                             std::vector<RegionTreePath> &privilege_paths) const
    //--------------------------------------------------------------------------
    {
      unsigned index = operations.size() - 1;
      std::map<unsigned,LegionVector<AliasChildren>::aligned>::const_iterator
        finder = aliased_children.find(index);
      if (finder == aliased_children.end())
        return;
      for (LegionVector<AliasChildren>::aligned::const_iterator it = 
            finder->second.begin(); it != finder->second.end(); it++)
      {
#ifdef DEBUG_LEGION
        assert(it->req_index < privilege_paths.size());
#endif
        privilege_paths[it->req_index].record_aliased_children(it->depth,
                                                               it->mask);
      }
    }

    //--------------------------------------------------------------------------
    void LegionTrace::end_trace_execution(FenceOp *op)
    //--------------------------------------------------------------------------
    {
      if (is_replaying())
      {
#ifdef LEGION_SPY
        for (std::vector<std::pair<Operation*,GenerationID> >::const_iterator
              it = operations.begin(); it != operations.end(); it++)
          it->first->remove_mapping_reference(it->second);
        operations.clear();
        current_uids.clear();
#else
#ifdef DEBUG_LEGION
        assert(operations.empty());
#endif
        // Reset the physical op count for the next replay
        physical_op_count = 0;
#endif
        return;
      }

      // Register for this fence on every one of the operations in
      // the trace and then clear out the operations data structure
      for (std::set<std::pair<Operation*,GenerationID> >::iterator it =
            frontiers.begin(); it != frontiers.end(); ++it)
      {
        const std::pair<Operation*,GenerationID> &target = *it;
#ifdef DEBUG_LEGION
        assert(!target.first->is_internal_op());
#endif
        op->register_dependence(target.first, target.second);
#ifdef LEGION_SPY
        for (unsigned req_idx = 0; req_idx < num_regions[target]; req_idx++)
        {
          LegionSpy::log_mapping_dependence(
              op->get_context()->get_unique_id(), current_uids[target], req_idx,
              op->get_unique_op_id(), 0, LEGION_TRUE_DEPENDENCE);
        }
#endif
        // Remove any mapping references that we hold
        target.first->remove_mapping_reference(target.second);
      }
      operations.clear();
      last_memoized = 0;
      frontiers.clear();
#ifdef LEGION_SPY
      current_uids.clear();
      num_regions.clear();
#endif
    }

#ifdef LEGION_SPY
    //--------------------------------------------------------------------------
    UniqueID LegionTrace::get_current_uid_by_index(unsigned op_idx) const
    //--------------------------------------------------------------------------
    {
      assert(op_idx < operations.size());
      const std::pair<Operation*,GenerationID> &key = operations[op_idx];
      std::map<std::pair<Operation*,GenerationID>,UniqueID>::const_iterator
        finder = current_uids.find(key);
      assert(finder != current_uids.end());
      return finder->second;
    }
#endif

    //--------------------------------------------------------------------------
    void LegionTrace::invalidate_trace_cache(Operation *invalidator)
    //--------------------------------------------------------------------------
    {
      if (physical_trace == NULL)
        return;
      PhysicalTemplate *current_template = 
        physical_trace->get_current_template();
      if (current_template == NULL)
        return;
      bool execution_fence = false;
      if (invalidator->invalidates_physical_trace_template(execution_fence))
      {
        // Check to see if this is an execution fence or not
        if (execution_fence)
        {
          // If it is an execution fence we need to record the previous
          // templates completion event as a precondition for the fence
#ifdef DEBUG_LEGION
          FenceOp *fence_op = dynamic_cast<FenceOp*>(invalidator);
          assert(fence_op != NULL);
#else
          FenceOp *fence_op = static_cast<FenceOp*>(invalidator);
#endif
          // Record that we had an intermediate execution fence between replays
          // Update the execution event for the trace to be this fence event
          physical_trace->record_intermediate_execution_fence(fence_op);
        }
        else
        {
          physical_trace->clear_cached_template();
          current_template->issue_summary_operations(ctx, invalidator);
          has_intermediate_ops = false;
        }
      }
      else
        has_intermediate_ops = true;
    }

    /////////////////////////////////////////////////////////////
    // StaticTrace
    /////////////////////////////////////////////////////////////

    //--------------------------------------------------------------------------
    StaticTrace::StaticTrace(TraceID t, InnerContext *c, bool logical_only,
                             const std::set<RegionTreeID> *trees)
      : LegionTrace(c, t, logical_only)
    //--------------------------------------------------------------------------
    {
      if (trees != NULL)
        application_trees.insert(trees->begin(), trees->end());
    }
    
    //--------------------------------------------------------------------------
    StaticTrace::StaticTrace(const StaticTrace &rhs)
      : LegionTrace(NULL, 0, true)
    //--------------------------------------------------------------------------
    {
      // should never be called
      assert(false);
    }

    //--------------------------------------------------------------------------
    StaticTrace::~StaticTrace(void)
    //--------------------------------------------------------------------------
    {
      // Remove our mapping references and then clear the operations
      for (std::vector<std::pair<Operation*,GenerationID> >::const_iterator it =
            operations.begin(); it != operations.end(); it++)
        it->first->remove_mapping_reference(it->second);
      operations.clear();
    }

    //--------------------------------------------------------------------------
    StaticTrace& StaticTrace::operator=(const StaticTrace &rhs)
    //--------------------------------------------------------------------------
    {
      // should never be called
      assert(false);
      return *this;
    }

    //--------------------------------------------------------------------------
    bool StaticTrace::handles_region_tree(RegionTreeID tid) const
    //--------------------------------------------------------------------------
    {
      if (application_trees.empty())
        return true;
      return (application_trees.find(tid) != application_trees.end());
    }

    //--------------------------------------------------------------------------
    bool StaticTrace::initialize_op_tracing(Operation *op,
                               const std::vector<StaticDependence> *dependences,
                               const LogicalTraceInfo *trace_info)
    //--------------------------------------------------------------------------
    {
      // If we've already recorded all these, there's no need to do it again
      if (fixed)
        return false;
      // Internal operations get to skip this
      if (op->is_internal_op())
        return false;
      // All other operations have to add something to the list
      if (dependences == NULL)
        static_dependences.resize(static_dependences.size() + 1);
      else // Add it to the list of static dependences
        static_dependences.push_back(*dependences);
      return false;
    }

    //--------------------------------------------------------------------------
    void StaticTrace::register_operation(Operation *op, GenerationID gen)
    //--------------------------------------------------------------------------
    {
      std::pair<Operation*,GenerationID> key(op,gen);
      const unsigned index = operations.size();
      if (!ctx->runtime->no_physical_tracing &&
          op->is_memoizing() && !op->is_internal_op())
      {
        if (index != last_memoized)
          REPORT_LEGION_ERROR(ERROR_INCOMPLETE_PHYSICAL_TRACING,
              "Invalid memoization request. A trace cannot be partially "
              "memoized. Please change the mapper to request memoization "
              "for all the operations in the trace");
        op->set_trace_local_id(index);
        last_memoized = index + 1;
      }

      if (!op->is_internal_op())
      {
        frontiers.insert(key);
        const LegionVector<DependenceRecord>::aligned &deps = 
          translate_dependence_records(op, index); 
        operations.push_back(key);
#ifdef LEGION_SPY
        current_uids[key] = op->get_unique_op_id();
        num_regions[key] = op->get_region_count();
#endif
        // Add a mapping reference since people will be 
        // registering dependences
        op->add_mapping_reference(gen);  
        // Then compute all the dependences on this operation from
        // our previous recording of the trace
        for (LegionVector<DependenceRecord>::aligned::const_iterator it = 
              deps.begin(); it != deps.end(); it++)
        {
#ifdef DEBUG_LEGION
          assert((it->operation_idx >= 0) &&
                 ((size_t)it->operation_idx < operations.size()));
#endif
          const std::pair<Operation*,GenerationID> &target = 
                                                operations[it->operation_idx];
          std::set<std::pair<Operation*,GenerationID> >::iterator finder =
            frontiers.find(target);
          if (finder != frontiers.end())
          {
            finder->first->remove_mapping_reference(finder->second);
            frontiers.erase(finder);
          }

          if ((it->prev_idx == -1) || (it->next_idx == -1))
          {
            op->register_dependence(target.first, target.second);
#ifdef LEGION_SPY
            LegionSpy::log_mapping_dependence(
               op->get_context()->get_unique_id(),
               get_current_uid_by_index(it->operation_idx),
               (it->prev_idx == -1) ? 0 : it->prev_idx,
               op->get_unique_op_id(), 
               (it->next_idx == -1) ? 0 : it->next_idx, LEGION_TRUE_DEPENDENCE);
#endif
          }
          else
          {
            op->register_region_dependence(it->next_idx, target.first,
                                           target.second, it->prev_idx,
                                           it->dtype, it->validates,
                                           it->dependent_mask);
#ifdef LEGION_SPY
            LegionSpy::log_mapping_dependence(
                op->get_context()->get_unique_id(),
                get_current_uid_by_index(it->operation_idx), it->prev_idx,
                op->get_unique_op_id(), it->next_idx, it->dtype);
#endif
          }
        }
      }
      else
      {
        // We already added our creator to the list of operations
        // so the set of dependences is index-1
#ifdef DEBUG_LEGION
        assert(index > 0);
#endif
        const LegionVector<DependenceRecord>::aligned &deps = 
          translate_dependence_records(operations[index-1].first, index-1);
        // Special case for internal operations
        // Internal operations need to register transitive dependences
        // on all the other operations with which it interferes.
        // We can get this from the set of operations on which the
        // operation we are currently performing dependence analysis
        // has dependences.
        InternalOp *internal_op = static_cast<InternalOp*>(op);
#ifdef DEBUG_LEGION
        assert(internal_op == dynamic_cast<InternalOp*>(op));
#endif
        int internal_index = internal_op->get_internal_index();
        for (LegionVector<DependenceRecord>::aligned::const_iterator it = 
              deps.begin(); it != deps.end(); it++)
        {
          // We only record dependences for this internal operation on
          // the indexes for which this internal operation is being done
          if (internal_index != it->next_idx)
            continue;
#ifdef DEBUG_LEGION
          assert((it->operation_idx >= 0) &&
                 ((size_t)it->operation_idx < operations.size()));
#endif
          const std::pair<Operation*,GenerationID> &target = 
                                                operations[it->operation_idx];
          // If this is the case we can do the normal registration
          if ((it->prev_idx == -1) || (it->next_idx == -1))
          {
            internal_op->register_dependence(target.first, target.second); 
#ifdef LEGION_SPY
            LegionSpy::log_mapping_dependence(
               op->get_context()->get_unique_id(),
               get_current_uid_by_index(it->operation_idx),
               (it->prev_idx == -1) ? 0 : it->prev_idx,
               op->get_unique_op_id(), 
               (it->next_idx == -1) ? 0 : it->next_idx, LEGION_TRUE_DEPENDENCE);
#endif
          }
          else
          {
            internal_op->record_trace_dependence(target.first, target.second,
                                               it->prev_idx, it->next_idx,
                                               it->dtype, it->dependent_mask);
#ifdef LEGION_SPY
            LegionSpy::log_mapping_dependence(
                internal_op->get_context()->get_unique_id(),
                get_current_uid_by_index(it->operation_idx), it->prev_idx,
                internal_op->get_unique_op_id(), 0, it->dtype);
#endif
          }
        }
      }
    }

    //--------------------------------------------------------------------------
    void StaticTrace::record_dependence(
                                     Operation *target, GenerationID target_gen,
                                     Operation *source, GenerationID source_gen)
    //--------------------------------------------------------------------------
    {
      // should never be called
      assert(false);
    }
    
    //--------------------------------------------------------------------------
    void StaticTrace::record_region_dependence(
                                    Operation *target, GenerationID target_gen,
                                    Operation *source, GenerationID source_gen,
                                    unsigned target_idx, unsigned source_idx,
                                    DependenceType dtype, bool validates,
                                    const FieldMask &dependent_mask)
    //--------------------------------------------------------------------------
    {
      // should never be called
      assert(false);
    }

    //--------------------------------------------------------------------------
    void StaticTrace::record_no_dependence(
                                    Operation *target, GenerationID target_gen,
                                    Operation *source, GenerationID source_gen,
                                    unsigned target_idx, unsigned source_idx,
                                    const FieldMask &dependent_mask)
    //--------------------------------------------------------------------------
    {
      // should never be called
      assert(false);
    }

    //--------------------------------------------------------------------------
    void StaticTrace::record_aliased_children(unsigned req_index,unsigned depth,
                                              const FieldMask &aliase_mask)
    //--------------------------------------------------------------------------
    {
      // should never be called
      assert(false);
    }

    //--------------------------------------------------------------------------
    void StaticTrace::end_trace_capture(void)
    //--------------------------------------------------------------------------
    {
      // Remove mapping fences on the frontiers which haven't been removed yet
      for (std::set<std::pair<Operation*,GenerationID> >::const_iterator it =
            frontiers.begin(); it != frontiers.end(); it++)
        it->first->remove_mapping_reference(it->second);
      operations.clear();
      frontiers.clear();
      last_memoized = 0;
#ifdef LEGION_SPY
      current_uids.clear();
      num_regions.clear();
#endif
    }

#ifdef LEGION_SPY
    //--------------------------------------------------------------------------
    void StaticTrace::perform_logging(
                               UniqueID prev_fence_uid, UniqueID curr_fence_uid)
    //--------------------------------------------------------------------------
    {
      // TODO: Implement this if someone wants to memoize static traces
      assert(false);
    }
#endif

    //--------------------------------------------------------------------------
    const LegionVector<LegionTrace::DependenceRecord>::aligned& 
        StaticTrace::translate_dependence_records(Operation *op, unsigned index)
    //--------------------------------------------------------------------------
    {
      // If we already translated it then we are done
      if (index < translated_deps.size())
        return translated_deps[index];
      const unsigned start_idx = translated_deps.size();
      translated_deps.resize(index+1);
      RegionTreeForest *forest = ctx->runtime->forest;
      for (unsigned op_idx = start_idx; op_idx <= index; op_idx++)
      {
        const std::vector<StaticDependence> &static_deps = 
          static_dependences[op_idx];
        LegionVector<DependenceRecord>::aligned &translation = 
          translated_deps[op_idx];
        for (std::vector<StaticDependence>::const_iterator it = 
              static_deps.begin(); it != static_deps.end(); it++)
        {
          // Convert the previous offset into an absoluate offset    
          // If the previous offset is larger than the index then 
          // this dependence doesn't matter
          if (it->previous_offset > index)
            continue;
          // Compute the field mask by getting the parent region requirement
          unsigned parent_index = op->find_parent_index(it->current_req_index);
          FieldSpace field_space =  
            ctx->find_logical_region(parent_index).get_field_space();
          const FieldMask dependence_mask = 
            forest->get_node(field_space)->get_field_mask(it->dependent_fields);
          translation.push_back(DependenceRecord(index - it->previous_offset, 
                it->previous_req_index, it->current_req_index, it->validates, 
                it->dependence_type, dependence_mask));
        }
      }
      return translated_deps[index];
    }

    /////////////////////////////////////////////////////////////
    // DynamicTrace 
    /////////////////////////////////////////////////////////////

    //--------------------------------------------------------------------------
    DynamicTrace::DynamicTrace(TraceID t, InnerContext *c, bool logical_only)
      : LegionTrace(c, t, logical_only), tracing(true)
    //--------------------------------------------------------------------------
    {
    }

    //--------------------------------------------------------------------------
    DynamicTrace::DynamicTrace(const DynamicTrace &rhs)
      : LegionTrace(NULL, 0, true)
    //--------------------------------------------------------------------------
    {
      // should never be called
      assert(false);
    }

    //--------------------------------------------------------------------------
    DynamicTrace::~DynamicTrace(void)
    //--------------------------------------------------------------------------
    {
    }

    //--------------------------------------------------------------------------
    DynamicTrace& DynamicTrace::operator=(const DynamicTrace &rhs)
    //--------------------------------------------------------------------------
    {
      // should never be called
      assert(false);
      return *this;
    } 

    //--------------------------------------------------------------------------
    void DynamicTrace::end_trace_capture(void)
    //--------------------------------------------------------------------------
    {
#ifdef DEBUG_LEGION
      assert(tracing);
#endif
      // We don't record mapping dependences when tracing so we don't need
      // to remove them when we are here
      operations.clear();
      last_memoized = 0;
      op_map.clear();
      internal_dependences.clear();
      tracing = false;
#ifdef LEGION_SPY
      current_uids.clear();
      num_regions.clear();
#endif
    } 

    //--------------------------------------------------------------------------
    bool DynamicTrace::handles_region_tree(RegionTreeID tid) const
    //--------------------------------------------------------------------------
    {
      // Always handles all of them
      return true;
    }

    //--------------------------------------------------------------------------
    bool DynamicTrace::initialize_op_tracing(Operation *op,
                               const std::vector<StaticDependence> *dependences,
                               const LogicalTraceInfo *trace_info)
    //--------------------------------------------------------------------------
    {
      if (trace_info != NULL) // happens for internal operations
        return !trace_info->already_traced;
      else
        return !is_fixed();
    }

    //--------------------------------------------------------------------------
    void DynamicTrace::register_operation(Operation *op, GenerationID gen)
    //--------------------------------------------------------------------------
    {
      std::pair<Operation*,GenerationID> key(op,gen);
      const unsigned index = operations.size();
      if (!ctx->runtime->no_physical_tracing &&
          op->is_memoizing() && !op->is_internal_op())
      {
        if (index != last_memoized)
        {
          for (unsigned i = 0; i < operations.size(); ++i)
          {
            Operation *op = operations[i].first;
            if (!op->is_internal_op() && op->get_memoizable() == NULL)
              REPORT_LEGION_ERROR(ERROR_PHYSICAL_TRACING_UNSUPPORTED_OP,
                  "Invalid memoization request. Operation of type %s (UID %lld)"
                  " at index %d in trace %d requested memoization, but physical"
                  " tracing does not support this operation type yet.",
                  Operation::get_string_rep(op->get_operation_kind()),
                  op->get_unique_op_id(), i, tid);
          }
          REPORT_LEGION_ERROR(ERROR_INCOMPLETE_PHYSICAL_TRACING,
              "Invalid memoization request. A trace cannot be partially "
              "memoized. Please change the mapper to request memoization "
              "for all the operations in the trace");
        }
        op->set_trace_local_id(index);
        last_memoized = index + 1;
      }
      if (has_physical_trace() &&
          !op->is_internal_op() && op->get_memoizable() == NULL)
        REPORT_LEGION_ERROR(ERROR_PHYSICAL_TRACING_UNSUPPORTED_OP,
            "Invalid memoization request. Operation of type %s (UID %lld) "
            "at index %d in trace %d requested memoization, but physical "
            "tracing does not support this operation type yet.",
            Operation::get_string_rep(op->get_operation_kind()),
            op->get_unique_op_id(), index, tid);

      // Only need to save this in the map if we are not done tracing
      if (tracing)
      {
        // This is the normal case
        if (!op->is_internal_op())
        {
          operations.push_back(key);
          op_map[key] = index;
          // Add a new vector for storing dependences onto the back
          dependences.push_back(LegionVector<DependenceRecord>::aligned());
          // Record meta-data about the trace for verifying that
          // it is being replayed correctly
          op_info.push_back(OperationInfo(op));
        }
        else // Otherwise, track internal operations separately
        {
          std::pair<InternalOp*,GenerationID> 
            local_key(static_cast<InternalOp*>(op),gen);
          internal_dependences[local_key] = 
            LegionVector<DependenceRecord>::aligned();
        }
      }
      else
      {
        if (!op->is_internal_op())
        {
          frontiers.insert(key);
          // Check for exceeding the trace size
          if (index >= dependences.size())
            REPORT_LEGION_ERROR(ERROR_TRACE_VIOLATION_RECORDED,
                          "Trace violation! Recorded %zd operations in trace "
                          "%d in task %s (UID %lld) but %d operations have "
                          "now been issued!", dependences.size(), tid,
                          ctx->get_task_name(), ctx->get_unique_id(), index+1)
          // Check to see if the meta-data alignes
          const OperationInfo &info = op_info[index];
          // Check that they are the same kind of operation
          if (info.kind != op->get_operation_kind())
            REPORT_LEGION_ERROR(ERROR_TRACE_VIOLATION_OPERATION,
                          "Trace violation! Operation at index %d of trace %d "
                          "in task %s (UID %lld) was recorded as having type "
                          "%s but instead has type %s in replay.",
                          index, tid, ctx->get_task_name(),ctx->get_unique_id(),
                          Operation::get_string_rep(info.kind),
                          Operation::get_string_rep(op->get_operation_kind()))
          // Check that they have the same number of region requirements
          if (info.count != op->get_region_count())
            REPORT_LEGION_ERROR(ERROR_TRACE_VIOLATION_OPERATION,
                          "Trace violation! Operation at index %d of trace %d "
                          "in task %s (UID %lld) was recorded as having %d "
                          "regions, but instead has %zd regions in replay.",
                          index, tid, ctx->get_task_name(),
                          ctx->get_unique_id(), info.count,
                          op->get_region_count())
          // If we make it here, everything is good
          const LegionVector<DependenceRecord>::aligned &deps = 
                                                          dependences[index];
          operations.push_back(key);
#ifdef LEGION_SPY
          current_uids[key] = op->get_unique_op_id();
          num_regions[key] = op->get_region_count();
#endif
          // Add a mapping reference since people will be 
          // registering dependences
          op->add_mapping_reference(gen);  
          // Then compute all the dependences on this operation from
          // our previous recording of the trace
          for (LegionVector<DependenceRecord>::aligned::const_iterator it = 
                deps.begin(); it != deps.end(); it++)
          {
            // Skip any no-dependences since they are still no-deps here
            if (it->dtype == LEGION_NO_DEPENDENCE)
              continue;
#ifdef DEBUG_LEGION
            assert((it->operation_idx >= 0) &&
                   ((size_t)it->operation_idx < operations.size()));
#endif
            const std::pair<Operation*,GenerationID> &target = 
                                                  operations[it->operation_idx];
            std::set<std::pair<Operation*,GenerationID> >::iterator finder =
              frontiers.find(target);
            if (finder != frontiers.end())
            {
              finder->first->remove_mapping_reference(finder->second);
              frontiers.erase(finder);
            }

            if ((it->prev_idx == -1) || (it->next_idx == -1))
            {
              op->register_dependence(target.first, target.second); 
#ifdef LEGION_SPY
              LegionSpy::log_mapping_dependence(
               op->get_context()->get_unique_id(),
               get_current_uid_by_index(it->operation_idx),
               (it->prev_idx == -1) ? 0 : it->prev_idx,
               op->get_unique_op_id(), 
               (it->next_idx == -1) ? 0 : it->next_idx, LEGION_TRUE_DEPENDENCE);
#endif
            }
            else
            {
              op->register_region_dependence(it->next_idx, target.first,
                                             target.second, it->prev_idx,
                                             it->dtype, it->validates,
                                             it->dependent_mask);
#ifdef LEGION_SPY
              LegionSpy::log_mapping_dependence(
                  op->get_context()->get_unique_id(),
                  get_current_uid_by_index(it->operation_idx), it->prev_idx,
                  op->get_unique_op_id(), it->next_idx, it->dtype);
#endif
            }
          }
        }
        else
        {
          // We already added our creator to the list of operations
          // so the set of dependences is index-1
#ifdef DEBUG_LEGION
          assert(index > 0);
#endif
          const LegionVector<DependenceRecord>::aligned &deps = 
                                                        dependences[index-1];
          // Special case for internal operations
          // Internal operations need to register transitive dependences
          // on all the other operations with which it interferes.
          // We can get this from the set of operations on which the
          // operation we are currently performing dependence analysis
          // has dependences.
          InternalOp *internal_op = static_cast<InternalOp*>(op);
#ifdef DEBUG_LEGION
          assert(internal_op == dynamic_cast<InternalOp*>(op));
#endif
          int internal_index = internal_op->get_internal_index();
          for (LegionVector<DependenceRecord>::aligned::const_iterator it = 
                deps.begin(); it != deps.end(); it++)
          {
            // We only record dependences for this internal operation on
            // the indexes for which this internal operation is being done
            if (internal_index != it->next_idx)
              continue;
#ifdef DEBUG_LEGION
            assert((it->operation_idx >= 0) &&
                   ((size_t)it->operation_idx < operations.size()));
#endif
            const std::pair<Operation*,GenerationID> &target = 
                                                  operations[it->operation_idx];

            // If this is the case we can do the normal registration
            if ((it->prev_idx == -1) || (it->next_idx == -1))
            {
              internal_op->register_dependence(target.first, target.second); 
#ifdef LEGION_SPY
              LegionSpy::log_mapping_dependence(
               op->get_context()->get_unique_id(),
               get_current_uid_by_index(it->operation_idx),
               (it->prev_idx == -1) ? 0 : it->prev_idx,
               op->get_unique_op_id(), 
               (it->next_idx == -1) ? 0 : it->next_idx, LEGION_TRUE_DEPENDENCE);
#endif
            }
            else
            {
              // Promote no-dependence cases to full dependences here
              internal_op->record_trace_dependence(target.first, target.second,
                                                   it->prev_idx, it->next_idx,
                                                   LEGION_TRUE_DEPENDENCE, 
                                                   it->dependent_mask);
#ifdef LEGION_SPY
              LegionSpy::log_mapping_dependence(
                  internal_op->get_context()->get_unique_id(),
                  get_current_uid_by_index(it->operation_idx), it->prev_idx,
                  internal_op->get_unique_op_id(), 0, it->dtype);
#endif
            }
          }
        }
      }
    }

    //--------------------------------------------------------------------------
    void DynamicTrace::record_dependence(Operation *target,GenerationID tar_gen,
                                         Operation *source,GenerationID src_gen)
    //--------------------------------------------------------------------------
    {
#ifdef DEBUG_LEGION
      assert(tracing);
      if (!source->is_internal_op())
      {
        assert(operations.back().first == source);
        assert(operations.back().second == src_gen);
      }
#endif
      std::pair<Operation*,GenerationID> target_key(target, tar_gen);
      std::map<std::pair<Operation*,GenerationID>,unsigned>::const_iterator
        finder = op_map.find(target_key);
      // We only need to record it if it falls within our trace
      if (finder != op_map.end())
      {
        // Two cases here
        if (!source->is_internal_op())
        {
          // Normal case
          insert_dependence(DependenceRecord(finder->second));
        }
        else
        {
          // Otherwise this is an internal op so record it special
          // Don't record dependences on our creator
          if (target_key != operations.back())
          {
            std::pair<InternalOp*,GenerationID> 
              src_key(static_cast<InternalOp*>(source), src_gen);
#ifdef DEBUG_LEGION
            assert(internal_dependences.find(src_key) != 
                   internal_dependences.end());
#endif
            insert_dependence(src_key, DependenceRecord(finder->second));
          }
        }
      }
      else if (target->is_internal_op())
      {
        // They shouldn't both be internal operations, if they are, then
        // they should be going through the other path that tracks
        // dependences based on specific region requirements
#ifdef DEBUG_LEGION
        assert(!source->is_internal_op());
#endif
        // First check to see if the internal op is one of ours
        std::pair<InternalOp*,GenerationID> 
          local_key(static_cast<InternalOp*>(target),tar_gen);
        std::map<std::pair<InternalOp*,GenerationID>,
                LegionVector<DependenceRecord>::aligned>::const_iterator
          internal_finder = internal_dependences.find(local_key);
        if (internal_finder != internal_dependences.end())
        {
          const LegionVector<DependenceRecord>::aligned &internal_deps = 
                                                        internal_finder->second;
          for (LegionVector<DependenceRecord>::aligned::const_iterator it = 
                internal_deps.begin(); it != internal_deps.end(); it++)
            insert_dependence(DependenceRecord(it->operation_idx)); 
        }
      }
    }

    //--------------------------------------------------------------------------
    void DynamicTrace::record_region_dependence(Operation *target, 
                                                GenerationID tar_gen,
                                                Operation *source, 
                                                GenerationID src_gen,
                                                unsigned target_idx, 
                                                unsigned source_idx,
                                                DependenceType dtype,
                                                bool validates,
                                                const FieldMask &dep_mask)
    //--------------------------------------------------------------------------
    {
#ifdef DEBUG_LEGION
      assert(tracing);
      if (!source->is_internal_op())
      {
        assert(operations.back().first == source);
        assert(operations.back().second == src_gen);
      }
#endif
      std::pair<Operation*,GenerationID> target_key(target, tar_gen);
      std::map<std::pair<Operation*,GenerationID>,unsigned>::const_iterator
        finder = op_map.find(target_key);
      // We only need to record it if it falls within our trace
      if (finder != op_map.end())
      {
        // Two cases here, 
        if (!source->is_internal_op())
        {
          // Normal case
          insert_dependence(
              DependenceRecord(finder->second, target_idx, source_idx,
                   validates, dtype, dep_mask));
        }
        else
        {
          // Otherwise this is a internal op so record it special
          // Don't record dependences on our creator
          if (target_key != operations.back())
          { 
            std::pair<InternalOp*,GenerationID> 
              src_key(static_cast<InternalOp*>(source), src_gen);
#ifdef DEBUG_LEGION
            assert(internal_dependences.find(src_key) != 
                   internal_dependences.end());
#endif
            insert_dependence(src_key, 
                DependenceRecord(finder->second, target_idx, source_idx,
                     validates, dtype, dep_mask));
          }
        }
      }
      else if (target->is_internal_op())
      {
        // First check to see if the internal op is one of ours
        std::pair<InternalOp*,GenerationID> 
          local_key(static_cast<InternalOp*>(target), tar_gen);
        std::map<std::pair<InternalOp*,GenerationID>,
                 LegionVector<DependenceRecord>::aligned>::const_iterator
          internal_finder = internal_dependences.find(local_key);
        if (internal_finder != internal_dependences.end())
        {
          // It is one of ours, so two cases
          if (!source->is_internal_op())
          {
            // Iterate over the internal operation dependences and 
            // translate them to our dependences
            for (LegionVector<DependenceRecord>::aligned::const_iterator
                  it = internal_finder->second.begin(); 
                  it != internal_finder->second.end(); it++)
            {
              FieldMask overlap = it->dependent_mask & dep_mask;
              if (!overlap)
                continue;
              insert_dependence(
                  DependenceRecord(it->operation_idx, it->prev_idx,
                     source_idx, it->validates, it->dtype, overlap));
            }
          }
          else
          {
            // Iterate over the internal operation dependences
            // and translate them to our dependences
            std::pair<InternalOp*,GenerationID> 
              src_key(static_cast<InternalOp*>(source), src_gen);
#ifdef DEBUG_LEGION
            assert(internal_dependences.find(src_key) != 
                   internal_dependences.end());
#endif
            for (LegionVector<DependenceRecord>::aligned::const_iterator
                  it = internal_finder->second.begin(); 
                  it != internal_finder->second.end(); it++)
            {
              FieldMask overlap = it->dependent_mask & dep_mask;
              if (!overlap)
                continue;
              insert_dependence(src_key, 
                  DependenceRecord(it->operation_idx, it->prev_idx,
                    source_idx, it->validates, it->dtype, overlap));
            }
          }
        }
      }
    }

    //--------------------------------------------------------------------------
    void DynamicTrace::record_no_dependence(Operation *target, 
                                            GenerationID tar_gen,
                                            Operation *source, 
                                            GenerationID src_gen,
                                            unsigned target_idx, 
                                            unsigned source_idx,
                                            const FieldMask &dep_mask)
    //--------------------------------------------------------------------------
    {
#ifdef DEBUG_LEGION
      assert(tracing);
      assert(!target->is_internal_op());
      assert(!source->is_internal_op());
#endif
      std::pair<Operation*,GenerationID> target_key(target, tar_gen);
      std::map<std::pair<Operation*,GenerationID>,unsigned>::const_iterator
        finder = op_map.find(target_key);
      // We only need to record it if it falls within our trace
      if (finder != op_map.end())
      {
        insert_dependence(DependenceRecord(finder->second, target_idx, 
                  source_idx, false, LEGION_NO_DEPENDENCE, dep_mask));
      }
    }

    //--------------------------------------------------------------------------
    void DynamicTrace::record_aliased_children(unsigned req_index,
                                          unsigned depth, const FieldMask &mask)
    //--------------------------------------------------------------------------
    {
      unsigned index = operations.size() - 1;
      aliased_children[index].push_back(AliasChildren(req_index, depth, mask));
    } 

#ifdef LEGION_SPY
    //--------------------------------------------------------------------------
    void DynamicTrace::perform_logging(
                               UniqueID prev_fence_uid, UniqueID curr_fence_uid)
    //--------------------------------------------------------------------------
    {
      UniqueID context_uid = ctx->get_unique_id();
      for (unsigned idx = 0; idx < operations.size(); ++idx)
      {
        const UniqueID uid = get_current_uid_by_index(idx);
        const LegionVector<DependenceRecord>::aligned &deps = dependences[idx];
        for (LegionVector<DependenceRecord>::aligned::const_iterator it =
             deps.begin(); it != deps.end(); it++)
        {
          if ((it->prev_idx == -1) || (it->next_idx == -1))
          {
            LegionSpy::log_mapping_dependence(
               context_uid, get_current_uid_by_index(it->operation_idx),
               (it->prev_idx == -1) ? 0 : it->prev_idx,
               uid,
               (it->next_idx == -1) ? 0 : it->next_idx, LEGION_TRUE_DEPENDENCE);
          }
          else
          {
            LegionSpy::log_mapping_dependence(
                context_uid, get_current_uid_by_index(it->operation_idx),
                it->prev_idx, uid, it->next_idx, it->dtype);
          }
        }
        LegionSpy::log_mapping_dependence(
            context_uid, prev_fence_uid, 0, uid, 0, LEGION_TRUE_DEPENDENCE);
        LegionSpy::log_mapping_dependence(
            context_uid, uid, 0, curr_fence_uid, 0, LEGION_TRUE_DEPENDENCE);
      }
    }
#endif

    //--------------------------------------------------------------------------
    void DynamicTrace::insert_dependence(const DependenceRecord &record)
    //--------------------------------------------------------------------------
    {
#ifdef DEBUG_LEGION
      assert(!dependences.empty());
#endif
      LegionVector<DependenceRecord>::aligned &deps = dependences.back();
      // Try to merge it with an existing dependence
      for (unsigned idx = 0; idx < deps.size(); idx++)
        if (deps[idx].merge(record))
          return;
      // If we make it here, we couldn't merge it so just add it
      deps.push_back(record);
    }

    //--------------------------------------------------------------------------
    void DynamicTrace::insert_dependence(
                                 const std::pair<InternalOp*,GenerationID> &key,
                                 const DependenceRecord &record)
    //--------------------------------------------------------------------------
    {
      LegionVector<DependenceRecord>::aligned &deps = internal_dependences[key];
      // Try to merge it with an existing dependence
      for (unsigned idx = 0; idx < deps.size(); idx++)
        if (deps[idx].merge(record))
          return;
      // If we make it here, we couldn't merge it so just add it
      deps.push_back(record);
    }

    /////////////////////////////////////////////////////////////
    // TraceOp 
    /////////////////////////////////////////////////////////////

    //--------------------------------------------------------------------------
    TraceOp::TraceOp(Runtime *rt)
      : FenceOp(rt)
    //--------------------------------------------------------------------------
    {
    }

    //--------------------------------------------------------------------------
    TraceOp::TraceOp(const TraceOp &rhs)
      : FenceOp(NULL)
    //--------------------------------------------------------------------------
    {
      // should never be called
      assert(false);
    }

    //--------------------------------------------------------------------------
    TraceOp::~TraceOp(void)
    //--------------------------------------------------------------------------
    {
    }

    //--------------------------------------------------------------------------
    TraceOp& TraceOp::operator=(const TraceOp &rhs)
    //--------------------------------------------------------------------------
    {
      // should never be called
      assert(false);
      return *this;
    }

    //--------------------------------------------------------------------------
    void TraceOp::execute_dependence_analysis(void)
    //--------------------------------------------------------------------------
    {
#ifdef DEBUG_LEGION
      assert(mapping_tracker == NULL);
#endif
      // Make a dependence tracker
      mapping_tracker = new MappingDependenceTracker();
      // See if we have any fence dependences
      execution_fence_event = parent_ctx->register_implicit_dependences(this);
      parent_ctx->invalidate_trace_cache(local_trace, this);

      trigger_dependence_analysis();
      end_dependence_analysis();
    }

    /////////////////////////////////////////////////////////////
    // TraceCaptureOp 
    /////////////////////////////////////////////////////////////

    //--------------------------------------------------------------------------
    TraceCaptureOp::TraceCaptureOp(Runtime *rt)
      : TraceOp(rt)
    //--------------------------------------------------------------------------
    {
    }

    //--------------------------------------------------------------------------
    TraceCaptureOp::TraceCaptureOp(const TraceCaptureOp &rhs)
      : TraceOp(NULL)
    //--------------------------------------------------------------------------
    {
      // should never be called
      assert(false);
    }

    //--------------------------------------------------------------------------
    TraceCaptureOp::~TraceCaptureOp(void)
    //--------------------------------------------------------------------------
    {
    }

    //--------------------------------------------------------------------------
    TraceCaptureOp& TraceCaptureOp::operator=(const TraceCaptureOp &rhs)
    //--------------------------------------------------------------------------
    {
      // should never be called
      assert(false);
      return *this;
    }

    //--------------------------------------------------------------------------
    void TraceCaptureOp::initialize_capture(InnerContext *ctx, bool has_block,
                                            bool remove_trace_ref)
    //--------------------------------------------------------------------------
    {
      initialize(ctx, EXECUTION_FENCE, false/*need future*/);
#ifdef DEBUG_LEGION
      assert(trace != NULL);
#endif
      local_trace = trace;
      // Now mark our trace as NULL to avoid registering this operation
      trace = NULL;
      tracing = false;
      current_template = NULL;
      has_blocking_call = has_block;
      is_recording = false;
      remove_trace_reference = remove_trace_ref;
    }

    //--------------------------------------------------------------------------
    void TraceCaptureOp::activate(void)
    //--------------------------------------------------------------------------
    {
      activate_fence();
    }

    //--------------------------------------------------------------------------
    void TraceCaptureOp::deactivate(void)
    //--------------------------------------------------------------------------
    {
      deactivate_fence();
      runtime->free_capture_op(this);
    }

    //--------------------------------------------------------------------------
    const char* TraceCaptureOp::get_logging_name(void) const
    //--------------------------------------------------------------------------
    {
      return op_names[TRACE_CAPTURE_OP_KIND];
    }

    //--------------------------------------------------------------------------
    Operation::OpKind TraceCaptureOp::get_operation_kind(void) const
    //--------------------------------------------------------------------------
    {
      return TRACE_CAPTURE_OP_KIND;
    }

    //--------------------------------------------------------------------------
    void TraceCaptureOp::trigger_dependence_analysis(void)
    //--------------------------------------------------------------------------
    {
#ifdef DEBUG_LEGION
      assert(trace == NULL);
      assert(local_trace != NULL);
#endif
      // Indicate that we are done capturing this trace
      local_trace->end_trace_capture();
      // Register this fence with all previous users in the parent's context
      FenceOp::trigger_dependence_analysis();
      parent_ctx->record_previous_trace(local_trace);
      if (local_trace->is_recording())
      {
        PhysicalTrace *physical_trace = local_trace->get_physical_trace();
#ifdef DEBUG_LEGION
        assert(physical_trace != NULL);
#endif
        physical_trace->record_previous_template_completion(
            get_completion_event());
        current_template = physical_trace->get_current_template();
        physical_trace->clear_cached_template();
        // Save this since we can't read it later in the mapping stage
        is_recording = true;
      }
    }

    //--------------------------------------------------------------------------
    void TraceCaptureOp::trigger_mapping(void)
    //--------------------------------------------------------------------------
    {
      // Now finish capturing the physical trace
      if (is_recording)
      {
        PhysicalTrace *physical_trace = local_trace->get_physical_trace();
#ifdef DEBUG_LEGION
        assert(physical_trace != NULL);
        assert(current_template != NULL);
        assert(current_template->is_recording());
#endif
        current_template->finalize(parent_ctx, unique_op_id, has_blocking_call);
        if (!current_template->is_replayable())
        {
          physical_trace->record_failed_capture(current_template);
          ApEvent pending_deletion;
          if (!current_template->defer_template_deletion(pending_deletion,
                                                  map_applied_conditions))
            delete current_template;
          if (pending_deletion.exists())
            execution_preconditions.insert(pending_deletion);
        }
        else
        {
          ApEvent pending_deletion = physical_trace->record_replayable_capture(
                                      current_template, map_applied_conditions);
          if (pending_deletion.exists())
            execution_preconditions.insert(pending_deletion);
        }
        // Reset the local trace
        local_trace->initialize_tracing_state();
      }
      if (remove_trace_reference && local_trace->remove_reference())
        delete local_trace;
      FenceOp::trigger_mapping();
    }

    /////////////////////////////////////////////////////////////
    // TraceCompleteOp 
    /////////////////////////////////////////////////////////////

    //--------------------------------------------------------------------------
    TraceCompleteOp::TraceCompleteOp(Runtime *rt)
      : TraceOp(rt)
    //--------------------------------------------------------------------------
    {
    }

    //--------------------------------------------------------------------------
    TraceCompleteOp::TraceCompleteOp(const TraceCompleteOp &rhs)
      : TraceOp(NULL)
    //--------------------------------------------------------------------------
    {
      // should never be called
      assert(false);
    }

    //--------------------------------------------------------------------------
    TraceCompleteOp::~TraceCompleteOp(void)
    //--------------------------------------------------------------------------
    {
    }

    //--------------------------------------------------------------------------
    TraceCompleteOp& TraceCompleteOp::operator=(const TraceCompleteOp &rhs)
    //--------------------------------------------------------------------------
    {
      // should never be called
      assert(false);
      return *this;
    }

    //--------------------------------------------------------------------------
    void TraceCompleteOp::initialize_complete(InnerContext *ctx, bool has_block)
    //--------------------------------------------------------------------------
    {
      initialize(ctx, EXECUTION_FENCE, false/*need future*/);
#ifdef DEBUG_LEGION
      assert(trace != NULL);
#endif
      local_trace = trace;
      // Now mark our trace as NULL to avoid registering this operation
      trace = NULL;
      tracing = false;
      current_template = NULL;
      replayed = false;
      has_blocking_call = has_block;
      is_recording = false;
    }

    //--------------------------------------------------------------------------
    void TraceCompleteOp::activate(void)
    //--------------------------------------------------------------------------
    {
      activate_fence();
    }

    //--------------------------------------------------------------------------
    void TraceCompleteOp::deactivate(void)
    //--------------------------------------------------------------------------
    {
      deactivate_fence();
      runtime->free_trace_op(this);
    }

    //--------------------------------------------------------------------------
    const char* TraceCompleteOp::get_logging_name(void) const
    //--------------------------------------------------------------------------
    {
      return op_names[TRACE_COMPLETE_OP_KIND];
    }

    //--------------------------------------------------------------------------
    Operation::OpKind TraceCompleteOp::get_operation_kind(void) const
    //--------------------------------------------------------------------------
    {
      return TRACE_COMPLETE_OP_KIND; 
    }

    //--------------------------------------------------------------------------
    void TraceCompleteOp::trigger_dependence_analysis(void)
    //--------------------------------------------------------------------------
    {
#ifdef DEBUG_LEGION
      assert(trace == NULL);
      assert(local_trace != NULL);
#endif
#ifdef LEGION_SPY
      if (local_trace->is_replaying())
      {
        PhysicalTrace *physical_trace = local_trace->get_physical_trace();
#ifdef DEBUG_LEGION
        assert(physical_trace != NULL);
#endif
        local_trace->perform_logging(
         physical_trace->get_current_template()->get_fence_uid(), unique_op_id);
      }
#endif
      local_trace->end_trace_execution(this);
      parent_ctx->record_previous_trace(local_trace);

      if (local_trace->is_replaying())
      {
        if (has_blocking_call)
          REPORT_LEGION_ERROR(ERROR_INVALID_PHYSICAL_TRACING,
            "Physical tracing violation! Trace %d in task %s (UID %lld) "
            "encountered a blocking API call that was unseen when it was "
            "recorded. It is required that traces do not change their "
            "behavior.", local_trace->get_trace_id(),
            parent_ctx->get_task_name(), parent_ctx->get_unique_id())
        PhysicalTrace *physical_trace = local_trace->get_physical_trace();
#ifdef DEBUG_LEGION
        assert(physical_trace != NULL);
#endif 
        current_template = physical_trace->get_current_template();
#ifdef DEBUG_LEGION
        assert(current_template != NULL);
#endif
        parent_ctx->update_current_fence(this, true, true);
        // This is where we make sure that replays are done in order
        // We need to do this because we're not registering this as
        // a fence with the context
        physical_trace->chain_replays(this);
        physical_trace->record_previous_template_completion(completion_event);
        local_trace->initialize_tracing_state();
        replayed = true;
        return;
      }
      else if (local_trace->is_recording())
      {
        PhysicalTrace *physical_trace = local_trace->get_physical_trace();
#ifdef DEBUG_LEGION
        assert(physical_trace != NULL);
#endif
        physical_trace->record_previous_template_completion(completion_event);
        current_template = physical_trace->get_current_template();
        physical_trace->clear_cached_template();
        // Save this for later since we can't read it safely in mapping stage
        is_recording = true;
      }
      FenceOp::trigger_dependence_analysis();
    }

    //--------------------------------------------------------------------------
    void TraceCompleteOp::trigger_ready(void)
    //--------------------------------------------------------------------------
    {
      if (replayed)
      {
        // Having all our mapping dependences satisfied means that the previous 
        // replay of this template is done so we can start ours now
        std::set<RtEvent> replayed_events;
        current_template->perform_replay(runtime, replayed_events);
        if (!replayed_events.empty())
        {
          enqueue_ready_operation(Runtime::merge_events(replayed_events));
          return;
        }
      }
      enqueue_ready_operation();
    }

    //--------------------------------------------------------------------------
    void TraceCompleteOp::trigger_mapping(void)
    //--------------------------------------------------------------------------
    {
      // Now finish capturing the physical trace
      if (is_recording)
      {
#ifdef DEBUG_LEGION
        assert(current_template != NULL);
        assert(local_trace->get_physical_trace() != NULL);
        assert(current_template->is_recording());
#endif
        current_template->finalize(parent_ctx, unique_op_id, has_blocking_call);
        PhysicalTrace *physical_trace = local_trace->get_physical_trace();
        if (!current_template->is_replayable())
        {
          physical_trace->record_failed_capture(current_template);
          ApEvent pending_deletion;
          if (!current_template->defer_template_deletion(pending_deletion,
                                                  map_applied_conditions))
            delete current_template;
          if (pending_deletion.exists())
            execution_preconditions.insert(pending_deletion);
        }
        else
        {
          ApEvent pending_deletion = physical_trace->record_replayable_capture(
                                      current_template, map_applied_conditions);
          if (pending_deletion.exists())
            execution_preconditions.insert(pending_deletion);
        }
        local_trace->initialize_tracing_state();
      }
      else if (replayed)
      {
#ifdef DEBUG_LEGION
        assert(current_template != NULL);
#endif
        std::set<ApEvent> template_postconditions;
        current_template->finish_replay(template_postconditions);
        complete_mapping();
        if (!template_postconditions.empty())
          Runtime::trigger_event(NULL, completion_event, 
              Runtime::merge_events(NULL, template_postconditions));
        else
          Runtime::trigger_event(NULL, completion_event);
        need_completion_trigger = false;
        complete_execution();
        return;
      }
      FenceOp::trigger_mapping();
    }

    /////////////////////////////////////////////////////////////
    // TraceReplayOp
    /////////////////////////////////////////////////////////////

    //--------------------------------------------------------------------------
    TraceReplayOp::TraceReplayOp(Runtime *rt)
      : TraceOp(rt)
    //--------------------------------------------------------------------------
    {
    }

    //--------------------------------------------------------------------------
    TraceReplayOp::TraceReplayOp(const TraceReplayOp &rhs)
      : TraceOp(NULL)
    //--------------------------------------------------------------------------
    {
      // should never be called
      assert(false);
    }

    //--------------------------------------------------------------------------
    TraceReplayOp::~TraceReplayOp(void)
    //--------------------------------------------------------------------------
    {
    }

    //--------------------------------------------------------------------------
    TraceReplayOp& TraceReplayOp::operator=(const TraceReplayOp &rhs)
    //--------------------------------------------------------------------------
    {
      // should never be called
      assert(false);
      return *this;
    }

    //--------------------------------------------------------------------------
    void TraceReplayOp::initialize_replay(InnerContext *ctx, LegionTrace *trace)
    //--------------------------------------------------------------------------
    {
      initialize(ctx, EXECUTION_FENCE, false/*need future*/);
#ifdef DEBUG_LEGION
      assert(trace != NULL);
#endif
      local_trace = trace;
    }

    //--------------------------------------------------------------------------
    void TraceReplayOp::activate(void)
    //--------------------------------------------------------------------------
    {
      activate_fence();
    }

    //--------------------------------------------------------------------------
    void TraceReplayOp::deactivate(void)
    //--------------------------------------------------------------------------
    {
      deactivate_fence();
      runtime->free_replay_op(this);
    }

    //--------------------------------------------------------------------------
    const char* TraceReplayOp::get_logging_name(void) const
    //--------------------------------------------------------------------------
    {
      return op_names[TRACE_REPLAY_OP_KIND];
    }

    //--------------------------------------------------------------------------
    Operation::OpKind TraceReplayOp::get_operation_kind(void) const
    //--------------------------------------------------------------------------
    {
      return TRACE_REPLAY_OP_KIND;
    }

    //--------------------------------------------------------------------------
    void TraceReplayOp::trigger_dependence_analysis(void)
    //--------------------------------------------------------------------------
    {
#ifdef DEBUG_LEGION
      assert(trace == NULL);
      assert(local_trace != NULL);
#endif
      PhysicalTrace *physical_trace = local_trace->get_physical_trace();
#ifdef DEBUG_LEGION
      assert(physical_trace != NULL);
#endif
      bool recurrent = true;
      bool fence_registered = false;
      bool is_recording = local_trace->is_recording();
      if ((physical_trace->get_current_template() == NULL) || is_recording)
      {
        recurrent = false;
        {
          // Wait for the previous recordings to be done before checking
          // template preconditions, otherwise no template would exist.
          RtEvent mapped_event = parent_ctx->get_current_mapping_fence_event();
          if (mapped_event.exists())
            mapped_event.wait();
        }
#ifdef DEBUG_LEGION
        assert(!(local_trace->is_recording() || local_trace->is_replaying()));
#endif

        if (physical_trace->get_current_template() == NULL)
          physical_trace->check_template_preconditions(this,
                                    map_applied_conditions);
#ifdef DEBUG_LEGION
        assert(physical_trace->get_current_template() == NULL ||
               !physical_trace->get_current_template()->is_recording());
#endif
        parent_ctx->perform_fence_analysis(this, execution_preconditions,
                                           true/*mapping*/, true/*execution*/);
        physical_trace->set_current_execution_fence_event(
            get_completion_event());
        fence_registered = true;
      }

      if (physical_trace->get_current_template() != NULL)
      {
        // If we're recurrent, then check to see if we had any intermeidate
        // ops for which we still need to perform the fence analysis
        // If there were no intermediate dependences then we can just
        // record a dependence on the previous fence
        const ApEvent fence_completion = (recurrent &&
          !local_trace->has_intermediate_operations()) ?
            physical_trace->get_previous_template_completion()
                    : get_completion_event();
        if (recurrent && local_trace->has_intermediate_operations())
        {
          parent_ctx->perform_fence_analysis(this, execution_preconditions,
                                       true/*mapping*/, true/*execution*/);
          local_trace->reset_intermediate_operations();
        }
        if (!fence_registered)
          execution_preconditions.insert(
              parent_ctx->get_current_execution_fence_event());
        physical_trace->initialize_template(fence_completion, recurrent);
        local_trace->set_state_replay();
#ifdef LEGION_SPY
        physical_trace->get_current_template()->set_fence_uid(unique_op_id);
#endif
      }
      else if (!fence_registered)
      {
        parent_ctx->perform_fence_analysis(this, execution_preconditions,
                                           true/*mapping*/, true/*execution*/);
        physical_trace->set_current_execution_fence_event(
            get_completion_event());
      }

      // Now update the parent context with this fence before we can complete
      // the dependence analysis and possibly be deactivated
      parent_ctx->update_current_fence(this, true, true);
    }

    //--------------------------------------------------------------------------
    void TraceReplayOp::pack_remote_operation(Serializer &rez, 
                 AddressSpaceID target, std::set<RtEvent> &applied_events) const
    //--------------------------------------------------------------------------
    {
      pack_local_remote_operation(rez);
    }

    /////////////////////////////////////////////////////////////
    // TraceBeginOp
    /////////////////////////////////////////////////////////////

    //--------------------------------------------------------------------------
    TraceBeginOp::TraceBeginOp(Runtime *rt)
      : TraceOp(rt)
    //--------------------------------------------------------------------------
    {
    }

    //--------------------------------------------------------------------------
    TraceBeginOp::TraceBeginOp(const TraceBeginOp &rhs)
      : TraceOp(NULL)
    //--------------------------------------------------------------------------
    {
      // should never be called
      assert(false);
    }

    //--------------------------------------------------------------------------
    TraceBeginOp::~TraceBeginOp(void)
    //--------------------------------------------------------------------------
    {
    }

    //--------------------------------------------------------------------------
    TraceBeginOp& TraceBeginOp::operator=(const TraceBeginOp &rhs)
    //--------------------------------------------------------------------------
    {
      // should never be called
      assert(false);
      return *this;
    }

    //--------------------------------------------------------------------------
    void TraceBeginOp::initialize_begin(InnerContext *ctx, LegionTrace *trace)
    //--------------------------------------------------------------------------
    {
      initialize(ctx, MAPPING_FENCE, false/*need future*/);
#ifdef DEBUG_LEGION
      assert(trace != NULL);
#endif
      local_trace = trace;
      trace = NULL;
      tracing = false;
    }

    //--------------------------------------------------------------------------
    void TraceBeginOp::activate(void)
    //--------------------------------------------------------------------------
    {
      activate_fence();
    }

    //--------------------------------------------------------------------------
    void TraceBeginOp::deactivate(void)
    //--------------------------------------------------------------------------
    {
      deactivate_fence();
      runtime->free_begin_op(this);
    }

    //--------------------------------------------------------------------------
    const char* TraceBeginOp::get_logging_name(void) const
    //--------------------------------------------------------------------------
    {
      return op_names[TRACE_BEGIN_OP_KIND];
    }

    //--------------------------------------------------------------------------
    Operation::OpKind TraceBeginOp::get_operation_kind(void) const
    //--------------------------------------------------------------------------
    {
      return TRACE_BEGIN_OP_KIND;
    }

    /////////////////////////////////////////////////////////////
    // TraceSummaryOp
    /////////////////////////////////////////////////////////////

    //--------------------------------------------------------------------------
    TraceSummaryOp::TraceSummaryOp(Runtime *rt)
      : TraceOp(rt)
    //--------------------------------------------------------------------------
    {
    }

    //--------------------------------------------------------------------------
    TraceSummaryOp::TraceSummaryOp(const TraceSummaryOp &rhs)
      : TraceOp(NULL)
    //--------------------------------------------------------------------------
    {
      // should never be called
      assert(false);
    }

    //--------------------------------------------------------------------------
    TraceSummaryOp::~TraceSummaryOp(void)
    //--------------------------------------------------------------------------
    {
    }

    //--------------------------------------------------------------------------
    TraceSummaryOp& TraceSummaryOp::operator=(const TraceSummaryOp &rhs)
    //--------------------------------------------------------------------------
    {
      // should never be called
      assert(false);
      return *this;
    }

    //--------------------------------------------------------------------------
    void TraceSummaryOp::initialize_summary(InnerContext *ctx,
                                            PhysicalTemplate *tpl,
                                            Operation *invalidator)
    //--------------------------------------------------------------------------
    {
      initialize_operation(ctx, false/*track*/);
      fence_kind = MAPPING_FENCE;
      if (runtime->legion_spy_enabled)
        LegionSpy::log_fence_operation(parent_ctx->get_unique_id(),
                                       unique_op_id, context_index);
      context_index = invalidator->get_ctx_index();
      current_template = tpl;
      // The summary could have been marked as being traced,
      // so here we forcibly clear them out.
      trace = NULL;
      tracing = false;
    }

    //--------------------------------------------------------------------------
    void TraceSummaryOp::activate(void)
    //--------------------------------------------------------------------------
    {
      activate_fence();
      current_template = NULL;
    }

    //--------------------------------------------------------------------------
    void TraceSummaryOp::deactivate(void)
    //--------------------------------------------------------------------------
    {
      deactivate_fence();
      runtime->free_summary_op(this);
    }

    //--------------------------------------------------------------------------
    const char* TraceSummaryOp::get_logging_name(void) const
    //--------------------------------------------------------------------------
    {
      return op_names[TRACE_SUMMARY_OP_KIND];
    }

    //--------------------------------------------------------------------------
    Operation::OpKind TraceSummaryOp::get_operation_kind(void) const
    //--------------------------------------------------------------------------
    {
      return TRACE_SUMMARY_OP_KIND;
    }

    //--------------------------------------------------------------------------
    void TraceSummaryOp::trigger_dependence_analysis(void)
    //--------------------------------------------------------------------------
    {
      perform_fence_analysis(true/*register fence also*/);
    }

    //--------------------------------------------------------------------------
    void TraceSummaryOp::trigger_ready(void)
    //--------------------------------------------------------------------------
    {
      enqueue_ready_operation();
    }

    //--------------------------------------------------------------------------
    void TraceSummaryOp::trigger_mapping(void)
    //--------------------------------------------------------------------------
    {
#ifdef DEBUG_LEGION
      assert(current_template->is_replayable());
#endif
      current_template->apply_postcondition(this, map_applied_conditions);
      FenceOp::trigger_mapping();
    }

    //--------------------------------------------------------------------------
    void TraceSummaryOp::pack_remote_operation(Serializer &rez,
                 AddressSpaceID target, std::set<RtEvent> &applied_events) const
    //--------------------------------------------------------------------------
    {
      pack_local_remote_operation(rez);
    }

    /////////////////////////////////////////////////////////////
    // PhysicalTrace
    /////////////////////////////////////////////////////////////

    //--------------------------------------------------------------------------
    PhysicalTrace::PhysicalTrace(Runtime *rt, LegionTrace *lt)
      : runtime(rt), logical_trace(lt),
        repl_ctx(dynamic_cast<ReplicateContext*>(lt->ctx)),
        previous_replay(NULL), current_template(NULL), nonreplayable_count(0),
        new_template_count(0),
        previous_template_completion(ApEvent::NO_AP_EVENT),
        execution_fence_event(ApEvent::NO_AP_EVENT),
        intermediate_execution_fence(false)
    //--------------------------------------------------------------------------
    {
      if (runtime->replay_on_cpus)
      {
        Machine::ProcessorQuery local_procs(runtime->machine);
        local_procs.local_address_space();
        for (Machine::ProcessorQuery::iterator it =
             local_procs.begin(); it != local_procs.end(); it++)
          if (it->kind() == Processor::LOC_PROC)
            replay_targets.push_back(*it);
      }
      else
        replay_targets.push_back(runtime->utility_group);
    }

    //--------------------------------------------------------------------------
    PhysicalTrace::PhysicalTrace(const PhysicalTrace &rhs)
      : runtime(NULL), logical_trace(NULL), repl_ctx(NULL), 
        previous_replay(NULL), current_template(NULL), nonreplayable_count(0),
        new_template_count(0),
        previous_template_completion(ApEvent::NO_AP_EVENT),
        execution_fence_event(ApEvent::NO_AP_EVENT)
    //--------------------------------------------------------------------------
    {
      // should never be called
      assert(false);
    }

    //--------------------------------------------------------------------------
    PhysicalTrace::~PhysicalTrace()
    //--------------------------------------------------------------------------
    {
      for (std::vector<PhysicalTemplate*>::iterator it =
           templates.begin(); it != templates.end(); ++it)
        delete (*it);
      templates.clear();
    }

    //--------------------------------------------------------------------------
    PhysicalTrace& PhysicalTrace::operator=(const PhysicalTrace &rhs)
    //--------------------------------------------------------------------------
    {
      // should never be called
      assert(false);
      return *this;
    }

    //--------------------------------------------------------------------------
    ApEvent PhysicalTrace::record_replayable_capture(PhysicalTemplate *tpl,
                                      std::set<RtEvent> &map_applied_conditions)
    //--------------------------------------------------------------------------
    {
      ApEvent pending_deletion;
      // See if we're going to exceed the maximum number of templates
      if (templates.size() == logical_trace->ctx->get_max_trace_templates())
      {
#ifdef DEBUG_LEGION
        assert(!templates.empty());
#endif
        PhysicalTemplate *to_delete = templates.front();
        if (!to_delete->defer_template_deletion(pending_deletion, 
                                                map_applied_conditions))
          delete to_delete;
        // Remove the least recently used (first) one from the vector
        // shift it to the back first though, should be fast
        if (templates.size() > 1)
          std::rotate(templates.begin(),templates.begin()+1,templates.end());
        templates.pop_back();
      }
      templates.push_back(tpl);
      if (++new_template_count > LEGION_NEW_TEMPLATE_WARNING_COUNT)
      {
        InnerContext *ctx = logical_trace->ctx;
        REPORT_LEGION_WARNING(LEGION_WARNING_NEW_TEMPLATE_COUNT_EXCEEDED,
            "WARNING: The runtime has created %d new replayable templates "
            "for trace %u in task %s (UID %lld) without replaying any "
            "existing templates. This may mean that your mapper is not "
            "making mapper decisions conducive to replaying templates. Please "
            "check that your mapper is making decisions that align with prior "
            "templates. If you believe that this number of templates is "
            "reasonable please adjust the settings for "
            "LEGION_NEW_TEMPLATE_WARNING_COUNT in legion_config.h.",
            LEGION_NEW_TEMPLATE_WARNING_COUNT, logical_trace->get_trace_id(),
            ctx->get_task_name(), ctx->get_unique_id())
        new_template_count = 0;
      }
      // Reset the nonreplayable count when we find a replayable template
      nonreplayable_count = 0;
      current_template = NULL;
      return pending_deletion;
    }

    //--------------------------------------------------------------------------
    void PhysicalTrace::record_failed_capture(PhysicalTemplate *tpl)
    //--------------------------------------------------------------------------
    {
      if (++nonreplayable_count > LEGION_NON_REPLAYABLE_WARNING)
      {
        const std::string &message = tpl->get_replayable_message();
        const char *message_buffer = message.c_str();
        InnerContext *ctx = logical_trace->ctx;
        REPORT_LEGION_WARNING(LEGION_WARNING_NON_REPLAYABLE_COUNT_EXCEEDED,
            "WARNING: The runtime has failed to memoize the trace more than "
            "%u times, due to the absence of a replayable template. It is "
            "highly likely that trace %u in task %s (UID %lld) will not be "
            "memoized for the rest of execution. The most recent template was "
            "not replayable for the following reason: %s. Please change the "
            "mapper to stop making memoization requests.",
            LEGION_NON_REPLAYABLE_WARNING, logical_trace->get_trace_id(),
            ctx->get_task_name(), ctx->get_unique_id(), message_buffer)
        nonreplayable_count = 0;
      }
      current_template = NULL;
    }

    //--------------------------------------------------------------------------
    void PhysicalTrace::check_template_preconditions(TraceReplayOp *op,
                                              std::set<RtEvent> &applied_events)
    //--------------------------------------------------------------------------
    {
      current_template = NULL;
      // Scan backwards since more recently used templates are likely
      // to be the ones that best match what we are executing
      for (int idx = templates.size() - 1; idx >= 0; idx--)
      {
        PhysicalTemplate *tpl = templates[idx];
        if (tpl->check_preconditions(op, applied_events))
        {
#ifdef DEBUG_LEGION
          assert(tpl->is_replayable());
#endif
          // Reset the nonreplayable count when a replayable template satisfies
          // the precondition
          nonreplayable_count = 0;
          // Also reset the new template count as we found a replay
          new_template_count = 0;
          current_template = tpl;
          // Move the template to the end of the vector as most-recently used
          if (idx < int(templates.size() - 1))
            std::rotate(templates.begin()+idx, 
                        templates.begin()+idx+1, templates.end());
          return;
        }
      }
    }

    //--------------------------------------------------------------------------
    bool PhysicalTrace::find_viable_templates(ReplTraceReplayOp *op,
                                             std::set<RtEvent> &applied_events,
                                             unsigned templates_to_find,
                                             std::vector<int> &viable_templates)
    //--------------------------------------------------------------------------
    {
#ifdef DEBUG_LEGION
      assert(templates_to_find > 0);
#endif
      for (int index = viable_templates.empty() ? templates.size() - 1 : 
            viable_templates.back() - 1; index >= 0; index--)
      {
        PhysicalTemplate *tpl = templates[index];
        if (tpl->check_preconditions(op, applied_events))
        {
          // A good tmplate so add it to the list
          viable_templates.push_back(index);
          // If we've found all our templates then we're done
          if (--templates_to_find == 0)
            return (index == 0); // whether we are done
        }
      }
      return true; // Iterated over all the templates
    }

    //--------------------------------------------------------------------------
    void PhysicalTrace::select_template(unsigned index)
    //--------------------------------------------------------------------------
    {
#ifdef DEBUG_LEGION
      assert(index < templates.size());
      assert(templates[index]->is_replayable());
#endif
      // Reset the nonreplayable count when a replayable template satisfies
      // the precondition
      nonreplayable_count = 0;
      // Also reset the new template count as we found a replay
      new_template_count = 0;
      current_template = templates[index]; 
      // Move this one to the back of the line since we all agreed to replay it
      // This way the most recently used on is the one at the end of the vector
      if (index < (templates.size() - 1))
        std::rotate(templates.begin()+index, 
                    templates.begin()+index+1, templates.end());
    }

    //--------------------------------------------------------------------------
    PhysicalTemplate* PhysicalTrace::start_new_template(
                                              TaskTreeCoordinates &&coordinates)
    //--------------------------------------------------------------------------
    {
      // If we have a replicated context then we are making sharded templates
      if (repl_ctx != NULL)
        current_template = new ShardedPhysicalTemplate(this, 
            execution_fence_event, std::move(coordinates), repl_ctx);
      else
        current_template = new PhysicalTemplate(this, execution_fence_event,
                                                std::move(coordinates));
      return current_template;
    }

    //--------------------------------------------------------------------------
    void PhysicalTrace::record_intermediate_execution_fence(FenceOp *fence)
    //--------------------------------------------------------------------------
    {
      if (!intermediate_execution_fence)
        fence->record_execution_precondition(previous_template_completion);
      previous_template_completion = fence->get_completion_event();
      intermediate_execution_fence = true;
    }

    //--------------------------------------------------------------------------
    void PhysicalTrace::chain_replays(FenceOp *replay_op)
    //--------------------------------------------------------------------------
    {
      if (previous_replay != NULL)
      {
#ifdef LEGION_SPY
        // Can't prune when doing legion spy
        replay_op->register_dependence(previous_replay, previous_replay_gen);
#else
        if (replay_op->register_dependence(previous_replay,previous_replay_gen))
          previous_replay = NULL;
#endif
      }
      previous_replay = replay_op;
      previous_replay_gen = replay_op->get_generation();
    }

    //--------------------------------------------------------------------------
    void PhysicalTrace::initialize_template(
                                       ApEvent fence_completion, bool recurrent)
    //--------------------------------------------------------------------------
    {
#ifdef DEBUG_LEGION
      assert(current_template != NULL);
#endif
      // If we had an intermeidate execution fence between replays then
      // we should no longer be considered recurrent when we replay the trace
      current_template->initialize_replay(fence_completion,
                                   recurrent && !intermediate_execution_fence);
      // Reset this for the next replay
      intermediate_execution_fence = false;
    }

    /////////////////////////////////////////////////////////////
    // TraceViewSet
    /////////////////////////////////////////////////////////////

    //--------------------------------------------------------------------------
    std::string TraceViewSet::FailedPrecondition::to_string(
                                                         TaskContext *ctx) const
    //--------------------------------------------------------------------------
    {
      std::stringstream ss;
      char *m = mask.to_string();
      if (view->is_fill_view())
      {
        ss << "fill view: " << view
           << ", Index expr: " << expr->expr_id
           << ", Field Mask: " << m;
      }
      else
      {
#ifdef DEBUG_LEGION
        assert(view->is_instance_view());
#endif
        const char *mem_names[] = {
#define MEM_NAMES(name, desc) #name,
            REALM_MEMORY_KINDS(MEM_NAMES) 
#undef MEM_NAMES
          };
        IndividualManager *manager =
          view->get_manager()->as_individual_manager();
        FieldSpaceNode *field_space = manager->field_space_node;
        Memory memory = manager->memory_manager->memory;

        std::vector<FieldID> fields;
        field_space->get_field_set(mask, ctx, fields);

        ss << "view: " << view << " in " << mem_names[memory.kind()]
           << " memory " << std::hex << memory.id << std::dec
           << ", Index expr: " << expr->expr_id
           << ", Field Mask: " << m << ", Fields: ";
        for (std::vector<FieldID>::const_iterator it =
              fields.begin(); it != fields.end(); it++)
        {
          if (it != fields.begin())
            ss << ", ";
          const void *name = NULL;
          size_t name_size = 0;
          if (field_space->retrieve_semantic_information(
                LEGION_NAME_SEMANTIC_TAG, name, name_size,
                true/*can fail*/, false/*wait until*/))
            ss << ((const char*)name) << " (" << *it << ")";
          else
            ss << *it;
        }
      }
      return ss.str();
    }

    //--------------------------------------------------------------------------
    TraceViewSet::TraceViewSet(RegionTreeForest *f, DistributedID own_did, 
                               RegionNode *r)
      : forest(f), region(r), owner_did(own_did)
    //--------------------------------------------------------------------------
    {
      region->add_base_resource_ref(TRACE_REF);
    }

    //--------------------------------------------------------------------------
    TraceViewSet::TraceViewSet(RegionTreeForest *f, TraceViewSet &source,
                               DistributedID own_did, RegionNode *r,
                               std::set<RtEvent> &applied_events)
      : forest(f), region(r), owner_did(own_did)
    //--------------------------------------------------------------------------
    {
      region->add_base_resource_ref(TRACE_REF);
      conditions.swap(source.conditions);
      if (owner_did > 0)
      {
        WrapperReferenceMutator mutator(applied_events);
        for (ViewExprs::const_iterator vit = 
              conditions.begin(); vit != conditions.end(); ++vit)
        {
          vit->first->add_nested_valid_ref(owner_did, &mutator);
          for (FieldMaskSet<IndexSpaceExpression>::const_iterator it =
                vit->second.begin(); it != vit->second.end(); ++it)
            it->first->add_expression_reference();
        }
      }
    }

    //--------------------------------------------------------------------------
    TraceViewSet::~TraceViewSet(void)
    //--------------------------------------------------------------------------
    {
      if (owner_did > 0)
      {
        for (ViewExprs::const_iterator vit = 
              conditions.begin(); vit != conditions.end(); vit++)
        {
          for (FieldMaskSet<IndexSpaceExpression>::const_iterator it =
                vit->second.begin(); it != vit->second.end(); it++)
            if (it->first->remove_expression_reference())
              delete it->first;
          if (vit->first->remove_nested_valid_ref(owner_did))
            delete vit->first;
        }
      }
      if (region->remove_base_resource_ref(TRACE_REF))
        delete region;
      conditions.clear();
    }

    //--------------------------------------------------------------------------
    void TraceViewSet::insert(
                              LogicalView *view, IndexSpaceExpression *expr, 
                              const FieldMask &mask, std::set<RtEvent> *applied)
    //--------------------------------------------------------------------------
    {
      ViewExprs::iterator finder = conditions.find(view);
      IndexSpaceExpression *const total_expr = region->row_source; 
      const size_t expr_volume = expr->get_volume();
      if (expr != total_expr)
      {
#ifdef DEBUG_LEGION
        // This is a necessary but not sufficient condition for dominance
        // If we need to we can put in the full intersection test later
        assert(expr_volume <= total_expr->get_volume());
#endif
        // Recognize total expressions when they get here
        if (expr_volume == total_expr->get_volume())
          expr = total_expr;
      }
      // We need to enforce the invariant that there is at most one 
      // expression for field in this function
      if (finder != conditions.end())
      {
        FieldMask set_overlap = mask & finder->second.get_valid_mask();
        if (!!set_overlap)
        {
          if (set_overlap != mask)
          {
            // Handle the difference fields first before we mutate set_overlap
            FieldMask diff = mask - set_overlap;
            if (finder->second.insert(expr, mask) && (owner_did > 0))
              expr->add_expression_reference();
          }
          FieldMaskSet<IndexSpaceExpression> to_add;
          std::vector<IndexSpaceExpression*> to_delete;
          for (FieldMaskSet<IndexSpaceExpression>::iterator it =
                finder->second.begin(); it != finder->second.end(); it++)
          {
            const FieldMask overlap = set_overlap & it->second;
            if (!overlap)
              continue;
            if (it->first != total_expr)
            {
              if (it->first != expr)
              {
                // Not the same expression, so compute the union
                IndexSpaceExpression *union_expr = 
                  forest->union_index_spaces(it->first, expr);
                const size_t union_volume = union_expr->get_volume();
                if (it->first->get_volume() < union_volume)
                {
                  if (expr_volume < union_volume)
                    to_add.insert(union_expr, overlap);
                  else
                    to_add.insert(expr, overlap);
                  it.filter(overlap);
                  if (!it->second)
                    to_delete.push_back(it->first);
                }
                else
                  it.merge(overlap);
              }
              else
                it.merge(overlap);
            }
            set_overlap -= overlap;
            if (!set_overlap)
              break;
          }
          for (FieldMaskSet<IndexSpaceExpression>::const_iterator it =
                to_add.begin(); it != to_add.end(); it++)
            if (finder->second.insert(it->first, it->second) && (owner_did > 0))
              it->first->add_expression_reference();
          for (std::vector<IndexSpaceExpression*>::const_iterator it =
                to_delete.begin(); it != to_delete.end(); it++)
          {
            if (to_add.find(*it) != to_add.end())
              continue;
            finder->second.erase(*it);
            if ((owner_did > 0) && (*it)->remove_expression_reference())
              delete (*it);
          }
        }
        else if (finder->second.insert(expr, mask) && (owner_did > 0))
          expr->add_expression_reference();
      }
      else
      {
        if (owner_did > 0)
        {
#ifdef DEBUG_LEGION
          assert(applied != NULL);
#endif
          WrapperReferenceMutator mutator(*applied);
          view->add_nested_valid_ref(owner_did, &mutator);
          expr->add_expression_reference();
        }
        conditions[view].insert(expr, mask);
      }
    }

    //--------------------------------------------------------------------------
    void TraceViewSet::invalidate(
           LogicalView *view, IndexSpaceExpression *expr, const FieldMask &mask,
           std::map<IndexSpaceExpression*,unsigned> *expr_refs_to_remove,
           std::map<LogicalView*,unsigned> *view_refs_to_remove)
    //--------------------------------------------------------------------------
    {
      ViewExprs::iterator finder = conditions.find(view);
      if ((finder == conditions.end()) || 
          (finder->second.get_valid_mask() * mask))
        return;
      
      const size_t expr_volume = expr->get_volume();
      IndexSpaceExpression *const total_expr = region->row_source; 
#ifdef DEBUG_LEGION
      // This is a necessary but not sufficient condition for dominance
      // If we need to we can put in the full intersection test later
      assert(expr_volume <= total_expr->get_volume());
#endif
      if ((expr == total_expr) || (expr_volume == total_expr->get_volume()))
      {
        // Expr covers the whole instance so no need to do intersections
        if (!(finder->second.get_valid_mask() - mask))
        {
          // Dominate all fields so just filter everything
          if (owner_did > 0)
          {
            for (FieldMaskSet<IndexSpaceExpression>::const_iterator it =
                  finder->second.begin(); it != finder->second.end(); it++)
            {
              if (expr_refs_to_remove != NULL)
              {
                std::map<IndexSpaceExpression*,unsigned>::iterator finder =
                  expr_refs_to_remove->find(it->first);
                if (finder == expr_refs_to_remove->end())
                  (*expr_refs_to_remove)[it->first] = 1;
                else
                  finder->second += 1;
              }
              else if (it->first->remove_expression_reference())
                delete it->first;
            }
            if (view_refs_to_remove != NULL)
            {
              std::map<LogicalView*,unsigned>::iterator finder = 
                view_refs_to_remove->find(view);
              if (finder == view_refs_to_remove->end())
                (*view_refs_to_remove)[view] = 1;
              else
                finder->second += 1;
            }
            else if (view->remove_nested_valid_ref(owner_did))
              delete view;
          }
          conditions.erase(finder);
        }
        else
        {
          // Filter on fields
          std::vector<IndexSpaceExpression*> to_delete;
          for (FieldMaskSet<IndexSpaceExpression>::iterator it =
                finder->second.begin(); it != finder->second.end(); it++)
          {
            it.filter(mask);
            if (!it->second)
              to_delete.push_back(it->first);
          }
          for (std::vector<IndexSpaceExpression*>::const_iterator it =
                to_delete.begin(); it != to_delete.end(); it++)
          {
            finder->second.erase(*it);
            if (owner_did > 0)
            {
              if (expr_refs_to_remove != NULL)
              {
                std::map<IndexSpaceExpression*,unsigned>::iterator finder =
                  expr_refs_to_remove->find(*it);
                if (finder == expr_refs_to_remove->end())
                  (*expr_refs_to_remove)[*it] = 1;
                else
                  finder->second += 1;
              }
              else if ((*it)->remove_expression_reference())
                delete (*it);
            }
          }
          if (finder->second.empty())
          {
            if (owner_did > 0)
            {
              if (view_refs_to_remove != NULL)
              {
                std::map<LogicalView*,unsigned>::iterator finder = 
                  view_refs_to_remove->find(view);
                if (finder == view_refs_to_remove->end())
                  (*view_refs_to_remove)[view] = 1;
                else
                  finder->second += 1;
              }
              else if (view->remove_nested_valid_ref(owner_did))
                delete view;
            }
            conditions.erase(finder);
          }
          else
            finder->second.tighten_valid_mask();
        }
      }
      else
      {
        // We need intersection tests as part of filtering
        FieldMaskSet<IndexSpaceExpression> to_add;
        std::vector<IndexSpaceExpression*> to_delete;
        for (FieldMaskSet<IndexSpaceExpression>::iterator it =
              finder->second.begin(); it != finder->second.end(); it++)
        {
          const FieldMask overlap = mask & it->second;
          if (!overlap)
            continue;
          IndexSpaceExpression *intersection = expr;
          if (it->first != total_expr)
          {
            intersection = forest->intersect_index_spaces(it->first, expr);
            const size_t volume = intersection->get_volume();
            if (volume == 0)
              continue;
            if (volume == expr_volume)
              intersection = expr;
            else if (volume == it->first->get_volume())
              intersection = it->first;
          }
          if (intersection->get_volume() < it->first->get_volume())
          {
            // Only dominated part of it so compute the difference
            IndexSpaceExpression *diff = 
              forest->subtract_index_spaces(it->first, intersection);
            to_add.insert(diff, overlap);
          }
          // No matter what we're removing these fields for this expr
          it.filter(overlap);
          if (!it->second)
            to_delete.push_back(it->first);
        }
        for (FieldMaskSet<IndexSpaceExpression>::const_iterator it =
              to_add.begin(); it != to_add.end(); it++)
          if (finder->second.insert(it->first, it->second) && (owner_did > 0))
            it->first->add_expression_reference();
        for (std::vector<IndexSpaceExpression*>::const_iterator it =
              to_delete.begin(); it != to_delete.end(); it++)
        {
          if (to_add.find(*it) != to_add.end())
            continue;
          finder->second.erase(*it);
          if (owner_did > 0)
          {
            if (expr_refs_to_remove != NULL)
            {
              std::map<IndexSpaceExpression*,unsigned>::iterator finder =
                expr_refs_to_remove->find(*it);
              if (finder == expr_refs_to_remove->end())
                (*expr_refs_to_remove)[*it] = 1;
              else
                finder->second += 1;
            }
            else if ((*it)->remove_expression_reference())
              delete (*it);
          }
        }
        if (finder->second.empty())
        {
          if (owner_did > 0)
          {
            if (view_refs_to_remove != NULL)
            {
              std::map<LogicalView*,unsigned>::iterator finder = 
                view_refs_to_remove->find(view);
              if (finder == view_refs_to_remove->end())
                (*view_refs_to_remove)[view] = 1;
              else
                finder->second += 1;
            }
            else if (view->remove_nested_valid_ref(owner_did))
              delete view;
          }
          conditions.erase(finder);
        }
        else
          finder->second.tighten_valid_mask();
      }
    }

    //--------------------------------------------------------------------------
    void TraceViewSet::invalidate_all_but(LogicalView *except,
                              IndexSpaceExpression *expr, const FieldMask &mask,
                  std::map<IndexSpaceExpression*,unsigned> *expr_refs_to_remove,
                  std::map<LogicalView*,unsigned> *view_refs_to_remove)
    //--------------------------------------------------------------------------
    {
      std::vector<LogicalView*> to_invalidate;
      for (ViewExprs::const_iterator it = 
            conditions.begin(); it != conditions.end(); it++)
      {
        if (it->first == except)
          continue;
        if (it->second.get_valid_mask() * mask)
          continue;
        to_invalidate.push_back(it->first);
      }
      for (std::vector<LogicalView*>::const_iterator it = 
            to_invalidate.begin(); it != to_invalidate.end(); it++)
        invalidate(*it, expr, mask, expr_refs_to_remove, view_refs_to_remove);
    }

    //--------------------------------------------------------------------------
    bool TraceViewSet::dominates(LogicalView *view, IndexSpaceExpression *expr, 
                                 FieldMask &non_dominated) const
    //--------------------------------------------------------------------------
    {
      // If this is for an empty equivalence set then it doesn't matter
      if (expr->is_empty())
        return true;
      ViewExprs::const_iterator finder = conditions.find(view);
      if (finder == conditions.end())
        return false;

      const size_t expr_volume = expr->get_volume();
      IndexSpaceExpression *const total_expr = region->row_source;
#ifdef DEBUG_LEGION
      // This is a necessary but not sufficient condition for dominance
      // If we need to we can put in the full intersection test later
      assert(expr_volume <= total_expr->get_volume());
#endif
      if ((expr == total_expr) || (expr_volume == total_expr->get_volume()))
      {
        // Expression is for the whole view, so will only be dominated
        // by the expression for the full view
        FieldMaskSet<IndexSpaceExpression>::const_iterator expr_finder =
          finder->second.find(total_expr);
        if (expr_finder != finder->second.end())
        {
          non_dominated -= expr_finder->second;
          if (!non_dominated)
            return true;
        }
      }
      // There is at most one expression per field so just iterate and compare
      for (FieldMaskSet<IndexSpaceExpression>::const_iterator it =
            finder->second.begin(); it != finder->second.end(); it++)
      {
        const FieldMask overlap = non_dominated & it->second;
        if (!overlap)
          continue;
        if ((it->first != total_expr) && (it->first != expr))
        {
          IndexSpaceExpression *intersection = 
            forest->intersect_index_spaces(it->first, expr);
          const size_t volume = intersection->get_volume();
          if (volume == 0)
            continue;
          // Can only dominate if we have enough points
          if (volume < expr->get_volume())
            continue;
        }
        // If we get here we were dominated
        non_dominated -= overlap;
        if (!non_dominated)
          break;
      }
      // If there are no fields left then we dominated
      return !non_dominated;
    }

    //--------------------------------------------------------------------------
    void TraceViewSet::dominates(LogicalView *view, 
                            IndexSpaceExpression *expr, FieldMask mask,
                            FieldMaskSet<IndexSpaceExpression> &non_dominated,
                            FieldMaskSet<IndexSpaceExpression> *dominated) const
    //--------------------------------------------------------------------------
    {
      // If this is for an empty equivalence set then it doesn't matter
      if (expr->is_empty())
      {
        if (dominated != NULL)
          dominated->insert(expr, mask);
        return;
      }
      ViewExprs::const_iterator finder = conditions.find(view);
      if (finder == conditions.end() ||
          (finder->second.get_valid_mask() * mask))
      {
        non_dominated.insert(expr, mask);
        return;
      }

      const size_t expr_volume = expr->get_volume();
      IndexSpaceExpression *const total_expr = region->row_source;
#ifdef DEBUG_LEGION
      // This is a necessary but not sufficient condition for dominance
      // If we need to we can put in the full intersection test later
      assert(expr_volume <= total_expr->get_volume());
#endif
      if ((expr == total_expr) || (expr_volume == total_expr->get_volume()))
      {
        // Expression is for the whole view, so will only be dominated
        // for the full view
        FieldMaskSet<IndexSpaceExpression>::const_iterator expr_finder =
          finder->second.find(total_expr);
        if (expr_finder != finder->second.end())
        {
          const FieldMask overlap = mask & expr_finder->second;
          if (!!overlap)
          {
            if (dominated != NULL)
              dominated->insert(expr, overlap); 
            mask -= overlap;
            if (!mask)
              return;
          }
        }
      }
      // There is at most one expression per field so just iterate and compare
      for (FieldMaskSet<IndexSpaceExpression>::const_iterator it =
            finder->second.begin(); it != finder->second.end(); it++)
      {
        const FieldMask overlap = mask & it->second;
        if (!overlap)
          continue;
        if ((it->first != total_expr) && (it->first != expr))
        {
          IndexSpaceExpression *intersection = 
            forest->intersect_index_spaces(it->first, expr);
          const size_t volume = intersection->get_volume();
          if (volume == 0)
            continue;
          // Can only dominate if we have enough points
          if (volume < expr->get_volume())
          {
            if (dominated != NULL)
              dominated->insert(intersection, overlap);
            IndexSpaceExpression *diff = 
              forest->subtract_index_spaces(expr, intersection);
            non_dominated.insert(diff, overlap);
          }
          else if (dominated != NULL)
            dominated->insert(expr, overlap);
        } // total expr dominates everything
        else if (dominated != NULL)
          dominated->insert(expr, overlap);
        mask -= overlap;
        if (!mask)
          return;
      }
      // If we get here then these fields are definitely not dominated
#ifdef DEBUG_LEGION
      assert(!!mask);
#endif
      non_dominated.insert(expr, mask);
    }

    //--------------------------------------------------------------------------
    void TraceViewSet::filter_independent_fields(IndexSpaceExpression *expr,
                                                 FieldMask &mask) const
    //--------------------------------------------------------------------------
    {
      FieldMask independent = mask;
      for (ViewExprs::const_iterator vit =
            conditions.begin(); vit != conditions.end(); vit++)
      {
        if (independent * vit->second.get_valid_mask())
          continue;
        for (FieldMaskSet<IndexSpaceExpression>::const_iterator it =
              vit->second.begin(); it != vit->second.end(); it++)
        {
          const FieldMask overlap = it->second & independent;
          if (!overlap)
            continue;
          IndexSpaceExpression *overlap_expr = 
            forest->intersect_index_spaces(it->first, expr);
          if (!overlap_expr->is_empty())
          {
            independent -= overlap;
            if (!independent)
              break;
          }
        }
        if (!independent)
          break;
      }
      if (!!independent)
        mask -= independent;
    }

    //--------------------------------------------------------------------------
    bool TraceViewSet::subsumed_by(const TraceViewSet &set, 
                    bool allow_independent, FailedPrecondition *condition) const
    //--------------------------------------------------------------------------
    {
      for (ViewExprs::const_iterator vit = 
            conditions.begin(); vit != conditions.end(); ++vit)
        for (FieldMaskSet<IndexSpaceExpression>::const_iterator it =
              vit->second.begin(); it != vit->second.end(); ++it)
        {
          if (allow_independent)
          {
            // If we're allowing independent views, that means the set
            // does not need to dominate the view as long as there are no
            // views in the set that overlap logically with the test view
            // This allows us to handle the read-only precondition case
            // where we have read-only views that show up in the preconditions
            // but do not appear logically anywhere in the postconditions
            FieldMaskSet<IndexSpaceExpression> non_dominated;
            set.dominates(vit->first, it->first, it->second, non_dominated);
            for (FieldMaskSet<IndexSpaceExpression>::const_iterator nit =
                  non_dominated.begin(); nit != non_dominated.end(); nit++)
            {
              // If all the fields are independent from anything that was
              // written in the postcondition then we know this is a
              // read-only precondition that does not need to be subsumed
              FieldMask mask = nit->second;
              set.filter_independent_fields(nit->first, mask);
              if (!mask)
                continue;
              if (condition != NULL)
              {
                condition->view = vit->first;
                condition->expr = nit->first;
                condition->mask = mask;
              }
              return false;
            }
          }
          else
          {
            FieldMask mask = it->second;
            if (!set.dominates(vit->first, it->first, mask))
            {
              if (condition != NULL)
              {
                condition->view = vit->first;
                condition->expr = it->first;
                condition->mask = mask;
              }
              return false;
            }
          }
        }

      return true;
    }

    //--------------------------------------------------------------------------
    bool TraceViewSet::independent_of(const TraceViewSet &set,
                                      FailedPrecondition *condition) const
    //--------------------------------------------------------------------------
    {
      if (conditions.size() > set.conditions.size())
        return set.independent_of(*this, condition);
      for (ViewExprs::const_iterator vit = 
            conditions.begin(); vit != conditions.end(); ++vit)
      {
        ViewExprs::const_iterator finder = set.conditions.find(vit->first);
        if (finder == set.conditions.end())
          continue;
        if (vit->second.get_valid_mask() * finder->second.get_valid_mask())
          continue;
        LegionMap<std::pair<IndexSpaceExpression*,IndexSpaceExpression*>,
                  FieldMask>::aligned overlaps;
        unique_join_on_field_mask_sets(vit->second, finder->second, overlaps);
        for (LegionMap<std::pair<IndexSpaceExpression*,IndexSpaceExpression*>,
                       FieldMask>::aligned::const_iterator it = 
              overlaps.begin(); it != overlaps.end(); it++)
        {
          IndexSpaceExpression *overlap = 
            forest->intersect_index_spaces(it->first.first, it->first.second);
          if (!overlap->is_empty())
          {
            if (condition != NULL)
            {
              condition->view = vit->first;
              condition->expr = overlap;
              condition->mask = it->second;
            }
            return false;
          }
        }
      }
      return true;
    }

    //--------------------------------------------------------------------------
    void TraceViewSet::record_first_failed(FailedPrecondition *condition) const
    //--------------------------------------------------------------------------
    {
      ViewExprs::const_iterator vit = conditions.begin();
      FieldMaskSet<IndexSpaceExpression>::const_iterator it =
        vit->second.begin();
      condition->view = vit->first;
      condition->expr = it->first;
      condition->mask = it->second;
    }

    //--------------------------------------------------------------------------
    void TraceViewSet::transpose_uniquely(LegionMap<IndexSpaceExpression*,
                             FieldMaskSet<LogicalView> >::aligned &target) const
    //--------------------------------------------------------------------------
    {
#ifdef DEBUG_LEGION
      assert(target.empty());
#endif
      for (ViewExprs::const_iterator vit = 
            conditions.begin(); vit != conditions.end(); ++vit)
        for (FieldMaskSet<IndexSpaceExpression>::const_iterator it =
              vit->second.begin(); it != vit->second.end(); it++)
          target[it->first].insert(vit->first, it->second);
      if (target.size() == 1)
        return;
      // Now for the hard part, we need to compare any expresions that overlap
      // and have overlapping fields so we can uniquify them, this reduces the
      // number of analyses in the precondition/anticondition cases, and is 
      // necessary for correctness in the postcondition case where we cannot
      // have multiple overwrites for the same fields and index expressions
      FieldMaskSet<IndexSpaceExpression> expr_fields;
      LegionMap<IndexSpaceExpression*,
                FieldMaskSet<LogicalView> >::aligned intermediate;
      intermediate.swap(target);
      for (LegionMap<IndexSpaceExpression*,
            FieldMaskSet<LogicalView> >::aligned::const_iterator it =
            intermediate.begin(); it != intermediate.end(); it++)
        expr_fields.insert(it->first, it->second.get_valid_mask());
      LegionList<FieldSet<IndexSpaceExpression*> >::aligned field_exprs;
      expr_fields.compute_field_sets(FieldMask(), field_exprs);
      for (LegionList<FieldSet<IndexSpaceExpression*> >::aligned::const_iterator
            eit = field_exprs.begin(); eit != field_exprs.end(); eit++)
      {
        if (eit->elements.size() == 1)
        {
          IndexSpaceExpression *expr = *(eit->elements.begin());
          FieldMaskSet<LogicalView> &src_views = intermediate[expr];
          FieldMaskSet<LogicalView> &dst_views = target[expr];
          // No chance of overlapping so just move everything over
          if (eit->set_mask != src_views.get_valid_mask())
          {
            // Move over the relevant expressions
            for (FieldMaskSet<LogicalView>::const_iterator it = 
                  src_views.begin(); it != src_views.end(); it++)
            {
              const FieldMask overlap = eit->set_mask & it->second;
              if (!overlap)
                continue;
              dst_views.insert(it->first, overlap);
            }
          }
          else if (!dst_views.empty())
          {
            for (FieldMaskSet<LogicalView>::const_iterator it = 
                  src_views.begin(); it != src_views.end(); it++)
              dst_views.insert(it->first, it->second);
          }
          else
            dst_views.swap(src_views);
          continue;
        }
        // Do pair-wise intersection tests for overlapping of the expressions
        std::vector<IndexSpaceExpression*> disjoint_expressions;
        std::vector<std::vector<IndexSpaceExpression*> > disjoint_components;
        for (std::set<IndexSpaceExpression*>::const_iterator isit = 
              eit->elements.begin(); isit != eit->elements.end(); isit++)
        {
          IndexSpaceExpression *current = *isit;
          const size_t num_expressions = disjoint_expressions.size();
          for (unsigned idx = 0; idx < num_expressions; idx++)
          {
            IndexSpaceExpression *expr = disjoint_expressions[idx];
            // Compute the intersection
            IndexSpaceExpression *intersection =
              forest->intersect_index_spaces(expr, current);
            const size_t volume = intersection->get_volume();
            if (volume == 0)
              continue;
            if (volume == current->get_volume())
            {
              // this one dominates us, see if we need to split ourself off
              if (volume < expr->get_volume())
              {
                disjoint_expressions.push_back(intersection);
                disjoint_components.resize(disjoint_components.size() + 1);
                std::vector<IndexSpaceExpression*> &components =
                  disjoint_components.back();
                components.insert(components.end(),
                    disjoint_components[idx].begin(), 
                    disjoint_components[idx].end());
                components.push_back(*isit);
                disjoint_expressions[idx] =
                  forest->subtract_index_spaces(expr, intersection);
              }
              else // Congruent so we are done
                disjoint_components[idx].push_back(*isit);
              current = NULL;
              break;
            }
            else if (volume == expr->get_volume())
            {
              // We dominate the expression so add ourselves and compute diff
              disjoint_components[idx].push_back(*isit); 
              current = forest->subtract_index_spaces(current, intersection);
#ifdef DEBUG_LEGION
              assert(!current->is_empty());
#endif
            }
            else
            {
              // Split into the three parts and keep going
              disjoint_expressions.push_back(intersection);
              disjoint_components.resize(disjoint_components.size() + 1);
              std::vector<IndexSpaceExpression*> &components = 
                disjoint_components.back();
              components.insert(components.end(),
                  disjoint_components[idx].begin(), 
                  disjoint_components[idx].end());
              components.push_back(*isit);
              disjoint_expressions[idx] =
                forest->subtract_index_spaces(expr, intersection);
              current = forest->subtract_index_spaces(current, intersection);
#ifdef DEBUG_LEGION
              assert(!current->is_empty());
#endif
            }
          }
          if (current != NULL)
          {
            disjoint_expressions.push_back(current);
            disjoint_components.resize(disjoint_components.size() + 1);
            disjoint_components.back().push_back(*isit);
          }
        }
        // Now we have overlapping expressions and constituents for
        // each of what used to be the old equivalence sets, so we
        // can now build the actual output target
        for (unsigned idx = 0; idx < disjoint_expressions.size(); idx++)
        {
          FieldMaskSet<LogicalView> &dst_views =
            target[disjoint_expressions[idx]];
          for (std::vector<IndexSpaceExpression*>::const_iterator sit =
                disjoint_components[idx].begin(); sit !=
                disjoint_components[idx].end(); sit++)
          {
#ifdef DEBUG_LEGION
            assert(intermediate.find(*sit) != intermediate.end());
#endif
            const FieldMaskSet<LogicalView> &src_views = intermediate[*sit];
            for (FieldMaskSet<LogicalView>::const_iterator it =
                  src_views.begin(); it != src_views.end(); it++)
            {
              const FieldMask overlap = it->second & eit->set_mask;
              if (!overlap)
                continue;
              dst_views.insert(it->first, overlap);
            }
          }
        }
      }
    }

    //--------------------------------------------------------------------------
    void TraceViewSet::find_overlaps(TraceViewSet &target, 
                                     IndexSpaceExpression *expr, 
                                     const bool expr_covers, 
                                     const FieldMask &mask) const
    //--------------------------------------------------------------------------
    {
#ifdef DEBUG_LEGION
      assert(target.owner_did == 0);
#endif
      if (expr_covers)
      {
        for (ViewExprs::const_iterator vit = 
              conditions.begin(); vit != conditions.end(); vit++)
        {
          if (!(vit->second.get_valid_mask() - mask))
          {
            // sending everything
            for (FieldMaskSet<IndexSpaceExpression>::const_iterator it =
                  vit->second.begin(); it != vit->second.end(); it++)
              target.insert(vit->first, it->first, it->second, NULL);
          }
          else
          {
            // filtering on fields
            for (FieldMaskSet<IndexSpaceExpression>::const_iterator it =
                  vit->second.begin(); it != vit->second.end(); it++)
            {
              const FieldMask overlap = mask & it->second;
              if (!overlap)
                continue;
              target.insert(vit->first, it->first, overlap, NULL);
            }
          }
        }
      }
      else
      {
        for (ViewExprs::const_iterator vit = 
              conditions.begin(); vit != conditions.end(); vit++)
        {
          FieldMask view_overlap = vit->second.get_valid_mask() & mask;
          if (!view_overlap)
            continue;
          for (FieldMaskSet<IndexSpaceExpression>::const_iterator it =
                vit->second.begin(); it != vit->second.end(); it++)
          {
            const FieldMask overlap = it->second & view_overlap;
            if (!overlap)
              continue;
            IndexSpaceExpression *expr_overlap = 
              forest->intersect_index_spaces(it->first, expr); 
            const size_t volume = expr_overlap->get_volume();
            if (volume > 0)
            {
              if (volume == expr->get_volume())
                target.insert(vit->first, expr, overlap, NULL);
              else if (volume == it->first->get_volume())
                target.insert(vit->first, it->first, overlap, NULL);
              else
                target.insert(vit->first, expr_overlap, overlap, NULL);
            }
            view_overlap -= overlap;
            if (!view_overlap)
              break;
          }
        }
      }
    }

    //--------------------------------------------------------------------------
    bool TraceViewSet::empty(void) const
    //--------------------------------------------------------------------------
    {
      return conditions.empty();
    }

    //--------------------------------------------------------------------------
    void TraceViewSet::merge(TraceViewSet &target, 
                             std::set<RtEvent> &applied_events) const
    //--------------------------------------------------------------------------
    {
      for (ViewExprs::const_iterator vit = 
            conditions.begin(); vit != conditions.end(); ++vit)
        for (FieldMaskSet<IndexSpaceExpression>::const_iterator it =
              vit->second.begin(); it != vit->second.end(); it++)
          target.insert(vit->first, it->first, it->second, &applied_events);
    }

    //--------------------------------------------------------------------------
    void TraceViewSet::pack(Serializer &rez, AddressSpaceID target) const
    //--------------------------------------------------------------------------
    {
      rez.serialize<size_t>(conditions.size());
      for (ViewExprs::const_iterator vit = 
            conditions.begin(); vit != conditions.end(); ++vit)
      {
        rez.serialize(vit->first->did);
        rez.serialize<size_t>(vit->second.size());
        for (FieldMaskSet<IndexSpaceExpression>::const_iterator it =
              vit->second.begin(); it != vit->second.end(); it++)
        {
          it->first->pack_expression(rez, target);
          rez.serialize(it->second);
        }
      }
    }

    //--------------------------------------------------------------------------
    void TraceViewSet::unpack(Deserializer &derez, size_t num_views,
                         AddressSpaceID source, std::set<RtEvent> &ready_events)
    //--------------------------------------------------------------------------
    {
#ifdef DEBUG_LEGION
      assert(owner_did == 0); // should only be unpacking without refs
#endif
      for (unsigned idx1 = 0; idx1 < num_views; idx1++)
      {
        DistributedID did;
        derez.deserialize(did);
        RtEvent ready;
        LogicalView *view = 
          forest->runtime->find_or_request_logical_view(did, ready);
        size_t num_exprs;
        derez.deserialize(num_exprs);
        FieldMaskSet<IndexSpaceExpression> &exprs = conditions[view];
        for (unsigned idx2 = 0; idx2 < num_exprs; idx2++)
        {
          IndexSpaceExpression *expr = 
            IndexSpaceExpression::unpack_expression(derez, forest, source);
          FieldMask mask;
          derez.deserialize(mask);
          exprs.insert(expr, mask);
        }
        if (ready.exists() && !ready.has_triggered())
          ready_events.insert(ready);
      }
    }

    //--------------------------------------------------------------------------
    void TraceViewSet::dump(void) const
    //--------------------------------------------------------------------------
    {
      const LogicalRegion lr = region->handle;
      for (ViewExprs::const_iterator vit = 
            conditions.begin(); vit != conditions.end(); ++vit)
      {
        LogicalView *view = vit->first;
        for (FieldMaskSet<IndexSpaceExpression>::const_iterator it =
              vit->second.begin(); it != vit->second.end(); ++it)
        {
          char *mask = it->second.to_string();
          const void *name = NULL; size_t name_size = 0;
          forest->runtime->retrieve_semantic_information(lr, 
              LEGION_NAME_SEMANTIC_TAG, name, name_size, true, true);
          PhysicalManager *manager = view->get_manager();
          log_tracing.info() << "  "
                    << (view->is_reduction_view() ? "Reduction" : 
                       (view->is_fill_view() ? "Fill" : "Materialized"))
                    << " view: " << view << ", Inst: " << std::hex
                    << ((manager != NULL) ? 
                        manager->get_instance(DomainPoint()).id : 0)
                    << std::dec
                    << ", Index expr: " << it->first->expr_id
                    << ", Name: " << (name_size > 0 ? (const char*)name : "")
                    << ", Field Mask: " << mask;
          free(mask);
        }
      }
    }

    /////////////////////////////////////////////////////////////
    // TraceConditionSet
    /////////////////////////////////////////////////////////////

    //--------------------------------------------------------------------------
    TraceConditionSet::TraceConditionSet(PhysicalTrace *trace,
                        RegionTreeForest *f, IndexSpaceExpression *expr,
                        const FieldMask &mask, const std::set<RegionNode*> &rgs)
      : context(trace->logical_trace->ctx), forest(f),
        condition_expr(expr), condition_mask(mask), 
        regions(std::vector<RegionNode*>(rgs.begin(), rgs.end())),
        precondition_views(NULL), anticondition_views(NULL), 
        postcondition_views(NULL)
    //--------------------------------------------------------------------------
    {
      condition_expr->add_expression_reference();
      for (std::vector<RegionNode*>::const_iterator it =
            regions.begin(); it != regions.end(); it++)
        (*it)->add_base_resource_ref(TRACE_REF);
    }

    //--------------------------------------------------------------------------
    TraceConditionSet::TraceConditionSet(const TraceConditionSet &rhs)
      : context(rhs.context), forest(rhs.forest),
        condition_expr(rhs.condition_expr), condition_mask(rhs.condition_mask),
        regions(rhs.regions)
    //--------------------------------------------------------------------------
    {
      // should never be called
      assert(false);
    }

    //--------------------------------------------------------------------------
    TraceConditionSet::~TraceConditionSet(void)
    //--------------------------------------------------------------------------
    {
#ifdef DEBUG_LEGION
      assert(current_sets.empty());
#endif
      for (LegionMap<IndexSpaceExpression*,
                     FieldMaskSet<LogicalView> >::aligned::const_iterator eit =
            preconditions.begin(); eit != preconditions.end(); eit++)
      {
        for (FieldMaskSet<LogicalView>::const_iterator it = 
              eit->second.begin(); it != eit->second.end(); it++)
          if (it->first->remove_base_valid_ref(TRACE_REF))
            delete it->first;
        if (eit->first->remove_expression_reference())
          delete eit->first;
      }
      for (LegionMap<IndexSpaceExpression*,
                     FieldMaskSet<LogicalView> >::aligned::const_iterator eit =
            anticonditions.begin(); eit != anticonditions.end(); eit++)
      {
        for (FieldMaskSet<LogicalView>::const_iterator it = 
              eit->second.begin(); it != eit->second.end(); it++)
          if (it->first->remove_base_valid_ref(TRACE_REF))
            delete it->first;
        if (eit->first->remove_expression_reference())
          delete eit->first;
      }
      for (LegionMap<IndexSpaceExpression*,
                     FieldMaskSet<LogicalView> >::aligned::const_iterator eit =
            postconditions.begin(); eit != postconditions.end(); eit++)
      {
        for (FieldMaskSet<LogicalView>::const_iterator it = 
              eit->second.begin(); it != eit->second.end(); it++)
          if (it->first->remove_base_valid_ref(TRACE_REF))
            delete it->first;
        if (eit->first->remove_expression_reference())
          delete eit->first;
      }
      for (std::vector<RegionNode*>::const_iterator it = 
            regions.begin(); it != regions.end(); it++)
        if ((*it)->remove_base_resource_ref(TRACE_REF))
          delete (*it);
      if (condition_expr->remove_expression_reference())
        delete condition_expr;
      if (precondition_views != NULL)
        delete precondition_views;
      if (anticondition_views != NULL)
        delete anticondition_views;
      if (postcondition_views != NULL)
        delete postcondition_views;
    }

    //--------------------------------------------------------------------------
    TraceConditionSet& TraceConditionSet::operator=(
                                                   const TraceConditionSet &rhs)
    //--------------------------------------------------------------------------
    {
      // should never be called
      assert(false);
      return *this;
    }

    //--------------------------------------------------------------------------
    void TraceConditionSet::add_tracker_reference(unsigned cnt)
    //--------------------------------------------------------------------------
    {
      add_reference(cnt);
    }

    //--------------------------------------------------------------------------
    bool TraceConditionSet::remove_tracker_reference(unsigned cnt)
    //--------------------------------------------------------------------------
    {
      return remove_reference(cnt);
    }

    //--------------------------------------------------------------------------
    void TraceConditionSet::record_equivalence_set(EquivalenceSet *set,
                                                   const FieldMask &mask)
    //--------------------------------------------------------------------------
    {
      set->record_tracker(this, mask);
      AutoLock s_lock(set_lock);
      if (current_sets.insert(set, mask))
        set->add_base_resource_ref(TRACE_REF);
    }

    //--------------------------------------------------------------------------
    void TraceConditionSet::record_pending_equivalence_set(EquivalenceSet *set,
                                                          const FieldMask &mask) 
    //--------------------------------------------------------------------------
    {
      AutoLock s_lock(set_lock);
      pending_sets.insert(set, mask);
    }

    //--------------------------------------------------------------------------
    bool TraceConditionSet::can_filter_context(ContextID filter_id) const
    //--------------------------------------------------------------------------
    {
      return (filter_id == context->get_context_id());
    }

    //--------------------------------------------------------------------------
    void TraceConditionSet::remove_equivalence_set(EquivalenceSet *set,
                                                   const FieldMask &mask)
    //--------------------------------------------------------------------------
    {
      {
        AutoLock s_lock(set_lock);
        invalid_mask |= mask;
        FieldMaskSet<EquivalenceSet>::iterator finder = current_sets.find(set);
        // Might have already been removed as part of deleting the set
        if (finder == current_sets.end())
          return;
#ifdef DEBUG_LEGION
        assert(!(mask - finder->second));
#endif
        finder.filter(mask);
        if (!finder->second)
          current_sets.erase(finder);
        else
          return;
      }
      // Remove the reference if we removed the set from our current sets
      if (set->remove_base_resource_ref(TRACE_REF))
        delete set;
    }

    //--------------------------------------------------------------------------
    void TraceConditionSet::invalidate_equivalence_sets(void)
    //--------------------------------------------------------------------------
    {
      FieldMaskSet<EquivalenceSet> to_remove;
      {
        AutoLock s_lock(set_lock);
        if (current_sets.empty())
          return;
        to_remove.swap(current_sets);
      }
      for (FieldMaskSet<EquivalenceSet>::const_iterator it =
            to_remove.begin(); it != to_remove.end(); it++)
      {
        it->first->remove_tracker(this, it->second);
        if (it->first->remove_base_resource_ref(TRACE_REF))
          delete it->first;
      }
    }

    //--------------------------------------------------------------------------
    void TraceConditionSet::capture(EquivalenceSet *set, 
                                    std::set<RtEvent> &ready_events)
    //--------------------------------------------------------------------------
    {
      set->record_tracker(this, condition_mask);
      if (current_sets.insert(set, condition_mask))
        set->add_base_resource_ref(TRACE_REF);
      const RtEvent ready_event = 
        set->capture_trace_conditions(this, set->local_space, condition_expr, 
                              condition_mask, RtUserEvent::NO_RT_USER_EVENT); 
      if (ready_event.exists() && !ready_event.has_triggered())
        ready_events.insert(ready_event);
    }

    //--------------------------------------------------------------------------
    void TraceConditionSet::receive_capture(TraceViewSet *pre, 
               TraceViewSet *anti, TraceViewSet *post, std::set<RtEvent> &ready)
    //--------------------------------------------------------------------------
    {
#ifdef DEBUG_LEGION
      assert(precondition_views == NULL);
      assert(anticondition_views == NULL);
      assert(postcondition_views == NULL);
#endif
      precondition_views = pre;
      anticondition_views = anti;
      postcondition_views = post;
      WrapperReferenceMutator mutator(ready);
      if (precondition_views != NULL)
      {
        precondition_views->transpose_uniquely(preconditions);
        for (LegionMap<IndexSpaceExpression*,
                       FieldMaskSet<LogicalView> >::aligned::const_iterator 
              eit = preconditions.begin(); eit != preconditions.end(); eit++)
        {
          eit->first->add_expression_reference();
          for (FieldMaskSet<LogicalView>::const_iterator it = 
                eit->second.begin(); it != eit->second.end(); it++)
            it->first->add_base_valid_ref(TRACE_REF, &mutator);
        }
      }
      if (anticondition_views != NULL)
      {
        anticondition_views->transpose_uniquely(anticonditions);
        for (LegionMap<IndexSpaceExpression*,
                       FieldMaskSet<LogicalView> >::aligned::const_iterator 
              eit = anticonditions.begin(); eit != anticonditions.end(); eit++)
        {
          eit->first->add_expression_reference();
          for (FieldMaskSet<LogicalView>::const_iterator it = 
                eit->second.begin(); it != eit->second.end(); it++)
            it->first->add_base_valid_ref(TRACE_REF, &mutator);
        }
      }
      if (postcondition_views != NULL)
      {
        postcondition_views->transpose_uniquely(postconditions);
        for (LegionMap<IndexSpaceExpression*,
                       FieldMaskSet<LogicalView> >::aligned::const_iterator 
              eit = postconditions.begin(); eit != postconditions.end(); eit++)
        {
          eit->first->add_expression_reference();
          for (FieldMaskSet<LogicalView>::const_iterator it = 
                eit->second.begin(); it != eit->second.end(); it++)
            it->first->add_base_valid_ref(TRACE_REF, &mutator);
        }
      }
    }

    //--------------------------------------------------------------------------
    bool TraceConditionSet::is_empty(void) const
    //--------------------------------------------------------------------------
    {
      if (precondition_views != NULL)
        return false;
      if (anticondition_views != NULL)
        return false;
      if (postcondition_views != NULL)
        return false;
      return true;
    }

    //--------------------------------------------------------------------------
    bool TraceConditionSet::is_replayable(bool &not_subsumed,
                                       TraceViewSet::FailedPrecondition *failed)
    //--------------------------------------------------------------------------
    {
      bool replayable = true;
      // Note that it is ok to have precondition views and no postcondition
      // views because that means that everything was read-only and therefore
      // still idempotent and replayable
      if ((precondition_views != NULL) && (postcondition_views != NULL) &&
          !precondition_views->subsumed_by(*postcondition_views, true, failed))
      {
        if ((failed != NULL) && (postcondition_views == NULL))
          precondition_views->record_first_failed(failed);
        replayable = false;
        not_subsumed = true;
      }
      if (replayable && 
          (postcondition_views != NULL) && (anticondition_views != NULL) &&
          !postcondition_views->independent_of(*anticondition_views, failed))
      {
        replayable = false;
        not_subsumed = false;
      }
      // Clean up our view objects since we no longer need them
      if (precondition_views != NULL)
      {
        delete precondition_views;
        precondition_views = NULL;
      }
      if (anticondition_views != NULL)
      {
        delete anticondition_views;
        anticondition_views = NULL;
      }
      if (postcondition_views != NULL)
      {
        delete postcondition_views;
        postcondition_views = NULL;
      }
      return replayable;
    }

    //--------------------------------------------------------------------------
    void TraceConditionSet::dump_preconditions(void) const
    //--------------------------------------------------------------------------
    {
#ifdef DEBUG_LEGION
      assert(!regions.empty());
#endif
      TraceViewSet dump_view_set(forest, 0/*owner did*/,
          forest->get_tree(regions.front()->handle.get_tree_id()));
      for (ExprViews::const_iterator eit = 
            preconditions.begin(); eit != preconditions.end(); eit++)
        for (FieldMaskSet<LogicalView>::const_iterator it =
              eit->second.begin(); it != eit->second.end(); it++)
          dump_view_set.insert(it->first, eit->first, it->second, NULL);
      dump_view_set.dump();
    }

    //--------------------------------------------------------------------------
    void TraceConditionSet::dump_anticonditions(void) const
    //--------------------------------------------------------------------------
    {
#ifdef DEBUG_LEGION
      assert(!regions.empty());
#endif
      TraceViewSet dump_view_set(forest, 0/*owner did*/,
          forest->get_tree(regions.front()->handle.get_tree_id()));
      for (ExprViews::const_iterator eit = 
            anticonditions.begin(); eit != anticonditions.end(); eit++)
        for (FieldMaskSet<LogicalView>::const_iterator it =
              eit->second.begin(); it != eit->second.end(); it++)
          dump_view_set.insert(it->first, eit->first, it->second, NULL);
      dump_view_set.dump();
    }

    //--------------------------------------------------------------------------
    void TraceConditionSet::dump_postconditions(void) const
    //--------------------------------------------------------------------------
    {
#ifdef DEBUG_LEGION
      assert(!regions.empty());
#endif
      TraceViewSet dump_view_set(forest, 0/*owner did*/,
          forest->get_tree(regions.front()->handle.get_tree_id()));
      for (ExprViews::const_iterator eit = 
            postconditions.begin(); eit != postconditions.end(); eit++)
        for (FieldMaskSet<LogicalView>::const_iterator it =
              eit->second.begin(); it != eit->second.end(); it++)
          dump_view_set.insert(it->first, eit->first, it->second, NULL);
      dump_view_set.dump();
    }

    //--------------------------------------------------------------------------
    void TraceConditionSet::test_require(Operation *op, 
             std::set<RtEvent> &ready_events, std::set<RtEvent> &applied_events)
    //--------------------------------------------------------------------------
    {
      // We should not need the lock here because the trace should be 
      // blocking all other operations from running and changing the 
      // equivalence sets while we are here
      // First check to see if we need to recompute our equivalence sets
      if (!!invalid_mask)
      {
        const RtEvent ready = recompute_equivalence_sets(op);
        if (ready.exists() && !ready.has_triggered())
        {
          const RtUserEvent tested = Runtime::create_rt_user_event();
          const RtUserEvent applied = Runtime::create_rt_user_event();
          DeferTracePreconditionTestArgs args(this, op, tested, applied);
          forest->runtime->issue_runtime_meta_task(args, 
              LG_LATENCY_DEFERRED_PRIORITY, ready);
          ready_events.insert(tested);
          applied_events.insert(applied);
          return;
        }
      }
#ifdef DEBUG_LEGION
      assert(precondition_analyses.empty());
      assert(anticondition_analyses.empty());
#endif
      // Make analyses for the precondition and anticondition tests
      for (ExprViews::const_iterator eit = 
            preconditions.begin(); eit != preconditions.end(); eit++)
      {
        InvalidInstAnalysis *analysis = new InvalidInstAnalysis(forest->runtime,  
            op, precondition_analyses.size(), eit->first, eit->second);
        analysis->add_reference();
        precondition_analyses.push_back(analysis);
        std::set<RtEvent> deferral_events;
        for (FieldMaskSet<EquivalenceSet>::const_iterator it =
              current_sets.begin(); it != current_sets.end(); it++)
        {
          const FieldMask overlap = eit->second.get_valid_mask() & it->second;
          if (!overlap)
            continue;
          analysis->traverse(it->first, overlap,deferral_events,applied_events);
        }
        const RtEvent traversal_done = deferral_events.empty() ?
          RtEvent::NO_RT_EVENT : Runtime::merge_events(deferral_events);
        if (traversal_done.exists() || analysis->has_remote_sets())
        {
          const RtEvent ready = 
            analysis->perform_remote(traversal_done, applied_events);
          if (ready.exists() && !ready.has_triggered())
            ready_events.insert(ready);
        }
      }
      for (ExprViews::const_iterator eit =
            anticonditions.begin(); eit != anticonditions.end(); eit++)
      {
        AntivalidInstAnalysis *analysis = 
          new AntivalidInstAnalysis(forest->runtime, op, 
              anticondition_analyses.size(), eit->first, eit->second);
        analysis->add_reference();
        anticondition_analyses.push_back(analysis);
        std::set<RtEvent> deferral_events;
        for (FieldMaskSet<EquivalenceSet>::const_iterator it =
              current_sets.begin(); it != current_sets.end(); it++)
        {
          const FieldMask overlap = eit->second.get_valid_mask() & it->second;
          if (!overlap)
            continue;
          analysis->traverse(it->first, overlap,deferral_events,applied_events);
        }
        const RtEvent traversal_done = deferral_events.empty() ?
          RtEvent::NO_RT_EVENT : Runtime::merge_events(deferral_events);
        if (traversal_done.exists() || analysis->has_remote_sets())
        {
          const RtEvent ready = 
            analysis->perform_remote(traversal_done, applied_events);
          if (ready.exists() && !ready.has_triggered())
            ready_events.insert(ready);
        }
      }
    }

    //--------------------------------------------------------------------------
    /*static*/ void TraceConditionSet::handle_precondition_test(
                                                               const void *args)
    //--------------------------------------------------------------------------
    {
      const DeferTracePreconditionTestArgs *dargs = 
        (const DeferTracePreconditionTestArgs*)args;
      std::set<RtEvent> ready_events, applied_events;
      dargs->set->test_require(dargs->op, ready_events, applied_events);
      if (!ready_events.empty())
        Runtime::trigger_event(dargs->done_event, 
            Runtime::merge_events(ready_events));
      else
        Runtime::trigger_event(dargs->done_event);
      if (!applied_events.empty())
        Runtime::trigger_event(dargs->applied_event,
            Runtime::merge_events(applied_events));
      else
        Runtime::trigger_event(dargs->applied_event);
    }

    //--------------------------------------------------------------------------
    bool TraceConditionSet::check_require(void)
    //--------------------------------------------------------------------------
    {
      bool satisfied = true;
      for (std::vector<InvalidInstAnalysis*>::const_iterator it =
            precondition_analyses.begin(); it != 
            precondition_analyses.end(); it++)
      {
        if ((*it)->has_invalid())
          satisfied = false;
        if ((*it)->remove_reference())
          delete (*it);
      }
      precondition_analyses.clear();
      for (std::vector<AntivalidInstAnalysis*>::const_iterator it =
            anticondition_analyses.begin(); it != 
            anticondition_analyses.end(); it++)
      {
        if ((*it)->has_antivalid())
          satisfied = false;
        if ((*it)->remove_reference())
          delete (*it);
      }
      anticondition_analyses.clear();
      return satisfied;
    }

    //--------------------------------------------------------------------------
    void TraceConditionSet::ensure(Operation *op, 
                                   std::set<RtEvent> &applied_events)
    //--------------------------------------------------------------------------
    {
      // We should not need the lock here because the trace should be 
      // blocking all other operations from running and changing the 
      // equivalence sets while we are here
      // First check to see if we need to recompute our equivalence sets
      if (!!invalid_mask)
      {
        const RtEvent ready = recompute_equivalence_sets(op);
        if (ready.exists() && !ready.has_triggered())
        {
          const RtUserEvent applied= Runtime::create_rt_user_event();
          DeferTracePostconditionTestArgs args(this, op, applied);
          forest->runtime->issue_runtime_meta_task(args, 
              LG_LATENCY_DEFERRED_PRIORITY, ready);
          applied_events.insert(applied);
          return;
        }
      }
      // Perform an overwrite analysis for each of the postconditions
      unsigned index = 0;
      const TraceInfo trace_info(op, false/*init*/);
      const RegionUsage usage(LEGION_READ_WRITE, LEGION_EXCLUSIVE, 0);
      for (ExprViews::const_iterator eit = 
            postconditions.begin(); eit != postconditions.end(); eit++, index++)
      {
        OverwriteAnalysis *analysis = new OverwriteAnalysis(forest->runtime,
            op, index, usage, eit->first, eit->second, 
            PhysicalTraceInfo(trace_info, index), ApEvent::NO_AP_EVENT);
        analysis->add_reference();
        std::set<RtEvent> deferral_events;
        for (FieldMaskSet<EquivalenceSet>::const_iterator it =
              current_sets.begin(); it != current_sets.end(); it++)
        {
          const FieldMask overlap = eit->second.get_valid_mask() & it->second;
          if (!overlap)
            continue;
          analysis->traverse(it->first, overlap,deferral_events,applied_events);
        }
        const RtEvent traversal_done = deferral_events.empty() ?
          RtEvent::NO_RT_EVENT : Runtime::merge_events(deferral_events);
        if (traversal_done.exists() || analysis->has_remote_sets())
          analysis->perform_remote(traversal_done, applied_events);
        if (analysis->remove_reference())
          delete analysis;
      }
    }

    //--------------------------------------------------------------------------
    /*static*/ void TraceConditionSet::handle_postcondition_test(
                                                               const void *args)
    //--------------------------------------------------------------------------
    {
      const DeferTracePostconditionTestArgs *dargs = 
        (const DeferTracePostconditionTestArgs*)args;
      std::set<RtEvent> ready_events;
      dargs->set->ensure(dargs->op, ready_events);
      if (!ready_events.empty())
        Runtime::trigger_event(dargs->done_event, 
            Runtime::merge_events(ready_events));
      else
        Runtime::trigger_event(dargs->done_event);
    }

    //--------------------------------------------------------------------------
    /*static*/ void TraceConditionSet::handle_finalize_sets(const void *args)
    //--------------------------------------------------------------------------
    {
      const DeferTraceFinalizeSetsArgs *dargs =
        (const DeferTraceFinalizeSetsArgs*)args;
      dargs->set->finalize_computed_sets(); 
    }

    //--------------------------------------------------------------------------
    RtEvent TraceConditionSet::recompute_equivalence_sets(Operation *op)
    //--------------------------------------------------------------------------
    {
#ifdef DEBUG_LEGION
      assert(!!invalid_mask);
#endif
      std::set<RtEvent> ready_events;
      UniqueID opid = op->get_unique_op_id();
      InnerContext *context = op->get_context();
      ContextID ctxid = context->get_context().get_id();
      AddressSpaceID space = forest->runtime->address_space;
      for (std::vector<RegionNode*>::const_iterator it =
            regions.begin(); it != regions.end(); it++)
      {
        IndexSpaceExpression *overlap = 
          forest->intersect_index_spaces(condition_expr, (*it)->row_source);
        (*it)->compute_equivalence_sets(ctxid, context, this, space, overlap,
                                    invalid_mask, opid, space, ready_events,
                                    false/*downward only*/, false/*covers*/);
      }
      invalid_mask.clear();
      if (!ready_events.empty())
      {
        const RtEvent ready = Runtime::merge_events(ready_events);
        if (ready.exists() && !ready.has_triggered())
        {
          // Launch a meta-task to finalize this trace condition set
          DeferTraceFinalizeSetsArgs args(this, op->get_unique_op_id());
          return forest->runtime->issue_runtime_meta_task(args, 
                          LG_LATENCY_DEFERRED_PRIORITY, ready);
        }
      }
      finalize_computed_sets();
      return RtEvent::NO_RT_EVENT;
    }

    //--------------------------------------------------------------------------
    void TraceConditionSet::finalize_computed_sets(void)
    //--------------------------------------------------------------------------
    {
      // Don't need the lock here, there's only one thing looking at these
      // data structures at this point
      if (pending_sets.empty())
        return;
      for (FieldMaskSet<EquivalenceSet>::const_iterator it =
            pending_sets.begin(); it != pending_sets.end(); it++)
      {
        it->first->record_tracker(this, it->second);
        if (current_sets.insert(it->first, it->second))
          it->first->add_base_resource_ref(TRACE_REF);
      }
      pending_sets.clear();
    }

    /////////////////////////////////////////////////////////////
    // PhysicalTemplate
    /////////////////////////////////////////////////////////////

    //--------------------------------------------------------------------------
    PhysicalTemplate::PhysicalTemplate(PhysicalTrace *t, ApEvent fence_event,
                                       TaskTreeCoordinates &&coords)
      : trace(t), coordinates(std::move(coords)), recording(true),
        replayable(false, "uninitialized"), fence_completion_id(0),
        replay_parallelism(t->runtime->max_replay_parallelism),
        has_virtual_mapping(false), last_fence(NULL),
        recording_done(Runtime::create_rt_user_event()),
        pending_inv_topo_order(NULL), pending_transitive_reduction(NULL)
    //--------------------------------------------------------------------------
    {
      events.push_back(fence_event);
      event_map[fence_event] = fence_completion_id;
      instructions.push_back(
         new AssignFenceCompletion(*this, fence_completion_id, TraceLocalID()));
      // always want at least one set of operations ready for recording
      operations.emplace_back(std::map<TraceLocalID,Memoizable*>());
    }

    //--------------------------------------------------------------------------
    PhysicalTemplate::PhysicalTemplate(const PhysicalTemplate &rhs)
      : trace(NULL), coordinates(rhs.coordinates), recording(true),
        replayable(false, "uninitialized"), fence_completion_id(0),
        replay_parallelism(1), recording_done(RtUserEvent::NO_RT_USER_EVENT)
    //--------------------------------------------------------------------------
    {
      // should never be called
      assert(false);
    }

    //--------------------------------------------------------------------------
    PhysicalTemplate::~PhysicalTemplate(void)
    //--------------------------------------------------------------------------
    {
      {
        AutoLock tpl_lock(template_lock);
        for (std::set<ViewUser*>::iterator it = all_users.begin();
             it != all_users.end(); ++it)
          delete (*it);
        for (std::vector<TraceConditionSet*>::const_iterator it =
              conditions.begin(); it != conditions.end(); it++)
        {
          (*it)->invalidate_equivalence_sets();
          if ((*it)->remove_reference())
            delete (*it);
        }
        for (std::vector<Instruction*>::iterator it = instructions.begin();
             it != instructions.end(); ++it)
          delete *it;
        // Relesae references to instances
        for (CachedMappings::iterator it = cached_mappings.begin();
            it != cached_mappings.end(); ++it)
        {
          for (std::deque<InstanceSet>::iterator pit =
              it->second.physical_instances.begin(); pit !=
              it->second.physical_instances.end(); pit++)
          {
            for (unsigned idx = 0; idx < pit->size(); idx++)
            {
              const InstanceRef &ref = (*pit)[idx];
              if (!ref.is_virtual_ref())
                ref.remove_valid_reference(MAPPING_ACQUIRE_REF,NULL/*mutator*/);
            }
            pit->clear();
          }
        }
        cached_mappings.clear();
        if (!remote_memos.empty())
          release_remote_memos();
      }
      if (pending_inv_topo_order != NULL)
        delete pending_inv_topo_order;
      if (pending_transitive_reduction != NULL)
        delete pending_transitive_reduction;
    }

    //--------------------------------------------------------------------------
    ApEvent PhysicalTemplate::get_completion_for_deletion(void) const
    //--------------------------------------------------------------------------
    {
      std::set<ApEvent> all_events;
      for (std::map<ApEvent, unsigned>::const_iterator it = event_map.begin();
           it != event_map.end(); ++it)
        all_events.insert(it->first);
      return Runtime::merge_events(NULL, all_events);
    }

    //--------------------------------------------------------------------------
    void PhysicalTemplate::find_execution_fence_preconditions(
                                               std::set<ApEvent> &preconditions)
    //--------------------------------------------------------------------------
    {
      AutoLock tpl_lock(template_lock);
#ifdef DEBUG_LEGION
      assert(!events.empty());
      assert(events.size() == instructions.size());
#endif
      // Scan backwards until we find the previous execution fence (if any)
      for (unsigned idx = events.size() - 1; idx > 0; idx--)
      {
        // Skip any barrier events from remote shards, they will be picked
        // up by their own shards and mixed into the fences appropriately
        const InstructionKind kind = instructions[idx]->get_kind(); 
        if ((kind != BARRIER_ADVANCE) && (kind != BARRIER_ARRIVAL))
          preconditions.insert(events[idx]);
        if (instructions[idx] == last_fence)
          return;
      }
      preconditions.insert(events.front());
    }

    //--------------------------------------------------------------------------
    bool PhysicalTemplate::check_preconditions(TraceReplayOp *op,
                                              std::set<RtEvent> &applied_events)
    //--------------------------------------------------------------------------
    {
      std::set<RtEvent> ready_events;
      for (std::vector<TraceConditionSet*>::const_iterator it = 
            conditions.begin(); it != conditions.end(); it++)
        (*it)->test_require(op, ready_events, applied_events);
      if (!ready_events.empty())
      {
        const RtEvent wait_on = Runtime::merge_events(ready_events);
        if (wait_on.exists() && !wait_on.has_triggered())
          wait_on.wait();
      }
      bool result = true;
      for (std::vector<TraceConditionSet*>::const_iterator it = 
            conditions.begin(); it != conditions.end(); it++)
        if (!(*it)->check_require())
          result = false;
      return result;
    }

    //--------------------------------------------------------------------------
    void PhysicalTemplate::apply_postcondition(TraceSummaryOp *op,
                                              std::set<RtEvent> &applied_events)
    //--------------------------------------------------------------------------
    {
      for (std::vector<TraceConditionSet*>::const_iterator it = 
            conditions.begin(); it != conditions.end(); it++)
        (*it)->ensure(op, applied_events);
    }

    //--------------------------------------------------------------------------
    bool PhysicalTemplate::check_preconditions(ReplTraceReplayOp *op,
                                              std::set<RtEvent> &applied_events)
    //--------------------------------------------------------------------------
    {
      std::set<RtEvent> ready_events;
      for (std::vector<TraceConditionSet*>::const_iterator it = 
            conditions.begin(); it != conditions.end(); it++)
        (*it)->test_require(op, ready_events, applied_events);
      if (!ready_events.empty())
      {
        const RtEvent wait_on = Runtime::merge_events(ready_events);
        if (wait_on.exists() && !wait_on.has_triggered())
          wait_on.wait();
      }
      bool result = true;
      for (std::vector<TraceConditionSet*>::const_iterator it = 
            conditions.begin(); it != conditions.end(); it++)
        if (!(*it)->check_require())
          result = false;
      return result;
    } 

    //--------------------------------------------------------------------------
    void PhysicalTemplate::apply_postcondition(ReplTraceSummaryOp *op,
                                              std::set<RtEvent> &applied_events)
    //--------------------------------------------------------------------------
    {
      for (std::vector<TraceConditionSet*>::const_iterator it = 
            conditions.begin(); it != conditions.end(); it++)
        (*it)->ensure(op, applied_events);
    }

    //--------------------------------------------------------------------------
    PhysicalTemplate::Replayable PhysicalTemplate::check_replayable(
                                         ReplTraceOp *op, InnerContext *context,
                                         UniqueID opid, bool has_blocking_call) 
    //--------------------------------------------------------------------------
    {
      if (has_blocking_call)
        return Replayable(false, "blocking call");

      if (has_virtual_mapping)
        return Replayable(false, "virtual mapping");

      // Next we need to compute the equivalence sets for all these regions
      LegionVector<VersionInfo>::aligned version_infos(trace_regions.size());
      unsigned index = 0;
      std::set<RtEvent> ready_events;
      const ContextID ctx = context->get_context().get_id();
      for (FieldMaskSet<RegionNode>::const_iterator it =
            trace_regions.begin(); it != trace_regions.end(); it++, index++)
        it->first->perform_versioning_analysis(ctx, context, 
            &version_infos[index], it->second, opid, 
            trace->runtime->address_space, ready_events);
      if (!ready_events.empty())
      {
        const RtEvent wait_on = Runtime::merge_events(ready_events);
        ready_events.clear();
        if (wait_on.exists() && !wait_on.has_triggered())
          wait_on.wait();
      }
      // Compute the sets of regions and fields associated with each set
      index = 0;
      LegionMap<EquivalenceSet*,FieldMaskSet<RegionNode> >::aligned set_regions;
      for (FieldMaskSet<RegionNode>::const_iterator rit =
            trace_regions.begin(); rit != trace_regions.end(); rit++, index++)
      {
        const FieldMaskSet<EquivalenceSet> &region_sets = 
            version_infos[index].get_equivalence_sets();
        for (FieldMaskSet<EquivalenceSet>::const_iterator it = 
              region_sets.begin(); it != region_sets.end(); it++)
          set_regions[it->first].insert(rit->first, it->second);
      }
      trace_regions.clear();
      // Make a trace condition set for each one of them
      // Note for control replication, we're just letting multiple shards 
      // race to their equivalence sets, whichever one gets there first for
      // their fields will be the one to own the preconditions
      RegionTreeForest *forest = trace->runtime->forest;
      for (LegionMap<EquivalenceSet*,
                     FieldMaskSet<RegionNode> >::aligned::const_iterator eit =
            set_regions.begin(); eit != set_regions.end(); eit++)
      {
        // Sort the region nodes into field groups so we can get a field 
        // expression for each one of these
        LegionList<FieldSet<RegionNode*> >::aligned region_fields;
        eit->second.compute_field_sets(FieldMask(), region_fields);
        for (LegionList<FieldSet<RegionNode*> >::aligned::iterator it =
              region_fields.begin(); it != region_fields.end(); it++)
        {
          // The expression for this condition is the intersection of
          // the equivalence set region with all the other regions that
          // are represented by it
          std::set<IndexSpaceExpression*> exprs;
          for (std::set<RegionNode*>::const_iterator rit = 
                it->elements.begin(); rit != it->elements.end(); rit++)
            exprs.insert((*rit)->row_source);
          IndexSpaceExpression *union_expr = forest->union_index_spaces(exprs);
          IndexSpaceNode *eq_node = eit->first->region_node->row_source;
          IndexSpaceExpression *condition_expr = 
            forest->intersect_index_spaces(union_expr, eq_node);
          // Small congruence test
          if (condition_expr->get_volume() == eq_node->get_volume())
            condition_expr = eq_node;
          TraceConditionSet *condition = 
            new TraceConditionSet(trace, forest, condition_expr, 
                                  it->set_mask, it->elements);
          condition->add_reference();
          condition->capture(eit->first, ready_events);
          conditions.push_back(condition);
        }
      }
      // Wait for the conditions to be ready and then test them for subsumption
      if (!ready_events.empty())
      {
        const RtEvent wait_on = Runtime::merge_events(ready_events);
        ready_events.clear();
        if (wait_on.exists() && !wait_on.has_triggered())
          wait_on.wait();
      }
      TraceViewSet::FailedPrecondition condition;
      // Need this lock in case we invalidate empty conditions
      AutoLock tpl_lock(template_lock);
      for (std::vector<TraceConditionSet*>::iterator it = 
            conditions.begin(); it != conditions.end(); /*nothing*/)
      {
        if ((*it)->is_empty())
        {
          (*it)->invalidate_equivalence_sets();
          if ((*it)->remove_reference())
            delete (*it);
          it = conditions.erase(it);
          continue;
        }
        bool not_subsumed = true;
        if (!(*it)->is_replayable(not_subsumed, &condition))
        {
          if (trace->runtime->dump_physical_traces)
          {
            if (not_subsumed)
              return Replayable(
                  false, "precondition not subsumed: " +
                    condition.to_string(trace->logical_trace->ctx));
            else
              return Replayable(
               false, "postcondition anti dependent: " +
                 condition.to_string(trace->logical_trace->ctx));
          }
          else
          {
            if (not_subsumed)
              return Replayable(
                  false, "precondition not subsumed by postcondition");
            else
              return Replayable(
                  false, "postcondition anti dependent");
          }
        }
        it++;
      }
      return Replayable(true);
    }

    //--------------------------------------------------------------------------
    void PhysicalTemplate::register_operation(Operation *op)
    //--------------------------------------------------------------------------
    {
      Memoizable *memoizable = op->get_memoizable();
#ifdef DEBUG_LEGION
      assert(memoizable != NULL);
#endif
      const TraceLocalID tid = memoizable->get_trace_local_id();
      // Should be able to call back() without the lock even when
      // operations are being removed from the front
      std::map<TraceLocalID,Memoizable*> &ops = operations.back();
#ifdef DEBUG_LEGION
      assert(ops.find(tid) == ops.end());
      assert(memo_entries.find(tid) != memo_entries.end());
#endif
      ops[tid] = memoizable;
    }

    //--------------------------------------------------------------------------
    void PhysicalTemplate::execute_slice(unsigned slice_idx)
    //--------------------------------------------------------------------------
    {
#ifdef DEBUG_LEGION
      assert(slice_idx < slices.size());
#endif
      ApUserEvent fence = Runtime::create_ap_user_event(NULL);
      const std::vector<TraceLocalID> &tasks = slice_tasks[slice_idx];
      // should be able to read front() even while new maps for operations 
      // are begin appended to the back of 'operations'
      std::map<TraceLocalID,Memoizable*> &ops = operations.front();
      for (unsigned idx = 0; idx < tasks.size(); ++idx)
        ops[tasks[idx]]->get_operation()->set_execution_fence_event(fence);
      std::vector<Instruction*> &instructions = slices[slice_idx];
      for (std::vector<Instruction*>::const_iterator it = instructions.begin();
           it != instructions.end(); ++it)
        (*it)->execute(events, user_events, ops);
      Runtime::trigger_event(NULL, fence);
    }

    //--------------------------------------------------------------------------
    void PhysicalTemplate::issue_summary_operations(
                                  InnerContext* context, Operation *invalidator)
    //--------------------------------------------------------------------------
    {
      TraceSummaryOp *op = trace->runtime->get_available_summary_op();
      op->initialize_summary(context, this, invalidator);
#ifdef LEGION_SPY
      LegionSpy::log_summary_op_creator(op->get_unique_op_id(),
                                        invalidator->get_unique_op_id());
#endif
      op->execute_dependence_analysis();
    }

    //--------------------------------------------------------------------------
    void PhysicalTemplate::finalize(InnerContext *context, UniqueID opid,
                                    bool has_blocking_call, ReplTraceOp *op)
    //--------------------------------------------------------------------------
    {
      trigger_recording_done();
      recording = false;
      replayable = check_replayable(op, context, opid, has_blocking_call);

      if (!replayable)
      {
        if (trace->runtime->dump_physical_traces)
        {
          optimize(op, true/*do transitive reduction inline*/);
          dump_template();
        }
        if (!remote_memos.empty())
          release_remote_memos();
        return;
      }
      optimize(op, false/*do transitive reduction inline*/);
      size_t num_events = events.size();
      events.clear();
      events.resize(num_events);
      event_map.clear();
      if (!remote_memos.empty())
        release_remote_memos();
      // Defer performing the transitive reduction because it might
      // be expensive (see comment above)
      if (!trace->runtime->no_trace_optimization)
      {
        TransitiveReductionArgs args(this);
        transitive_reduction_done = trace->runtime->issue_runtime_meta_task(
                                          args, LG_THROUGHPUT_WORK_PRIORITY);
      }
      // Can dump now if we're not deferring the transitive reduction
      else if (trace->runtime->dump_physical_traces)
        dump_template();
      // Can't pop the operations since we might still need them
      // for when we dump the template
      operations.pop_front();
    }

    //--------------------------------------------------------------------------
    void PhysicalTemplate::optimize(ReplTraceOp *op, 
                                    bool do_transitive_reduction)
    //--------------------------------------------------------------------------
    {
      std::vector<unsigned> gen;
      if (!(trace->runtime->no_trace_optimization ||
            trace->runtime->no_fence_elision))
        elide_fences(gen, op);
      else
      {
#ifdef DEBUG_LEGION
        assert(instructions.size() == events.size());
#endif
        gen.resize(events.size());
        for (unsigned idx = 0; idx < events.size(); ++idx)
          gen[idx] = idx;
      }
      if (!trace->runtime->no_trace_optimization)
      {
        propagate_merges(gen);
        if (do_transitive_reduction)
          transitive_reduction(false/*deferred*/);
        propagate_copies(&gen);
        eliminate_dead_code(gen);
      }
      prepare_parallel_replay(gen);
      push_complete_replays();
    }

    //--------------------------------------------------------------------------
    void PhysicalTemplate::elide_fences(std::vector<unsigned> &gen, 
                                        ReplTraceOp *op)
    //--------------------------------------------------------------------------
    {
      // Reserve some events for merges to be added during fence elision
      unsigned num_merges = 0;
      for (std::vector<Instruction*>::iterator it = instructions.begin();
           it != instructions.end(); ++it)
        switch ((*it)->get_kind())
        {
          case ISSUE_COPY:
            {
              unsigned precondition_idx =
                (*it)->as_issue_copy()->precondition_idx;
              InstructionKind generator_kind =
                instructions[precondition_idx]->get_kind();
              num_merges += generator_kind != MERGE_EVENT;
              break;
            }
          case ISSUE_INDIRECT:
            {
              unsigned precondition_idx =
                (*it)->as_issue_indirect()->precondition_idx;
              InstructionKind generator_kind =
                instructions[precondition_idx]->get_kind();
              num_merges += generator_kind != MERGE_EVENT;
              break;
            }
          case ISSUE_FILL:
            {
              unsigned precondition_idx =
                (*it)->as_issue_fill()->precondition_idx;
              InstructionKind generator_kind =
                instructions[precondition_idx]->get_kind();
              num_merges += generator_kind != MERGE_EVENT;
              break;
            }
          case COMPLETE_REPLAY:
            {
              unsigned completion_event_idx =
                (*it)->as_complete_replay()->rhs;
              InstructionKind generator_kind =
                instructions[completion_event_idx]->get_kind();
              num_merges += generator_kind != MERGE_EVENT;
              break;
            }
#ifdef LEGION_GPU_REDUCTIONS
        case GPU_REDUCTION:
            {
              unsigned precondition_idx =
                (*it)->as_gpu_reduction()->precondition_idx;
              InstructionKind generator_kind =
                instructions[precondition_idx]->get_kind();
              num_merges += generator_kind != MERGE_EVENT;
              break;
            }
#endif
          default:
            {
              break;
            }
        }

      unsigned merge_starts = events.size();
      events.resize(events.size() + num_merges);

      elide_fences_pre_sync(op);

      // We are now going to break the invariant that
      // the generator of events[idx] is instructions[idx].
      // After fence elision, the generator of events[idx] is
      // instructions[gen[idx]].
      gen.resize(events.size());
      std::vector<Instruction*> new_instructions;

      for (unsigned idx = 0; idx < instructions.size(); ++idx)
      {
        Instruction *inst = instructions[idx];
        InstructionKind kind = inst->get_kind();
        std::set<unsigned> users;
        unsigned *precondition_idx = NULL;
        std::set<RtEvent> ready_events;
        switch (kind)
        {
          case COMPLETE_REPLAY:
            {
              CompleteReplay *replay = inst->as_complete_replay();
              std::map<TraceLocalID, ViewExprs>::iterator finder =
                op_views.find(replay->owner);
              if (finder == op_views.end()) break;
              find_all_last_users(finder->second, users, ready_events);
              precondition_idx = &replay->rhs;
              break;
            }
          case ISSUE_COPY:
            {
              IssueCopy *copy = inst->as_issue_copy();
              std::map<unsigned, ViewExprs>::iterator finder =
                copy_views.find(copy->lhs);
#ifdef DEBUG_LEGION
              assert(finder != copy_views.end());
#endif
              find_all_last_users(finder->second, users, ready_events);
              precondition_idx = &copy->precondition_idx;
              break;
            }
          case ISSUE_INDIRECT:
            {
              IssueIndirect *indirect = inst->as_issue_indirect();
              std::map<unsigned, ViewExprs>::iterator finder =
                copy_views.find(indirect->lhs);
#ifdef DEBUG_LEGION
              assert(finder != copy_views.end());
#endif
              find_all_last_users(finder->second, users, ready_events);
              // This is super subtle: for indirections that are
              // working collectively together on a set of indirect
              // source or destination instances, we actually have
              // a fan-in event construction. The indirect->precondition_idx
              // points to the result of that fan-in tree which is not
              // what we want to update here. We instead want to update
              // the set of preconditions for our local instances for this
              // part of the indirect which feed into the collective event
              // tree construction. The local fan-in event is stored at
              // indirect->trace_pre_idx so use that instead for this
              precondition_idx = &indirect->tracing_pre_idx;
#ifdef DEBUG_LEGION
              // The tracing pre idx better be a merge event because
              // we can't have it changing locations in the trace
              assert(instructions[indirect->tracing_pre_idx]->get_kind() ==
                      MERGE_EVENT);
#endif
              break;
            }
          case ISSUE_FILL:
            {
              IssueFill *fill = inst->as_issue_fill();
              std::map<unsigned, ViewExprs>::iterator finder =
                copy_views.find(fill->lhs);
#ifdef DEBUG_LEGION
              assert(finder != copy_views.end());
#endif
              find_all_last_users(finder->second, users, ready_events);
              precondition_idx = &fill->precondition_idx;
              break;
            }
#ifdef LEGION_GPU_REDUCTIONS
          case GPU_REDUCTION:
            {
              GPUReduction *reduction = inst->as_gpu_reduction();
              std::map<unsigned, ViewExprs>::iterator finder =
                copy_views.find(reduction->lhs);
#ifdef DEBUG_LEGION
              assert(finder != copy_views.end());
#endif
              find_all_last_users(finder->second, users, ready_events);
              precondition_idx = &reduction->precondition_idx;
              break;
            }
#endif
          default:
            {
              break;
            }
        }
        // If we have any ready events then wait for them to be ready
        if (!ready_events.empty())
        {
          const RtEvent wait_on = Runtime::merge_events(ready_events);
          if (wait_on.exists() && !wait_on.has_triggered())
            wait_on.wait();
        }
        // Now see if we have any users to update
        if (users.size() > 0)
        {
          Instruction *generator_inst = instructions[*precondition_idx];
          if (generator_inst->get_kind() == MERGE_EVENT)
          {
            MergeEvent *merge = generator_inst->as_merge_event();
            merge->rhs.insert(users.begin(), users.end());
          }
          else
          {
            unsigned merging_event_idx = merge_starts++;
            if (*precondition_idx != fence_completion_id)
              users.insert(*precondition_idx);
            gen[merging_event_idx] = new_instructions.size();
            new_instructions.push_back(
                new MergeEvent(*this, merging_event_idx, users,
                               generator_inst->owner));
            *precondition_idx = merging_event_idx;
          }
        }
        gen[idx] = new_instructions.size();
        new_instructions.push_back(inst);
      }
      instructions.swap(new_instructions);
      new_instructions.clear();
      elide_fences_post_sync(op);
      // If we added events for fence elision then resize events so that
      // all the new events from a previous trace are generated by the 
      // fence instruction at the beginning of the template
      if (events.size() > gen.size())
        gen.resize(events.size(), 0/*fence instruction*/);
    }

    //--------------------------------------------------------------------------
    void PhysicalTemplate::propagate_merges(std::vector<unsigned> &gen)
    //--------------------------------------------------------------------------
    {
      std::vector<Instruction*> new_instructions;
      std::vector<bool> used(instructions.size(), false);

      for (unsigned idx = 0; idx < instructions.size(); ++idx)
      {
        Instruction *inst = instructions[idx];
        InstructionKind kind = inst->get_kind();
        used[idx] = kind != MERGE_EVENT;
        switch (kind)
        {
          case MERGE_EVENT:
            {
              MergeEvent *merge = inst->as_merge_event();
              std::set<unsigned> new_rhs;
              bool changed = false;
              for (std::set<unsigned>::iterator it = merge->rhs.begin();
                   it != merge->rhs.end(); ++it)
              {
                Instruction *generator = instructions[gen[*it]];
                if (generator ->get_kind() == MERGE_EVENT)
                {
                  MergeEvent *to_splice = generator->as_merge_event();
                  new_rhs.insert(to_splice->rhs.begin(), to_splice->rhs.end());
                  changed = true;
                }
                else
                  new_rhs.insert(*it);
              }
              if (changed)
                merge->rhs.swap(new_rhs);
              break;
            }
          case TRIGGER_EVENT:
            {
              TriggerEvent *trigger = inst->as_trigger_event();
              used[gen[trigger->rhs]] = true;
              break;
            }
          case BARRIER_ARRIVAL:
            {
              BarrierArrival *arrival = inst->as_barrier_arrival();
              used[gen[arrival->rhs]] = true;
              break;
            }
          case ISSUE_COPY:
            {
              IssueCopy *copy = inst->as_issue_copy();
              used[gen[copy->precondition_idx]] = true;
              break;
            }
          case ISSUE_INDIRECT:
            {
              // See comment in elide_fences for why we use
              // tracing_pre_idx instead of precondition_idx
              IssueIndirect *indirect = inst->as_issue_indirect();
              used[gen[indirect->tracing_pre_idx]] = true;
              break;
            }
          case ISSUE_FILL:
            {
              IssueFill *fill = inst->as_issue_fill();
              used[gen[fill->precondition_idx]] = true;
              break;
            }
#ifdef LEGION_GPU_REDUCTIONS
          case GPU_REDUCTION:
            {
              GPUReduction *reduction = inst->as_gpu_reduction();
              used[gen[reduction->precondition_idx]] = true;
              break;
            }
#endif
          case SET_EFFECTS:
            {
              SetEffects *effects = inst->as_set_effects();
              used[gen[effects->rhs]] = true;
              break;
            }
          case COMPLETE_REPLAY:
            {
              CompleteReplay *complete = inst->as_complete_replay();
              used[gen[complete->rhs]] = true;
              break;
            }
          case ACQUIRE_REPLAY:
            {
              AcquireReplay *acquire = inst->as_acquire_replay();
              used[gen[acquire->rhs]] = true;
              break;
            }
          case RELEASE_REPLAY:
            {
              ReleaseReplay *release = inst->as_release_replay();
              used[gen[release->rhs]] = true;
              break;
            }
          case GET_TERM_EVENT:
          case CREATE_AP_USER_EVENT:
          case SET_OP_SYNC_EVENT:
          case ASSIGN_FENCE_COMPLETION:
          case BARRIER_ADVANCE:
            {
              break;
            }
          default:
            {
              // unreachable
              assert(false);
            }
        }
      }
      std::vector<unsigned> inv_gen(instructions.size(), -1U);
      for (unsigned idx = 0; idx < gen.size(); ++idx)
      {
        unsigned g = gen[idx];
#ifdef DEBUG_LEGION
        assert(inv_gen[g] == -1U || g == fence_completion_id);
#endif
        if (g != -1U && g < instructions.size() && inv_gen[g] == -1U)
          inv_gen[g] = idx;
      }
      std::vector<Instruction*> to_delete;
      std::vector<unsigned> new_gen(gen.size(), -1U);
      initialize_generators(new_gen);
      for (unsigned idx = 0; idx < instructions.size(); ++idx)
        if (used[idx])
        {
          Instruction *inst = instructions[idx];
          if (!trace->runtime->no_fence_elision)
          {
            if (inst->get_kind() == MERGE_EVENT)
            {
              MergeEvent *merge = inst->as_merge_event();
              if (merge->rhs.size() > 1)
                merge->rhs.erase(fence_completion_id);
            }
          }
          unsigned e = inv_gen[idx];
#ifdef DEBUG_LEGION
          assert(e == -1U || (e < new_gen.size() && new_gen[e] == -1U));
#endif
          if (e != -1U)
            new_gen[e] = new_instructions.size();
          new_instructions.push_back(inst);
        }
        else
          to_delete.push_back(instructions[idx]);
      instructions.swap(new_instructions);
      gen.swap(new_gen);
      for (unsigned idx = 0; idx < to_delete.size(); ++idx)
        delete to_delete[idx];
    }

    //--------------------------------------------------------------------------
    void PhysicalTemplate::initialize_generators(std::vector<unsigned> &new_gen)
    //--------------------------------------------------------------------------
    {
      for (std::map<unsigned, unsigned>::iterator it = 
            frontiers.begin(); it != frontiers.end(); ++it)
        new_gen[it->second] = 0;
    }

    //--------------------------------------------------------------------------
    void PhysicalTemplate::initialize_eliminate_dead_code_frontiers(
                      const std::vector<unsigned> &gen, std::vector<bool> &used)
    //--------------------------------------------------------------------------
    {
      for (std::map<unsigned, unsigned>::iterator it = frontiers.begin();
          it != frontiers.end(); ++it)
      {
        unsigned g = gen[it->first];
        if (g != -1U && g < instructions.size())
          used[g] = true;
      }
    }

    //--------------------------------------------------------------------------
    void PhysicalTemplate::prepare_parallel_replay(
                                               const std::vector<unsigned> &gen)
    //--------------------------------------------------------------------------
    {
      slices.resize(replay_parallelism);
      slice_tasks.resize(replay_parallelism);
      std::map<TraceLocalID, unsigned> slice_indices_by_owner;
      std::vector<unsigned> slice_indices_by_inst;
      slice_indices_by_inst.resize(instructions.size());

#ifdef DEBUG_LEGION
      for (unsigned idx = 1; idx < instructions.size(); ++idx)
        slice_indices_by_inst[idx] = -1U;
#endif
      bool round_robin_for_tasks = false;

      std::set<Processor> distinct_targets;
      for (CachedMappings::iterator it = cached_mappings.begin(); it !=
           cached_mappings.end(); ++it)
        distinct_targets.insert(it->second.target_procs[0]);
      round_robin_for_tasks = distinct_targets.size() < replay_parallelism;

      unsigned next_slice_id = 0;
      for (std::map<TraceLocalID,std::pair<unsigned,bool> >::const_iterator 
            it = memo_entries.begin(); it != memo_entries.end(); ++it)
      {
        unsigned slice_index = -1U;
        if (!round_robin_for_tasks && it->second.second)
        {
          CachedMappings::iterator finder = cached_mappings.find(it->first);
#ifdef DEBUG_LEGION
          assert(finder != cached_mappings.end());
          assert(finder->second.target_procs.size() > 0);
#endif
          slice_index =
            finder->second.target_procs[0].id % replay_parallelism;
        }
        else
        {
#ifdef DEBUG_LEGION
          assert(slice_indices_by_owner.find(it->first) ==
              slice_indices_by_owner.end());
#endif
          slice_index = next_slice_id;
          next_slice_id = (next_slice_id + 1) % replay_parallelism;
        }

#ifdef DEBUG_LEGION
        assert(slice_index != -1U);
#endif
        slice_indices_by_owner[it->first] = slice_index;
        if (it->second.second)
          slice_tasks[slice_index].push_back(it->first);
      }
      // Keep track of these so that we don't end up leaking them
      std::vector<Instruction*> crossing_instructions;
      std::map<unsigned,std::pair<unsigned,unsigned> > crossing_counts;
      for (unsigned idx = 1; idx < instructions.size(); ++idx)
      {
        Instruction *inst = instructions[idx];
        const TraceLocalID &owner = inst->owner;
        std::map<TraceLocalID, unsigned>::iterator finder =
          slice_indices_by_owner.find(owner);
        unsigned slice_index = -1U;
        if (finder != slice_indices_by_owner.end())
          slice_index = finder->second;
        else
        {
          slice_index = next_slice_id;
          next_slice_id = (next_slice_id + 1) % replay_parallelism;
        }
        slices[slice_index].push_back(inst);
        slice_indices_by_inst[idx] = slice_index;

        if (inst->get_kind() == MERGE_EVENT)
        {
          MergeEvent *merge = inst->as_merge_event();
          unsigned crossing_found = false;
          std::set<unsigned> new_rhs;
          for (std::set<unsigned>::iterator it = merge->rhs.begin();
               it != merge->rhs.end(); ++it)
          {
            unsigned rh = *it;
            if (gen[rh] == 0)
              new_rhs.insert(rh);
            else
            {
#ifdef DEBUG_LEGION
              assert(gen[rh] != -1U);
#endif
              unsigned generator_slice = slice_indices_by_inst[gen[rh]];
#ifdef DEBUG_LEGION
              assert(generator_slice != -1U);
#endif
              if (generator_slice != slice_index)
              {
                crossing_found = true;
                std::map<unsigned, std::pair<unsigned,unsigned> >::iterator
                  finder = crossing_counts.find(rh);
                if (finder != crossing_counts.end())
                {
                  new_rhs.insert(finder->second.first);
                  finder->second.second += 1;
                }
                else
                {
                  unsigned new_crossing_event = events.size();
                  events.resize(events.size() + 1);
                  crossing_counts[rh] = 
                    std::pair<unsigned,unsigned>(new_crossing_event,1/*count*/);
                  new_rhs.insert(new_crossing_event);
                  TriggerEvent *crossing = new TriggerEvent(*this,
                      new_crossing_event, rh, instructions[gen[rh]]->owner);
                  slices[generator_slice].push_back(crossing);
                  crossing_instructions.push_back(crossing);
                }
              }
              else
                new_rhs.insert(rh);
            }
          }

          if (crossing_found)
            merge->rhs.swap(new_rhs);
        }
        else
        {
          unsigned *event_to_check = NULL;
          switch (inst->get_kind())
          {
            case TRIGGER_EVENT:
              {
                event_to_check = &inst->as_trigger_event()->rhs;
                break;
              }
            case BARRIER_ARRIVAL:
              {
                event_to_check = &inst->as_barrier_arrival()->rhs;
                break;
              }
            case ISSUE_COPY:
              {
                event_to_check = &inst->as_issue_copy()->precondition_idx;
                break;
              }
            case ISSUE_INDIRECT:
              {
                event_to_check = &inst->as_issue_indirect()->precondition_idx;
                break;
              }
            case ISSUE_FILL:
              {
                event_to_check = &inst->as_issue_fill()->precondition_idx;
                break;
              }
#ifdef LEGION_GPU_REDUCTIONS
            case GPU_REDUCTION:
              {
                event_to_check = &inst->as_gpu_reduction()->precondition_idx;
                break;
              }
#endif
            case SET_EFFECTS:
              {
                event_to_check = &inst->as_set_effects()->rhs;
                break;
              }
            case COMPLETE_REPLAY:
              {
                event_to_check = &inst->as_complete_replay()->rhs;
                break;
              }
            case ACQUIRE_REPLAY:
              {
                event_to_check = &inst->as_acquire_replay()->rhs;
                break;
              }
            case RELEASE_REPLAY:
              {
                event_to_check = &inst->as_release_replay()->rhs;
                break;
              }
            default:
              {
                break;
              }
          }
          if (event_to_check != NULL)
          {
            unsigned ev = *event_to_check;
            unsigned g = gen[ev];
#ifdef DEBUG_LEGION
            assert(g != -1U && g < instructions.size());
#endif
            unsigned generator_slice = slice_indices_by_inst[g];
#ifdef DEBUG_LEGION
            assert(generator_slice != -1U);
#endif
            if (generator_slice != slice_index)
            {
              std::map<unsigned, std::pair<unsigned,unsigned> >::iterator
                finder = crossing_counts.find(ev);
              if (finder != crossing_counts.end())
              {
                *event_to_check = finder->second.first;
                finder->second.second += 1;
              }
              else
              {
                unsigned new_crossing_event = events.size();
                events.resize(events.size() + 1);
                crossing_counts[ev] =
                  std::pair<unsigned,unsigned>(new_crossing_event, 1/*count*/);
                *event_to_check = new_crossing_event;
                TriggerEvent *crossing = new TriggerEvent(*this,
                    new_crossing_event, ev, instructions[g]->owner); 
                slices[generator_slice].push_back(crossing);
                crossing_instructions.push_back(crossing);
              }
            }
          }
        }
      }
      // Update the crossing events and their counts
      if (!crossing_counts.empty())
      {
        for (std::map<unsigned,std::pair<unsigned,unsigned> >::const_iterator
              it = crossing_counts.begin(); it != crossing_counts.end(); it++)
          crossing_events.insert(it->second);
      }
      // Append any new crossing instructions to the list of instructions
      // so that they will still be deleted when the template is
      if (!crossing_instructions.empty())
        instructions.insert(instructions.end(),
            crossing_instructions.begin(), crossing_instructions.end());
    }

    //--------------------------------------------------------------------------
    void PhysicalTemplate::initialize_transitive_reduction_frontiers(
       std::vector<unsigned> &topo_order, std::vector<unsigned> &inv_topo_order)
    //--------------------------------------------------------------------------
    {
      for (std::map<unsigned, unsigned>::iterator it = 
            frontiers.begin(); it != frontiers.end(); ++it)
      {
        inv_topo_order[it->second] = topo_order.size();
        topo_order.push_back(it->second);
      }
    }

    //--------------------------------------------------------------------------
    void PhysicalTemplate::transitive_reduction(bool deferred)
    //--------------------------------------------------------------------------
    {
      // Transitive reduction inspired by Klaus Simon,
      // "An improved algorithm for transitive closure on acyclic digraphs"

      // First, build a DAG and find nodes with no incoming edges
      std::vector<unsigned> topo_order;
      topo_order.reserve(instructions.size());
      std::vector<unsigned> inv_topo_order(events.size(), -1U);
      std::vector<std::vector<unsigned> > incoming(events.size());
      std::vector<std::vector<unsigned> > outgoing(events.size());

      initialize_transitive_reduction_frontiers(topo_order, inv_topo_order);

      std::map<TraceLocalID, GetTermEvent*> term_insts;
      for (unsigned idx = 0; idx < instructions.size(); ++idx)
      {
        Instruction *inst = instructions[idx];
        switch (inst->get_kind())
        {
          // Pass these instructions as their events will be added later
          case GET_TERM_EVENT :
            {
#ifdef DEBUG_LEGION
              assert(inst->as_get_term_event() != NULL);
#endif
              term_insts[inst->owner] = inst->as_get_term_event();
              break;
            }
          case CREATE_AP_USER_EVENT :
            {
              break;
            }
          case TRIGGER_EVENT :
            {
              TriggerEvent *trigger = inst->as_trigger_event();
              incoming[trigger->lhs].push_back(trigger->rhs);
              outgoing[trigger->rhs].push_back(trigger->lhs);
              break;
            }
          case BARRIER_ARRIVAL:
            {
              BarrierArrival *arrival = inst->as_barrier_arrival();
              incoming[arrival->lhs].push_back(arrival->rhs);
              outgoing[arrival->rhs].push_back(arrival->lhs);
              break;
            }
          case MERGE_EVENT :
            {
              MergeEvent *merge = inst->as_merge_event();
              for (std::set<unsigned>::iterator it = merge->rhs.begin();
                   it != merge->rhs.end(); ++it)
              {
                incoming[merge->lhs].push_back(*it);
                outgoing[*it].push_back(merge->lhs);
              }
              break;
            }
          case ISSUE_COPY :
            {
              IssueCopy *copy = inst->as_issue_copy();
              incoming[copy->lhs].push_back(copy->precondition_idx);
              outgoing[copy->precondition_idx].push_back(copy->lhs);
              break;
            }
          case ISSUE_INDIRECT :
            {
              // See elide_fences for comment about why we use
              // tracing_pre_idx here instead of precondition_idx
              IssueIndirect *indirect = inst->as_issue_indirect();
              incoming[indirect->lhs].push_back(indirect->tracing_pre_idx);
              outgoing[indirect->tracing_pre_idx].push_back(indirect->lhs);
              break;
            }
          case ISSUE_FILL :
            {
              IssueFill *fill = inst->as_issue_fill();
              incoming[fill->lhs].push_back(fill->precondition_idx);
              outgoing[fill->precondition_idx].push_back(fill->lhs);
              break;
            }
#ifdef LEGION_GPU_REDUCTIONS
          case GPU_REDUCTION:
            {
              GPUReduction *reduction = inst->as_gpu_reduction();
              incoming[reduction->lhs].push_back(reduction->precondition_idx);
              outgoing[reduction->precondition_idx].push_back(reduction->lhs);
              break;
            }
#endif
          case SET_OP_SYNC_EVENT :
            {
              SetOpSyncEvent *sync = inst->as_set_op_sync_event();
              inv_topo_order[sync->lhs] = topo_order.size();
              topo_order.push_back(sync->lhs);
              break;
            }
          case BARRIER_ADVANCE:
            {
              BarrierAdvance *advance = inst->as_barrier_advance();
              inv_topo_order[advance->lhs] = topo_order.size();
              topo_order.push_back(advance->lhs);
              break;
            }
          case SET_EFFECTS :
            {
              break;
            }
          case ASSIGN_FENCE_COMPLETION :
            {
              inv_topo_order[fence_completion_id] = topo_order.size();
              topo_order.push_back(fence_completion_id);
              break;
            }
          case COMPLETE_REPLAY :
            {
              CompleteReplay *replay = inst->as_complete_replay();
#ifdef DEBUG_LEGION
              assert(term_insts.find(replay->owner) != term_insts.end());
#endif
              GetTermEvent *term = term_insts[replay->owner];
              unsigned lhs = term->lhs;
#ifdef DEBUG_LEGION
              assert(lhs != -1U);
#endif
              incoming[lhs].push_back(replay->rhs);
              outgoing[replay->rhs].push_back(lhs);
              break;
            }
          case ACQUIRE_REPLAY:
            {
              AcquireReplay *acquire = inst->as_acquire_replay();
              incoming[acquire->lhs].push_back(acquire->rhs);
              outgoing[acquire->rhs].push_back(acquire->lhs);
              break;
            }
          case RELEASE_REPLAY:
            {
              break;
            }
          default:
            {
              assert(false);
              break;
            }
        }
      }

      // Second, do a toposort on nodes via BFS
      std::vector<unsigned> remaining_edges(incoming.size());
      for (unsigned idx = 0; idx < incoming.size(); ++idx)
        remaining_edges[idx] = incoming[idx].size();

      unsigned idx = 0;
      while (idx < topo_order.size())
      {
        unsigned node = topo_order[idx];
#ifdef DEBUG_LEGION
        assert(remaining_edges[node] == 0);
#endif
        const std::vector<unsigned> &out = outgoing[node];
        for (unsigned oidx = 0; oidx < out.size(); ++oidx)
        {
          unsigned next = out[oidx];
          if (--remaining_edges[next] == 0)
          {
            inv_topo_order[next] = topo_order.size();
            topo_order.push_back(next);
          }
        }
        ++idx;
      }

      // Third, construct a chain decomposition
      unsigned num_chains = 0;
      std::vector<unsigned> chain_indices(topo_order.size(), -1U);

      int pos = chain_indices.size() - 1;
      while (true)
      {
        while (pos >= 0 && chain_indices[pos] != -1U)
          --pos;
        if (pos < 0) break;
        unsigned curr = topo_order[pos];
        while (incoming[curr].size() > 0)
        {
          chain_indices[inv_topo_order[curr]] = num_chains;
          const std::vector<unsigned> &in = incoming[curr];
          bool found = false;
          for (unsigned iidx = 0; iidx < in.size(); ++iidx)
          {
            unsigned next = in[iidx];
            if (chain_indices[inv_topo_order[next]] == -1U)
            {
              found = true;
              curr = next;
              chain_indices[inv_topo_order[curr]] = num_chains;
              break;
            }
          }
          if (!found) break;
        }
        chain_indices[inv_topo_order[curr]] = num_chains;
        ++num_chains;
      }

      // Fourth, find the frontiers of chains that are connected to each node
      std::vector<std::vector<int> > all_chain_frontiers(topo_order.size());
      std::vector<std::vector<unsigned> > incoming_reduced(topo_order.size());
      for (unsigned idx = 0; idx < topo_order.size(); ++idx)
      {
        std::vector<int> chain_frontiers(num_chains, -1);
        const std::vector<unsigned> &in = incoming[topo_order[idx]];
        std::vector<unsigned> &in_reduced = incoming_reduced[idx];
        for (unsigned iidx = 0; iidx < in.size(); ++iidx)
        {
          int rank = inv_topo_order[in[iidx]];
#ifdef DEBUG_LEGION
          assert((unsigned)rank < idx);
#endif
          const std::vector<int> &pred_chain_frontiers =
            all_chain_frontiers[rank];
          for (unsigned k = 0; k < num_chains; ++k)
            chain_frontiers[k] =
              std::max(chain_frontiers[k], pred_chain_frontiers[k]);
        }
        for (unsigned iidx = 0; iidx < in.size(); ++iidx)
        {
          int rank = inv_topo_order[in[iidx]];
          unsigned chain_idx = chain_indices[rank];
          if (chain_frontiers[chain_idx] < rank)
          {
            in_reduced.push_back(in[iidx]);
            chain_frontiers[chain_idx] = rank;
          }
        }
#ifdef DEBUG_LEGION
        assert(in.size() == 0 || in_reduced.size() > 0);
#endif
        all_chain_frontiers[idx].swap(chain_frontiers);
      }

      // Lastly, suppress transitive dependences using chains
      if (deferred)
      {
        // Save the data structures for finalizing the transitive
        // reduction for later, the next replay will incorporate them
        std::vector<unsigned> *inv_topo_order_copy = 
          new std::vector<unsigned>();
        inv_topo_order_copy->swap(inv_topo_order);
        std::vector<std::vector<unsigned> > *in_reduced_copy = 
          new std::vector<std::vector<unsigned> >();
        in_reduced_copy->swap(incoming_reduced);
        // Write them to the members
        pending_inv_topo_order = inv_topo_order_copy;
        // Need memory fence so writes happen in this order
        __sync_synchronize();
        pending_transitive_reduction = in_reduced_copy;
      }
      else
        finalize_transitive_reduction(inv_topo_order, incoming_reduced);
    }

    //--------------------------------------------------------------------------
    void PhysicalTemplate::finalize_transitive_reduction(
                    const std::vector<unsigned> &inv_topo_order,
                    const std::vector<std::vector<unsigned> > &incoming_reduced)
    //--------------------------------------------------------------------------
    {
      for (unsigned idx = 0; idx < instructions.size(); ++idx)
        if (instructions[idx]->get_kind() == MERGE_EVENT)
        {
          MergeEvent *merge = instructions[idx]->as_merge_event();
          unsigned order = inv_topo_order[merge->lhs];
#ifdef DEBUG_LEGION
          assert(order != -1U);
#endif
          const std::vector<unsigned> &in_reduced = incoming_reduced[order];
          if (in_reduced.size() == merge->rhs.size())
          {
#ifdef DEBUG_LEGION
            for (unsigned iidx = 0; iidx < in_reduced.size(); ++iidx)
              assert(merge->rhs.find(in_reduced[iidx]) != merge->rhs.end());
#endif
            continue;
          }
#ifdef DEBUG_LEGION
          std::set<unsigned> new_rhs;
          for (unsigned iidx = 0; iidx < in_reduced.size(); ++iidx)
          {
            assert(merge->rhs.find(in_reduced[iidx]) != merge->rhs.end());
            new_rhs.insert(in_reduced[iidx]);
          }
#else
          std::set<unsigned> new_rhs(in_reduced.begin(), in_reduced.end());
#endif
          // Remove any references to crossing events which are no longer needed
          if (!crossing_events.empty())
          {
            for (std::set<unsigned>::const_iterator it =
                  merge->rhs.begin(); it != merge->rhs.end(); it++)
            {
              std::map<unsigned,unsigned>::iterator finder =
                crossing_events.find(*it);
              if ((finder != crossing_events.end()) &&
                  (new_rhs.find(*it) == new_rhs.end()))
              {
#ifdef DEBUG_LEGION
                assert(finder->second > 0);
#endif
                finder->second--;
              }
            }
          }
          merge->rhs.swap(new_rhs);
        }
      // Remove any crossing instructions from the slices that are no
      // longer needed because the transitive reduction eliminated the
      // need for the edge
      for (std::map<unsigned,unsigned>::iterator it =
            crossing_events.begin(); it != crossing_events.end(); /*nothing*/)
      {
        if (it->second == 0)
        {
          // No more references to this crossing instruction so remove it
          bool found = false;
          for (std::vector<std::vector<Instruction*> >::iterator sit =
                slices.begin(); sit != slices.end(); sit++)
          {
            for (std::vector<Instruction*>::iterator iit =
                  sit->begin(); iit != sit->end(); iit++)
            {
              TriggerEvent *trigger = (*iit)->as_trigger_event();
              if (trigger == NULL)
                continue;
              if (trigger->lhs == it->first)
              {
                sit->erase(iit);
                found = true;
                break;
              }
            }
            if (found)
              break;
          }
          std::map<unsigned,unsigned>::iterator to_delete = it++;
          crossing_events.erase(to_delete);
        }
        else
          it++;
      }
    }

    //--------------------------------------------------------------------------
    void PhysicalTemplate::propagate_copies(std::vector<unsigned> *gen)
    //--------------------------------------------------------------------------
    {
      std::vector<int> substs(events.size(), -1);
      std::vector<Instruction*> new_instructions;
      new_instructions.reserve(instructions.size());
      std::set<Instruction*> to_prune;
      for (unsigned idx = 0; idx < instructions.size(); ++idx)
      {
        Instruction *inst = instructions[idx];
        if (instructions[idx]->get_kind() == MERGE_EVENT)
        {
          MergeEvent *merge = instructions[idx]->as_merge_event();
#ifdef DEBUG_LEGION
          assert(merge->rhs.size() > 0);
#endif
          if (merge->rhs.size() == 1)
          {
            substs[merge->lhs] = *merge->rhs.begin();
#ifdef DEBUG_LEGION
            assert(merge->lhs != (unsigned)substs[merge->lhs]);
#endif
            if (gen == NULL)
              to_prune.insert(inst);
            else
              delete inst;
          }
          else
            new_instructions.push_back(inst);
        }
        else
          new_instructions.push_back(inst);
      }

      if (instructions.size() == new_instructions.size()) return;

      instructions.swap(new_instructions);

      std::vector<unsigned> new_gen((gen == NULL) ? 0 : gen->size(), -1U);
      if (gen != NULL)
        initialize_generators(new_gen);

      for (unsigned idx = 0; idx < instructions.size(); ++idx)
      {
        Instruction *inst = instructions[idx];
        int lhs = -1;
        switch (inst->get_kind())
        {
          case GET_TERM_EVENT:
            {
              GetTermEvent *term = inst->as_get_term_event();
              lhs = term->lhs;
              break;
            }
          case CREATE_AP_USER_EVENT:
            {
              CreateApUserEvent *create = inst->as_create_ap_user_event();
              lhs = create->lhs;
              break;
            }
          case TRIGGER_EVENT:
            {
              TriggerEvent *trigger = inst->as_trigger_event();
              int subst = substs[trigger->rhs];
              if (subst >= 0) trigger->rhs = (unsigned)subst;
              break;
            }
          case BARRIER_ARRIVAL:
            {
              BarrierArrival *arrival = inst->as_barrier_arrival();
              int subst = substs[arrival->rhs];
              if (subst >= 0) arrival->rhs = (unsigned)subst;
              lhs = arrival->lhs;
              break;
            }
          case MERGE_EVENT:
            {
              MergeEvent *merge = inst->as_merge_event();
              std::set<unsigned> new_rhs;
              for (std::set<unsigned>::iterator it = merge->rhs.begin();
                   it != merge->rhs.end(); ++it)
              {
                int subst = substs[*it];
                if (subst >= 0) new_rhs.insert((unsigned)subst);
                else new_rhs.insert(*it);
              }
              merge->rhs.swap(new_rhs);
              lhs = merge->lhs;
              break;
            }
          case ISSUE_COPY:
            {
              IssueCopy *copy = inst->as_issue_copy();
              int subst = substs[copy->precondition_idx];
              if (subst >= 0) copy->precondition_idx = (unsigned)subst;
              lhs = copy->lhs;
              break;
            }
          case ISSUE_INDIRECT :
            {
              // See elide_fences for the comment describing why we use
              // tracing_pre_idx here instead of precondition_idx
              IssueIndirect *indirect = inst->as_issue_indirect();
              int subst = substs[indirect->tracing_pre_idx];
              if (subst >= 0) indirect->tracing_pre_idx = (unsigned)subst;
              lhs = indirect->lhs;
              break;
            }
          case ISSUE_FILL:
            {
              IssueFill *fill = inst->as_issue_fill();
              int subst = substs[fill->precondition_idx];
              if (subst >= 0) fill->precondition_idx = (unsigned)subst;
              lhs = fill->lhs;
              break;
            }
#ifdef LEGION_GPU_REDUCTIONS
          case GPU_REDUCTION:
            {
              GPUReduction *reduction = inst->as_gpu_reduction();
              int subst = substs[reduction->precondition_idx];
              if (subst >= 0) reduction->precondition_idx = (unsigned)subst;
              lhs = reduction->lhs;
              break;
            }
#endif
          case SET_EFFECTS:
            {
              SetEffects *effects = inst->as_set_effects();
              int subst = substs[effects->rhs];
              if (subst >= 0) effects->rhs = (unsigned)subst;
              break;
            }
          case SET_OP_SYNC_EVENT:
            {
              SetOpSyncEvent *sync = inst->as_set_op_sync_event();
              lhs = sync->lhs;
              break;
            }
          case BARRIER_ADVANCE:
            {
              BarrierAdvance *advance = inst->as_barrier_advance();
              lhs = advance->lhs;
              break;
            }
          case ASSIGN_FENCE_COMPLETION:
            {
              lhs = fence_completion_id;
              break;
            }
          case COMPLETE_REPLAY:
            {
              CompleteReplay *replay = inst->as_complete_replay();
              int subst = substs[replay->rhs];
              if (subst >= 0) replay->rhs = (unsigned)subst;
              break;
            }
          case ACQUIRE_REPLAY:
            {
              AcquireReplay *acquire = inst->as_acquire_replay();
              int subst = substs[acquire->rhs];
              if (subst >= 0) acquire->rhs = (unsigned)subst;
              lhs = acquire->lhs;
              break;
            }
          case RELEASE_REPLAY:
            {
              ReleaseReplay *release = inst->as_release_replay();
              int subst = substs[release->rhs];
              if (subst >= 0) release->rhs = (unsigned)subst;
              break;
            }
          default:
            {
              break;
            }
        }
        if ((lhs != -1) && (gen != NULL))
          new_gen[lhs] = idx;
      }
      if (gen != NULL)
        gen->swap(new_gen);
      if (!to_prune.empty())
      {
#ifdef DEBUG_LEGION
        assert(!slices.empty());
#endif
        // Remove these instructions from any slices and then delete them
        for (unsigned idx = 0; idx < slices.size(); idx++)
        {
          std::vector<Instruction*> &slice = slices[idx];
          for (std::vector<Instruction*>::iterator it =
                slice.begin(); it != slice.end(); /*nothing*/)
          {
            std::set<Instruction*>::iterator finder =
              to_prune.find(*it);
            if (finder != to_prune.end())
            {
              it = slice.erase(it);
              delete *finder;
              to_prune.erase(finder);
              if (to_prune.empty())
                break;
            }
            else
              it++;
          }
          if (to_prune.empty())
            break;
        }
#ifdef DEBUG_LEGION
        assert(to_prune.empty());
#endif
      }
    }

    //--------------------------------------------------------------------------
    void PhysicalTemplate::eliminate_dead_code(std::vector<unsigned> &gen)
    //--------------------------------------------------------------------------
    {
      std::vector<bool> used(instructions.size(), false);
      for (unsigned idx = 0; idx < instructions.size(); ++idx)
      {
        Instruction *inst = instructions[idx];
        InstructionKind kind = inst->get_kind();
        // We only eliminate two kinds of instructions:
        // GetTermEvent and SetOpSyncEvent
        used[idx] = kind != SET_OP_SYNC_EVENT;
        switch (kind)
        {
          case MERGE_EVENT:
            {
              MergeEvent *merge = inst->as_merge_event();
              for (std::set<unsigned>::iterator it = merge->rhs.begin();
                   it != merge->rhs.end(); ++it)
              {
#ifdef DEBUG_LEGION
                assert(gen[*it] != -1U);
#endif
                used[gen[*it]] = true;
              }
              break;
            }
          case TRIGGER_EVENT:
            {
              TriggerEvent *trigger = inst->as_trigger_event();
#ifdef DEBUG_LEGION
              assert(gen[trigger->rhs] != -1U);
#endif
              used[gen[trigger->rhs]] = true;
              break;
            }
          case ISSUE_COPY:
            {
              IssueCopy *copy = inst->as_issue_copy();
#ifdef DEBUG_LEGION
              assert(gen[copy->precondition_idx] != -1U);
#endif
              used[gen[copy->precondition_idx]] = true;
              break;
            }
          case ISSUE_INDIRECT:
            {
              IssueIndirect *indirect = inst->as_issue_indirect();
              // See elide_fences for the comment about why we use
              // tracing_pre_idx instead of precondition_idx
#ifdef DEBUG_LEGION
              assert(gen[indirect->tracing_pre_idx] != -1U);
#endif
              used[gen[indirect->tracing_pre_idx]] = true;
              break;
            }
          case ISSUE_FILL:
            {
              IssueFill *fill = inst->as_issue_fill();
#ifdef DEBUG_LEGION
              assert(gen[fill->precondition_idx] != -1U);
#endif
              used[gen[fill->precondition_idx]] = true;
              break;
            }
#ifdef LEGION_GPU_REDUCTIONS
          case GPU_REDUCTION:
            {
              GPUReduction *reduction = inst->as_gpu_reduction();
#ifdef DEBUG_LEGION
              assert(gen[reduction->precondition_idx] != -1U);
#endif
              used[gen[reduction->precondition_idx]] = true;
              break;
            }
#endif
          case SET_EFFECTS:
            {
              SetEffects *effects = inst->as_set_effects();
#ifdef DEBUG_LEGION
              assert(gen[effects->rhs] != -1U);
#endif
              used[gen[effects->rhs]] = true;
              break;
            }
          case COMPLETE_REPLAY:
            {
              CompleteReplay *complete = inst->as_complete_replay();
#ifdef DEBUG_LEGION
              assert(gen[complete->rhs] != -1U);
#endif
              used[gen[complete->rhs]] = true;
              break;
            }
          case ACQUIRE_REPLAY:
            {
              AcquireReplay *acquire = inst->as_acquire_replay();
 #ifdef DEBUG_LEGION
              assert(gen[acquire->rhs] != -1U);
#endif
              used[gen[acquire->rhs]] = true;             
              break;
            }
          case RELEASE_REPLAY:
            {
              ReleaseReplay *release = inst->as_release_replay();
 #ifdef DEBUG_LEGION
              assert(gen[release->rhs] != -1U);
#endif
              used[gen[release->rhs]] = true;             
              break;
            }
          case BARRIER_ARRIVAL:
            {
              BarrierArrival *arrival = inst->as_barrier_arrival();
#ifdef DEBUG_LEGION
              assert(gen[arrival->rhs] != -1U);
#endif
              used[gen[arrival->rhs]] = true;
              break;
            }
          case GET_TERM_EVENT:
          case CREATE_AP_USER_EVENT:
          case SET_OP_SYNC_EVENT:
          case ASSIGN_FENCE_COMPLETION:
          case BARRIER_ADVANCE:
            {
              break;
            }
          default:
            {
              // unreachable
              assert(false);
            }
        }
      }
      initialize_eliminate_dead_code_frontiers(gen, used);

      std::vector<unsigned> inv_gen(instructions.size(), -1U);
      for (unsigned idx = 0; idx < gen.size(); ++idx)
      {
        unsigned g = gen[idx];
        if (g != -1U && g < instructions.size() && inv_gen[g] == -1U)
          inv_gen[g] = idx;
      }

      std::vector<Instruction*> new_instructions;
      std::vector<Instruction*> to_delete;
      std::vector<unsigned> new_gen(gen.size(), -1U);
      initialize_generators(new_gen);
      for (unsigned idx = 0; idx < instructions.size(); ++idx)
      {
        if (used[idx])
        {
          unsigned e = inv_gen[idx];
#ifdef DEBUG_LEGION
          assert(e == -1U || (e < new_gen.size() && new_gen[e] == -1U));
#endif
          if (e != -1U)
            new_gen[e] = new_instructions.size();
          new_instructions.push_back(instructions[idx]);
        }
        else
          to_delete.push_back(instructions[idx]);
      }

      instructions.swap(new_instructions);
      gen.swap(new_gen);
      for (unsigned idx = 0; idx < to_delete.size(); ++idx)
        delete to_delete[idx];
    }

    //--------------------------------------------------------------------------
    void PhysicalTemplate::push_complete_replays(void)
    //--------------------------------------------------------------------------
    {
      for (unsigned idx = 0; idx < slices.size(); ++idx)
      {
        std::vector<Instruction*> &instructions = slices[idx];
        std::vector<Instruction*> new_instructions;
        new_instructions.reserve(instructions.size());
        std::vector<Instruction*> complete_replays;
        for (unsigned iidx = 0; iidx < instructions.size(); ++iidx)
        {
          Instruction *inst = instructions[iidx];
          if (inst->get_kind() == COMPLETE_REPLAY)
            complete_replays.push_back(inst);
          else
            new_instructions.push_back(inst);
        }
        new_instructions.insert(new_instructions.end(),
                                complete_replays.begin(),
                                complete_replays.end());
        instructions.swap(new_instructions);
      }
    }

    //--------------------------------------------------------------------------
    void PhysicalTemplate::dump_template(void)
    //--------------------------------------------------------------------------
    {
      log_tracing.info() << "#### " << replayable << " " << this << " ####";
      for (unsigned sidx = 0; sidx < replay_parallelism; ++sidx)
      {
        log_tracing.info() << "[Slice " << sidx << "]";
        dump_instructions(slices[sidx]);
      }
      for (std::map<unsigned, unsigned>::iterator it = frontiers.begin();
           it != frontiers.end(); ++it)
        log_tracing.info() << "  events[" << it->second << "] = events["
                           << it->first << "]";
      dump_sharded_template();

      log_tracing.info() << "[Precondition]";
      for (std::vector<TraceConditionSet*>::const_iterator it =
            conditions.begin(); it != conditions.end(); it++)
        (*it)->dump_preconditions();

      log_tracing.info() << "[Anticondition]";
      for (std::vector<TraceConditionSet*>::const_iterator it =
            conditions.begin(); it != conditions.end(); it++)
        (*it)->dump_anticonditions();

      log_tracing.info() << "[Postcondition]";
      for (std::vector<TraceConditionSet*>::const_iterator it =
            conditions.begin(); it != conditions.end(); it++)
        (*it)->dump_postconditions();
    }

    //--------------------------------------------------------------------------
    void PhysicalTemplate::dump_instructions(
                                  const std::vector<Instruction*> &instructions)
    //--------------------------------------------------------------------------
    {
      for (std::vector<Instruction*>::const_iterator it = instructions.begin();
           it != instructions.end(); ++it)
        log_tracing.info() << "  " << (*it)->to_string(operations.front());
    }

    //--------------------------------------------------------------------------
    void PhysicalTemplate::pack_recorder(Serializer &rez,
                 std::set<RtEvent> &applied_events, const AddressSpaceID target)
    //--------------------------------------------------------------------------
    {
      rez.serialize(trace->runtime->address_space);
      rez.serialize(target);
      rez.serialize(this);
      RtUserEvent remote_applied = Runtime::create_rt_user_event();
      rez.serialize(remote_applied);
      rez.serialize(recording_done);
      applied_events.insert(remote_applied);
    }

    //--------------------------------------------------------------------------
    void PhysicalTemplate::record_premap_output(Memoizable *memo,
                                         const Mapper::PremapTaskOutput &output,
                                         std::set<RtEvent> &applied_events)
    //--------------------------------------------------------------------------
    {
      const TraceLocalID op_key = memo->get_trace_local_id();
      AutoLock t_lock(template_lock);
#ifdef DEBUG_LEGION
      assert(is_recording());
      assert(!output.reduction_futures.empty());
      assert(cached_premappings.find(op_key) == cached_premappings.end());
#endif
      CachedPremapping &premapping = cached_premappings[op_key];
      premapping.future_locations = output.reduction_futures;
    }

    //--------------------------------------------------------------------------
    void PhysicalTemplate::get_premap_output(IndexTask *task,
                                          std::vector<Memory> &future_locations)
    //--------------------------------------------------------------------------
    {
      TraceLocalID op_key = task->get_trace_local_id();
      AutoLock t_lock(template_lock, 1, false/*exclusive*/);
#ifdef DEBUG_LEGION
      assert(is_replaying());
#endif
      CachedPremappings::const_iterator finder = 
        cached_premappings.find(op_key);
#ifdef DEBUG_LEGION
      assert(finder != cached_premappings.end());
#endif
      future_locations = finder->second.future_locations;
    }

    //--------------------------------------------------------------------------
    void PhysicalTemplate::record_mapper_output(const TraceLocalID &tlid,
                                            const Mapper::MapTaskOutput &output,
                              const std::deque<InstanceSet> &physical_instances,
                              const std::vector<size_t> &future_size_bounds,
                              const std::vector<TaskTreeCoordinates> &coords,
                                              std::set<RtEvent> &applied_events)
    //--------------------------------------------------------------------------
    {
      AutoLock t_lock(template_lock);
#ifdef DEBUG_LEGION
      assert(is_recording());
      assert(cached_mappings.find(tlid) == cached_mappings.end());
#endif
      CachedMapping &mapping = cached_mappings[tlid];
      // If you change the things recorded from output here then
      // you also need to change RemoteTraceRecorder::record_mapper_output
      mapping.target_procs = output.target_procs;
      mapping.chosen_variant = output.chosen_variant;
      mapping.task_priority = output.task_priority;
      mapping.postmap_task = output.postmap_task;
      mapping.future_locations = output.future_locations;
      mapping.future_size_bounds = future_size_bounds;
      // Check to see if the future coordinates are inside of our trace
      // They have to be inside of our trace in order for it to be safe
      // for use to be able to re-use their upper bound sizes (because
      // we know those tasks are reusing the same variants)
      for (unsigned idx = 0; idx < future_size_bounds.size(); idx++)
      {
        // If there's no upper bound then no need to check if the
        // future is inside 
        if (future_size_bounds[idx] == SIZE_MAX)
          continue;
        const TaskTreeCoordinates &future_coords = coords[idx];
#ifdef DEBUG_LEGION
        assert(future_coords.size() <= coordinates.size()); 
#endif
        if (future_coords.empty() ||
            (future_coords.size() < coordinates.size()))
        {
          mapping.future_size_bounds[idx] = SIZE_MAX;
          continue;
        }
#ifdef DEBUG_LEGION
#ifndef NDEBUG
        // If the size of the coordinates are the same we better
        // be inside the same parent task or something is really wrong
        for (unsigned idx2 = 0; idx2 < (future_coords.size()-1); idx2++)
          assert(future_coords[idx2] == coordinates[idx2]);
#endif
#endif
        // check to see if it came after the start of the trace
        if (coordinates[idx].first <= future_coords[idx].first)
          continue;
        // Otherwise not inside the trace and therefore we cannot
        // record the bounds for the future
        mapping.future_size_bounds[idx] = SIZE_MAX;
      }
      mapping.physical_instances = physical_instances;
      WrapperReferenceMutator mutator(applied_events);
      for (std::deque<InstanceSet>::iterator it =
           mapping.physical_instances.begin(); it !=
           mapping.physical_instances.end(); ++it)
      {
        for (unsigned idx = 0; idx < it->size(); idx++)
        {
          const InstanceRef &ref = (*it)[idx];
          if (ref.is_virtual_ref())
            has_virtual_mapping = true;
          else
            ref.add_valid_reference(MAPPING_ACQUIRE_REF, &mutator);
        }
      }
    }

    //--------------------------------------------------------------------------
    void PhysicalTemplate::get_mapper_output(SingleTask *task,
                                             VariantID &chosen_variant,
                                             TaskPriority &task_priority,
                                             bool &postmap_task,
                              std::vector<Processor> &target_procs,
                              std::vector<Memory> &future_locations,
                              std::vector<size_t> &future_size_bounds,
                              std::deque<InstanceSet> &physical_instances) const
    //--------------------------------------------------------------------------
    {
      TraceLocalID op_key = task->get_trace_local_id();
      AutoLock t_lock(template_lock, 1, false/*exclusive*/);
#ifdef DEBUG_LEGION
      assert(is_replaying());
#endif
      CachedMappings::const_iterator finder = cached_mappings.find(op_key);
#ifdef DEBUG_LEGION
      assert(finder != cached_mappings.end());
#endif
      chosen_variant = finder->second.chosen_variant;
      task_priority = finder->second.task_priority;
      postmap_task = finder->second.postmap_task;
      target_procs = finder->second.target_procs;
      future_locations = finder->second.future_locations;
      future_size_bounds = finder->second.future_size_bounds;
      physical_instances = finder->second.physical_instances;
    }

    //--------------------------------------------------------------------------
    void PhysicalTemplate::record_get_term_event(Memoizable *memo)
    //--------------------------------------------------------------------------
    {
#ifdef DEBUG_LEGION
      assert(memo != NULL);
#endif
      const ApEvent lhs = memo->get_memo_completion();
      const bool fence = 
        (memo->get_memoizable_kind() == Operation::FENCE_OP_KIND);
      AutoLock tpl_lock(template_lock);
#ifdef DEBUG_LEGION
      assert(is_recording());
#endif
      unsigned lhs_ = convert_event(lhs);
      TraceLocalID key = record_memo_entry(memo, lhs_);
      insert_instruction(new GetTermEvent(*this, lhs_, key, fence));
    }

    //--------------------------------------------------------------------------
    void PhysicalTemplate::request_term_event(ApUserEvent &term_event)
    //--------------------------------------------------------------------------
    {
#ifdef DEBUG_LEGION
      assert(!term_event.exists() || term_event.has_triggered());
#endif
      term_event = Runtime::create_ap_user_event(NULL);
    }

    //--------------------------------------------------------------------------
    void PhysicalTemplate::record_create_ap_user_event(
                                              ApUserEvent lhs, Memoizable *memo)
    //--------------------------------------------------------------------------
    {
#ifdef DEBUG_LEGION
      assert(lhs.exists());
      assert(memo != NULL);
#endif
      AutoLock tpl_lock(template_lock);
#ifdef DEBUG_LEGION
      assert(is_recording());
#endif

      unsigned lhs_ = find_or_convert_event(lhs);
      user_events[lhs_] = lhs;
#ifdef DEBUG_LEGION
      assert(instructions[lhs_] == NULL);
#endif
      instructions[lhs_] =
        new CreateApUserEvent(*this, lhs_, find_trace_local_id(memo));
    }

    //--------------------------------------------------------------------------
    void PhysicalTemplate::record_trigger_event(ApUserEvent lhs, ApEvent rhs,
                                                Memoizable *memo)
    //--------------------------------------------------------------------------
    {
#ifdef DEBUG_LEGION
      assert(lhs.exists());
#endif
      AutoLock tpl_lock(template_lock);
#ifdef DEBUG_LEGION
      assert(is_recording());
#endif
      // Do this first in case it gets pre-empted
      const unsigned rhs_ = 
        rhs.exists() ? find_event(rhs, tpl_lock) : fence_completion_id;
      unsigned lhs_ = find_or_convert_event(lhs);
      events.push_back(ApEvent());
      insert_instruction(new TriggerEvent(*this, lhs_, rhs_,
            find_trace_local_id(memo)));
    }

    //--------------------------------------------------------------------------
    void PhysicalTemplate::record_merge_events(ApEvent &lhs, ApEvent rhs_,
                                               Memoizable *memo)
    //--------------------------------------------------------------------------
    {
      std::vector<ApEvent> rhs(1, rhs_);
      record_merge_events(lhs, rhs, memo);
    }

    //--------------------------------------------------------------------------
    void PhysicalTemplate::record_merge_events(ApEvent &lhs, ApEvent e1,
                                               ApEvent e2, Memoizable *memo)
    //--------------------------------------------------------------------------
    {
      std::vector<ApEvent> rhs(2);
      rhs[0] = e1;
      rhs[1] = e2;
      record_merge_events(lhs, rhs, memo);
    }

    //--------------------------------------------------------------------------
    void PhysicalTemplate::record_merge_events(ApEvent &lhs, ApEvent e1,
                                               ApEvent e2, ApEvent e3,
                                               Memoizable *memo)
    //--------------------------------------------------------------------------
    {
      std::vector<ApEvent> rhs(3);
      rhs[0] = e1;
      rhs[1] = e2;
      rhs[2] = e3;
      record_merge_events(lhs, rhs, memo);
    }

    //--------------------------------------------------------------------------
    void PhysicalTemplate::record_merge_events(ApEvent &lhs,
                                               const std::set<ApEvent>& rhs,
                                               Memoizable *memo)
    //--------------------------------------------------------------------------
    {
#ifdef DEBUG_LEGION
      assert(memo != NULL);
#endif
      AutoLock tpl_lock(template_lock);
#ifdef DEBUG_LEGION
      assert(is_recording());
#endif

      std::set<unsigned> rhs_;
      for (std::set<ApEvent>::const_iterator it = rhs.begin(); it != rhs.end();
           it++)
      {
        std::map<ApEvent, unsigned>::iterator finder = event_map.find(*it);
        if (finder != event_map.end())
          rhs_.insert(finder->second);
      }
      if (rhs_.size() == 0)
        rhs_.insert(fence_completion_id);

#ifndef LEGION_DISABLE_EVENT_PRUNING
      if (!lhs.exists() || (rhs.find(lhs) != rhs.end()))
      {
        ApUserEvent rename = Runtime::create_ap_user_event(NULL);
        Runtime::trigger_event(NULL, rename, lhs);
        lhs = rename;
      }
#endif

      insert_instruction(new MergeEvent(*this, convert_event(lhs), rhs_,
            memo->get_trace_local_id()));
    }

    //--------------------------------------------------------------------------
    void PhysicalTemplate::record_merge_events(ApEvent &lhs,
                                               const std::vector<ApEvent>& rhs,
                                               Memoizable *memo)
    //--------------------------------------------------------------------------
    {
#ifdef DEBUG_LEGION
      assert(memo != NULL);
#endif
      AutoLock tpl_lock(template_lock);
#ifdef DEBUG_LEGION
      assert(is_recording());
#endif

      std::set<unsigned> rhs_;
      for (std::vector<ApEvent>::const_iterator it =
            rhs.begin(); it != rhs.end(); it++)
      {
        std::map<ApEvent, unsigned>::iterator finder = event_map.find(*it);
        if (finder != event_map.end())
          rhs_.insert(finder->second);
      }
      if (rhs_.size() == 0)
        rhs_.insert(fence_completion_id);

#ifndef LEGION_DISABLE_EVENT_PRUNING
      if (!lhs.exists())
      {
        Realm::UserEvent rename(Realm::UserEvent::create_user_event());
        rename.trigger();
        lhs = ApEvent(rename);
      }
      else
      {
        // Check for reuse
        for (unsigned idx = 0; idx < rhs.size(); idx++)
        {
          if (lhs != rhs[idx])
            continue;
          Realm::UserEvent rename(Realm::UserEvent::create_user_event());
          rename.trigger(lhs);
          lhs = ApEvent(rename);
          break;
        }
      }
#endif

      insert_instruction(new MergeEvent(*this, convert_event(lhs), rhs_,
            memo->get_trace_local_id()));
    }

    //--------------------------------------------------------------------------
    void PhysicalTemplate::record_collective_barrier(ApBarrier bar, 
              ApEvent pre, const std::pair<size_t,size_t> &key, size_t arrivals)
    //--------------------------------------------------------------------------
    {
      // should only be called on sharded physical templates
      assert(false);
    }

    //--------------------------------------------------------------------------
    void PhysicalTemplate::record_issue_copy(Memoizable *memo, ApEvent &lhs,
                                             IndexSpaceExpression *expr,
                                 const std::vector<CopySrcDstField>& src_fields,
                                 const std::vector<CopySrcDstField>& dst_fields,
#ifdef LEGION_SPY
                                             RegionTreeID src_tree_id,
                                             RegionTreeID dst_tree_id,
#endif
                                             ApEvent precondition,
                                             PredEvent pred_guard,
                                             ReductionOpID redop,
                                             bool reduction_fold)
    //--------------------------------------------------------------------------
    {
#ifdef DEBUG_LEGION
      assert(memo != NULL);
#endif
      if (!lhs.exists())
      {
        Realm::UserEvent rename(Realm::UserEvent::create_user_event());
        rename.trigger();
        lhs = ApEvent(rename);
      } 

      AutoLock tpl_lock(template_lock);
#ifdef DEBUG_LEGION
      assert(is_recording());
#endif
      // Do this first in case it gets preempted
      const unsigned rhs_ = find_event(precondition, tpl_lock);
      unsigned lhs_ = convert_event(lhs);
      insert_instruction(new IssueCopy(
            *this, lhs_, expr, find_trace_local_id(memo),
            src_fields, dst_fields,
#ifdef LEGION_SPY
            src_tree_id, dst_tree_id,
#endif
            rhs_, redop, reduction_fold)); 
    }

    //--------------------------------------------------------------------------
    void PhysicalTemplate::record_issue_indirect(Memoizable *memo, ApEvent &lhs,
                             IndexSpaceExpression *expr,
                             const std::vector<CopySrcDstField>& src_fields,
                             const std::vector<CopySrcDstField>& dst_fields,
                             const std::vector<CopyIndirection*> &indirections,
#ifdef LEGION_SPY
                             unsigned unique_indirections_identifier,
#endif
                             ApEvent precondition, PredEvent pred_guard,
                             ApEvent tracing_precondition)
    //--------------------------------------------------------------------------
    {
#ifdef DEBUG_LEGION
      assert(memo != NULL);
#endif
      if (!lhs.exists())
      {
        Realm::UserEvent rename(Realm::UserEvent::create_user_event());
        rename.trigger();
        lhs = ApEvent(rename);
      } 

      AutoLock tpl_lock(template_lock);
#ifdef DEBUG_LEGION
      assert(is_recording());
#endif
      // Do this first in case it gets preempted
      const unsigned rhs_ = find_event(precondition, tpl_lock);
      const unsigned pre_ = find_event(tracing_precondition, tpl_lock);
      unsigned lhs_ = convert_event(lhs);
      insert_instruction(new IssueIndirect(
            *this, lhs_, expr, find_trace_local_id(memo),
            src_fields, dst_fields, indirections,
#ifdef LEGION_SPY
            unique_indirections_identifier,
#endif
            rhs_, pre_));
    }

    //--------------------------------------------------------------------------
    void PhysicalTemplate::record_issue_fill(Memoizable *memo, ApEvent &lhs,
                                             IndexSpaceExpression *expr,
                                 const std::vector<CopySrcDstField> &fields,
                                             const void *fill_value, 
                                             size_t fill_size,
#ifdef LEGION_SPY
                                             FieldSpace handle,
                                             RegionTreeID tree_id,
#endif
                                             ApEvent precondition,
                                             PredEvent pred_guard)
    //--------------------------------------------------------------------------
    {
#ifdef DEBUG_LEGION
      assert(memo != NULL);
#endif
      if (!lhs.exists())
      {
        ApUserEvent rename = Runtime::create_ap_user_event(NULL);
        Runtime::trigger_event(NULL, rename);
        lhs = rename;
      }

      AutoLock tpl_lock(template_lock);
#ifdef DEBUG_LEGION
      assert(is_recording());
#endif
      // Do this first in case it gets preempted
      const unsigned rhs_ = find_event(precondition, tpl_lock);
      unsigned lhs_ = convert_event(lhs);
      insert_instruction(new IssueFill(*this, lhs_, expr,
                                       find_trace_local_id(memo),
                                       fields, fill_value, fill_size, 
#ifdef LEGION_SPY
                                       handle, tree_id,
#endif
                                       rhs_));
    }

#ifdef LEGION_GPU_REDUCTIONS
    //--------------------------------------------------------------------------
    void PhysicalTemplate::record_gpu_reduction(Memoizable *memo, ApEvent &lhs,
                                 IndexSpaceExpression *expr,
                                 const std::vector<CopySrcDstField> &src_fields,
                                 const std::vector<CopySrcDstField> &dst_fields,
                                 Processor gpu, TaskID gpu_task_id,
                                 PhysicalManager *src, PhysicalManager *dst,
                                 ApEvent precondition, PredEvent pred_guard,
                                 ReductionOpID redop, bool reduction_fold)
    //--------------------------------------------------------------------------
    {
#ifdef DEBUG_LEGION
      assert(memo != NULL);
#endif
      if (!lhs.exists())
      {
        Realm::UserEvent rename(Realm::UserEvent::create_user_event());
        rename.trigger();
        lhs = ApEvent(rename);
      } 

      AutoLock tpl_lock(template_lock);
#ifdef DEBUG_LEGION
      assert(is_recording());
#endif
      unsigned rhs_ = find_event(precondition, tpl_lock);
      unsigned lhs_ = convert_event(lhs);
      insert_instruction(new GPUReduction(
            *this, lhs_, expr, find_trace_local_id(memo),
            src_fields, dst_fields, gpu, gpu_task_id, src, dst,
            rhs_, redop, reduction_fold));
    }
#endif

    //--------------------------------------------------------------------------
    void PhysicalTemplate::record_op_view(Memoizable *memo,
                                          unsigned idx,
                                          InstanceView *view,
                                          RegionNode *node,
                                          const RegionUsage &usage,
                                          const FieldMask &user_mask,
                                          bool update_validity,
                                          std::set<RtEvent> &applied)
    //--------------------------------------------------------------------------
    {
#ifdef DEBUG_LEGION
      assert(memo != NULL);
#endif
      AutoLock tpl_lock(template_lock);
      TraceLocalID op_key = find_trace_local_id(memo);
      unsigned entry = find_memo_entry(memo);

      FieldMaskSet<IndexSpaceExpression> &views = op_views[op_key][view];
      IndexSpaceNode *expr = node->row_source;
      views.insert(expr, user_mask);
      if (update_validity)
        add_view_user(view, usage, entry, expr, user_mask, applied);
      trace_regions.insert(node, user_mask);
    }

    //--------------------------------------------------------------------------
    void PhysicalTemplate::record_fill_views(ApEvent lhs,
                                 IndexSpaceExpression *expr,
                                 const FieldMaskSet<FillView> &tracing_srcs,
                                 const FieldMaskSet<InstanceView> &tracing_dsts,
                                 std::set<RtEvent> &applied_events,
                                 const bool reduction_initialization)
    //--------------------------------------------------------------------------
    {
      AutoLock tpl_lock(template_lock);
#ifdef DEBUG_LEGION
      assert(is_recording());
#endif
      const unsigned lhs_ = find_event(lhs, tpl_lock);
      record_views(lhs_, expr,RegionUsage(LEGION_WRITE_ONLY,LEGION_EXCLUSIVE,0), 
                   tracing_dsts, applied_events);
      record_copy_views(lhs_, expr, tracing_dsts);
    }

    //--------------------------------------------------------------------------
    void PhysicalTemplate::record_copy_views(ApEvent lhs,
                                 IndexSpaceExpression *expr,
                                 const FieldMaskSet<InstanceView> &tracing_srcs,
                                 const FieldMaskSet<InstanceView> &tracing_dsts,
                                 PrivilegeMode src_mode, PrivilegeMode dst_mode,
                                 std::set<RtEvent> &applied_events)
    //--------------------------------------------------------------------------
    {
      AutoLock tpl_lock(template_lock);
#ifdef DEBUG_LEGION
      assert(is_recording());
#endif
      const unsigned lhs_ = find_event(lhs, tpl_lock);
      record_views(lhs_, expr, RegionUsage(src_mode, LEGION_EXCLUSIVE, 0),
                   tracing_srcs, applied_events);
      record_copy_views(lhs_, expr, tracing_srcs);
      record_views(lhs_, expr,RegionUsage(dst_mode, LEGION_EXCLUSIVE, 0),
                   tracing_dsts, applied_events);
      record_copy_views(lhs_, expr, tracing_dsts);
    }

    //--------------------------------------------------------------------------
    void PhysicalTemplate::record_indirect_views(ApEvent indirect_done,
                            ApEvent all_done, IndexSpaceExpression *expr,
                            const FieldMaskSet<InstanceView> &tracing_views,
                            std::set<RtEvent> &applied, PrivilegeMode privilege)
    //--------------------------------------------------------------------------
    {
      AutoLock tpl_lock(template_lock);
#ifdef DEBUG_LEGION
      assert(is_recording());
#endif
      const unsigned indirect = find_event(indirect_done, tpl_lock);
      const unsigned all = find_event(all_done, tpl_lock);
      // The thing about indirect views is that the event for which they
      // are done being used is not always the same as the indirect copy
      // that generated them because they can be collective, so we need to
      // record the summary event for when all the indirect copies are done
      // for their view user
      record_views(all, expr, RegionUsage(privilege,
            LEGION_EXCLUSIVE, 0), tracing_views, applied);
      record_copy_views(indirect, expr, tracing_views);
    }

    //--------------------------------------------------------------------------
    void PhysicalTemplate::record_views(unsigned entry,
                                        IndexSpaceExpression *expr,
                                        const RegionUsage &usage,
                                        const FieldMaskSet<InstanceView> &views,
                                        std::set<RtEvent> &applied)
    //--------------------------------------------------------------------------
    {
      for (FieldMaskSet<InstanceView>::const_iterator it = 
            views.begin(); it != views.end(); ++it)
        add_view_user(it->first, usage, entry, expr, it->second, applied);
    }

    //--------------------------------------------------------------------------
    void PhysicalTemplate::add_view_user(InstanceView *view,
                                         const RegionUsage &usage,
                                         unsigned user_index,
                                         IndexSpaceExpression *user_expr,
                                         const FieldMask &user_mask,
                                         std::set<RtEvent> &applied,
                                         int owner_shard)
    //--------------------------------------------------------------------------
    {
      ViewUser *user = new ViewUser(usage, user_index, user_expr, owner_shard);
      all_users.insert(user);
      RegionTreeForest *forest = trace->runtime->forest;
      FieldMaskSet<ViewUser> &users = view_users[view];
      FieldMaskSet<ViewUser> to_delete;
      for (FieldMaskSet<ViewUser>::iterator it = users.begin();
           it != users.end(); ++it)
      {
        FieldMask overlap = user_mask & it->second;
        if (!overlap)
          continue;

        IndexSpaceExpression *expr1 = user->expr;
        IndexSpaceExpression *expr2 = it->first->expr;
        if (forest->intersect_index_spaces(expr1, expr2)->is_empty())
          continue;

        DependenceType dep =
          check_dependence_type<false>(it->first->usage, user->usage);
        if (dep == LEGION_NO_DEPENDENCE)
          continue;

        to_delete.insert(it->first, overlap);
      }

      for (FieldMaskSet<ViewUser>::iterator it = to_delete.begin();
           it != to_delete.end(); ++it)
      {
        FieldMaskSet<ViewUser>::iterator finder = users.find(it->first);
#ifdef DEBUG_LEGION
        assert(finder != users.end());
#endif
        finder.filter(it->second);
        if (!finder->second)
          users.erase(finder);
      }

      users.insert(user, user_mask);
    }

    //--------------------------------------------------------------------------
    void PhysicalTemplate::record_copy_views(unsigned copy_id,
                                             IndexSpaceExpression *expr,
                                        const FieldMaskSet<InstanceView> &views)
    //--------------------------------------------------------------------------
    {
      ViewExprs &cviews = copy_views[copy_id];
      for (FieldMaskSet<InstanceView>::const_iterator it = views.begin();
           it != views.end(); ++it)
        cviews[it->first].insert(expr, it->second);
    }

    //--------------------------------------------------------------------------
    void PhysicalTemplate::record_set_op_sync_event(ApEvent &lhs, 
                                                    Memoizable *memo)
    //--------------------------------------------------------------------------
    {
#ifdef DEBUG_LEGION
      assert(memo != NULL);
      assert(memo->is_memoizing());
#endif
      if (!lhs.exists())
      {
        ApUserEvent rename = Runtime::create_ap_user_event(NULL);
        Runtime::trigger_event(NULL, rename);
        lhs = rename;
      }
      AutoLock tpl_lock(template_lock);
#ifdef DEBUG_LEGION
      assert(is_recording());
#endif

      insert_instruction(new SetOpSyncEvent(*this, convert_event(lhs),
            find_trace_local_id(memo)));
    }

    //--------------------------------------------------------------------------
    void PhysicalTemplate::record_set_effects(Memoizable *memo, ApEvent &rhs)
    //--------------------------------------------------------------------------
    {
#ifdef DEBUG_LEGION
      assert(memo != NULL);
      assert(memo->is_memoizing());
#endif
      AutoLock tpl_lock(template_lock);
#ifdef DEBUG_LEGION
      assert(is_recording());
#endif
      const unsigned rhs_ = find_event(rhs, tpl_lock);
      events.push_back(ApEvent());
      insert_instruction(new SetEffects(*this, find_trace_local_id(memo),rhs_));
    }

    //--------------------------------------------------------------------------
    void PhysicalTemplate::record_complete_replay(Memoizable* memo, ApEvent rhs)
    //--------------------------------------------------------------------------
    {
      const TraceLocalID lhs = find_trace_local_id(memo);
      AutoLock tpl_lock(template_lock);
#ifdef DEBUG_LEGION
      assert(is_recording());
#endif
      // Do this first in case it gets preempted
      const unsigned rhs_ = find_event(rhs, tpl_lock);
      events.push_back(ApEvent());
      insert_instruction(new CompleteReplay(*this, lhs, rhs_));
    }

    //--------------------------------------------------------------------------
    void PhysicalTemplate::record_reservations(Memoizable *memo, ApEvent &lhs,
                                const std::map<Reservation,bool> &reservations,
                                ApEvent precondition, ApEvent postcondition)
    //--------------------------------------------------------------------------
    {
      const TraceLocalID tld = find_trace_local_id(memo);
      AutoLock tpl_lock(template_lock);
#ifdef DEBUG_LEGION
      assert(is_recording());
#endif
      // Do this first in case it gets pre-empted
      const unsigned pre = find_event(precondition, tpl_lock);
      const unsigned post = find_event(postcondition, tpl_lock);

      // Always produce a fresh output event here
      {
        const ApUserEvent rename = Runtime::create_ap_user_event(NULL);
        Runtime::trigger_event(NULL, rename, lhs);
        lhs = rename;
      }
      const unsigned lhs_ = convert_event(lhs);
      insert_instruction(new AcquireReplay(*this, lhs_, pre, tld,reservations));
      events.push_back(ApEvent());
      insert_instruction(new ReleaseReplay(*this, post, tld, reservations));
    }

    //--------------------------------------------------------------------------
    void PhysicalTemplate::record_owner_shard(unsigned tid, ShardID owner)
    //--------------------------------------------------------------------------
    {
      // Only called on sharded physical template
      assert(false);
    }

    //--------------------------------------------------------------------------
    void PhysicalTemplate::record_local_space(unsigned tid, IndexSpace sp)
    //--------------------------------------------------------------------------
    {
      // Only called on sharded physical template
      assert(false);
    }

    //--------------------------------------------------------------------------
    void PhysicalTemplate::record_sharding_function(unsigned tid, 
                                                    ShardingFunction *function)
    //--------------------------------------------------------------------------
    {
      // Only called on sharded physical template
      assert(false);
    }

    //--------------------------------------------------------------------------
    ShardID PhysicalTemplate::find_owner_shard(unsigned tid)
    //--------------------------------------------------------------------------
    {
      // Only called on sharded physical template
      assert(false);
      return 0;
    }

    //--------------------------------------------------------------------------
    IndexSpace PhysicalTemplate::find_local_space(unsigned tid)
    //--------------------------------------------------------------------------
    {
      // Only called on sharded physical template
      assert(false);
      return IndexSpace::NO_SPACE;
    }

    //--------------------------------------------------------------------------
    ShardingFunction* PhysicalTemplate::find_sharding_function(unsigned tid)
    //--------------------------------------------------------------------------
    {
      // Only called on sharded physical template
      assert(false);
      return NULL;
    } 

    //--------------------------------------------------------------------------
    void PhysicalTemplate::initialize_replay(ApEvent completion, 
                                             bool recurrent, bool need_lock)
    //--------------------------------------------------------------------------
    {
      if (need_lock)
      {
        AutoLock t_lock(template_lock);
        initialize_replay(completion, recurrent, false/*need lock*/);
        return;
      }
      operations.emplace_back(std::map<TraceLocalID,Memoizable*>());
      pending_replays.emplace_back(std::make_pair(completion, recurrent));
    }

    //--------------------------------------------------------------------------
    void PhysicalTemplate::perform_replay(Runtime *runtime, 
                std::set<RtEvent> &replayed_events, RtEvent replay_precondition)
    //--------------------------------------------------------------------------
    {
      ApEvent completion;
      bool recurrent;
      {
        AutoLock t_lock(template_lock);
#ifdef DEBUG_LEGION
        assert(!pending_replays.empty());
#endif
        completion = pending_replays.front().first;
        recurrent = pending_replays.front().second;
        pending_replays.pop_front();
      }
      // Check to see if we have a pending transitive reduction result
      if (pending_transitive_reduction != NULL)
      {
#ifdef DEBUG_LEGION
        assert(pending_inv_topo_order != NULL);
#endif
        finalize_transitive_reduction(*pending_inv_topo_order,
                                      *pending_transitive_reduction);
        delete pending_inv_topo_order;
        pending_inv_topo_order = NULL;
        delete pending_transitive_reduction;
        pending_transitive_reduction = NULL;
        // We also need to rerun the propagate copies analysis to
        // remove any mergers which contain only a single input
        propagate_copies(NULL/*don't need the gen out*/);
        // If it was requested that we dump the traces do that now
        if (runtime->dump_physical_traces)
          dump_template();
      }
      fence_completion = completion;
      if (recurrent)
        for (std::map<unsigned, unsigned>::iterator it = frontiers.begin();
            it != frontiers.end(); ++it)
          events[it->second] = events[it->first];
      else
        for (std::map<unsigned, unsigned>::iterator it = frontiers.begin();
            it != frontiers.end(); ++it)
          events[it->second] = completion;

      events[fence_completion_id] = fence_completion;

      for (std::map<unsigned, unsigned>::iterator it =
            crossing_events.begin(); it != crossing_events.end(); ++it)
      {
        ApUserEvent ev = Runtime::create_ap_user_event(NULL);
        events[it->first] = ev;
        user_events[it->first] = ev;
      }

      const std::vector<Processor> &replay_targets = 
        trace->get_replay_targets();
      for (unsigned idx = 0; idx < replay_parallelism; ++idx)
      {
        ReplaySliceArgs args(this, idx);
        const RtEvent done = runtime->replay_on_cpus ?
          runtime->issue_application_processor_task(args, LG_LOW_PRIORITY,
            replay_targets[idx % replay_targets.size()], replay_precondition) :
          runtime->issue_runtime_meta_task(args, LG_THROUGHPUT_WORK_PRIORITY,
            replay_precondition, replay_targets[idx % replay_targets.size()]);
        replayed_events.insert(done);
      }
    }

    //--------------------------------------------------------------------------
    void PhysicalTemplate::finish_replay(std::set<ApEvent> &postconditions)
    //--------------------------------------------------------------------------
    {
      for (ViewUsers::const_iterator it = view_users.begin();
            it != view_users.end(); ++it)
        for (FieldMaskSet<ViewUser>::const_iterator uit = it->second.begin();
              uit != it->second.end(); ++uit)
          postconditions.insert(events[uit->first->user]);
      if (last_fence != NULL)
        postconditions.insert(events[last_fence->lhs]);
      // Now we can remove the operations as well
      AutoLock t_lock(template_lock);
#ifdef DEBUG_LEGION
      assert(!operations.empty());
#endif
      operations.pop_front();
    }

    //--------------------------------------------------------------------------
    bool PhysicalTemplate::defer_template_deletion(ApEvent &pending_deletion,
                                              std::set<RtEvent> &applied_events)
    //--------------------------------------------------------------------------
    {
<<<<<<< HEAD
      pending_deletion = get_completion_for_deletion();
      if (!pending_deletion.exists())
        return false;
      RtEvent precondition = Runtime::protect_event(pending_deletion);
      if (transitive_reduction_done.exists() && 
          !transitive_reduction_done.has_triggered())
=======
      InnerContext *ctx = trace->logical_trace->ctx;
      log_tracing.info() << "#### " << replayable << " " << this << " Trace "
        << trace->logical_trace->tid << " for " << ctx->get_task_name()
        << " (UID " << ctx->get_unique_id() << ") ####";
      for (unsigned sidx = 0; sidx < replay_parallelism; ++sidx)
>>>>>>> 59f38ecf
      {
        if (precondition.exists())
          precondition = 
            Runtime::merge_events(precondition, transitive_reduction_done);
        else
          precondition = transitive_reduction_done;
      }
      if (precondition.exists() && !precondition.has_triggered())
      {
        DeleteTemplateArgs args(this);
        applied_events.insert(trace->runtime->issue_runtime_meta_task(args,
                                            LG_LOW_PRIORITY, precondition));
        return true;
      }
      else
        return false;
    }

    //--------------------------------------------------------------------------
    /*static*/ void PhysicalTemplate::handle_replay_slice(const void *args)
    //--------------------------------------------------------------------------
    {
      const ReplaySliceArgs *pargs = (const ReplaySliceArgs*)args;
      pargs->tpl->execute_slice(pargs->slice_index);
    }

    //--------------------------------------------------------------------------
    /*static*/ void PhysicalTemplate::handle_transitive_reduction(
                                                               const void *args)
    //--------------------------------------------------------------------------
    {
      const TransitiveReductionArgs *targs =
        (const TransitiveReductionArgs*)args;
      targs->tpl->transitive_reduction(true/*deferred*/); 
    }

    //--------------------------------------------------------------------------
    /*static*/ void PhysicalTemplate::handle_delete_template(const void *args)
    //--------------------------------------------------------------------------
    {
      const DeleteTemplateArgs *pargs = (const DeleteTemplateArgs*)args;
      delete pargs->tpl;
    }

    //--------------------------------------------------------------------------
    void PhysicalTemplate::trigger_recording_done(void)
    //--------------------------------------------------------------------------
    {
#ifdef DEBUG_LEGION
      assert(!recording_done.has_triggered());
#endif
      Runtime::trigger_event(recording_done);
    }

    //--------------------------------------------------------------------------
    TraceLocalID PhysicalTemplate::find_trace_local_id(Memoizable *memo)
    //--------------------------------------------------------------------------
    {
      TraceLocalID op_key = memo->get_trace_local_id();
#ifdef DEBUG_LEGION
      assert(operations.front().find(op_key) != operations.front().end());
#endif
      return op_key;
    }

    //--------------------------------------------------------------------------
    unsigned PhysicalTemplate::find_memo_entry(Memoizable *memo)
    //--------------------------------------------------------------------------
    {
      TraceLocalID op_key = find_trace_local_id(memo);
      std::map<TraceLocalID,std::pair<unsigned,bool> >::iterator entry_finder =
        memo_entries.find(op_key);
#ifdef DEBUG_LEGION
      assert(entry_finder != memo_entries.end());
#endif
      return entry_finder->second.first;
    }

    //--------------------------------------------------------------------------
    TraceLocalID PhysicalTemplate::record_memo_entry(Memoizable *memo,
                                                     unsigned entry)
    //--------------------------------------------------------------------------
    {
      TraceLocalID key = memo->get_trace_local_id();
#ifdef DEBUG_LEGION
      assert(operations.front().find(key) == operations.front().end());
      assert(memo_entries.find(key) == memo_entries.end());
#endif
      operations.front()[key] = memo;
      const bool is_task = memo->is_memoizable_task();
      memo_entries[key] = std::pair<unsigned,bool>(entry,is_task);
      return key;
    }

    //--------------------------------------------------------------------------
#ifdef DEBUG_LEGION
    unsigned PhysicalTemplate::convert_event(const ApEvent &event, bool check)
#else
    inline unsigned PhysicalTemplate::convert_event(const ApEvent &event)
#endif
    //--------------------------------------------------------------------------
    {
      unsigned event_ = events.size();
      events.push_back(event);
#ifdef DEBUG_LEGION
      assert(event_map.find(event) == event_map.end());
#endif
      event_map[event] = event_;
      return event_;
    }

    //--------------------------------------------------------------------------
    inline unsigned PhysicalTemplate::find_event(const ApEvent &event, 
                                                 AutoLock &tpl_lock)
    //--------------------------------------------------------------------------
    {
      std::map<ApEvent,unsigned>::const_iterator finder = event_map.find(event);
#ifdef DEBUG_LEGION
      assert(finder != event_map.end());
#endif
      return finder->second;
    }

    //--------------------------------------------------------------------------
    inline unsigned PhysicalTemplate::find_or_convert_event(const ApEvent &evnt)
    //--------------------------------------------------------------------------
    {
      std::map<ApEvent, unsigned>::const_iterator finder = event_map.find(evnt);
      if (finder == event_map.end())
      {
        unsigned event_ = events.size();
        events.push_back(evnt);
#ifdef DEBUG_LEGION
        assert(event_map.find(evnt) == event_map.end());
#endif
        event_map[evnt] = event_;
        // Put a place holder in for the instruction until we make it
        insert_instruction(NULL);
        return event_;
      }
      else
        return finder->second;
    }

    //--------------------------------------------------------------------------
    inline void PhysicalTemplate::insert_instruction(Instruction *inst)
    //--------------------------------------------------------------------------
    {
#ifdef DEBUG_LEGION
      assert(instructions.size() + 1 == events.size());
#endif
      instructions.push_back(inst);
    }

    //--------------------------------------------------------------------------
    void PhysicalTemplate::find_all_last_users(ViewExprs &view_exprs,
                                               std::set<unsigned> &users,
                                               std::set<RtEvent> &ready_events)
    //--------------------------------------------------------------------------
    {
      for (ViewExprs::iterator it = view_exprs.begin(); it != view_exprs.end();
           ++it)
        for (FieldMaskSet<IndexSpaceExpression>::iterator eit =
             it->second.begin(); eit != it->second.end(); ++eit)
          find_last_users(it->first,eit->first,eit->second,users,ready_events);
    }

    //--------------------------------------------------------------------------
    void PhysicalTemplate::find_last_users(InstanceView *view,
                                           IndexSpaceExpression *expr,
                                           const FieldMask &mask,
                                           std::set<unsigned> &users,
                                           std::set<RtEvent> &ready_events)
    //--------------------------------------------------------------------------
    {
      if (expr->is_empty()) return;

      ViewUsers::const_iterator finder = view_users.find(view);
      if (finder == view_users.end()) return;

      RegionTreeForest *forest = trace->runtime->forest;
      for (FieldMaskSet<ViewUser>::const_iterator uit = 
            finder->second.begin(); uit != finder->second.end(); ++uit)
        if (!!(uit->second & mask))
        {
          ViewUser *user = uit->first;
          IndexSpaceExpression *intersect =
            forest->intersect_index_spaces(expr, user->expr);
          if (!intersect->is_empty())
          {
            std::map<unsigned,unsigned>::const_iterator finder =
              frontiers.find(user->user);
            // See if we have recorded this frontier yet or not
            if (finder == frontiers.end())
            {
              const unsigned next_event_id = events.size();
              frontiers[user->user] = next_event_id;
              events.resize(next_event_id + 1);
              users.insert(next_event_id);
            }
            else
              users.insert(finder->second);
          }
        }
    }

    //--------------------------------------------------------------------------
    void PhysicalTemplate::record_remote_memoizable(Memoizable *memo)
    //--------------------------------------------------------------------------
    {
      AutoLock tpl_lock(template_lock);
      remote_memos.push_back(memo);
    }

    //--------------------------------------------------------------------------
    void PhysicalTemplate::release_remote_memos(void)
    //--------------------------------------------------------------------------
    {
#ifdef DEBUG_LEGION
      assert(!remote_memos.empty());
#endif
      for (std::vector<Memoizable*>::const_iterator it = 
            remote_memos.begin(); it != remote_memos.end(); it++)
        delete (*it);
      remote_memos.clear();
    }

    /////////////////////////////////////////////////////////////
    // ShardedPhysicalTemplate
    /////////////////////////////////////////////////////////////

    //--------------------------------------------------------------------------
    ShardedPhysicalTemplate::ShardedPhysicalTemplate(PhysicalTrace *trace,
       ApEvent fence_event, TaskTreeCoordinates &&coords, ReplicateContext *ctx)
      : PhysicalTemplate(trace, fence_event, std::move(coords)), repl_ctx(ctx),
        local_shard(repl_ctx->owner_shard->shard_id), 
        total_shards(repl_ctx->shard_manager->total_shards),
        template_index(repl_ctx->register_trace_template(this)),
        total_replays(0), refreshed_barriers(0), 
        recording_barrier(repl_ctx->get_next_trace_recording_barrier()),
        recurrent_replays(0), updated_frontiers(0)
    //--------------------------------------------------------------------------
    {
      repl_ctx->add_reference();
    }

    //--------------------------------------------------------------------------
    ShardedPhysicalTemplate::ShardedPhysicalTemplate(
                                             const ShardedPhysicalTemplate &rhs)
      : PhysicalTemplate(rhs), repl_ctx(rhs.repl_ctx), 
        local_shard(rhs.local_shard), total_shards(rhs.total_shards), 
        template_index(rhs.template_index)
    //--------------------------------------------------------------------------
    {
      // should never be called
      assert(false);
    }

    //--------------------------------------------------------------------------
    ShardedPhysicalTemplate::~ShardedPhysicalTemplate(void)
    //--------------------------------------------------------------------------
    {
      for (std::map<unsigned,ApBarrier>::iterator it = 
            local_frontiers.begin(); it != local_frontiers.end(); it++)
        it->second.destroy_barrier();
      // Unregister ourselves from the context and then remove our reference
      repl_ctx->unregister_trace_template(template_index);
      if (repl_ctx->remove_reference())
        delete repl_ctx;
    } 

    //--------------------------------------------------------------------------
    void ShardedPhysicalTemplate::record_merge_events(ApEvent &lhs,
                                 const std::set<ApEvent> &rhs, Memoizable *memo)
    //--------------------------------------------------------------------------
    {
#ifdef DEBUG_LEGION
      assert(memo != NULL);
#endif
      AutoLock tpl_lock(template_lock);
#ifdef DEBUG_LEGION
      assert(is_recording());
#endif
      std::set<unsigned> rhs_;
      std::set<RtEvent> wait_for;
      std::vector<ApEvent> pending_events;
      std::map<ApEvent,RtUserEvent> request_events;
      for (std::set<ApEvent>::const_iterator it =
            rhs.begin(); it != rhs.end(); it++)
      {
        if (!it->exists())
          continue;
        std::map<ApEvent, unsigned>::iterator finder = event_map.find(*it);
        if (finder == event_map.end())
        {
          // We're going to need to check this event later
          pending_events.push_back(*it);
          // See if anyone else has requested this event yet 
          std::map<ApEvent,RtEvent>::const_iterator request_finder = 
            pending_event_requests.find(*it);
          if (request_finder == pending_event_requests.end())
          {
            const RtUserEvent request_event = Runtime::create_rt_user_event();
            pending_event_requests[*it] = request_event;
            wait_for.insert(request_event);
            request_events[*it] = request_event;
          }
          else
            wait_for.insert(request_finder->second);
        }
        else if (finder->second != NO_INDEX)
          rhs_.insert(finder->second);
      }
      // If we have anything to wait for we need to do that
      if (!wait_for.empty())
      {
        tpl_lock.release();
        // Send any request messages first
        if (!request_events.empty())
        {
          for (std::map<ApEvent,RtUserEvent>::const_iterator it = 
                request_events.begin(); it != request_events.end(); it++)
            request_remote_shard_event(it->first, it->second);
        }
        // Do the wait
        const RtEvent wait_on = Runtime::merge_events(wait_for);
        if (wait_on.exists() && !wait_on.has_triggered())
          wait_on.wait();
        tpl_lock.reacquire();
        // All our pending events should be here now
        for (std::vector<ApEvent>::const_iterator it = 
              pending_events.begin(); it != pending_events.end(); it++)
        {
          std::map<ApEvent,unsigned>::iterator finder = event_map.find(*it);
#ifdef DEBUG_LEGION
          assert(finder != event_map.end());
#endif
          if (finder->second != NO_INDEX)
            rhs_.insert(finder->second);
        }
      }
      if (rhs_.size() == 0)
        rhs_.insert(fence_completion_id);
      
      // If the lhs event wasn't made on this node then we need to rename it
      // because we need all events to go back to a node where we know that
      // we have a shard that can answer queries about it
      const AddressSpaceID event_space = find_event_space(lhs);
      if (event_space != repl_ctx->runtime->address_space)
      {
        ApUserEvent rename = Runtime::create_ap_user_event(NULL);
        Runtime::trigger_event(NULL, rename, lhs);
        lhs = rename;
      }
#ifndef LEGION_DISABLE_EVENT_PRUNING
      else if (!lhs.exists() || (rhs.find(lhs) != rhs.end()))
      {
        ApUserEvent rename = Runtime::create_ap_user_event(NULL);
        Runtime::trigger_event(NULL, rename, lhs);
        lhs = rename;
      }
#endif
      insert_instruction(new MergeEvent(*this, convert_event(lhs), rhs_,
            memo->get_trace_local_id()));
    }

    //--------------------------------------------------------------------------
    void ShardedPhysicalTemplate::record_merge_events(ApEvent &lhs,
                              const std::vector<ApEvent> &rhs, Memoizable *memo)
    //--------------------------------------------------------------------------
    {
#ifdef DEBUG_LEGION
      assert(memo != NULL);
#endif
      AutoLock tpl_lock(template_lock);
#ifdef DEBUG_LEGION
      assert(is_recording());
#endif
      std::set<unsigned> rhs_;
      std::set<RtEvent> wait_for;
      std::vector<ApEvent> pending_events;
      std::map<ApEvent,RtUserEvent> request_events;
      for (std::vector<ApEvent>::const_iterator it =
            rhs.begin(); it != rhs.end(); it++)
      {
        if (!it->exists())
          continue;
        std::map<ApEvent, unsigned>::iterator finder = event_map.find(*it);
        if (finder == event_map.end())
        {
          // We're going to need to check this event later
          pending_events.push_back(*it);
          // See if anyone else has requested this event yet 
          std::map<ApEvent,RtEvent>::const_iterator request_finder = 
            pending_event_requests.find(*it);
          if (request_finder == pending_event_requests.end())
          {
            const RtUserEvent request_event = Runtime::create_rt_user_event();
            pending_event_requests[*it] = request_event;
            wait_for.insert(request_event);
            request_events[*it] = request_event;
          }
          else
            wait_for.insert(request_finder->second);
        }
        else if (finder->second != NO_INDEX)
          rhs_.insert(finder->second);
      }
      // If we have anything to wait for we need to do that
      if (!wait_for.empty())
      {
        tpl_lock.release();
        // Send any request messages first
        if (!request_events.empty())
        {
          for (std::map<ApEvent,RtUserEvent>::const_iterator it = 
                request_events.begin(); it != request_events.end(); it++)
            request_remote_shard_event(it->first, it->second);
        }
        // Do the wait
        const RtEvent wait_on = Runtime::merge_events(wait_for);
        if (wait_on.exists() && !wait_on.has_triggered())
          wait_on.wait();
        tpl_lock.reacquire();
        // All our pending events should be here now
        for (std::vector<ApEvent>::const_iterator it = 
              pending_events.begin(); it != pending_events.end(); it++)
        {
          std::map<ApEvent,unsigned>::iterator finder = event_map.find(*it);
#ifdef DEBUG_LEGION
          assert(finder != event_map.end());
#endif
          if (finder->second != NO_INDEX)
            rhs_.insert(finder->second);
        }
      }
      if (rhs_.size() == 0)
        rhs_.insert(fence_completion_id);
      
      // If the lhs event wasn't made on this node then we need to rename it
      // because we need all events to go back to a node where we know that
      // we have a shard that can answer queries about it
      const AddressSpaceID event_space = find_event_space(lhs);
      if (event_space != repl_ctx->runtime->address_space)
      {
        ApUserEvent rename = Runtime::create_ap_user_event(NULL);
        Runtime::trigger_event(NULL, rename, lhs);
        lhs = rename;
      }
#ifndef LEGION_DISABLE_EVENT_PRUNING
      else if (!lhs.exists())
      {
        ApUserEvent rename = Runtime::create_ap_user_event(NULL);
        Runtime::trigger_event(NULL, rename);
        lhs = rename;
      }
      else
      {
        for (unsigned idx = 0; idx < rhs.size(); idx++)
        {
          if (lhs != rhs[idx])
            continue;
          ApUserEvent rename = Runtime::create_ap_user_event(NULL);
          Runtime::trigger_event(NULL, rename, lhs);
          lhs = rename;
          break;
        }
      }
#endif
      insert_instruction(new MergeEvent(*this, convert_event(lhs), rhs_,
            memo->get_trace_local_id()));
    }

#ifdef DEBUG_LEGION
    //--------------------------------------------------------------------------
    unsigned ShardedPhysicalTemplate::convert_event(const ApEvent &event, 
                                                    bool check)
    //--------------------------------------------------------------------------
    {
      // We should only be recording events made on our node
      assert(!check || 
          (find_event_space(event) == repl_ctx->runtime->address_space));
      return PhysicalTemplate::convert_event(event, check);
    }
#endif

    //--------------------------------------------------------------------------
    unsigned ShardedPhysicalTemplate::find_event(const ApEvent &event,
                                                 AutoLock &tpl_lock)
    //--------------------------------------------------------------------------
    {
      std::map<ApEvent, unsigned>::const_iterator finder = 
        event_map.find(event);
      // If we've already got it then we're done
      if (finder != event_map.end())
      {
#ifdef DEBUG_LEGION
        assert(finder->second != NO_INDEX);
#endif
        return finder->second;
      }
      // If we don't have it then we need to request it
      // See if someone else already sent the request
      RtEvent wait_for;
      RtUserEvent request_event;
      std::map<ApEvent,RtEvent>::const_iterator request_finder = 
        pending_event_requests.find(event);
      if (request_finder == pending_event_requests.end())
      {
        // We're the first ones so send the request
        request_event = Runtime::create_rt_user_event();
        wait_for = request_event;
        pending_event_requests[event] = wait_for;
      }
      else
        wait_for = request_finder->second;
      // Can't be holding the lock while we wait
      tpl_lock.release();
      // Send the request if necessary
      if (request_event.exists())
        request_remote_shard_event(event, request_event);
      if (wait_for.exists())
        wait_for.wait();
      tpl_lock.reacquire();
      // Once we get here then there better be an answer
      finder = event_map.find(event);
#ifdef DEBUG_LEGION
      assert(finder != event_map.end());
      assert(finder->second != NO_INDEX);
#endif
      return finder->second;
    }

    //--------------------------------------------------------------------------
    void ShardedPhysicalTemplate::record_collective_barrier(ApBarrier bar,
              ApEvent pre, const std::pair<size_t,size_t> &key, size_t arrivals)
    //--------------------------------------------------------------------------
    {
#ifdef DEBUG_LEGION
      assert(bar.exists());
#endif
      AutoLock tpl_lock(template_lock);
#ifdef DEBUG_LEGION
      assert(is_recording());
#endif
      const unsigned pre_ = pre.exists() ? find_event(pre, tpl_lock) : 0;
#ifdef DEBUG_LEGION
      const unsigned bar_ = convert_event(bar, false/*check*/);
#else
      const unsigned bar_ = convert_event(bar);
#endif
      // Use a NO_BARRIER here since it is going to be filled in on each replay
      // by an operation that will provide the name of the barrier to use
      BarrierArrival *arrival =
        new BarrierArrival(*this, bar, bar_, pre_, arrivals, true/*collect*/);
      insert_instruction(arrival);
#ifdef DEBUG_LEGION
      assert(collective_barriers.find(key) == collective_barriers.end());
#endif
      // Save this collective barrier
      collective_barriers[key] = arrival;
    }

    //--------------------------------------------------------------------------
    void ShardedPhysicalTemplate::record_issue_copy(Memoizable *memo, 
                                 ApEvent &lhs, IndexSpaceExpression *expr,
                                 const std::vector<CopySrcDstField>& src_fields,
                                 const std::vector<CopySrcDstField>& dst_fields,
#ifdef LEGION_SPY
                                 RegionTreeID src_tree_id,
                                 RegionTreeID dst_tree_id,
#endif
                                 ApEvent precondition, PredEvent pred_guard,
                                 ReductionOpID redop, bool reduction_fold)
    //--------------------------------------------------------------------------
    {
      // Make sure the lhs event is local to our shard
      if (lhs.exists())
      {
        const AddressSpaceID event_space = find_event_space(lhs);
        if (event_space != repl_ctx->runtime->address_space)
        {
          ApUserEvent rename = Runtime::create_ap_user_event(NULL);
          Runtime::trigger_event(NULL, rename, lhs);
          lhs = rename;
        }
      }
      // Then do the base call
      PhysicalTemplate::record_issue_copy(memo, lhs, expr,src_fields,dst_fields,
#ifdef LEGION_SPY
                                          src_tree_id, dst_tree_id,
#endif
                                          precondition, pred_guard, 
                                          redop, reduction_fold);
    }

    //--------------------------------------------------------------------------
    void ShardedPhysicalTemplate::record_issue_indirect(Memoizable *memo, 
                             ApEvent &lhs, IndexSpaceExpression *expr,
                             const std::vector<CopySrcDstField>& src_fields,
                             const std::vector<CopySrcDstField>& dst_fields,
                             const std::vector<CopyIndirection*> &indirections,
#ifdef LEGION_SPY
                             unsigned unique_indirections_identifier,
#endif
                             ApEvent precondition, PredEvent pred_guard,
                             ApEvent tracing_precondition)
    //--------------------------------------------------------------------------
    {
      // Make sure the lhs event is local to our shard
      if (lhs.exists())
      {
        const AddressSpaceID event_space = find_event_space(lhs);
        if (event_space != repl_ctx->runtime->address_space)
        {
          ApUserEvent rename = Runtime::create_ap_user_event(NULL);
          Runtime::trigger_event(NULL, rename, lhs);
          lhs = rename;
        }
      }
      // Then do the base call
      PhysicalTemplate::record_issue_indirect(memo, lhs, expr, src_fields,
                                              dst_fields, indirections,
#ifdef LEGION_SPY
                                              unique_indirections_identifier,
#endif
                                              precondition, pred_guard,
                                              tracing_precondition);
    }
    
    //--------------------------------------------------------------------------
    void ShardedPhysicalTemplate::record_issue_fill(Memoizable *memo,
                                 ApEvent &lhs, IndexSpaceExpression *expr,
                                 const std::vector<CopySrcDstField> &fields,
                                 const void *fill_value, size_t fill_size,
#ifdef LEGION_SPY
                                 FieldSpace handle, RegionTreeID tree_id,
#endif
                                 ApEvent precondition, PredEvent pred_guard)
    //--------------------------------------------------------------------------
    {
      // Make sure the lhs event is local to our shard
      if (lhs.exists())
      {
        const AddressSpaceID event_space = find_event_space(lhs);
        if (event_space != repl_ctx->runtime->address_space)
        {
          ApUserEvent rename = Runtime::create_ap_user_event(NULL);
          Runtime::trigger_event(NULL, rename, lhs);
          lhs = rename;
        }
      }
      // Then do the base call
      PhysicalTemplate::record_issue_fill(memo, lhs, expr, fields,
                                          fill_value, fill_size,
#ifdef LEGION_SPY
                                          handle, tree_id,
#endif
                                          precondition, pred_guard);
    }

    //--------------------------------------------------------------------------
    void ShardedPhysicalTemplate::record_set_op_sync_event(ApEvent &lhs, 
                                                           Memoizable *memo)
    //--------------------------------------------------------------------------
    {
      // Make sure the lhs event is local to our shard
      if (lhs.exists())
      {
        const AddressSpaceID event_space = find_event_space(lhs);
        if (event_space != repl_ctx->runtime->address_space)
        {
          ApUserEvent rename = Runtime::create_ap_user_event(NULL);
          Runtime::trigger_event(NULL, rename, lhs);
          lhs = rename;
        }
      }
      // Then do the base call
      PhysicalTemplate::record_set_op_sync_event(lhs, memo);
    } 

    //--------------------------------------------------------------------------
    ApBarrier ShardedPhysicalTemplate::find_trace_shard_event(ApEvent event,
                                                           ShardID remote_shard)
    //--------------------------------------------------------------------------
    {
      AutoLock tpl_lock(template_lock);
      // Check to see if we made this event
      std::map<ApEvent,unsigned>::const_iterator finder = 
        event_map.find(event);
      // If we didn't make this event then we don't do anything
      if (finder == event_map.end() || (finder->second == NO_INDEX))
        return ApBarrier::NO_AP_BARRIER;
      // If we did make it then see if we have a remote barrier for it yet
      std::map<ApEvent,BarrierArrival*>::const_iterator barrier_finder = 
        remote_arrivals.find(event);
      if (barrier_finder == remote_arrivals.end())
      {
        // Make a new barrier and record it in the events
        ApBarrier barrier(Realm::Barrier::create_barrier(1/*arrival count*/));
        // Record this in the instruction stream
#ifdef DEBUG_LEGION
        const unsigned index = convert_event(barrier, false/*check*/);
#else
        const unsigned index = convert_event(barrier);
#endif
        // Then add a new instruction to arrive on the barrier with the
        // event as a precondition
        BarrierArrival *arrival_instruction =
          new BarrierArrival(*this, barrier, index, finder->second);
        insert_instruction(arrival_instruction);
        // Save this in the remote barriers
        remote_arrivals[event] = arrival_instruction;
        return arrival_instruction->record_subscribed_shard(remote_shard);
      }
      else
        return barrier_finder->second->record_subscribed_shard(remote_shard);
    }

    //--------------------------------------------------------------------------
    void ShardedPhysicalTemplate::record_trace_shard_event(
                                               ApEvent event, ApBarrier barrier)
    //--------------------------------------------------------------------------
    {
      AutoLock tpl_lock(template_lock);
#ifdef DEBUG_LEGION
      assert(event.exists());
      assert(event_map.find(event) == event_map.end());
#endif
      if (barrier.exists())
      {
#ifdef DEBUG_LEGION
        assert(local_advances.find(event) == local_advances.end());
        const unsigned index = convert_event(event, false/*check*/);
#else
        const unsigned index = convert_event(event);
#endif
        BarrierAdvance *advance = new BarrierAdvance(*this, barrier, index);
        insert_instruction(advance); 
        local_advances[event] = advance;
        // Don't remove it, just set it to NO_EVENT so we can tell the names
        // of the remote events that we got from other shards
        // See get_completion_for_deletion for where we use this
        std::map<ApEvent,RtEvent>::iterator finder = 
          pending_event_requests.find(event);
#ifdef DEBUG_LEGION
        assert(finder != pending_event_requests.end());
#endif
        finder->second = RtEvent::NO_RT_EVENT;
      }
      else // no barrier means it's not part of the trace
      {
        event_map[event] = NO_INDEX;
        // In this case we can remove it since we're not tracing it      
#ifdef DEBUG_LEGION
        std::map<ApEvent,RtEvent>::iterator finder = 
          pending_event_requests.find(event);
        assert(finder != pending_event_requests.end());
        pending_event_requests.erase(finder);
#else
        pending_event_requests.erase(event);
#endif
      }
    }

    //--------------------------------------------------------------------------
    void ShardedPhysicalTemplate::handle_trace_update(Deserializer &derez,
                                                      AddressSpaceID source)
    //--------------------------------------------------------------------------
    {
      Runtime *runtime = repl_ctx->runtime;
      UpdateKind kind;
      derez.deserialize(kind);
      RtUserEvent done;
      std::set<RtEvent> applied;
      switch (kind)
      {
        case UPDATE_VIEW_USER:
          {
            derez.deserialize(done);
            DistributedID view_did;
            derez.deserialize(view_did);
            RtEvent view_ready;
            InstanceView *view = static_cast<InstanceView*>(
                runtime->find_or_request_logical_view(view_did, view_ready));
            bool is_local, is_index_space;
            IndexSpace handle; 
            IndexSpaceExprID remote_expr_id;
            RtEvent expr_ready;
            IndexSpaceExpression *user_expr = 
              IndexSpaceExpression::unpack_expression(derez, runtime->forest, 
                                    source, is_local, is_index_space, handle, 
                                    remote_expr_id, expr_ready);
            if ((view_ready.exists() && !view_ready.has_triggered()) ||
                (expr_ready.exists() && !expr_ready.has_triggered()))
            {
              if (user_expr != NULL)
              {
#ifdef DEBUG_LEGION
                assert(!expr_ready.exists() || expr_ready.has_triggered());
#endif
                DeferTraceUpdateArgs args(this, kind,done,view,derez,user_expr);
                runtime->issue_runtime_meta_task(args, 
                    LG_LATENCY_MESSAGE_PRIORITY, view_ready);
              }
              else if (is_index_space)
              {
                DeferTraceUpdateArgs args(this, kind, done, view, derez,handle);
                const RtEvent pre = !view_ready.exists() ? expr_ready : 
                  Runtime::merge_events(view_ready, expr_ready);
                runtime->issue_runtime_meta_task(args, 
                    LG_LATENCY_MESSAGE_PRIORITY, pre);
              }
              else
              {
                DeferTraceUpdateArgs args(this, kind, done, view, 
                                          derez, remote_expr_id);
                const RtEvent pre = !view_ready.exists() ? expr_ready : 
                  Runtime::merge_events(view_ready, expr_ready);
                runtime->issue_runtime_meta_task(args, 
                    LG_LATENCY_MESSAGE_PRIORITY, pre);
              }
              return;
            }
            else if (handle_update_view_user(view, user_expr, 
                                             derez, applied, done))
              return;
            break;
          }
        case UPDATE_LAST_USER:
          {
            size_t num_users;
            derez.deserialize(num_users);
            {
              AutoLock tpl_lock(template_lock);
              for (unsigned idx = 0; idx < num_users; idx++)
              {
                unsigned user;
                derez.deserialize(user);
                local_last_users.insert(user);
              }
            }
            derez.deserialize(done);
            break;
          }
        case FIND_LAST_USERS_REQUEST:
          {
            derez.deserialize(done);
            DistributedID view_did;
            derez.deserialize(view_did);
            RtEvent view_ready;
            InstanceView *view = static_cast<InstanceView*>(
                runtime->find_or_request_logical_view(view_did, view_ready));
            bool is_local, is_index_space;
            IndexSpace handle; 
            IndexSpaceExprID remote_expr_id;
            RtEvent expr_ready;
            IndexSpaceExpression *user_expr = 
              IndexSpaceExpression::unpack_expression(derez, runtime->forest, 
                                    source, is_local, is_index_space, handle,
                                    remote_expr_id, expr_ready);
            if ((view_ready.exists() && !view_ready.has_triggered()) ||
                (expr_ready.exists() && !expr_ready.has_triggered()))
            {
              if (user_expr != NULL)
              {
#ifdef DEBUG_LEGION
                assert(!expr_ready.exists() || expr_ready.has_triggered());
#endif
                DeferTraceUpdateArgs args(this, kind,done,view,derez,user_expr);
                runtime->issue_runtime_meta_task(args, 
                    LG_LATENCY_MESSAGE_PRIORITY, view_ready);
              }
              else if (is_index_space)
              {
                DeferTraceUpdateArgs args(this, kind, done, view, derez, handle);
                const RtEvent pre = !view_ready.exists() ? expr_ready : 
                  Runtime::merge_events(view_ready, expr_ready);
                runtime->issue_runtime_meta_task(args, 
                    LG_LATENCY_MESSAGE_PRIORITY, pre);
              }
              else
              {
                DeferTraceUpdateArgs args(this, kind, done, view, 
                                          derez, remote_expr_id);
                const RtEvent pre = !view_ready.exists() ? expr_ready : 
                  Runtime::merge_events(view_ready, expr_ready);
                runtime->issue_runtime_meta_task(args, 
                    LG_LATENCY_MESSAGE_PRIORITY, pre);
              }
              return;
            }
            else
              handle_find_last_users(view, user_expr, derez, applied); 
            break;
          }
        case FIND_LAST_USERS_RESPONSE:
          {
            std::set<unsigned> *users;
            derez.deserialize(users);
            derez.deserialize(done);
            size_t num_barriers;
            derez.deserialize(num_barriers);
            {
              AutoLock tpl_lock(template_lock);
              for (unsigned idx = 0; idx < num_barriers; idx++)
              {
                unsigned event_index;
                derez.deserialize(event_index);
                // Check to see if we already made a frontier for this
                std::map<unsigned,unsigned>::const_iterator finder =
                  frontiers.find(event_index);
                // See if we have recorded this frontier yet or not
                if (finder == frontiers.end())
                {
                  const unsigned next_event_id = events.size();
                  frontiers[event_index] = next_event_id;
                  events.resize(next_event_id + 1);
                  users->insert(next_event_id);
                }
                else
                  users->insert(finder->second);
              }
            }
            break;
          }
        case FIND_FRONTIER_REQUEST:
          {
            ShardID source_shard;
            derez.deserialize(source_shard);
#ifdef DEBUG_LEGION
            assert(source_shard != repl_ctx->owner_shard->shard_id);
#endif
            std::set<unsigned> *target;
            derez.deserialize(target);
            size_t num_events;
            derez.deserialize(num_events);
            std::vector<ApBarrier> result_frontiers;
            {
              AutoLock tpl_lock(template_lock);
              for (unsigned idx = 0; idx < num_events; idx++)
              {
                unsigned event_index;
                derez.deserialize(event_index);
                // Translate this to a local frontier first
                std::map<unsigned,unsigned>::const_iterator finder =
                  frontiers.find(event_index);
                // See if we have recorded this frontier yet or not
                if (finder == frontiers.end())
                {
                  const unsigned next_event_id = events.size();
                  frontiers[event_index] = next_event_id;
                  events.resize(next_event_id + 1);
                  finder = frontiers.find(event_index);
                }
                // Check to see if we have a barrier for this event yet
                std::map<unsigned,ApBarrier>::const_iterator barrier_finder =
                  local_frontiers.find(finder->second);
                if (barrier_finder == local_frontiers.end())
                {
                  // Make a barrier and record it 
                  const ApBarrier result(
                      Realm::Barrier::create_barrier(1/*arrival count*/));
                  local_frontiers[finder->second] = result;
                  result_frontiers.push_back(result);
                }
                else
                  result_frontiers.push_back(barrier_finder->second);
                // Record that this shard depends on this event
                local_subscriptions[finder->second].insert(source_shard);
              }
            }
            RtUserEvent remote_done;
            derez.deserialize(remote_done);
            // Send the respose back to the source shard
            ShardManager *manager = repl_ctx->shard_manager;
            Serializer rez;
            rez.serialize(manager->repl_id);
            rez.serialize(source_shard);
            rez.serialize(template_index);
            rez.serialize(FIND_FRONTIER_RESPONSE);
            rez.serialize(target);
            rez.serialize<size_t>(result_frontiers.size());
            for (std::vector<ApBarrier>::const_iterator it = 
                  result_frontiers.begin(); it != result_frontiers.end(); it++)
              rez.serialize(*it);
            rez.serialize(remote_done);
            manager->send_trace_update(source_shard, rez); 
            break;
          }
        case FIND_FRONTIER_RESPONSE:
          {
            std::set<unsigned> *users;
            derez.deserialize(users);
            size_t num_barriers;
            derez.deserialize(num_barriers);
            {
              AutoLock tpl_lock(template_lock);
              for (unsigned idx = 0; idx < num_barriers; idx++)
              {
                ApBarrier barrier;
                derez.deserialize(barrier);
                // Scan through and see if we already have it
                bool found = false;
                for (std::vector<std::pair<ApBarrier,unsigned> >::const_iterator
                      it = remote_frontiers.begin(); 
                      it != remote_frontiers.end(); it++)
                {
                  if (it->first != barrier)
                    continue;
                  users->insert(it->second);
                  found = true;
                  break;
                }
                if (!found)
                {
                  const unsigned next_event_id = events.size();
                  remote_frontiers.push_back(
                      std::pair<ApBarrier,unsigned>(barrier, next_event_id));
                  events.resize(next_event_id + 1);
                  users->insert(next_event_id);
                }
              }
            }
            derez.deserialize(done);
            break;
          }
        case TEMPLATE_BARRIER_REFRESH:
          {
            size_t num_barriers;
            derez.deserialize(num_barriers);
            AutoLock tpl_lock(template_lock);
            if (update_advances_ready.exists())
            {
              for (unsigned idx = 0; idx < num_barriers; idx++)
              {
                ApEvent key;
                derez.deserialize(key);
                ApBarrier bar;
                derez.deserialize(bar);
                std::map<ApEvent,BarrierAdvance*>::const_iterator finder = 
                  local_advances.find(key);
#ifdef DEBUG_LEGION
                assert(finder != local_advances.end());
#endif
                finder->second->refresh_barrier(bar);
              }
              refreshed_barriers += num_barriers;
#ifdef DEBUG_LEGION
              assert(refreshed_barriers <= local_advances.size());
#endif
              // See if the wait has already been done by the local shard
              // If so, trigger it, otherwise do nothing so it can come
              // along and see that everything is done
              if (refreshed_barriers == local_advances.size())
              {
                done = update_advances_ready;
                // We're done so reset everything for the next refresh
                update_advances_ready = RtUserEvent::NO_RT_USER_EVENT;
                refreshed_barriers = 0;
              }
            }
            else
            {
              // Buffer these for later until we know it is safe to apply them
              for (unsigned idx = 0; idx < num_barriers; idx++)
              {
                ApEvent key;
                derez.deserialize(key);
#ifdef DEBUG_LEGION
                assert(pending_refresh_barriers.find(key) ==
                        pending_refresh_barriers.end());
#endif
                derez.deserialize(pending_refresh_barriers[key]); 
              }
            }
            break;
          }
        case FRONTIER_BARRIER_REFRESH:
          {
            size_t num_barriers;
            derez.deserialize(num_barriers);
            AutoLock tpl_lock(template_lock);
            if (update_frontiers_ready.exists())
            {
              // Unpack these barriers and refresh the frontiers
              for (unsigned idx = 0; idx < num_barriers; idx++)
              {
                ApBarrier oldbar, newbar;
                derez.deserialize(oldbar);
                derez.deserialize(newbar);
#ifdef DEBUG_LEGION
                bool found = false;
#endif
                for (std::vector<std::pair<ApBarrier,unsigned> >::iterator it =
                      remote_frontiers.begin(); it != 
                      remote_frontiers.end(); it++) 
                {
                  if (it->first != oldbar)
                    continue;
                  it->first = newbar;
#ifdef DEBUG_LEGION
                  found = true;
#endif
                  break;
                }
#ifdef DEBUG_LEGION
                assert(found);
#endif
              }
              updated_frontiers += num_barriers;
#ifdef DEBUG_LEGION
              assert(updated_frontiers <= remote_frontiers.size());
#endif
              if (updated_frontiers == remote_frontiers.size())
              {
                done = update_frontiers_ready;
                // We're done so reset everything for the next stage
                update_frontiers_ready = RtUserEvent::NO_RT_USER_EVENT;
                updated_frontiers = 0;
              }
            }
            else
            {
              // Buffer these barriers for later until it is safe
              for (unsigned idx = 0; idx < num_barriers; idx++)
              {
                ApBarrier oldbar;
                derez.deserialize(oldbar);
#ifdef DEBUG_LEGION
                assert(pending_refresh_frontiers.find(oldbar) ==
                        pending_refresh_frontiers.end());
#endif
                derez.deserialize(pending_refresh_frontiers[oldbar]);
              }
            }
            break;
          }
        default:
          assert(false);
      }
      if (done.exists())
      {
        if (!applied.empty())
          Runtime::trigger_event(done, Runtime::merge_events(applied));
        else
          Runtime::trigger_event(done);
      }
    }

    //--------------------------------------------------------------------------
    ShardedPhysicalTemplate::DeferTraceUpdateArgs::DeferTraceUpdateArgs(
     ShardedPhysicalTemplate *t, UpdateKind k, RtUserEvent d, 
     Deserializer &derez, LogicalView *v, RtUserEvent u)
      : LgTaskArgs<DeferTraceUpdateArgs>(implicit_provenance), target(t), 
        kind(k), done(d), view(v), expr(NULL), remote_expr_id(0),
        buffer_size(derez.get_remaining_bytes()), buffer(malloc(buffer_size)),
        deferral_event(u)
    //--------------------------------------------------------------------------
    {
      memcpy(buffer, derez.get_current_pointer(), buffer_size);
      derez.advance_pointer(buffer_size);
    }

    //--------------------------------------------------------------------------
    ShardedPhysicalTemplate::DeferTraceUpdateArgs::DeferTraceUpdateArgs(
     ShardedPhysicalTemplate *t, UpdateKind k, RtUserEvent d, LogicalView *v,
     Deserializer &derez, IndexSpaceExpression *x, RtUserEvent u)
      : LgTaskArgs<DeferTraceUpdateArgs>(implicit_provenance), target(t),
        kind(k), done(d), view(v), expr(x), remote_expr_id(0),
        buffer_size(derez.get_remaining_bytes()), buffer(malloc(buffer_size)),
        deferral_event(u)
    //--------------------------------------------------------------------------
    {
      memcpy(buffer, derez.get_current_pointer(), buffer_size);
      derez.advance_pointer(buffer_size);
        }

    //--------------------------------------------------------------------------
    ShardedPhysicalTemplate::DeferTraceUpdateArgs::DeferTraceUpdateArgs(
     ShardedPhysicalTemplate *t, UpdateKind k, RtUserEvent d, 
     LogicalView *v, Deserializer &derez, IndexSpace h)
      : LgTaskArgs<DeferTraceUpdateArgs>(implicit_provenance), target(t), 
        kind(k), done(d), view(v), expr(NULL), remote_expr_id(0),
        handle(h), buffer_size(derez.get_remaining_bytes()), 
        buffer(malloc(buffer_size))
    //--------------------------------------------------------------------------
    {
      memcpy(buffer, derez.get_current_pointer(), buffer_size);
      derez.advance_pointer(buffer_size);
    }

    //--------------------------------------------------------------------------
    ShardedPhysicalTemplate::DeferTraceUpdateArgs::DeferTraceUpdateArgs(
     ShardedPhysicalTemplate *t, UpdateKind k, RtUserEvent d, 
     LogicalView *v, Deserializer &derez, IndexSpaceExprID x)
      : LgTaskArgs<DeferTraceUpdateArgs>(implicit_provenance), target(t), 
        kind(k), done(d), view(v), expr(NULL), remote_expr_id(x),
        buffer_size(derez.get_remaining_bytes()), buffer(malloc(buffer_size))
    //--------------------------------------------------------------------------
    {
      memcpy(buffer, derez.get_current_pointer(), buffer_size);
      derez.advance_pointer(buffer_size);
    }

    //--------------------------------------------------------------------------
    ShardedPhysicalTemplate::DeferTraceUpdateArgs::DeferTraceUpdateArgs(
        const DeferTraceUpdateArgs &rhs, RtUserEvent d)
      : LgTaskArgs<DeferTraceUpdateArgs>(rhs.provenance), target(rhs.target),
        kind(rhs.kind), done(rhs.done), view(rhs.view), expr(rhs.expr), 
        remote_expr_id(rhs.remote_expr_id), handle(rhs.handle),
        buffer_size(rhs.buffer_size), buffer(rhs.buffer), deferral_event(d)
    //--------------------------------------------------------------------------
    {
    }

    //--------------------------------------------------------------------------
    /*static*/ void ShardedPhysicalTemplate::handle_deferred_trace_update(
                                             const void *args, Runtime *runtime)
    //--------------------------------------------------------------------------
    {
      const DeferTraceUpdateArgs *dargs = (const DeferTraceUpdateArgs*)args;
      std::set<RtEvent> applied;
      Deserializer derez(dargs->buffer, dargs->buffer_size);
      switch (dargs->kind)
      {
        case UPDATE_VIEW_USER:
          {
            if (dargs->expr != NULL)
            {
              if (dargs->target->handle_update_view_user(
                    static_cast<InstanceView*>(dargs->view), 
                    dargs->expr, derez, applied, dargs->done, dargs))
                return;
            }
            else if (dargs->handle.exists())
            {
              IndexSpaceNode *node = runtime->forest->get_node(dargs->handle);
              if (dargs->target->handle_update_view_user(
                    static_cast<InstanceView*>(dargs->view), node, derez,
                    applied, dargs->done, dargs))
                return;
            }
            else
            {
              IndexSpaceExpression *expr = 
                runtime->forest->find_remote_expression(dargs->remote_expr_id);
              if (dargs->target->handle_update_view_user(
                    static_cast<InstanceView*>(dargs->view), expr, derez,
                    applied, dargs->done, dargs))
                return;
            }
            break;
          }
        case FIND_LAST_USERS_REQUEST:
          {
            if (dargs->expr != NULL)
            {
              dargs->target->handle_find_last_users(
                  static_cast<InstanceView*>(dargs->view), 
                  dargs->expr, derez, applied);
            }
            else if (dargs->handle.exists())
            {
              IndexSpaceNode *node = runtime->forest->get_node(dargs->handle);
              dargs->target->handle_find_last_users(
                  static_cast<InstanceView*>(dargs->view), node, derez,applied);
            }
            else
            {
              IndexSpaceExpression *expr = 
                runtime->forest->find_remote_expression(dargs->remote_expr_id);
              dargs->target->handle_find_last_users(
                  static_cast<InstanceView*>(dargs->view), expr, derez,applied);
            }
            break;
          }
        default:
          assert(false); // should never get here
      }
#ifdef DEBUG_LEGION
      assert(dargs->done.exists());
#endif
      if (!applied.empty())
        Runtime::trigger_event(dargs->done, Runtime::merge_events(applied));
      else
        Runtime::trigger_event(dargs->done);
      if (dargs->deferral_event.exists())
        Runtime::trigger_event(dargs->deferral_event);
      free(dargs->buffer);
    }

    //--------------------------------------------------------------------------
    bool ShardedPhysicalTemplate::handle_update_view_user(InstanceView *view,
                                              IndexSpaceExpression *user_expr, 
                                              Deserializer &derez, 
                                              std::set<RtEvent> &applied,
                                              RtUserEvent done,
                                              const DeferTraceUpdateArgs *dargs)
    //--------------------------------------------------------------------------
    {
      AutoTryLock tpl_lock(template_lock);
      if (!tpl_lock.has_lock())
      {
        RtUserEvent deferral;
        if (dargs != NULL)
          deferral = dargs->deferral_event;
        RtEvent pre;
        if (!deferral.exists())
        {
          deferral = Runtime::create_rt_user_event();
          pre = chain_deferral_events(deferral);
        }
        else
          pre = tpl_lock.try_next();
        if (dargs == NULL)
        {
          DeferTraceUpdateArgs args(this, UPDATE_VIEW_USER, done, view,
                                    derez, user_expr, deferral);
          repl_ctx->runtime->issue_runtime_meta_task(args, 
                  LG_LATENCY_MESSAGE_PRIORITY, pre);
        }
        else
        {
          DeferTraceUpdateArgs args(*dargs, deferral);
          repl_ctx->runtime->issue_runtime_meta_task(args, 
                  LG_LATENCY_MESSAGE_PRIORITY, pre);
#ifdef DEBUG_LEGION
          // Keep the deserializer happy since we didn't use it
          derez.advance_pointer(derez.get_remaining_bytes());
#endif
        }
        return true;
      }
      RegionUsage usage;
      derez.deserialize(usage);
      unsigned user_index;
      derez.deserialize(user_index);
      FieldMask user_mask;
      derez.deserialize(user_mask);
      int owner_shard;
      derez.deserialize(owner_shard);
      PhysicalTemplate::add_view_user(view, usage, user_index, user_expr,
                                      user_mask, applied, owner_shard);
      return false;
    }

    //--------------------------------------------------------------------------
    void ShardedPhysicalTemplate::handle_find_last_users(InstanceView *view,
                                                IndexSpaceExpression *user_expr,
                                                Deserializer &derez, 
                                                std::set<RtEvent> &applied)
    //--------------------------------------------------------------------------
    {
      FieldMask user_mask;
      derez.deserialize(user_mask);
      ShardID source_shard;
      derez.deserialize(source_shard);
      std::set<unsigned> *target;
      derez.deserialize(target);
      // This is a local operation and all the data structures are
      // read-only for this part so there is no need for the lock yet
      std::set<std::pair<unsigned,ShardID> > sharded_users;
      find_last_users_sharded(view, user_expr, user_mask, sharded_users);
      // Sort these into where they should go
      std::map<ShardID,std::vector<unsigned> > requests;
      for (std::set<std::pair<unsigned,ShardID> >::const_iterator it =
            sharded_users.begin(); it != sharded_users.end(); it++)
        requests[it->second].push_back(it->first);
      // Send out the requests/responses
      ShardManager *manager = repl_ctx->shard_manager;
      const ShardID local_shard = repl_ctx->owner_shard->shard_id;
      for (std::map<ShardID,std::vector<unsigned> >::const_iterator rit =
            requests.begin(); rit != requests.end(); rit++)
      {
        RtUserEvent remote_done = Runtime::create_rt_user_event();
        if (rit->first == source_shard)
        {
          // Special case for sending values directly back to the user
          Serializer rez;
          rez.serialize(manager->repl_id);
          rez.serialize(source_shard);
          rez.serialize(template_index);
          rez.serialize(FIND_LAST_USERS_RESPONSE);
          rez.serialize(target);
          rez.serialize(remote_done);
          rez.serialize<size_t>(rit->second.size());
          for (std::vector<unsigned>::const_iterator it = 
                rit->second.begin(); it != rit->second.end(); it++)
            rez.serialize(*it);
          manager->send_trace_update(source_shard, rez);
        }
        else if (rit->first == local_shard)
        {
          // Special case for ourselves so we can return the result as
          // though we handled the remote frontier request
          std::vector<ApBarrier> result_frontiers;
          {
            AutoLock tpl_lock(template_lock);
            for (std::vector<unsigned>::const_iterator it = 
                  rit->second.begin(); it != rit->second.end(); it++)
            {
              // These events have already been translated to frontiers
              // so we just need to look up the local frontiers
              // Check to see if we have a barrier for this event yet
              std::map<unsigned,ApBarrier>::const_iterator finder =
                local_frontiers.find(*it);
              if (finder == local_frontiers.end())
              {
                // Make a barrier and record it 
                const ApBarrier result(
                    Realm::Barrier::create_barrier(1/*arrival count*/));
                local_frontiers[*it] = result;
                result_frontiers.push_back(result);
              }
              else
                result_frontiers.push_back(finder->second);
              // Record that this shard depends on this event
              local_subscriptions[*it].insert(source_shard);
            }
          }
          Serializer rez;
          rez.serialize(manager->repl_id);
          rez.serialize(source_shard);
          rez.serialize(template_index);
          rez.serialize(FIND_FRONTIER_RESPONSE);
          rez.serialize(target);
          rez.serialize<size_t>(result_frontiers.size());
          for (std::vector<ApBarrier>::const_iterator it = 
                result_frontiers.begin(); it != 
                result_frontiers.end(); it++)
            rez.serialize(*it);
          rez.serialize(remote_done);
          manager->send_trace_update(source_shard, rez);
        }
        else
        {
          Serializer rez;
          rez.serialize(manager->repl_id);
          rez.serialize(rit->first);
          rez.serialize(template_index);
          rez.serialize(FIND_FRONTIER_REQUEST);
          rez.serialize(source_shard);
          rez.serialize(target);
          rez.serialize<size_t>(rit->second.size());
          for (std::vector<unsigned>::const_iterator it = 
                rit->second.begin(); it != rit->second.end(); it++)
            rez.serialize(*it); 
          rez.serialize(remote_done);
          manager->send_trace_update(rit->first, rez);
        }
        applied.insert(remote_done);
      }
    }

    //--------------------------------------------------------------------------
    void ShardedPhysicalTemplate::request_remote_shard_event(ApEvent event,
                                                         RtUserEvent done_event)
    //--------------------------------------------------------------------------
    {
#ifdef DEBUG_LEGION
      assert(event.exists());
#endif
      const AddressSpaceID event_space = find_event_space(event);
      repl_ctx->shard_manager->send_trace_event_request(this, 
          repl_ctx->owner_shard->shard_id, repl_ctx->runtime->address_space, 
          template_index, event, event_space, done_event);
    }

    //--------------------------------------------------------------------------
    /*static*/ AddressSpaceID ShardedPhysicalTemplate::find_event_space(
                                                                  ApEvent event)
    //--------------------------------------------------------------------------
    {
      // TODO: Remove hack include at top of file when we fix this 
      return Realm::ID(event.id).event_creator_node();
    }

    //--------------------------------------------------------------------------
    PhysicalTemplate::Replayable ShardedPhysicalTemplate::check_replayable(
                                         ReplTraceOp *op, InnerContext *context,
                                         UniqueID opid, bool has_blocking_call)
    //--------------------------------------------------------------------------
    {
#ifdef DEBUG_LEGION
      assert(op != NULL);
#endif
      // We need everyone else to be done capturing their traces
      // before we can do our own replayable check
      op->sync_for_replayable_check();
      // Do the base call first to determine if our local shard is replayable
      const Replayable result = 
       PhysicalTemplate::check_replayable(op, context, opid, has_blocking_call);
      if (result)
      {
        // One extra step to do here, since we sharded the view_users we
        // need to send them back to the owner shards so that we can do
        // the right thing for any calls to the get_completion
        // Note we do this before the exchange so that we can use the 
        // exchange as a barrier for everyone being done with the exchange
        // In some cases we might do some unnecessary extra work, but its
        // only for non-replayable traces so it should be minimal
        std::map<ShardID,std::set<unsigned> > remote_last_users;
        const ShardID local_shard = repl_ctx->owner_shard->shard_id;
        for (ViewUsers::const_iterator vit = view_users.begin();
              vit != view_users.end(); vit++)
        {
          for (FieldMaskSet<ViewUser>::const_iterator it =
                vit->second.begin(); it != vit->second.end(); it++)
            if (it->first->shard != local_shard)
              remote_last_users[it->first->shard].insert(it->first->user);
        }
        if (!remote_last_users.empty())
        {
          std::set<RtEvent> done_events;
          ShardManager *manager = repl_ctx->shard_manager;
          for (std::map<ShardID,std::set<unsigned> >::const_iterator sit = 
                remote_last_users.begin(); sit != 
                remote_last_users.end(); sit++)
          {
            RtUserEvent done = Runtime::create_rt_user_event();
            Serializer rez;
            rez.serialize(manager->repl_id);
            rez.serialize(sit->first);
            rez.serialize(template_index);
            rez.serialize(UPDATE_LAST_USER);
            rez.serialize<size_t>(sit->second.size());
            for (std::set<unsigned>::const_iterator it = 
                  sit->second.begin(); it != sit->second.end(); it++)
              rez.serialize(*it);
            rez.serialize(done);
            manager->send_trace_update(sit->first, rez);
          }
          const RtEvent wait_on = Runtime::merge_events(done_events);
          if (wait_on.exists() && !wait_on.has_triggered())
            wait_on.wait();
        }
        // Now we can do the exchange
        if (op->exchange_replayable(repl_ctx, true/*replayable*/))
          return result;
        else
          return Replayable(false, "Remote shard not replyable");
      }
      else
      {
        // Still need to do the exchange
        op->exchange_replayable(repl_ctx, false/*replayable*/);
        return result;
      }
    }

    //--------------------------------------------------------------------------
    void ShardedPhysicalTemplate::initialize_replay(
                       ApEvent fence_completion, bool recurrent, bool need_lock)
    //--------------------------------------------------------------------------
    {
      if (need_lock)
      {
        AutoLock t_lock(template_lock);
        initialize_replay(fence_completion, recurrent, false/*need lock*/);
        return;
      }
      PhysicalTemplate::initialize_replay(fence_completion, recurrent, false);
      pending_collectives.emplace_back(
          std::map<std::pair<size_t,size_t>,ApBarrier>());
    }

    //--------------------------------------------------------------------------
    void ShardedPhysicalTemplate::perform_replay(Runtime *runtime,
                std::set<RtEvent> &replayed_events, RtEvent replay_precondition)
    //--------------------------------------------------------------------------
    {
#ifdef DEBUG_LEGION
      assert(!replay_precondition.exists());
#endif
      ApEvent completion; bool recurrent;
      std::map<std::pair<size_t,size_t>,ApBarrier> collective_updates;
      {
        AutoLock t_lock(template_lock);
#ifdef DEBUG_LEGION
        assert(!pending_replays.empty());
        assert(!pending_collectives.empty());
#endif
        const std::pair<ApEvent,bool> &pending = pending_replays.front();
        completion = pending.first;
        recurrent = pending.second;
        collective_updates.swap(pending_collectives.front());
        pending_collectives.pop_front();
      }
      // Now update all of our barrier information
      if (recurrent)
      {
        // If we've run out of generations update the local barriers and
        // send out the updates to everyone
        if (recurrent_replays == Realm::Barrier::MAX_PHASES)
        {
          std::map<ShardID,std::map<ApBarrier/*old**/,ApBarrier/*new*/> >
            notifications;
          // Update our barriers and record which updates to send out
          for (std::map<unsigned,ApBarrier>::iterator it = 
                local_frontiers.begin(); it != local_frontiers.end(); it++)
          {
            const ApBarrier new_barrier(
                Realm::Barrier::create_barrier(1/*arrival count*/));
#ifdef DEBUG_LEGION
            assert(local_subscriptions.find(it->first) !=
                    local_subscriptions.end());
#endif
            const std::set<ShardID> &shards = local_subscriptions[it->first];
            for (std::set<ShardID>::const_iterator sit = 
                  shards.begin(); sit != shards.end(); sit++)
              notifications[*sit][it->second] = new_barrier;
            // destroy the old barrier and replace it with the new one
            it->second.destroy_barrier();
            it->second = new_barrier;
          }
          // Send out the notifications to all the remote shards
          ShardManager *manager = repl_ctx->shard_manager;
          for (std::map<ShardID,std::map<ApBarrier,ApBarrier> >::const_iterator
                nit = notifications.begin(); nit != notifications.end(); nit++)
          {
            Serializer rez;
            rez.serialize(manager->repl_id);
            rez.serialize(nit->first);
            rez.serialize(template_index);
            rez.serialize(FRONTIER_BARRIER_REFRESH);
            rez.serialize<size_t>(nit->second.size());
            for (std::map<ApBarrier,ApBarrier>::const_iterator it = 
                  nit->second.begin(); it != nit->second.end(); it++)
            {
              rez.serialize(it->first);
              rez.serialize(it->second);
            }
            manager->send_trace_update(nit->first, rez);
          }
          // Now we wait to see that we get all of our remote barriers updated
          RtEvent remote_frontiers_ready;
          {
            AutoLock tpl_lock(template_lock);
#ifdef DEBUG_LEGION
            assert(!update_frontiers_ready.exists());
#endif
            // Apply any pending refresh frontiers
            if (!pending_refresh_frontiers.empty())
            {
              for (std::map<ApBarrier,ApBarrier>::const_iterator pit =
                    pending_refresh_frontiers.begin(); pit != 
                    pending_refresh_frontiers.end(); pit++)
              {
#ifdef DEBUG_LEGION
                bool found = false;
#endif
                for (std::vector<std::pair<ApBarrier,unsigned> >::iterator it =
                      remote_frontiers.begin(); it !=
                      remote_frontiers.end(); it++)
                {
                  if (it->first != pit->first)
                    continue;
                  it->first = pit->second;
#ifdef DEBUG_LEGION
                  found = true;
#endif
                  break;
                }
#ifdef DEBUG_LEGION
                assert(found);
#endif
              }
              updated_frontiers += pending_refresh_frontiers.size();
#ifdef DEBUG_LEGION
              assert(updated_frontiers <= remote_frontiers.size());
#endif
              pending_refresh_frontiers.clear();
            }
            if (updated_frontiers < remote_frontiers.size())
            {
              update_frontiers_ready = Runtime::create_rt_user_event();
              remote_frontiers_ready = update_frontiers_ready;
            }
            else // Reset this back to zero for the next round
              updated_frontiers = 0;
          }
          // Wait for the remote frontiers to be updated
          if (remote_frontiers_ready.exists() &&
              !remote_frontiers_ready.has_triggered())
            remote_frontiers_ready.wait();
          // Reset this back to zero after barrier updates
          recurrent_replays = 0;
        }
        // Now we can do the normal update of events based on our barriers
        // Don't advance on last generation to avoid setting barriers back to 0
        const bool advance_barriers =
          ((++recurrent_replays) < Realm::Barrier::MAX_PHASES);
        for (std::map<unsigned,ApBarrier>::iterator it = 
              local_frontiers.begin(); it != local_frontiers.end(); it++)
        {
          Runtime::phase_barrier_arrive(it->second, 1/*count*/, 
                                        events[it->first]);
          if (advance_barriers)
            Runtime::advance_barrier(it->second);
        }
        for (std::vector<std::pair<ApBarrier,unsigned> >::iterator it = 
              remote_frontiers.begin(); it != remote_frontiers.end(); it++)
        {
          events[it->second] = it->first;
          if (advance_barriers)
            Runtime::advance_barrier(it->first);
        }
      }
      else
      {
        for (std::vector<std::pair<ApBarrier,unsigned> >::const_iterator it =
              remote_frontiers.begin(); it != remote_frontiers.end(); it++)
          events[it->second] = completion;
      }
      // Regardless of whether this is recurrent or not check to see if
      // we need to referesh the barriers for our instructions
      if (total_replays++ == Realm::Barrier::MAX_PHASES)
      {
        std::map<ShardID,std::map<ApEvent,ApBarrier> > notifications;
        // Need to update all our barriers since we're out of generations
        for (std::map<ApEvent,BarrierArrival*>::const_iterator it = 
              remote_arrivals.begin(); it != remote_arrivals.end(); it++)
          it->second->refresh_barrier(it->first, notifications);
        // Send out the notifications to all the shards
        ShardManager *manager = repl_ctx->shard_manager;
        for (std::map<ShardID,std::map<ApEvent,ApBarrier> >::const_iterator
              nit = notifications.begin(); nit != notifications.end(); nit++)
        {
#ifdef DEBUG_LEGION
          assert(nit->first != repl_ctx->owner_shard->shard_id);
#endif
          Serializer rez;
          rez.serialize(manager->repl_id);
          rez.serialize(nit->first);
          rez.serialize(template_index);
          rez.serialize(TEMPLATE_BARRIER_REFRESH);
          rez.serialize<size_t>(nit->second.size());
          for (std::map<ApEvent,ApBarrier>::const_iterator it = 
                nit->second.begin(); it != nit->second.end(); it++)
          {
            rez.serialize(it->first);
            rez.serialize(it->second);
          }
          manager->send_trace_update(nit->first, rez);
        }
        // Then wait for all our advances to be updated from other shards
        {
          AutoLock tpl_lock(template_lock);
#ifdef DEBUG_LEGION
          assert(!update_advances_ready.exists());
#endif
          if (!pending_refresh_barriers.empty())
          {
            for (std::map<ApEvent,ApBarrier>::const_iterator it = 
                  pending_refresh_barriers.begin(); it != 
                  pending_refresh_barriers.end(); it++)
            {
              std::map<ApEvent,BarrierAdvance*>::const_iterator finder = 
                local_advances.find(it->first);
#ifdef DEBUG_LEGION
              assert(finder != local_advances.end());
#endif
              finder->second->refresh_barrier(it->second);
            }
            refreshed_barriers += pending_refresh_barriers.size();
#ifdef DEBUG_LEGION
            assert(refreshed_barriers <= local_advances.size());
#endif
            pending_refresh_barriers.clear();
          }
          if (refreshed_barriers < local_advances.size())
          {
            update_advances_ready = Runtime::create_rt_user_event();
            replay_precondition = update_advances_ready;
          }
          else // Reset this back to zero for the next round
            refreshed_barriers = 0;
        }
        // Reset it back to one after updating our barriers
        total_replays = 1;
      }
      if (!collective_updates.empty())
      {
        for (std::map<std::pair<size_t,size_t>,ApBarrier>::const_iterator it =
              collective_updates.begin(); it != collective_updates.end(); it++)
        {
          // This data structure should be read-only at this point
          // so we shouldn't need the lock to access it
          std::map<std::pair<size_t,size_t>,BarrierArrival*>::const_iterator
            finder = collective_barriers.find(it->first);
#ifdef DEBUG_LEGION
          assert(finder != collective_barriers.end());
#endif
          finder->second->set_collective_barrier(it->second);
        }
      }
      // Now call the base version of this
      PhysicalTemplate::perform_replay(runtime, replayed_events, 
                                       replay_precondition);
    }

    //--------------------------------------------------------------------------
    void ShardedPhysicalTemplate::finish_replay(
                                              std::set<ApEvent> &postconditions)
    //--------------------------------------------------------------------------
    {
      const ShardID local_shard = repl_ctx->owner_shard->shard_id;
      for (ViewUsers::const_iterator it = view_users.begin();
           it != view_users.end(); ++it)
        for (FieldMaskSet<ViewUser>::const_iterator uit = it->second.begin();
             uit != it->second.end(); ++uit)
          // Check to see if this is a user from our shard
          if (uit->first->shard == local_shard)
            postconditions.insert(events[uit->first->user]);
      // Also get any events for users that are sharded to remote shards
      // but which originated on this node
      for (std::set<unsigned>::const_iterator it = 
            local_last_users.begin(); it != local_last_users.end(); it++)
        postconditions.insert(events[*it]);
      if (last_fence != NULL)
        postconditions.insert(events[last_fence->lhs]);
      // Now we can remove the operations as well
      AutoLock t_lock(template_lock);
#ifdef DEBUG_LEGION
      assert(!operations.empty());
#endif
      operations.pop_front();
    }

    //--------------------------------------------------------------------------
    ApEvent ShardedPhysicalTemplate::get_completion_for_deletion(void) const
    //--------------------------------------------------------------------------
    {
      // Skip the any events that are from remote shards since we  
      std::set<ApEvent> all_events;
      std::set<ApEvent> local_barriers;
      for (std::map<ApEvent,BarrierArrival*>::const_iterator it = 
            remote_arrivals.begin(); it != remote_arrivals.end(); it++)
        local_barriers.insert(it->second->get_current_barrier());
      for (std::map<ApEvent, unsigned>::const_iterator it = event_map.begin();
           it != event_map.end(); ++it)
      {
        // If this is a remote event or one of our barriers then don't use it
        if ((local_barriers.find(it->first) == local_barriers.end()) &&
            (pending_event_requests.find(it->first) == 
              pending_event_requests.end()))
          all_events.insert(it->first);
      }
      return Runtime::merge_events(NULL, all_events);
    }

    //--------------------------------------------------------------------------
    void ShardedPhysicalTemplate::add_view_user(InstanceView *view,
                                                const RegionUsage &usage,
                                                unsigned user_index,
                                                IndexSpaceExpression *user_expr,
                                                const FieldMask &user_mask,
                                                std::set<RtEvent> &applied,
                                                int owner_shard)
    //--------------------------------------------------------------------------
    {
      const ShardID target_shard = find_view_owner(view); 
      // Check to see if we're on the right shard, if not send the message
      if (target_shard != repl_ctx->owner_shard->shard_id)
      {
        RtUserEvent done = Runtime::create_rt_user_event();
        ShardManager *manager = repl_ctx->shard_manager;
        Serializer rez;
        rez.serialize(manager->repl_id);
        rez.serialize(target_shard);
        rez.serialize(template_index);
        rez.serialize(UPDATE_VIEW_USER);
        rez.serialize(done);
        rez.serialize(view->did);
        user_expr->pack_expression(rez, manager->get_shard_space(target_shard));
        rez.serialize(usage);
        rez.serialize(user_index);
        rez.serialize(user_mask);
#ifdef DEBUG_LEGION
        assert(owner_shard < 0); // shouldn't have set this yet
#endif
        rez.serialize(repl_ctx->owner_shard->shard_id);
        manager->send_trace_update(target_shard, rez);
        applied.insert(done);
      }
      else if (owner_shard < 0)
        PhysicalTemplate::add_view_user(view, usage, user_index, user_expr,
                      user_mask, applied, repl_ctx->owner_shard->shard_id);
      else
        PhysicalTemplate::add_view_user(view, usage, user_index, user_expr, 
                      user_mask, applied, owner_shard);
    }

    //--------------------------------------------------------------------------
    ShardID ShardedPhysicalTemplate::find_view_owner(InstanceView *view)
    //--------------------------------------------------------------------------
    {
      // Figure out where the owner for this view is and then send it to 
      // the appropriate shard trace. The algorithm we use for determining
      // the right shard trace is to send a view to a shard trace on the node
      // that owns the instance. If there is no shard on that node we 
      // round-robin views based on their owner node mod the number of nodes
      // where there are shards. Once on the correct node, then we pick the
      // shard corresponding to their tree_id mod the number of shards on
      // that node. This algorithm guarantees that all the related instances
      // end up on the same shard for analysis to determine if the trace is
      // replayable or not.
      PhysicalManager *manager = view->get_manager();
      const AddressSpaceID inst_owner = manager->owner_space;
      std::vector<ShardID> owner_shards;
      find_owner_shards(inst_owner, owner_shards);
#ifdef DEBUG_LEGION
      assert(!owner_shards.empty());
#endif
      // Figure out which shard we should be sending this view to based on
      // its tree ID
      if (owner_shards.size() > 1)
      {
        const RegionTreeID tid = manager->tree_id;
        return owner_shards[tid % owner_shards.size()];
      }
      else // If there's only one shard then there is only one choice
        return owner_shards.front();
    }

    //--------------------------------------------------------------------------
    void ShardedPhysicalTemplate::find_owner_shards(AddressSpaceID owner,
                                                   std::vector<ShardID> &shards)
    //--------------------------------------------------------------------------
    {
      // See if we already computed it or not
      std::map<AddressSpaceID,std::vector<ShardID> >::const_iterator finder = 
        did_shard_owners.find(owner);
      if (finder != did_shard_owners.end())
      {
        shards = finder->second;
        return;
      }
      // If we haven't computed it yet, then we need to do that now
      const ShardMapping &shard_spaces = repl_ctx->shard_manager->get_mapping();
      for (unsigned idx = 0; idx < shard_spaces.size(); idx++)
        if (shard_spaces[idx] == owner)
          shards.push_back(idx);
      // If we didn't find any then take the owner mod the number of total
      // spaces and then send it to the shards on that space
      if (shards.empty())
      {
        std::set<AddressSpaceID> unique_spaces;
        for (unsigned idx = 0; idx < shard_spaces.size(); idx++)
          unique_spaces.insert(shard_spaces[idx]);
        const unsigned count = owner % unique_spaces.size();
        std::set<AddressSpaceID>::const_iterator target_space = 
          unique_spaces.begin();
        for (unsigned idx = 0; idx < count; idx++)
          target_space++;
        for (unsigned idx = 0; idx < shard_spaces.size(); idx++)
          if (shard_spaces[idx] == *target_space)
            shards.push_back(idx);
      }
#ifdef DEBUG_LEGION
      assert(!shards.empty());
#endif
      // Save the result so we don't have to do this again for this space
      did_shard_owners[owner] = shards;
    }

    //--------------------------------------------------------------------------
    void ShardedPhysicalTemplate::record_owner_shard(unsigned tid,ShardID owner)
    //--------------------------------------------------------------------------
    {
      AutoLock tpl_lock(template_lock);
#ifdef DEBUG_LEGION
      assert(owner_shards.find(tid) == owner_shards.end());
#endif
      owner_shards[tid] = owner;
    }

    //--------------------------------------------------------------------------
    void ShardedPhysicalTemplate::record_local_space(unsigned tid,IndexSpace sp)
    //--------------------------------------------------------------------------
    {
      AutoLock tpl_lock(template_lock);
#ifdef DEBUG_LEGION
      assert(local_spaces.find(tid) == local_spaces.end());
#endif
      local_spaces[tid] = sp;
    }

    //--------------------------------------------------------------------------
    void ShardedPhysicalTemplate::record_sharding_function(unsigned tid,
                                                     ShardingFunction *function)
    //--------------------------------------------------------------------------
    {
      AutoLock tpl_lock(template_lock);
#ifdef DEBUG_LEGION
      assert(sharding_functions.find(tid) == sharding_functions.end());
#endif
      sharding_functions[tid] = function;
    }

    //--------------------------------------------------------------------------
    void ShardedPhysicalTemplate::issue_summary_operations(
                                  InnerContext *context, Operation *invalidator)
    //--------------------------------------------------------------------------
    {
#ifdef DEBUG_LEGION
      ReplicateContext *repl_ctx = dynamic_cast<ReplicateContext*>(context);
      assert(repl_ctx != NULL);
#else
      ReplicateContext *repl_ctx = static_cast<ReplicateContext*>(context); 
#endif
      ReplTraceSummaryOp *op = trace->runtime->get_available_repl_summary_op();
      op->initialize_summary(repl_ctx, this, invalidator);
#ifdef LEGION_SPY
      LegionSpy::log_summary_op_creator(op->get_unique_op_id(),
                                        invalidator->get_unique_op_id());
#endif
      op->execute_dependence_analysis();
    }

    //--------------------------------------------------------------------------
    void ShardedPhysicalTemplate::dump_sharded_template(void)
    //--------------------------------------------------------------------------
    {
      for (std::vector<std::pair<ApBarrier,unsigned> >::const_iterator it =
            remote_frontiers.begin(); it != remote_frontiers.end(); it++)
        log_tracing.info() << "events[" << it->second
                           << "] = Runtime::barrier_advance("
                           << std::hex << it->first.id << std::dec << ")";
      for (std::map<unsigned,ApBarrier>::const_iterator it =
            local_frontiers.begin(); it != local_frontiers.end(); it++)
        log_tracing.info() << "Runtime::phase_barrier_arrive(" 
                           << std::hex << it->second.id << std::dec
                           << ", events[" << it->first << "])";
    }

    //--------------------------------------------------------------------------
    ShardID ShardedPhysicalTemplate::find_owner_shard(unsigned tid)
    //--------------------------------------------------------------------------
    {
      AutoLock tpl_lock(template_lock);
#ifdef DEBUG_LEGION
      std::map<unsigned,ShardID>::const_iterator finder = 
        owner_shards.find(tid);
      assert(finder != owner_shards.end());
      return finder->second;
#else
      return owner_shards[tid];
#endif
    }

    //--------------------------------------------------------------------------
    IndexSpace ShardedPhysicalTemplate::find_local_space(unsigned tid)
    //--------------------------------------------------------------------------
    {
      AutoLock tpl_lock(template_lock);
#ifdef DEBUG_LEGION
      std::map<unsigned,IndexSpace>::const_iterator finder = 
        local_spaces.find(tid);
      assert(finder != local_spaces.end());
      return finder->second;
#else
      return local_spaces[tid];
#endif
    }

    //--------------------------------------------------------------------------
    ShardingFunction* ShardedPhysicalTemplate::find_sharding_function(
                                                                   unsigned tid)
    //--------------------------------------------------------------------------
    {
      AutoLock tpl_lock(template_lock);
#ifdef DEBUG_LEGION
      std::map<unsigned,ShardingFunction*>::const_iterator finder = 
        sharding_functions.find(tid);
      assert(finder != sharding_functions.end());
      return finder->second;
#else
      return sharding_functions[tid];
#endif
    }

    //--------------------------------------------------------------------------
    void ShardedPhysicalTemplate::trigger_recording_done(void)
    //--------------------------------------------------------------------------
    {
#ifdef DEBUG_LEGION
      assert(!recording_barrier.has_triggered());
#endif
      Runtime::phase_barrier_arrive(recording_barrier, 1/*count*/);
      Runtime::trigger_event(recording_done, recording_barrier);
    }

    //--------------------------------------------------------------------------
    void ShardedPhysicalTemplate::prepare_collective_barrier_replay(
                          const std::pair<size_t,size_t> &key, ApBarrier newbar)
    //--------------------------------------------------------------------------
    {
      AutoLock t_lock(template_lock);
#ifdef DEBUG_LEGION
      assert(!pending_collectives.empty());
#endif
      // Save the barrier until it's safe to update the instruction
      pending_collectives.back()[key] = newbar;
    }

    //--------------------------------------------------------------------------
    void ShardedPhysicalTemplate::elide_fences_pre_sync(ReplTraceOp *op)
    //--------------------------------------------------------------------------
    {
      op->elide_fences_pre_sync();
    }

    //--------------------------------------------------------------------------
    void ShardedPhysicalTemplate::elide_fences_post_sync(ReplTraceOp *op)
    //--------------------------------------------------------------------------
    {
      op->elide_fences_post_sync();
      // Propagate any frontiers through our local frontiers such that
      // we can update local_frontiers without waiting for frontiers first
      for (std::map<unsigned,unsigned>::const_iterator it =
            frontiers.begin(); it != frontiers.end(); it++)
      {
        std::map<unsigned,ApBarrier>::iterator finder = 
          local_frontiers.find(it->second); 
        if (finder == local_frontiers.end())
          continue;
        std::map<unsigned,std::set<ShardID> >::iterator subscription_finder =
          local_subscriptions.find(it->second);
#ifdef DEBUG_LEGION
        assert(local_frontiers.find(it->first) == local_frontiers.end());
        assert(subscription_finder != local_subscriptions.end());
        assert(local_subscriptions.find(it->first) ==
                local_subscriptions.end());
#endif
        local_frontiers[it->first] = finder->second;
        local_frontiers.erase(finder);
        local_subscriptions[it->first].swap(subscription_finder->second);
        local_subscriptions.erase(subscription_finder);
      }
    }

    //--------------------------------------------------------------------------
    void ShardedPhysicalTemplate::find_last_users(InstanceView *view,
                                                IndexSpaceExpression *expr,
                                                const FieldMask &mask,
                                                std::set<unsigned> &users,
                                                std::set<RtEvent> &ready_events)
    //--------------------------------------------------------------------------
    {
      if (expr->is_empty()) return;

      // Check to see if we own this view, if we do then we can handle this
      // analysis locally, otherwise we'll need to message the owner
      const ShardID owner_shard = find_view_owner(view);
      const ShardID local_shard = repl_ctx->owner_shard->shard_id;
      if (owner_shard != local_shard)
      {
        RtUserEvent done = Runtime::create_rt_user_event();
        ShardManager *manager = repl_ctx->shard_manager;
        // This is the remote case, send a message to find the remote users
        Serializer rez;
        rez.serialize(manager->repl_id);
        rez.serialize(owner_shard);
        rez.serialize(template_index);
        rez.serialize(FIND_LAST_USERS_REQUEST);
        rez.serialize(done);
        rez.serialize(view->did);
        expr->pack_expression(rez, manager->get_shard_space(owner_shard));
        rez.serialize(mask);
        rez.serialize(repl_ctx->owner_shard->shard_id);
        rez.serialize(&users);
        manager->send_trace_update(owner_shard, rez);
        ready_events.insert(done);
      }
      else
      {
        std::set<std::pair<unsigned,ShardID> > sharded_users;
        find_last_users_sharded(view, expr, mask, sharded_users);
        std::map<ShardID,std::vector<unsigned> > remote_requests;
        for (std::set<std::pair<unsigned,ShardID> >::const_iterator it =
              sharded_users.begin(); it != sharded_users.end(); it++)
        {
          if (it->second == local_shard)
          {
            // Need the lock to prevent races on return values
            AutoLock tpl_lock(template_lock);
            users.insert(it->first);
          }
          else
            remote_requests[it->second].push_back(it->first);
        }
        // If we have any remote requests then send them now
        if (!remote_requests.empty())
        {
          ShardManager *manager = repl_ctx->shard_manager;
          for (std::map<ShardID,std::vector<unsigned> >::const_iterator rit =
                remote_requests.begin(); rit != remote_requests.end(); rit++)
          {
            RtUserEvent done = Runtime::create_rt_user_event();
            Serializer rez;
            rez.serialize(manager->repl_id);
            rez.serialize(rit->first);
            rez.serialize(template_index);
            rez.serialize(FIND_FRONTIER_REQUEST);
            rez.serialize(local_shard);
            rez.serialize(&users);
            rez.serialize<size_t>(rit->second.size());
            for (std::vector<unsigned>::const_iterator it = 
                  rit->second.begin(); it != rit->second.end(); it++)
              rez.serialize(*it); 
            rez.serialize(done);
            manager->send_trace_update(rit->first, rez);
            ready_events.insert(done);
          }
        }
      }
    }

    //--------------------------------------------------------------------------
    void ShardedPhysicalTemplate::find_last_users_sharded(InstanceView *view,
                                                  IndexSpaceExpression *expr,
                                                  const FieldMask &mask,
                          std::set<std::pair<unsigned,ShardID> > &sharded_users)
    //--------------------------------------------------------------------------
    {
#ifdef DEBUG_LEGION
      // We should own this view if we are here
      assert(find_view_owner(view) == repl_ctx->owner_shard->shard_id);
#endif
      ViewUsers::const_iterator finder = view_users.find(view);
      if (finder == view_users.end()) return;

      RegionTreeForest *forest = trace->runtime->forest;
      const ShardID local_shard = repl_ctx->owner_shard->shard_id;
      for (FieldMaskSet<ViewUser>::const_iterator uit = 
            finder->second.begin(); uit != finder->second.end(); ++uit)
        if (!!(uit->second & mask))
        {
          ViewUser *user = uit->first;
          IndexSpaceExpression *intersect =
            forest->intersect_index_spaces(expr, user->expr);
          if (!intersect->is_empty())
          {
            // See if it is local or not
            if (user->shard == local_shard)
            {
              // This is a local user so we can do the translation now
              AutoLock tpl_lock(template_lock);
              std::map<unsigned,unsigned>::const_iterator finder =
                frontiers.find(user->user);
              // See if we have recorded this frontier yet or not
              if (finder == frontiers.end())
              {
                const unsigned next_event_id = events.size();
                frontiers[user->user] = next_event_id;
                events.resize(next_event_id + 1);
                sharded_users.insert(
                    std::pair<unsigned,ShardID>(next_event_id, local_shard));
              }
              else
                sharded_users.insert(
                    std::pair<unsigned,ShardID>(finder->second, local_shard));
            }
            else // Not local so just record it
              sharded_users.insert(
                  std::pair<unsigned,ShardID>(user->user, user->shard));
          }
        }
    }

    //--------------------------------------------------------------------------
    void ShardedPhysicalTemplate::initialize_generators(
                                                 std::vector<unsigned> &new_gen)
    //--------------------------------------------------------------------------
    {
      PhysicalTemplate::initialize_generators(new_gen);
      for (std::vector<std::pair<ApBarrier,unsigned> >::const_iterator it =
            remote_frontiers.begin(); it != remote_frontiers.end(); it++)
        new_gen[it->second] = 0;
    }

    //--------------------------------------------------------------------------
    void ShardedPhysicalTemplate::initialize_transitive_reduction_frontiers(
       std::vector<unsigned> &topo_order, std::vector<unsigned> &inv_topo_order)
    //--------------------------------------------------------------------------
    {
      PhysicalTemplate::initialize_transitive_reduction_frontiers(topo_order,
                                                              inv_topo_order);
      for (std::vector<std::pair<ApBarrier,unsigned> >::const_iterator it = 
            remote_frontiers.begin(); it != remote_frontiers.end(); it++)
      {
        inv_topo_order[it->second] = topo_order.size();
        topo_order.push_back(it->second);
      }
    }

    /////////////////////////////////////////////////////////////
    // Instruction
    /////////////////////////////////////////////////////////////

    //--------------------------------------------------------------------------
    Instruction::Instruction(PhysicalTemplate& tpl, const TraceLocalID &o)
      : owner(o)
    //--------------------------------------------------------------------------
    {
    }

    /////////////////////////////////////////////////////////////
    // GetTermEvent
    /////////////////////////////////////////////////////////////

    //--------------------------------------------------------------------------
    GetTermEvent::GetTermEvent(PhysicalTemplate& tpl, unsigned l,
                               const TraceLocalID& r, bool fence)
      : Instruction(tpl, r), lhs(l)
    //--------------------------------------------------------------------------
    {
#ifdef DEBUG_LEGION
      assert(lhs < tpl.events.size());
      assert(tpl.operations.front().find(owner) != 
              tpl.operations.front().end());
#endif
      if (fence)
        tpl.update_last_fence(this);
    }

    //--------------------------------------------------------------------------
    void GetTermEvent::execute(std::vector<ApEvent> &events,
                               std::map<unsigned,ApUserEvent> &user_events,
                               std::map<TraceLocalID,Memoizable*> &operations)
    //--------------------------------------------------------------------------
    {
#ifdef DEBUG_LEGION
      assert(operations.find(owner) != operations.end());
      assert(operations.find(owner)->second != NULL);
#endif
      operations[owner]->replay_mapping_output();
      events[lhs] = operations[owner]->get_memo_completion();
    }

    //--------------------------------------------------------------------------
    std::string GetTermEvent::to_string(
                                 std::map<TraceLocalID,Memoizable*> &operations)
    //--------------------------------------------------------------------------
    {
      std::stringstream ss;
      ss << "events[" << lhs << "] = operations[" << owner
         << "].get_completion_event()    (op kind: "
         << Operation::op_names[operations[owner]->get_memoizable_kind()] 
         << ")";
      return ss.str();
    }

    /////////////////////////////////////////////////////////////
    // CreateApUserEvent
    /////////////////////////////////////////////////////////////

    //--------------------------------------------------------------------------
    CreateApUserEvent::CreateApUserEvent(PhysicalTemplate& tpl, unsigned l,
                                         const TraceLocalID &o)
      : Instruction(tpl, o), lhs(l)
    //--------------------------------------------------------------------------
    {
#ifdef DEBUG_LEGION
      assert(lhs < tpl.events.size());
      assert(tpl.user_events.find(lhs) != tpl.user_events.end());
#endif
    }

    //--------------------------------------------------------------------------
    void CreateApUserEvent::execute(std::vector<ApEvent> &events,
                                 std::map<unsigned,ApUserEvent> &user_events,
                                 std::map<TraceLocalID,Memoizable*> &operations)
    //--------------------------------------------------------------------------
    {
      ApUserEvent ev = Runtime::create_ap_user_event(NULL);
      events[lhs] = ev;
      user_events[lhs] = ev;
    }

    //--------------------------------------------------------------------------
    std::string CreateApUserEvent::to_string(
                                 std::map<TraceLocalID,Memoizable*> &operations)
    //--------------------------------------------------------------------------
    {
      std::stringstream ss;
      ss << "events[" << lhs << "] = Runtime::create_ap_user_event()    "
         << "(owner: " << owner << ")";
      return ss.str();
    }

    /////////////////////////////////////////////////////////////
    // TriggerEvent
    /////////////////////////////////////////////////////////////

    //--------------------------------------------------------------------------
    TriggerEvent::TriggerEvent(PhysicalTemplate& tpl, unsigned l, unsigned r,
                               const TraceLocalID &o)
      : Instruction(tpl, o), lhs(l), rhs(r)
    //--------------------------------------------------------------------------
    {
#ifdef DEBUG_LEGION
      assert(lhs < tpl.events.size());
      assert(rhs < tpl.events.size());
#endif
    }

    //--------------------------------------------------------------------------
    void TriggerEvent::execute(std::vector<ApEvent> &events,
                               std::map<unsigned,ApUserEvent> &user_events,
                               std::map<TraceLocalID,Memoizable*> &operations)
    //--------------------------------------------------------------------------
    {
#ifdef DEBUG_LEGION
      assert(events[lhs].exists());
      assert(user_events[lhs].exists());
      assert(events[lhs].id == user_events[lhs].id);
#endif
      Runtime::trigger_event(NULL, user_events[lhs], events[rhs]);
    }

    //--------------------------------------------------------------------------
    std::string TriggerEvent::to_string(
                                 std::map<TraceLocalID,Memoizable*> &operations)
    //--------------------------------------------------------------------------
    {
      std::stringstream ss;
      ss << "Runtime::trigger_event(events[" << lhs
         << "], events[" << rhs << "])    (owner: " << owner << ")";
      return ss.str();
    }

    /////////////////////////////////////////////////////////////
    // MergeEvent
    /////////////////////////////////////////////////////////////

    //--------------------------------------------------------------------------
    MergeEvent::MergeEvent(PhysicalTemplate& tpl, unsigned l,
                           const std::set<unsigned>& r, const TraceLocalID &o)
      : Instruction(tpl, o), lhs(l), rhs(r)
    //--------------------------------------------------------------------------
    {
#ifdef DEBUG_LEGION
      assert(lhs < tpl.events.size());
      assert(rhs.size() > 0);
      for (std::set<unsigned>::iterator it = rhs.begin(); it != rhs.end();
           ++it)
        assert(*it < tpl.events.size());
#endif
    }

    //--------------------------------------------------------------------------
    void MergeEvent::execute(std::vector<ApEvent> &events,
                             std::map<unsigned,ApUserEvent> &user_events,
                             std::map<TraceLocalID,Memoizable*> &operations)
    //--------------------------------------------------------------------------
    {
      std::vector<ApEvent> to_merge;
      to_merge.reserve(rhs.size());
      for (std::set<unsigned>::const_iterator it =
            rhs.begin(); it != rhs.end(); it++)
      {
#ifdef DEBUG_LEGION
        assert(*it < events.size());
#endif
        to_merge.push_back(events[*it]);
      }
      ApEvent result = Runtime::merge_events(NULL, to_merge);
      events[lhs] = result;
    }

    //--------------------------------------------------------------------------
    std::string MergeEvent::to_string(
                                 std::map<TraceLocalID,Memoizable*> &operations)
    //--------------------------------------------------------------------------
    {
      std::stringstream ss;
      ss << "events[" << lhs << "] = Runtime::merge_events(";
      unsigned count = 0;
      for (std::set<unsigned>::iterator it = rhs.begin(); it != rhs.end();
           ++it)
      {
        if (count++ != 0) ss << ",";
        ss << "events[" << *it << "]";
      }
      ss << ")    (owner: " << owner << ")";
      return ss.str();
    }

    /////////////////////////////////////////////////////////////
    // AssignFenceCompletion
    /////////////////////////////////////////////////////////////

    //--------------------------------------------------------------------------
    AssignFenceCompletion::AssignFenceCompletion(
                       PhysicalTemplate& t, unsigned l, const TraceLocalID &o)
      : Instruction(t, o), tpl(t), lhs(l)
    //--------------------------------------------------------------------------
    {
#ifdef DEBUG_LEGION
      assert(lhs < tpl.events.size());
#endif
    }

    //--------------------------------------------------------------------------
    void AssignFenceCompletion::execute(std::vector<ApEvent> &events,
                                 std::map<unsigned,ApUserEvent> &user_events,
                                 std::map<TraceLocalID,Memoizable*> &operations)
    //--------------------------------------------------------------------------
    {
      events[lhs] = tpl.get_fence_completion();
    }

    //--------------------------------------------------------------------------
    std::string AssignFenceCompletion::to_string(
                                 std::map<TraceLocalID,Memoizable*> &operations)
    //--------------------------------------------------------------------------
    {
      std::stringstream ss;
      ss << "events[" << lhs << "] = fence_completion";
      return ss.str();
    }

    /////////////////////////////////////////////////////////////
    // IssueCopy
    /////////////////////////////////////////////////////////////

    //--------------------------------------------------------------------------
    IssueCopy::IssueCopy(PhysicalTemplate& tpl,
                         unsigned l, IndexSpaceExpression *e,
                         const TraceLocalID& key,
                         const std::vector<CopySrcDstField>& s,
                         const std::vector<CopySrcDstField>& d,
#ifdef LEGION_SPY
                         RegionTreeID src_tid, RegionTreeID dst_tid,
#endif
                         unsigned pi, ReductionOpID ro, bool rf)
      : Instruction(tpl, key), lhs(l), expr(e), src_fields(s), dst_fields(d), 
#ifdef LEGION_SPY
        src_tree_id(src_tid), dst_tree_id(dst_tid),
#endif
        precondition_idx(pi), redop(ro), reduction_fold(rf)
    //--------------------------------------------------------------------------
    {
#ifdef DEBUG_LEGION
      assert(lhs < tpl.events.size());
      assert(tpl.operations.front().find(owner) != 
              tpl.operations.front().end());
      assert(src_fields.size() > 0);
      assert(dst_fields.size() > 0);
      assert(precondition_idx < tpl.events.size());
      assert(expr != NULL);
#endif
      expr->add_expression_reference();
    }

    //--------------------------------------------------------------------------
    IssueCopy::~IssueCopy(void)
    //--------------------------------------------------------------------------
    {
      if (expr->remove_expression_reference())
        delete expr;
    }

    //--------------------------------------------------------------------------
    void IssueCopy::execute(std::vector<ApEvent> &events,
                            std::map<unsigned,ApUserEvent> &user_events,
                            std::map<TraceLocalID,Memoizable*> &operations)
    //--------------------------------------------------------------------------
    {
#ifdef DEBUG_LEGION
      assert(operations.find(owner) != operations.end());
      assert(operations.find(owner)->second != NULL);
#endif
      Memoizable *memo = operations[owner];
      ApEvent precondition = events[precondition_idx];
      const PhysicalTraceInfo trace_info(memo->get_operation(), -1U, false);
      events[lhs] = expr->issue_copy(trace_info, dst_fields, src_fields,
#ifdef LEGION_SPY
                                     src_tree_id, dst_tree_id,
#endif
                                     precondition, PredEvent::NO_PRED_EVENT,
                                     redop, reduction_fold);
    }

    //--------------------------------------------------------------------------
    std::string IssueCopy::to_string(
                                 std::map<TraceLocalID,Memoizable*> &operations)
    //--------------------------------------------------------------------------
    {
      std::stringstream ss;
      ss << "events[" << lhs << "] = copy(operations[" << owner << "], "
         << "Index expr: " << expr->expr_id << ", {";
      for (unsigned idx = 0; idx < src_fields.size(); ++idx)
      {
        ss << "(" << std::hex << src_fields[idx].inst.id
           << "," << std::dec << src_fields[idx].subfield_offset
           << "," << src_fields[idx].size
           << "," << src_fields[idx].field_id
           << "," << src_fields[idx].serdez_id << ")";
        if (idx != src_fields.size() - 1) ss << ",";
      }
      ss << "}, {";
      for (unsigned idx = 0; idx < dst_fields.size(); ++idx)
      {
        ss << "(" << std::hex << dst_fields[idx].inst.id
           << "," << std::dec << dst_fields[idx].subfield_offset
           << "," << dst_fields[idx].size
           << "," << dst_fields[idx].field_id
           << "," << dst_fields[idx].serdez_id << ")";
        if (idx != dst_fields.size() - 1) ss << ",";
      }
      ss << "}, events[" << precondition_idx << "]";

      if (redop != 0) ss << ", " << redop;
      ss << ")";

      return ss.str();
    }

    /////////////////////////////////////////////////////////////
    // IssueIndirect
    /////////////////////////////////////////////////////////////

    //--------------------------------------------------------------------------
    IssueIndirect::IssueIndirect(PhysicalTemplate& tpl,
                                 unsigned l, IndexSpaceExpression *e,
                                 const TraceLocalID& key,
                                 const std::vector<CopySrcDstField>& s,
                                 const std::vector<CopySrcDstField>& d,
                                 const std::vector<CopyIndirection*> &indirects,
#ifdef LEGION_SPY
                                 unsigned unique_indirections_id,
#endif
                                 unsigned pi, unsigned pre_idx)
      : Instruction(tpl, key), lhs(l), expr(e), src_fields(s), dst_fields(d), 
#ifdef LEGION_SPY
        unique_indirections_identifier(unique_indirections_id), 
#endif
        precondition_idx(pi), tracing_pre_idx(pre_idx)
    //--------------------------------------------------------------------------
    {
#ifdef DEBUG_LEGION
      assert(lhs < tpl.events.size());
      assert(tpl.operations.front().find(owner) != 
              tpl.operations.front().end());
      assert(src_fields.size() > 0);
      assert(dst_fields.size() > 0);
      assert(precondition_idx < tpl.events.size());
      assert(expr != NULL);
#endif
      expr->add_expression_reference();
      indirections.resize(indirects.size());
      for (unsigned idx = 0; idx < indirects.size(); idx++)
        indirections[idx] = indirects[idx]->clone();
    }

    //--------------------------------------------------------------------------
    IssueIndirect::~IssueIndirect(void)
    //--------------------------------------------------------------------------
    {
      if (expr->remove_expression_reference())
        delete expr;
      for (unsigned idx = 0; idx < indirections.size(); idx++)
        delete indirections[idx];
    }

    //--------------------------------------------------------------------------
    void IssueIndirect::execute(std::vector<ApEvent> &events,
                                std::map<unsigned,ApUserEvent> &user_events,
                                std::map<TraceLocalID,Memoizable*> &operations)
    //--------------------------------------------------------------------------
    {
#ifdef DEBUG_LEGION
      assert(operations.find(owner) != operations.end());
      assert(operations.find(owner)->second != NULL);
#endif
      Memoizable *memo = operations[owner];
      ApEvent precondition = events[precondition_idx];
      const PhysicalTraceInfo trace_info(memo->get_operation(), -1U, false);
      events[lhs] = expr->issue_indirect(trace_info, dst_fields,
                                         src_fields, indirections,
#ifdef LEGION_SPY
                                         unique_indirections_identifier,
#endif
                                         precondition,
                                         PredEvent::NO_PRED_EVENT,
                                         ApEvent::NO_AP_EVENT);
    }

    //--------------------------------------------------------------------------
    std::string IssueIndirect::to_string(
                                 std::map<TraceLocalID,Memoizable*> &operations)
    //--------------------------------------------------------------------------
    {
      std::stringstream ss;
      ss << "events[" << lhs << "] = indirect(operations[" << owner << "], "
         << "Index expr: " << expr->expr_id << ", {";
      for (unsigned idx = 0; idx < src_fields.size(); ++idx)
      {
        ss << "(" << std::hex << src_fields[idx].inst.id
           << "," << std::dec << src_fields[idx].subfield_offset
           << "," << src_fields[idx].size
           << "," << src_fields[idx].field_id
           << "," << src_fields[idx].serdez_id << ")";
        if (idx != src_fields.size() - 1) ss << ",";
      }
      ss << "}, {";
      for (unsigned idx = 0; idx < dst_fields.size(); ++idx)
      {
        ss << "(" << std::hex << dst_fields[idx].inst.id
           << "," << std::dec << dst_fields[idx].subfield_offset
           << "," << dst_fields[idx].size
           << "," << dst_fields[idx].field_id
           << "," << dst_fields[idx].serdez_id << ")";
        if (idx != dst_fields.size() - 1) ss << ",";
      }
      ss << "}, events[" << precondition_idx << "]";
      ss << ", TODO: indirections";
      ss << ")";

      return ss.str();
    }

#ifdef LEGION_GPU_REDUCTIONS
    /////////////////////////////////////////////////////////////
    // GPUReduction
    /////////////////////////////////////////////////////////////

    //--------------------------------------------------------------------------
    GPUReduction::GPUReduction(PhysicalTemplate& tpl,
                               unsigned l, IndexSpaceExpression *e,
                               const TraceLocalID& key,
                               const std::vector<CopySrcDstField>& s,
                               const std::vector<CopySrcDstField>& d,
                               Processor g, TaskID tid, 
                               PhysicalManager *sm, PhysicalManager *dm,
                               unsigned pi, ReductionOpID ro, bool rf)
      : Instruction(tpl, key), lhs(l), expr(e), src_fields(s), dst_fields(d), 
        gpu(g), gpu_task_id(tid), src(sm), dst(dm),
        precondition_idx(pi), redop(ro), reduction_fold(rf)
    //--------------------------------------------------------------------------
    {
#ifdef DEBUG_LEGION
      assert(lhs < tpl.events.size());
      assert(tpl.operations.front().find(owner) != 
              tpl.operations.front().end());
      assert(src_fields.size() > 0);
      assert(dst_fields.size() > 0);
      assert(precondition_idx < tpl.events.size());
      assert(expr != NULL);
#endif
      expr->add_expression_reference();
      src->add_base_resource_ref(TRACE_REF);
      dst->add_base_resource_ref(TRACE_REF);
    }

    //--------------------------------------------------------------------------
    GPUReduction::~GPUReduction(void)
    //--------------------------------------------------------------------------
    {
      if (expr->remove_expression_reference())
        delete expr;
      if (src->remove_base_resource_ref(TRACE_REF))
        delete src;
      if (dst->remove_base_resource_ref(TRACE_REF))
        delete dst;
    }

    //--------------------------------------------------------------------------
    void GPUReduction::execute(std::vector<ApEvent> &events,
                               std::map<unsigned,ApUserEvent> &user_events,
                               std::map<TraceLocalID,Memoizable*> &operations)
    //--------------------------------------------------------------------------
    {
#ifdef DEBUG_LEGION
      assert(operations.find(owner) != operations.end());
      assert(operations.find(owner)->second != NULL);
#endif
      Memoizable *memo = operations[owner];
      ApEvent precondition = events[precondition_idx];
      const PhysicalTraceInfo trace_info(memo->get_operation(), -1U, false);
      events[lhs] = expr->gpu_reduction(trace_info, dst_fields, src_fields,
                                     gpu, gpu_task_id, dst, src,
                                     precondition, PredEvent::NO_PRED_EVENT,
                                     redop, reduction_fold);
    }

    //--------------------------------------------------------------------------
    std::string GPUReduction::to_string(
                                 std::map<TraceLocalID,Memoizable*> &operations)
    //--------------------------------------------------------------------------
    {
      std::stringstream ss;
      ss << "events[" << lhs << "] = gpu_reduction(operations[" << owner << "],"
         << " Index expr: " << expr->expr_id << ", {";
      for (unsigned idx = 0; idx < src_fields.size(); ++idx)
      {
        ss << "(" << std::hex << src_fields[idx].inst.id
           << "," << std::dec << src_fields[idx].subfield_offset
           << "," << src_fields[idx].size
           << "," << src_fields[idx].field_id
           << "," << src_fields[idx].serdez_id << ")";
        if (idx != src_fields.size() - 1) ss << ",";
      }
      ss << "}, {";
      for (unsigned idx = 0; idx < dst_fields.size(); ++idx)
      {
        ss << "(" << std::hex << dst_fields[idx].inst.id
           << "," << std::dec << dst_fields[idx].subfield_offset
           << "," << dst_fields[idx].size
           << "," << dst_fields[idx].field_id
           << "," << dst_fields[idx].serdez_id << ")";
        if (idx != dst_fields.size() - 1) ss << ",";
      }
      ss << "}, events[" << precondition_idx << "]";

      if (redop != 0) ss << ", " << redop;
      ss << ")";

      return ss.str();
    }
#endif // LEGION_GPU_REDUCTIONS

    /////////////////////////////////////////////////////////////
    // IssueFill
    /////////////////////////////////////////////////////////////

    //--------------------------------------------------------------------------
    IssueFill::IssueFill(PhysicalTemplate& tpl, unsigned l, 
                         IndexSpaceExpression *e, const TraceLocalID &key,
                         const std::vector<CopySrcDstField> &f,
                         const void *value, size_t size, 
#ifdef LEGION_SPY
                         FieldSpace h, RegionTreeID tid,
#endif
                         unsigned pi)
      : Instruction(tpl, key), lhs(l), expr(e), fields(f), fill_size(size),
#ifdef LEGION_SPY
        handle(h), tree_id(tid),
#endif
        precondition_idx(pi)
    //--------------------------------------------------------------------------
    {
#ifdef DEBUG_LEGION
      assert(lhs < tpl.events.size());
      assert(tpl.operations.front().find(owner) != 
              tpl.operations.front().end());
      assert(fields.size() > 0);
      assert(precondition_idx < tpl.events.size());
#endif
      expr->add_expression_reference();
      fill_value = malloc(fill_size);
      memcpy(fill_value, value, fill_size);
    }

    //--------------------------------------------------------------------------
    IssueFill::~IssueFill(void)
    //--------------------------------------------------------------------------
    {
      if (expr->remove_expression_reference())
        delete expr;
      free(fill_value);
    }

    //--------------------------------------------------------------------------
    void IssueFill::execute(std::vector<ApEvent> &events,
                            std::map<unsigned,ApUserEvent> &user_events,
                            std::map<TraceLocalID,Memoizable*> &operations)
    //--------------------------------------------------------------------------
    {
#ifdef DEBUG_LEGION
      assert(operations.find(owner) != operations.end());
      assert(operations.find(owner)->second != NULL);
#endif
      Memoizable *memo = operations[owner];
      ApEvent precondition = events[precondition_idx];
      const PhysicalTraceInfo trace_info(memo->get_operation(), -1U, false);
      events[lhs] = expr->issue_fill(trace_info, fields, 
                                     fill_value, fill_size,
#ifdef LEGION_SPY
                                     trace_info.op->get_unique_op_id(),
                                     handle, tree_id,
#endif
                                     precondition, PredEvent::NO_PRED_EVENT);
    }

    //--------------------------------------------------------------------------
    std::string IssueFill::to_string(
                                 std::map<TraceLocalID,Memoizable*> &operations)
    //--------------------------------------------------------------------------
    {
      std::stringstream ss;
      ss << "events[" << lhs << "] = fill(Index expr: " << expr->expr_id
         << ", {";
      for (unsigned idx = 0; idx < fields.size(); ++idx)
      {
        ss << "(" << std::hex << fields[idx].inst.id
           << "," << std::dec << fields[idx].subfield_offset
           << "," << fields[idx].size
           << "," << fields[idx].field_id
           << "," << fields[idx].serdez_id << ")";
        if (idx != fields.size() - 1) ss << ",";
      }
      ss << "}, events[" << precondition_idx << "])    (owner: "
         << owner << ")";
      return ss.str();
    }

    /////////////////////////////////////////////////////////////
    // SetOpSyncEvent
    /////////////////////////////////////////////////////////////

    //--------------------------------------------------------------------------
    SetOpSyncEvent::SetOpSyncEvent(PhysicalTemplate& tpl, unsigned l,
                                       const TraceLocalID& r)
      : Instruction(tpl, r), lhs(l)
    //--------------------------------------------------------------------------
    {
#ifdef DEBUG_LEGION
      assert(lhs < tpl.events.size());
      assert(tpl.operations.front().find(owner) != 
              tpl.operations.front().end());
#endif
    }

    //--------------------------------------------------------------------------
    void SetOpSyncEvent::execute(std::vector<ApEvent> &events,
                                 std::map<unsigned,ApUserEvent> &user_events,
                                 std::map<TraceLocalID,Memoizable*> &operations)
    //--------------------------------------------------------------------------
    {
#ifdef DEBUG_LEGION
      assert(operations.find(owner) != operations.end());
      assert(operations.find(owner)->second != NULL);
#endif
      Memoizable *memoizable = operations[owner];
#ifdef DEBUG_LEGION
      assert(memoizable != NULL);
#endif
      ApEvent sync_condition = memoizable->compute_sync_precondition(NULL);
      events[lhs] = sync_condition;
    }

    //--------------------------------------------------------------------------
    std::string SetOpSyncEvent::to_string(
                                 std::map<TraceLocalID,Memoizable*> &operations)
    //--------------------------------------------------------------------------
    {
      std::stringstream ss;
      ss << "events[" << lhs << "] = operations[" << owner
         << "].compute_sync_precondition()    (op kind: "
         << Operation::op_names[operations[owner]->get_memoizable_kind()] 
         << ")";
      return ss.str();
    }

    /////////////////////////////////////////////////////////////
    // SetEffects
    /////////////////////////////////////////////////////////////

    //--------------------------------------------------------------------------
    SetEffects::SetEffects(PhysicalTemplate& tpl, const TraceLocalID& l,
                           unsigned r)
      : Instruction(tpl, l), rhs(r)
    //--------------------------------------------------------------------------
    {
#ifdef DEBUG_LEGION
      assert(rhs < tpl.events.size());
      assert(tpl.operations.front().find(owner) != 
              tpl.operations.front().end());
#endif
    }

    //--------------------------------------------------------------------------
    void SetEffects::execute(std::vector<ApEvent> &events,
                             std::map<unsigned,ApUserEvent> &user_events,
                             std::map<TraceLocalID,Memoizable*> &operations)
    //--------------------------------------------------------------------------
    {
#ifdef DEBUG_LEGION
      assert(operations.find(owner) != operations.end());
      assert(operations.find(owner)->second != NULL);
#endif
      Memoizable *memoizable = operations[owner];
#ifdef DEBUG_LEGION
      assert(memoizable != NULL);
#endif
      memoizable->set_effects_postcondition(events[rhs]);
    }

    //--------------------------------------------------------------------------
    std::string SetEffects::to_string(
                                 std::map<TraceLocalID,Memoizable*> &operations)
    //--------------------------------------------------------------------------
    {
      std::stringstream ss;
      ss << "operations[" << owner << "].set_effects_postcondition(events["
         << rhs << "])    (op kind: "
         << Operation::op_names[operations[owner]->get_memoizable_kind()]
         << ")";
      return ss.str();
    }

    /////////////////////////////////////////////////////////////
    // CompleteReplay
    /////////////////////////////////////////////////////////////

    //--------------------------------------------------------------------------
    CompleteReplay::CompleteReplay(PhysicalTemplate& tpl,
                                              const TraceLocalID& l, unsigned r)
      : Instruction(tpl, l), rhs(r)
    //--------------------------------------------------------------------------
    {
#ifdef DEBUG_LEGION
      assert(tpl.operations.front().find(owner) != 
              tpl.operations.front().end());
      assert(rhs < tpl.events.size());
#endif
    }

    //--------------------------------------------------------------------------
    void CompleteReplay::execute(std::vector<ApEvent> &events,
                                 std::map<unsigned,ApUserEvent> &user_events,
                                 std::map<TraceLocalID,Memoizable*> &operations)
    //--------------------------------------------------------------------------
    {
#ifdef DEBUG_LEGION
      assert(operations.find(owner) != operations.end());
      assert(operations.find(owner)->second != NULL);
#endif
      Memoizable *memoizable = operations[owner];
#ifdef DEBUG_LEGION
      assert(memoizable != NULL);
#endif
      memoizable->complete_replay(events[rhs]);
    }

    //--------------------------------------------------------------------------
    std::string CompleteReplay::to_string(
                                 std::map<TraceLocalID,Memoizable*> &operations)
    //--------------------------------------------------------------------------
    {
      std::stringstream ss;
      ss << "operations[" << owner
         << "].complete_replay(events[" << rhs << "])    (op kind: "
         << Operation::op_names[operations[owner]->get_memoizable_kind()] 
         << ")";
      return ss.str();
    }

    /////////////////////////////////////////////////////////////
    // AcquireReplay
    /////////////////////////////////////////////////////////////

    //--------------------------------------------------------------------------
    AcquireReplay::AcquireReplay(PhysicalTemplate &tpl, unsigned lhs_,
                         unsigned rhs_, const TraceLocalID &tld,
                         const std::map<Reservation,bool> &reservations_)
      : Instruction(tpl, tld), reservations(reservations_), 
        lhs(lhs_), rhs(rhs_)
    //--------------------------------------------------------------------------
    {
#ifdef DEBUG_LEGION
      assert(tpl.operations.front().find(owner) != 
              tpl.operations.front().end());
      assert(lhs < tpl.events.size());
      assert(rhs < tpl.events.size());
#endif
    }

    //--------------------------------------------------------------------------
    void AcquireReplay::execute(std::vector<ApEvent> &events,
                                std::map<unsigned,ApUserEvent> &user_events,
                                std::map<TraceLocalID,Memoizable*> &operations)
      //--------------------------------------------------------------------------
    {
      ApEvent precondition = events[rhs];
      for (std::map<Reservation,bool>::const_iterator it = 
            reservations.begin(); it != reservations.end(); it++)
        precondition = 
          Runtime::acquire_ap_reservation(it->first, it->second, precondition);
      events[lhs] = precondition;
    }

    //--------------------------------------------------------------------------
    std::string AcquireReplay::to_string(
                                 std::map<TraceLocalID,Memoizable*> &operations)
    //--------------------------------------------------------------------------
    {
      std::stringstream ss;
      ss << "events[" << lhs << "] = acquire_reservations(events[" << rhs
         << "])   (owner: " << owner << ")"; 
      return ss.str();
    }

    /////////////////////////////////////////////////////////////
    // ReleaseReplay
    /////////////////////////////////////////////////////////////

    //--------------------------------------------------------------------------
    ReleaseReplay::ReleaseReplay(PhysicalTemplate &tpl,
                         unsigned rhs_, const TraceLocalID &tld,
                         const std::map<Reservation,bool> &reservations_)
      : Instruction(tpl, tld), reservations(reservations_), rhs(rhs_)
    //--------------------------------------------------------------------------
    {
#ifdef DEBUG_LEGION
      assert(tpl.operations.front().find(owner) != 
              tpl.operations.front().end());
      assert(rhs < tpl.events.size());
#endif
    }

    //--------------------------------------------------------------------------
    void ReleaseReplay::execute(std::vector<ApEvent> &events,
                                std::map<unsigned,ApUserEvent> &user_events,
                                std::map<TraceLocalID,Memoizable*> &operations)
    //--------------------------------------------------------------------------
    {
      const ApEvent precondition = events[rhs];
      for (std::map<Reservation,bool>::const_iterator it = 
            reservations.begin(); it != reservations.end(); it++)
        Runtime::release_reservation(it->first, precondition);
    }

    //--------------------------------------------------------------------------
    std::string ReleaseReplay::to_string(
                                 std::map<TraceLocalID,Memoizable*> &operations)
    //--------------------------------------------------------------------------
    {
      std::stringstream ss;
      ss << "operations[" << owner << "].release_reservations(events["
         << rhs << "])   (op kind: "
         << Operation::op_names[operations[owner]->get_memoizable_kind()] 
         << ")";
      return ss.str();
    }

    /////////////////////////////////////////////////////////////
    // BarrierArrival
    /////////////////////////////////////////////////////////////

    //--------------------------------------------------------------------------
    BarrierArrival::BarrierArrival(PhysicalTemplate &tpl, ApBarrier bar,
                                   unsigned _lhs, unsigned _rhs,
                                   size_t arrivals, bool collect)
      : Instruction(tpl, TraceLocalID(0,DomainPoint())), barrier(bar), 
        lhs(_lhs), rhs(_rhs), arrival_count(arrivals), collective(collect)
    //--------------------------------------------------------------------------
    {
#ifdef DEBUG_LEGION
      assert(lhs < tpl.events.size());
      assert(rhs < tpl.events.size());
#endif
    }

    //--------------------------------------------------------------------------
    BarrierArrival::~BarrierArrival(void)
    //--------------------------------------------------------------------------
    {
      // Destroy our barrier if we're not a collective barrier
      if (!collective)
        barrier.destroy_barrier();
    }

    //--------------------------------------------------------------------------
    void BarrierArrival::execute(std::vector<ApEvent> &events,
                                 std::map<unsigned,ApUserEvent> &user_events,
                                 std::map<TraceLocalID,Memoizable*> &operations)
    //--------------------------------------------------------------------------
    {
#ifdef DEBUG_LEGION
      assert(rhs < events.size());
      assert(lhs < events.size());
#endif
      Runtime::phase_barrier_arrive(barrier, arrival_count, events[rhs]);
      events[lhs] = barrier;
      if (!collective)
        Runtime::advance_barrier(barrier);
    }

    //--------------------------------------------------------------------------
    std::string BarrierArrival::to_string(
                                 std::map<TraceLocalID,Memoizable*> &operations)
    //--------------------------------------------------------------------------
    {
      std::stringstream ss; 
      ss << "events[" << lhs << "] = Runtime::phase_barrier_arrive("
         << std::hex << barrier.id << std::dec << ", events[" << rhs << "], "
         << "collective: " << (collective ? "yes" : "no") << ")";
      return ss.str();
    }

    //--------------------------------------------------------------------------
    ApBarrier BarrierArrival::record_subscribed_shard(ShardID remote_shard)
    //--------------------------------------------------------------------------
    {
#ifdef DEBUG_LEGION
      assert(!collective);
#endif
      subscribed_shards.push_back(remote_shard);
      return barrier;
    }

    //--------------------------------------------------------------------------
    void BarrierArrival::refresh_barrier(ApEvent key, 
                  std::map<ShardID,std::map<ApEvent,ApBarrier> > &notifications)
    //--------------------------------------------------------------------------
    {
#ifdef DEBUG_LEGION
      assert(!collective);
#endif
      // Destroy the old barrier
      barrier.destroy_barrier();
      // Make the new barrier
      barrier = ApBarrier(Realm::Barrier::create_barrier(1/*total arrivals*/));
      for (std::vector<ShardID>::const_iterator it = 
            subscribed_shards.begin(); it != subscribed_shards.end(); it++)
        notifications[*it][key] = barrier;
    }

    //--------------------------------------------------------------------------
    void BarrierArrival::remote_refresh_barrier(ApBarrier newbar)
    //--------------------------------------------------------------------------
    {
#ifdef DEBUG_LEGION
      assert(!collective);
      assert(subscribed_shards.empty()); 
#endif
      barrier = newbar;
    }

    //--------------------------------------------------------------------------
    void BarrierArrival::set_collective_barrier(ApBarrier newbar)
    //--------------------------------------------------------------------------
    {
#ifdef DEBUG_LEGION
      assert(collective);
#endif
      barrier = newbar;
    }

    /////////////////////////////////////////////////////////////
    // BarrierAdvance
    /////////////////////////////////////////////////////////////

    //--------------------------------------------------------------------------
    BarrierAdvance::BarrierAdvance(PhysicalTemplate &tpl,
                                   ApBarrier bar, unsigned _lhs) 
      : Instruction(tpl, TraceLocalID(0,DomainPoint())), barrier(bar), lhs(_lhs)
    //--------------------------------------------------------------------------
    {
#ifdef DEBUG_LEGION
      assert(lhs < tpl.events.size());
#endif
    }

    //--------------------------------------------------------------------------
    void BarrierAdvance::execute(std::vector<ApEvent> &events,
                                 std::map<unsigned,ApUserEvent> &user_events,
                                 std::map<TraceLocalID,Memoizable*> &operations)
    //--------------------------------------------------------------------------
    {
#ifdef DEBUG_LEGION
      assert(lhs < events.size());
#endif
      events[lhs] = barrier;
      Runtime::advance_barrier(barrier);
    }

    //--------------------------------------------------------------------------
    std::string BarrierAdvance::to_string(
                                 std::map<TraceLocalID,Memoizable*> &operations)
    //--------------------------------------------------------------------------
    {
      std::stringstream ss;
      ss << "events[" << lhs << "] = Runtime::barrier_advance("
         << std::hex << barrier.id << std::dec << ")";
      return ss.str();
    }

  }; // namespace Internal 
}; // namespace Legion
<|MERGE_RESOLUTION|>--- conflicted
+++ resolved
@@ -5690,7 +5690,10 @@
     void PhysicalTemplate::dump_template(void)
     //--------------------------------------------------------------------------
     {
-      log_tracing.info() << "#### " << replayable << " " << this << " ####";
+      InnerContext *ctx = trace->logical_trace->ctx;
+      log_tracing.info() << "#### " << replayable << " " << this << " Trace "
+        << trace->logical_trace->tid << " for " << ctx->get_task_name()
+        << " (UID " << ctx->get_unique_id() << ") ####";
       for (unsigned sidx = 0; sidx < replay_parallelism; ++sidx)
       {
         log_tracing.info() << "[Slice " << sidx << "]";
@@ -6649,20 +6652,12 @@
                                               std::set<RtEvent> &applied_events)
     //--------------------------------------------------------------------------
     {
-<<<<<<< HEAD
       pending_deletion = get_completion_for_deletion();
       if (!pending_deletion.exists())
         return false;
       RtEvent precondition = Runtime::protect_event(pending_deletion);
       if (transitive_reduction_done.exists() && 
           !transitive_reduction_done.has_triggered())
-=======
-      InnerContext *ctx = trace->logical_trace->ctx;
-      log_tracing.info() << "#### " << replayable << " " << this << " Trace "
-        << trace->logical_trace->tid << " for " << ctx->get_task_name()
-        << " (UID " << ctx->get_unique_id() << ") ####";
-      for (unsigned sidx = 0; sidx < replay_parallelism; ++sidx)
->>>>>>> 59f38ecf
       {
         if (precondition.exists())
           precondition = 
