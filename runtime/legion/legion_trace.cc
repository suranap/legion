--- conflicted
+++ resolved
@@ -4754,8 +4754,12 @@
       op->end_replayable_exchange(replayable);
       if (is_replayable())
       {
+        // The user can't ask for both no transitive reduction and inlining
+        // of the transitive reduction.
+        assert(!(trace->runtime->no_transitive_reduction &&
+                 trace->runtime->inline_transitive_reduction));
         // Optimize will sync the idempotency computation
-        optimize(op, false/*do transitive reduction inline*/);
+        optimize(op, trace->runtime->inline_transitive_reduction);
         std::fill(events.begin(), events.end(), ApEvent::NO_AP_EVENT);
         event_map.clear();
         // Defer performing the transitive reduction because it might
@@ -4764,7 +4768,8 @@
         // optimizations are done so that they don't race on mutating
         // the instruction and event data structures
         if (!trace->runtime->no_trace_optimization &&
-            !trace->runtime->no_transitive_reduction)
+            !trace->runtime->no_transitive_reduction &&
+            !trace->runtime->inline_transitive_reduction)
         {
           TransitiveReductionState *state = 
             new TransitiveReductionState(Runtime::create_rt_user_event());
@@ -5006,23 +5011,6 @@
           anticonditions.push_back(set);
         }
       }
-<<<<<<< HEAD
-      // The user can't ask for both no transitive reduction and inlining
-      // of the transitive reduction.
-      assert(!(trace->runtime->no_transitive_reduction &&
-               trace->runtime->inline_transitive_reduction));
-      optimize(op, trace->runtime->inline_transitive_reduction);
-      std::fill(events.begin(), events.end(), ApEvent::NO_AP_EVENT);
-      event_map.clear();
-      // Defer performing the transitive reduction because it might
-      // be expensive (see comment above). Note you can only kick off
-      // the transitive reduction in the background once all the other
-      // optimizations are done so that they don't race on mutating
-      // the instruction and event data structures
-      if (!trace->runtime->no_trace_optimization &&
-          !trace->runtime->no_transitive_reduction &&
-          !trace->runtime->inline_transitive_reduction)
-=======
     }
 
     //--------------------------------------------------------------------------
@@ -5048,7 +5036,6 @@
     {
       for (std::vector<PhysicalManager*>::const_iterator it =
             all_instances.begin(); it != all_instances.end(); it++)
->>>>>>> 93d851de
       {
         if (!(*it)->acquire_instance(TRACE_REF))
         {
