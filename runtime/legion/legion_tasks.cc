--- conflicted
+++ resolved
@@ -3496,29 +3496,18 @@
       if (execution_constraints.processor_constraint.is_valid())
       {
         // If the constraint is a no processor constraint we can ignore it
-<<<<<<< HEAD
-        if (!execution_constraints.processor_constraint.can_use(
-                                      this->target_proc.kind()))
+        if (!execution_constraints.processor_constraint.can_use(kind))
         {
           if (local_mapper == NULL)
             local_mapper = runtime->find_mapper(current_proc, map_id);
-=======
-        if (!execution_constraints.processor_constraint.can_use(kind))
->>>>>>> eabe55ab
           REPORT_LEGION_ERROR(ERROR_INVALID_MAPPER_OUTPUT,
                       "Invalid mapper output. Mapper %s selected variant %d "
                       "for task %s (ID %lld). However, this variant does not "
                       "permit running on processors of kind %s.",
                       local_mapper->get_mapper_name(),
-<<<<<<< HEAD
-                      impl->vid,get_task_name(), get_unique_id(),
-                      this->target_proc.id, Processor::get_kind_name(
-                        this->target_proc.kind()))
-        }
-=======
                       impl->vid, get_task_name(), get_unique_id(),
                       Processor::get_kind_name(kind))
->>>>>>> eabe55ab
+        }
       }
       // Then check the colocation constraints
       for (std::vector<ColocationConstraint>::const_iterator con_it = 
