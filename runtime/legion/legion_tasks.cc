--- conflicted
+++ resolved
@@ -1011,19 +1011,14 @@
       options.inline_task = false;
       options.stealable = false;
       options.map_locally = false;
-<<<<<<< HEAD
       options.memoize = false;
-=======
       const TaskPriority parent_priority = parent_ctx->is_priority_mutable() ?
         parent_ctx->get_current_priority() : 0;
       options.parent_priority = parent_priority;
->>>>>>> 0936706b
       mapper->invoke_select_task_options(this, &options);
       options_selected = true;
       target_proc = options.initial_proc;
       stealable = options.stealable;
-<<<<<<< HEAD
-      map_locally = options.map_locally;
       memoizing = options.memoize && !Runtime::no_tracing &&
         !Runtime::no_physical_tracing;
       if (trace == NULL && memoizing)
@@ -1036,7 +1031,7 @@
         assert(false);
 #endif
         exit(ERROR_INVALID_PHYSICAL_TRACING);
-=======
+      }
       map_origin = options.map_locally;
       if (parent_priority != options.parent_priority)
       {
@@ -1053,7 +1048,6 @@
                                 parent_ctx->get_task_name(),
                                 parent_ctx->get_unique_id(), 
                                 get_task_name(), get_unique_id())
->>>>>>> 0936706b
       }
       return options.inline_task;
     }
