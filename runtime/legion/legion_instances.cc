--- conflicted
+++ resolved
@@ -247,17 +247,9 @@
 #ifdef DEBUG_LEGION
       assert(implicit_runtime->legion_spy_enabled);
 #endif
-<<<<<<< HEAD
       for (std::map<FieldID,unsigned>::const_iterator it = 
             field_indexes.begin(); it != field_indexes.end(); it++)
         LegionSpy::log_physical_instance_field(inst_event, it->first);
-=======
-      std::vector<FieldID> fields;
-      owner->get_field_ids(allocated_fields, fields);
-      for (std::vector<FieldID>::const_iterator it = fields.begin();
-            it != fields.end(); it++)
-        LegionSpy::log_physical_instance_field(inst_event, *it);
->>>>>>> 42e99581
     }
 
     //--------------------------------------------------------------------------
@@ -2273,8 +2265,18 @@
 #endif
       if (runtime->profiler) 
       {
+        // We'll try to synthesize a logical region but if it's a 
+        // generic index space expression then we're going to have
+        // a hard time.
+        IndexSpaceNode *is_node = 
+          dynamic_cast<IndexSpaceNode*>(instance_domain);
+        // TODO: handle the case where this isn't actually a logical region
+        if (is_node == NULL)
+          assert(false);
+        const LogicalRegion region_handle(tree_id, is_node->handle, 
+                                          field_space_node->handle); 
 	runtime->profiler->record_physical_instance_region(creator_id, 
-                                        instance.id, ancestor->handle);
+                                        instance.id, region_handle);
 	layout->record_instance_layout(creator_id, instance.id);
       }
       return result;
