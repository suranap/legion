--- conflicted
+++ resolved
@@ -1654,15 +1654,9 @@
         {
           // We need to defer this instance creation
           DeferIndividualManagerArgs args(did, owner_space, mem, inst,
-<<<<<<< HEAD
-              inst_footprint, local_is, inst_domain, domain_is, domain_handle, 
-              domain_expr_id, handle, tree_id, layout_id, unique_event, kind,
+              inst_footprint, inst_domain, pending, 
+              handle, tree_id, layout_id, unique_event, kind,
               redop, piece_list, piece_list_size, shadow_inst);
-=======
-              inst_footprint, inst_domain, pending, 
-              handle, tree_id, layout_id, unique_event, redop, 
-              piece_list, piece_list_size, source, shadow_inst);
->>>>>>> 80772783
           runtime->issue_runtime_meta_task(args,
               LG_LATENCY_RESPONSE_PRIORITY, precondition);
           return;
@@ -1686,28 +1680,15 @@
     //--------------------------------------------------------------------------
     IndividualManager::DeferIndividualManagerArgs::DeferIndividualManagerArgs(
             DistributedID d, AddressSpaceID own, Memory m, PhysicalInstance i, 
-<<<<<<< HEAD
-            size_t f, bool local, IndexSpaceExpression *lx, bool is, 
-            IndexSpace dh, IndexSpaceExprID dx, FieldSpace h, RegionTreeID tid,
+            size_t f, IndexSpaceExpression *lx, 
+            const PendingRemoteExpression &p, FieldSpace h, RegionTreeID tid,
             LayoutConstraintID l, ApEvent u, InstanceKind k, ReductionOpID r,
             const void *pl, size_t pl_size, bool shadow)
       : LgTaskArgs<DeferIndividualManagerArgs>(implicit_provenance),
-            did(d), owner(own), mem(m), inst(i), footprint(f), local_is(local),
-            domain_is(is), local_expr(local ? lx : NULL), domain_handle(dh), 
-            domain_expr(dx), handle(h), tree_id(tid), layout_id(l), 
+            did(d), owner(own), mem(m), inst(i), footprint(f), pending(p),
+            local_expr(lx), handle(h), tree_id(tid), layout_id(l), 
             use_event(u), kind(k), redop(r), piece_list(pl),
             piece_list_size(pl_size), shadow_instance(shadow)
-=======
-            size_t f, IndexSpaceExpression *lx,
-            const PendingRemoteExpression &p, FieldSpace h, RegionTreeID tid,
-            LayoutConstraintID l, ApEvent u, ReductionOpID r, const void *pl, 
-            size_t pl_size, AddressSpaceID src, bool shadow)
-      : LgTaskArgs<DeferIndividualManagerArgs>(implicit_provenance),
-            did(d), owner(own), mem(m), inst(i), footprint(f), pending(p),
-            local_expr(lx), handle(h), tree_id(tid),
-            layout_id(l), use_event(u), redop(r), piece_list(pl),
-            piece_list_size(pl_size), source(src), shadow_instance(shadow)
->>>>>>> 80772783
     //--------------------------------------------------------------------------
     {
       if (local_expr != NULL)
