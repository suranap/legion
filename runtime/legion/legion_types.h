/* Copyright 2016 Stanford University, NVIDIA Corporation
 *
 * Licensed under the Apache License, Version 2.0 (the "License");
 * you may not use this file except in compliance with the License.
 * You may obtain a copy of the License at
 *
 *     http://www.apache.org/licenses/LICENSE-2.0
 *
 * Unless required by applicable law or agreed to in writing, software
 * distributed under the License is distributed on an "AS IS" BASIS,
 * WITHOUT WARRANTIES OR CONDITIONS OF ANY KIND, either express or implied.
 * See the License for the specific language governing permissions and
 * limitations under the License.
 */

#ifndef __LEGION_TYPES_H__
#define __LEGION_TYPES_H__

/**
 * \file legion_types.h
 */

#include <cstdio>
#include <cstdlib>
#include <cassert>
#include <cstring>
#include <stdint.h>

#include "limits.h"

#include <map>
#include <set>
#include <list>
#include <deque>
#include <vector>

#include "legion_config.h"

// Make sure we have the appropriate defines in place for including realm
#define REALM_USE_LEGION_LAYOUT_CONSTRAINTS
#include "realm.h"

namespace BindingLib { class Utility; } // BindingLib namespace

namespace Legion {
  /**
   * \struct LegionStaticAssert
   * Help with static assertions.
   */
  template<bool> struct LegionStaticAssert;
  template<> struct LegionStaticAssert<true> { };
#define LEGION_STATIC_ASSERT(condition) \
  do { LegionStaticAssert<(condition)>(); } while (0)

  /**
   * \struct LegionTypeEquality
   * Help with checking equality of types.
   */
  template<typename T, typename U>
  struct LegionTypeInequality {
  public:
    static const bool value = true;
  };
  template<typename T>
  struct LegionTypeInequality<T,T> {
  public:
    static const bool value = false;
  };

  typedef ::legion_error_t LegionErrorType;
  typedef ::legion_privilege_mode_t PrivilegeMode;
  typedef ::legion_allocate_mode_t AllocateMode;
  typedef ::legion_coherence_property_t CoherenceProperty;
  typedef ::legion_region_flags_t RegionFlags;
  typedef ::legion_handle_type_t HandleType;
  typedef ::legion_partition_kind_t PartitionKind;
  typedef ::legion_dependence_type_t DependenceType;
  typedef ::legion_index_space_kind_t IndexSpaceKind;
  typedef ::legion_file_mode_t LegionFileMode;

  // Forward declarations for user level objects
  // legion.h
  class IndexSpace;
  class IndexPartition;
  class FieldSpace;
  class LogicalRegion;
  class LogicalPartition;
  class IndexAllocator;
  class FieldAllocator;
  class TaskArgument;
  class ArgumentMap;
  class Lock;
  struct LockRequest;
  class Grant;
  class PhaseBarrier;
  struct RegionRequirement;
  struct IndexSpaceRequirement;
  struct FieldSpaceRequirement;
  struct TaskLauncher;
  struct IndexLauncher;
  struct InlineLauncher;
  struct CopyLauncher;
  struct AcquireLauncher;
  struct ReleaseLauncher;
  struct FillLauncher;
  struct LayoutConstraintRegistrar;
  struct TaskVariantRegistrar;
  struct TaskGeneratorArguments;
  class Future;
  class FutureMap;
  class Predicate;
  class PhysicalRegion;
  class IndexIterator;
  template<typename T> struct ColoredPoints; 
  struct InputArgs;
  class ProjectionFunctor;
  class Task;
  class Copy;
  class InlineMapping;
  class Acquire;
  class Release;
  class Close;
  class Runtime;
  // For backwards compatibility
  typedef Runtime HighLevelRuntime;
  // Helper for saving instantiated template functions
  struct SerdezRedopFns;

  // Forward declarations for compiler level objects
  // legion.h
  class ColoringSerializer;
  class DomainColoringSerializer;

  // Forward declarations for wrapper tasks
  // legion.h
  class LegionTaskWrapper;
  class LegionSerialization;

  // Forward declarations for C wrapper objects
  // legion_c_util.h
  class TaskResult;
  class CObjectWrapper;

  // legion_utilities.h
  struct RegionUsage;
  class AutoLock;
  class ImmovableAutoLock;
  class ColorPoint;
  class Serializer;
  class Deserializer;
  template<typename T> class Fraction;
  template<typename T, unsigned int MAX, 
           unsigned SHIFT, unsigned MASK> class BitMask;
  template<typename T, unsigned int MAX,
           unsigned SHIFT, unsigned MASK> class TLBitMask;
#ifdef __SSE2__
  template<unsigned int MAX> class SSEBitMask;
  template<unsigned int MAX> class SSETLBitMask;
#endif
#ifdef __AVX__
  template<unsigned int MAX> class AVXBitMask;
  template<unsigned int MAX> class AVXTLBitMask;
#endif
  template<typename T, unsigned LOG2MAX> class BitPermutation;
  template<typename IT, typename DT, bool BIDIR = false> class IntegerSet;

  // legion_constraint.h
  class ISAConstraint;
  class ProcessorConstraint;
  class ResourceConstraint;
  class LaunchConstraint;
  class ColocationConstraint;
  class ExecutionConstraintSet;

  class SpecializedConstraint;
  class MemoryConstraint;
  class FieldConstraint;
  class OrderingConstraint;
  class SplittingConstraint;
  class DimensionConstraint;
  class AlignmentConstraint;
  class OffsetConstraint;
  class PointerConstraint;
  class LayoutConstraintSet;
  class TaskLayoutConstraintSet;

  namespace Mapping {
    class Mappable; 
    class PhysicalInstance;
    class MapperEvent;
    class ProfilingRequestSet;
    class Mapper;
    class DefaultMapper;
  };
  
  namespace Internal {

    enum OpenState {
      NOT_OPEN            = 0,
      OPEN_READ_ONLY      = 1,
      OPEN_READ_WRITE     = 2, // unknown dirty information below
      OPEN_SINGLE_REDUCE  = 3, // only one open child with reductions below
      OPEN_MULTI_REDUCE   = 4, // multiple open children with same reduction
    }; 

    // redop IDs - none used in HLR right now, but 0 isn't allowed
    enum {
      REDOP_ID_AVAILABLE    = 1,
    };

    // Runtime task numbering 
    enum {
      INIT_TASK_ID            = Realm::Processor::TASK_ID_PROCESSOR_INIT,
      SHUTDOWN_TASK_ID        = Realm::Processor::TASK_ID_PROCESSOR_SHUTDOWN,
      HLR_TASK_ID             = Realm::Processor::TASK_ID_FIRST_AVAILABLE,
      HLR_LEGION_PROFILING_ID = Realm::Processor::TASK_ID_FIRST_AVAILABLE+1,
      HLR_MAPPER_PROFILING_ID = Realm::Processor::TASK_ID_FIRST_AVAILABLE+2,
      HLR_LAUNCH_TOP_LEVEL_ID = Realm::Processor::TASK_ID_FIRST_AVAILABLE+3,
      TASK_ID_AVAILABLE       = Realm::Processor::TASK_ID_FIRST_AVAILABLE+4,
    };

    // Enumeration of high-level runtime tasks
    enum HLRTaskID {
      HLR_SCHEDULER_ID,
      HLR_POST_END_ID,
      HLR_DEFERRED_MAPPING_TRIGGER_ID,
      HLR_DEFERRED_RESOLUTION_TRIGGER_ID,
      HLR_DEFERRED_EXECUTION_TRIGGER_ID,
      HLR_DEFERRED_COMMIT_TRIGGER_ID,
      HLR_DEFERRED_POST_MAPPED_ID,
      HLR_DEFERRED_EXECUTE_ID,
      HLR_DEFERRED_COMPLETE_ID,
      HLR_DEFERRED_COMMIT_ID,
      HLR_RECLAIM_LOCAL_FIELD_ID,
      HLR_DEFERRED_COLLECT_ID,
      HLR_TRIGGER_DEPENDENCE_ID,
      HLR_TRIGGER_OP_ID,
      HLR_TRIGGER_TASK_ID,
      HLR_DEFERRED_RECYCLE_ID,
      HLR_DEFERRED_SLICE_ID,
      HLR_MUST_INDIV_ID,
      HLR_MUST_INDEX_ID,
      HLR_MUST_MAP_ID,
      HLR_MUST_DIST_ID,
      HLR_MUST_LAUNCH_ID,
      HLR_DEFERRED_FUTURE_SET_ID,
      HLR_DEFERRED_FUTURE_MAP_SET_ID,
      HLR_RESOLVE_FUTURE_PRED_ID,
      HLR_MPI_RANK_ID,
      HLR_CONTRIBUTE_COLLECTIVE_ID,
      HLR_STATE_ANALYSIS_ID,
      HLR_MAPPER_TASK_ID,
      HLR_DISJOINTNESS_TASK_ID,
      HLR_PART_INDEPENDENCE_TASK_ID,
      HLR_SPACE_INDEPENDENCE_TASK_ID,
      HLR_PENDING_CHILD_TASK_ID,
      HLR_DECREMENT_PENDING_TASK_ID,
      HLR_SEND_VERSION_STATE_TASK_ID,
      HLR_ADD_TO_DEP_QUEUE_TASK_ID,
      HLR_WINDOW_WAIT_TASK_ID,
      HLR_ISSUE_FRAME_TASK_ID,
      HLR_CONTINUATION_TASK_ID,
      HLR_MAPPER_CONTINUATION_TASK_ID,
      HLR_TASK_IMPL_SEMANTIC_INFO_REQ_TASK_ID,
      HLR_INDEX_SPACE_SEMANTIC_INFO_REQ_TASK_ID,
      HLR_INDEX_PART_SEMANTIC_INFO_REQ_TASK_ID,
      HLR_FIELD_SPACE_SEMANTIC_INFO_REQ_TASK_ID,
      HLR_FIELD_SEMANTIC_INFO_REQ_TASK_ID,
      HLR_REGION_SEMANTIC_INFO_REQ_TASK_ID,
      HLR_PARTITION_SEMANTIC_INFO_REQ_TASK_ID,
      HLR_SELECT_TUNABLE_TASK_ID,
      HLR_MESSAGE_ID, // These four must be last (see issue_runtime_meta_task)
      HLR_SHUTDOWN_ATTEMPT_TASK_ID,
      HLR_SHUTDOWN_NOTIFICATION_TASK_ID,
      HLR_SHUTDOWN_RESPONSE_TASK_ID,
      HLR_LAST_TASK_ID, // This one should always be last
    };

    // Make this a macro so we can keep it close to 
    // declaration of the task IDs themselves
#define HLR_TASK_DESCRIPTIONS(name)                               \
      const char *name[HLR_LAST_TASK_ID] = {                      \
        "Scheduler",                                              \
        "Post-Task Execution",                                    \
        "Deferred Mapping Trigger",                               \
        "Deferred Resolution Trigger",                            \
        "Deferred Execution Trigger",                             \
        "Deferred Commit Trigger",                                \
        "Deferred Post Mapped",                                   \
        "Deferred Execute",                                       \
        "Deferred Complete",                                      \
        "Deferred Commit",                                        \
        "Reclaim Local Field",                                    \
        "Garbage Collection",                                     \
        "Logical Dependence Analysis",                            \
        "Operation Physical Dependence Analysis",                 \
        "Task Physical Dependence Analysis",                      \
        "Deferred Recycle",                                       \
        "Deferred Slice",                                         \
        "Must Individual Task Dependence Analysis",               \
        "Must Index Task Dependence Analysis",                    \
        "Must Task Physical Dependence Analysis",                 \
        "Must Task Distribution",                                 \
        "Must Task Launch",                                       \
        "Deferred Future Set",                                    \
        "Deferred Future Map Set",                                \
        "Resolve Future Predicate",                               \
        "Update MPI Rank Info",                                   \
        "Contribute Collective",                                  \
        "State Analaysis",                                        \
        "Mapper Task",                                            \
        "Disjointness Test",                                      \
        "Partition Independence Test",                            \
        "Index Space Independence Test",                          \
        "Remove Pending Child",                                   \
        "Decrement Pending Task",                                 \
        "Send Version State",                                     \
        "Add to Dependence Queue",                                \
        "Window Wait",                                            \
        "Issue Frame",                                            \
        "Legion Continuation",                                    \
        "Mapper Continuation",                                    \
        "Task Impl Semantic Request",                             \
        "Index Space Semantic Request",                           \
        "Index Partition Semantic Request",                       \
        "Field Space Semantic Request",                           \
        "Field Semantic Request",                                 \
        "Region Semantic Request",                                \
        "Partition Semantic Request",                             \
        "Select Tunable",                                         \
        "Remote Message",                                         \
        "Shutdown Attempt",                                       \
        "Shutdown Notification",                                  \
        "Shutdown Response",                                      \
      };

    enum HLRPriority {
      HLR_THROUGHPUT_PRIORITY = 0, // don't care so much
      HLR_LATENCY_PRIORITY = 1, // care some but not too much
      HLR_RESOURCE_PRIORITY = 2, // this needs to be first
    };

    enum VirtualChannelKind {
      DEFAULT_VIRTUAL_CHANNEL = 0,
      INDEX_AND_FIELD_VIRTUAL_CHANNEL = 1,
      LOGICAL_TREE_VIRTUAL_CHANNEL = 2,
      DISTRIBUTED_VIRTUAL_CHANNEL = 3,
      MAPPER_VIRTUAL_CHANNEL = 4,
      SEMANTIC_INFO_VIRTUAL_CHANNEL = 5,
<<<<<<< HEAD
      LAYOUT_CONSTRAINT_VIRTUAL_CHANNEL = 6,
      CONTEXT_VIRTUAL_CHANNEL = 7,
      MANAGER_VIRTUAL_CHANNEL = 8,
      VIEW_VIRTUAL_CHANNEL = 9,
      MAX_NUM_VIRTUAL_CHANNELS = 10, // this one must be last
=======
      VARIANT_VIRTUAL_CHANNEL = 6,
      MAX_NUM_VIRTUAL_CHANNELS = 7, // this one must be last
>>>>>>> df274ceb
    };

    enum MessageKind {
      TASK_MESSAGE,
      STEAL_MESSAGE,
      ADVERTISEMENT_MESSAGE,
      SEND_INDEX_SPACE_NODE,
      SEND_INDEX_SPACE_REQUEST,
      SEND_INDEX_SPACE_RETURN,
      SEND_INDEX_SPACE_CHILD_REQUEST,
      SEND_INDEX_PARTITION_NODE,
      SEND_INDEX_PARTITION_REQUEST,
      SEND_INDEX_PARTITION_RETURN,
      SEND_INDEX_PARTITION_CHILD_REQUEST,
      SEND_FIELD_SPACE_NODE,
      SEND_FIELD_SPACE_REQUEST,
      SEND_FIELD_SPACE_RETURN,
      SEND_FIELD_ALLOC_REQUEST,
      SEND_FIELD_ALLOC_NOTIFICATION,
      SEND_FIELD_SPACE_TOP_ALLOC,
      SEND_FIELD_FREE,
      SEND_TOP_LEVEL_REGION_REQUEST,
      SEND_TOP_LEVEL_REGION_RETURN,
      SEND_LOGICAL_REGION_NODE,
      INDEX_SPACE_DESTRUCTION_MESSAGE,
      INDEX_PARTITION_DESTRUCTION_MESSAGE,
      FIELD_SPACE_DESTRUCTION_MESSAGE,
      LOGICAL_REGION_DESTRUCTION_MESSAGE,
      LOGICAL_PARTITION_DESTRUCTION_MESSAGE,
      INDIVIDUAL_REMOTE_MAPPED,
      INDIVIDUAL_REMOTE_COMPLETE,
      INDIVIDUAL_REMOTE_COMMIT,
      SLICE_REMOTE_MAPPED,
      SLICE_REMOTE_COMPLETE,
      SLICE_REMOTE_COMMIT,
      DISTRIBUTED_REMOTE_REGISTRATION,
      DISTRIBUTED_VALID_UPDATE,
      DISTRIBUTED_GC_UPDATE,
      DISTRIBUTED_RESOURCE_UPDATE,
      DISTRIBUTED_CREATE_ADD,
      DISTRIBUTED_CREATE_REMOVE,
      SEND_ATOMIC_RESERVATION_REQUEST,
      SEND_ATOMIC_RESERVATION_RESPONSE,
      SEND_MATERIALIZED_VIEW,
      SEND_MATERIALIZED_UPDATE,
      SEND_COMPOSITE_VIEW,
      SEND_FILL_VIEW,
      SEND_REDUCTION_VIEW,
      SEND_REDUCTION_UPDATE,
      SEND_INSTANCE_MANAGER,
      SEND_REDUCTION_MANAGER,
      SEND_CREATE_TOP_VIEW_REQUEST,
      SEND_CREATE_TOP_VIEW_RESPONSE,
      SEND_SUBVIEW_DID_REQUEST,
      SEND_SUBVIEW_DID_RESPONSE,
      SEND_VIEW_REQUEST,
      SEND_MANAGER_REQUEST,
      SEND_FUTURE,
      SEND_FUTURE_RESULT,
      SEND_FUTURE_SUBSCRIPTION,
      SEND_MAPPER_MESSAGE,
      SEND_MAPPER_BROADCAST,
      SEND_TASK_IMPL_SEMANTIC_REQ,
      SEND_INDEX_SPACE_SEMANTIC_REQ,
      SEND_INDEX_PARTITION_SEMANTIC_REQ,
      SEND_FIELD_SPACE_SEMANTIC_REQ,
      SEND_FIELD_SEMANTIC_REQ,
      SEND_LOGICAL_REGION_SEMANTIC_REQ,
      SEND_LOGICAL_PARTITION_SEMANTIC_REQ,
      SEND_TASK_IMPL_SEMANTIC_INFO,
      SEND_INDEX_SPACE_SEMANTIC_INFO,
      SEND_INDEX_PARTITION_SEMANTIC_INFO,
      SEND_FIELD_SPACE_SEMANTIC_INFO,
      SEND_FIELD_SEMANTIC_INFO,
      SEND_LOGICAL_REGION_SEMANTIC_INFO,
      SEND_LOGICAL_PARTITION_SEMANTIC_INFO,
      SEND_REMOTE_CONTEXT_REQUEST,
      SEND_REMOTE_CONTEXT_RESPONSE,
      SEND_REMOTE_CONTEXT_FREE,
      SEND_REMOTE_CONVERT_VIRTUAL,
      SEND_VERSION_STATE_PATH,
      SEND_VERSION_STATE_INIT,
      SEND_VERSION_STATE_REQUEST,
      SEND_VERSION_STATE_RESPONSE,
      SEND_INSTANCE_REQUEST,
      SEND_INSTANCE_RESPONSE,
      SEND_GC_PRIORITY_UPDATE,
      SEND_MAX_GC_RESPONSE,
      SEND_ACQUIRE_REQUEST,
      SEND_ACQUIRE_RESPONSE,
      SEND_BACK_LOGICAL_STATE,
      SEND_VARIANT_REQUEST,
      SEND_VARIANT_RESPONSE,
      SEND_CONSTRAINTS,
      SEND_CONSTRAINT_REQUEST,
      SEND_CONSTRAINT_RESPONSE,
      SEND_CONSTRAINT_RELEASE,
      SEND_CONSTRAINT_REMOVAL,
      SEND_TOP_LEVEL_TASK_REQUEST,
      SEND_TOP_LEVEL_TASK_COMPLETE,
      SEND_SHUTDOWN_NOTIFICATION,
      SEND_SHUTDOWN_RESPONSE,
      LAST_SEND_KIND, // This one must be last
    };

#define HLR_MESSAGE_DESCRIPTIONS(name)                                \
      const char *name[LAST_SEND_KIND] = {                            \
        "Task Message",                                               \
        "Steal Message",                                              \
        "Advertisement Message",                                      \
        "Send Index Space Node",                                      \
        "Send Index Space Request",                                   \
        "Send Index Space Return",                                    \
        "Send Index Space Child Request",                             \
        "Send Index Partition Node",                                  \
        "Send Index Partition Request",                               \
        "Send Index Partition Return",                                \
        "Send Index Partition Child Request",                         \
        "Send Field Space Node",                                      \
        "Send Field Space Request",                                   \
        "Send Field Space Return",                                    \
        "Send Field Alloc Request",                                   \
        "Send Field Alloc Notification",                              \
        "Send Field Space Top Alloc",                                 \
        "Send Field Free",                                            \
        "Send Top Level Region Request",                              \
        "Send Top Level Region Return",                               \
        "Send Logical Region Node",                                   \
        "Index Space Destruction",                                    \
        "Index Partition Destruction",                                \
        "Field Space Destruction",                                    \
        "Logical Region Destruction",                                 \
        "Logical Partition Destruction",                              \
        "Individual Remote Mapped",                                   \
        "Individual Remote Complete",                                 \
        "Individual Remote Commit",                                   \
        "Slice Remote Mapped",                                        \
        "Slice Remote Complete",                                      \
        "Slice Remote Commit",                                        \
        "Distributed Remote Registration",                            \
        "Distributed Valid Update",                                   \
        "Distributed GC Update",                                      \
        "Distributed Resource Update",                                \
        "Distributed Create Add",                                     \
        "Distributed Create Remove",                                  \
        "Send Atomic Reservation Request",                            \
        "Send Atomic Reservation Response",                           \
        "Send Materialized View",                                     \
        "Send Materialized Update",                                   \
        "Send Composite View",                                        \
        "Send Fill View",                                             \
        "Send Reduction View",                                        \
        "Send Reduction Update",                                      \
        "Send Instance Manager",                                      \
        "Send Reduction Manager",                                     \
        "Send Create Top View Request",                               \
        "Send Create Top View Response",                              \
        "Send Subview DID Request",                                   \
        "Send Subview DID Response",                                  \
        "Send View Request",                                          \
        "Send Manager Request",                                       \
        "Send Future",                                                \
        "Send Future Result",                                         \
        "Send Future Subscription",                                   \
        "Send Mapper Message",                                        \
        "Send Mapper Broadcast",                                      \
        "Send Task Impl Semantic Req",                                \
        "Send Index Space Semantic Req",                              \
        "Send Index Partition Semantic Req",                          \
        "Send Field Space Semantic Req",                              \
        "Send Field Semantic Req",                                    \
        "Send Logical Region Semantic Req",                           \
        "Send Logical Partition Semantic Req",                        \
        "Send Task Impl Semantic Info",                               \
        "Send Index Space Semantic Info",                             \
        "Send Index Partition Semantic Info",                         \
        "Send Field Space Semantic Info",                             \
        "Send Field Semantic Info",                                   \
        "Send Logical Region Semantic Info",                          \
        "Send Logical Partition Semantic Info",                       \
        "Send Remote Context Request",                                \
        "Send Remote Context Response",                               \
        "Send Remote Context Free",                                   \
        "Send Remote Convert Virtual Instances",                      \
        "Send Version State Path",                                    \
        "Send Version State Init",                                    \
        "Send Version State Request",                                 \
        "Send Version State Response",                                \
        "Send Instance Request",                                      \
        "Send Instance Response",                                     \
        "Send GC Priority Update",                                    \
        "Send Max GC Response",                                       \
        "Send Acquire Request",                                       \
        "Send Acquire Response",                                      \
        "Send Back Logical State",                                    \
        "Send Task Variant Request",                                  \
        "Send Task Variant Response",                                 \
        "Send Constraints",                                           \
        "Send Constraint Request",                                    \
        "Send Constraint Response",                                   \
        "Send Constraint Release",                                    \
        "Send Constraint Removal",                                    \
        "Top Level Task Request",                                     \
        "Top Level Task Complete",                                    \
        "Send Shutdown Notification",                                 \
        "Send Shutdown Response",                                     \
      };

    enum SemanticInfoKind {
      INDEX_SPACE_SEMANTIC,
      INDEX_PARTITION_SEMANTIC,
      FIELD_SPACE_SEMANTIC,
      FIELD_SEMANTIC,
      LOGICAL_REGION_SEMANTIC,
      LOGICAL_PARTITION_SEMANTIC,
      TASK_SEMANTIC,
    };

    // Forward declarations for runtime level objects
    // runtime.h
    class Collectable;
    class ArgumentMapImpl;
    class ArgumentMapStore;
    class FutureImpl;
    class FutureMapImpl;
    class PhysicalRegionImpl;
    class GrantImpl;
    class PredicateImpl;
    class MPILegionHandshakeImpl;
    class ProcessorManager;
    class MemoryManager;
    class MessageManager;
    class GarbageCollectionEpoch;
    class TaskImpl;
    class VariantImpl;
    class LayoutConstraints;
    class GeneratorImpl;
    class Runtime;

    // legion_ops.h
    class Operation;
    class SpeculativeOp;
    class MapOp;
    class CopyOp;
    class FenceOp;
    class FrameOp;
    class DeletionOp;
    class CloseOp;
    class TraceCloseOp;
    class InterCloseOp;
    class ReadCloseOp;
    class PostCloseOp;
    class VirtualCloseOp;
    class AcquireOp;
    class ReleaseOp;
    class DynamicCollectiveOp;
    class FuturePredOp;
    class NotPredOp;
    class AndPredOp;
    class OrPredOp;
    class MustEpochOp;
    class PendingPartitionOp;
    class DependentPartitionOp;
    class FillOp;
    class AttachOp;
    class DetachOp;
    class TimingOp;
    class TaskOp;

    // legion_tasks.h
    class SingleTask;
    class MultiTask;
    class IndividualTask;
    class PointTask;
    class WrapperTask;
    class RemoteTask;
    class InlineTask;
    class IndexTask;
    class SliceTask;
    class RemoteTask;
    class MinimalPoint;
    
    // legion_trace.h
    class LegionTrace;
    class TraceCaptureOp;
    class TraceCompleteOp;

    // region_tree.h
    class RegionTreeForest;
    class IndexTreeNode;
    class IndexSpaceNode;
    class IndexPartNode;
    class FieldSpaceNode;
    class RegionTreeNode;
    class RegionNode;
    class PartitionNode;

    class RegionTreeContext;
    class RegionTreePath;
    class FatTreePath;
    class PathTraverser;
    class NodeTraverser;
    class PhysicalTraverser;
    class PremapTraverser;
    class MappingTraverser;
    class RestrictInfo;

    class CurrentState;
    class PhysicalState;
    class VersionState;
    class VersionInfo;
    class RestrictInfo;

    class DistributedCollectable;
    class LayoutDescription;
    class PhysicalManager; // base class for instance and reduction
    class CopyAcrossHelper;
    class LogicalView; // base class for instance and reduction
    class InstanceManager;
    class InstanceKey;
    class InstanceView;
    class DeferredView;
    class MaterializedView;
    class CompositeView;
    class CompositeVersionInfo;
    class CompositeNode;
    class FillView;
    class MappingRef;
    class InstanceRef;
    class InstanceSet;
    class InnerTaskView;
    class ReductionManager;
    class ListReductionManager;
    class FoldReductionManager;
    class VirtualManager;
    class ReductionView;
    class InstanceBuilder;

    class RegionAnalyzer;
    class RegionMapper;

    struct EscapedUser;
    struct EscapedCopy;
    struct GenericUser;
    struct LogicalUser;
    struct PhysicalUser;
    struct TraceInfo;
    class LogicalCloser;
    class PhysicalCloser;
    class CompositeCloser;
    class ReductionCloser;
    class TreeCloseImpl;
    class TreeClose;
    struct CloseInfo; 

    // legion_spy.h
    class TreeStateLogger;

    // legion_profiling.h
    class LegionProfiler;
    class LegionProfInstance;

    // mapper_manager.h
    class MappingCallInfo;
    class MapperManager;
    class SerializingManager;
    class ConcurrentManager;
    typedef Mapping::MapperEvent MapperEvent;

#define FRIEND_ALL_RUNTIME_CLASSES                          \
    friend class Legion::Runtime;                           \
    friend class Internal::Runtime;                         \
    friend class Internal::PhysicalRegionImpl;              \
    friend class Internal::TaskImpl;                        \
    friend class Internal::ProcessorManager;                \
    friend class Internal::MemoryManager;                   \
    friend class Internal::Operation;                       \
    friend class Internal::SpeculativeOp;                   \
    friend class Internal::MapOp;                           \
    friend class Internal::CopyOp;                          \
    friend class Internal::FenceOp;                         \
    friend class Internal::DynamicCollectiveOp;             \
    friend class Internal::FuturePredOp;                    \
    friend class Internal::DeletionOp;                      \
    friend class Internal::CloseOp;                         \
    friend class Internal::TraceCloseOp;                    \
    friend class Internal::InterCloseOp;                    \
    friend class Internal::ReadCloseOp;                     \
    friend class Internal::PostCloseOp;                     \
    friend class Internal::VirtualCloseOp;                  \
    friend class Internal::AcquireOp;                       \
    friend class Internal::ReleaseOp;                       \
    friend class Internal::NotPredOp;                       \
    friend class Internal::AndPredOp;                       \
    friend class Internal::OrPredOp;                        \
    friend class Internal::MustEpochOp;                     \
    friend class Internal::PendingPartitionOp;              \
    friend class Internal::DependentPartitionOp;            \
    friend class Internal::FillOp;                          \
    friend class Internal::AttachOp;                        \
    friend class Internal::DetachOp;                        \
    friend class Internal::TimingOp;                        \
    friend class Internal::TaskOp;                          \
    friend class Internal::SingleTask;                      \
    friend class Internal::MultiTask;                       \
    friend class Internal::IndividualTask;                  \
    friend class Internal::PointTask;                       \
    friend class Internal::IndexTask;                       \
    friend class Internal::SliceTask;                       \
    friend class Internal::RegionTreeForest;                \
    friend class Internal::IndexSpaceNode;                  \
    friend class Internal::IndexPartNode;                   \
    friend class Internal::FieldSpaceNode;                  \
    friend class Internal::RegionTreeNode;                  \
    friend class Internal::RegionNode;                      \
    friend class Internal::PartitionNode;                   \
    friend class Internal::LogicalView;                     \
    friend class Internal::InstanceView;                    \
    friend class Internal::DeferredView;                    \
    friend class Internal::ReductionView;                   \
    friend class Internal::MaterializedView;                \
    friend class Internal::CompositeView;                   \
    friend class Internal::CompositeNode;                   \
    friend class Internal::FillView;                        \
    friend class Internal::LayoutDescription;               \
    friend class Internal::PhysicalManager;                 \
    friend class Internal::InstanceManager;                 \
    friend class Internal::ReductionManager;                \
    friend class Internal::ListReductionManager;            \
    friend class Internal::FoldReductionManager;            \
    friend class Internal::TreeStateLogger;                 \
    friend class Internal::MapperManager;                   \
    friend class Internal::InstanceRef;                     \
    friend class BindingLib::Utility;                       \
    friend class CObjectWrapper;                  

#define LEGION_EXTERN_LOGGER_DECLARATIONS                        \
    extern LegionRuntime::Logger::Category log_run;              \
    extern LegionRuntime::Logger::Category log_task;             \
    extern LegionRuntime::Logger::Category log_index;            \
    extern LegionRuntime::Logger::Category log_field;            \
    extern LegionRuntime::Logger::Category log_region;           \
    extern LegionRuntime::Logger::Category log_inst;             \
    extern LegionRuntime::Logger::Category log_leak;             \
    extern LegionRuntime::Logger::Category log_variant;          \
    extern LegionRuntime::Logger::Category log_allocation;       \
    extern LegionRuntime::Logger::Category log_prof;             \
    extern LegionRuntime::Logger::Category log_garbage;          \
    extern LegionRuntime::Logger::Category log_spy;              \
    extern LegionRuntime::Logger::Category log_shutdown;

  }; // Internal namespace

  // Typedefs that are needed everywhere
  typedef Realm::Runtime RealmRuntime;
  typedef Realm::Machine Machine;
  typedef Realm::Domain Domain;
  typedef Realm::DomainPoint DomainPoint;
  typedef Realm::IndexSpaceAllocator IndexSpaceAllocator;
  typedef Realm::RegionInstance PhysicalInstance;
  typedef Realm::Memory Memory;
  typedef Realm::Processor Processor;
  typedef Realm::CodeDescriptor CodeDescriptor;
  typedef Realm::Event Event;
  typedef Realm::UserEvent UserEvent;
  typedef Realm::Reservation Reservation;
  typedef Realm::Barrier Barrier;
  typedef ::legion_reduction_op_id_t ReductionOpID;
  typedef Realm::ReductionOpUntyped ReductionOp;
  typedef ::legion_custom_serdez_id_t CustomSerdezID;
  typedef Realm::CustomSerdezUntyped SerdezOp;
  typedef Realm::Machine::ProcessorMemoryAffinity ProcessorMemoryAffinity;
  typedef Realm::Machine::MemoryMemoryAffinity MemoryMemoryAffinity;
  typedef Realm::ElementMask::Enumerator Enumerator;
  typedef Realm::IndexSpace::FieldDataDescriptor FieldDataDescriptor;
  typedef std::map<CustomSerdezID, 
                   const Realm::CustomSerdezUntyped *> SerdezOpTable;
  typedef std::map<Realm::ReductionOpID, 
          const Realm::ReductionOpUntyped *> ReductionOpTable;
  typedef void (*SerdezInitFnptr)(const ReductionOp*, void *&, size_t&);
  typedef void (*SerdezFoldFnptr)(const ReductionOp*, void *&, 
                                  size_t&, const void*);
  typedef std::map<Realm::ReductionOpID, SerdezRedopFns> SerdezRedopTable;
  typedef ::legion_address_space_t AddressSpace;
  typedef ::legion_task_priority_t TaskPriority;
  typedef ::legion_garbage_collection_priority_t GCPriority;
  typedef ::legion_color_t Color;
  typedef ::legion_field_id_t FieldID;
  typedef ::legion_trace_id_t TraceID;
  typedef ::legion_mapper_id_t MapperID;
  typedef ::legion_context_id_t ContextID;
  typedef ::legion_instance_id_t InstanceID;
  typedef ::legion_index_space_id_t IndexSpaceID;
  typedef ::legion_index_partition_id_t IndexPartitionID;
  typedef ::legion_index_tree_id_t IndexTreeID;
  typedef ::legion_field_space_id_t FieldSpaceID;
  typedef ::legion_generation_id_t GenerationID;
  typedef ::legion_type_handle TypeHandle;
  typedef ::legion_projection_id_t ProjectionID;
  typedef ::legion_region_tree_id_t RegionTreeID;
  typedef ::legion_distributed_id_t DistributedID;
  typedef ::legion_address_space_id_t AddressSpaceID;
  typedef ::legion_tunable_id_t TunableID;
  typedef ::legion_generator_id_t GeneratorID;
  typedef ::legion_mapping_tag_id_t MappingTagID;
  typedef ::legion_semantic_tag_t SemanticTag;
  typedef ::legion_variant_id_t VariantID;
  typedef ::legion_unique_id_t UniqueID;
  typedef ::legion_version_id_t VersionID;
  typedef ::legion_task_id_t TaskID;
  typedef ::legion_layout_constraint_id_t LayoutConstraintID;
  typedef std::map<Color,ColoredPoints<ptr_t> > Coloring;
  typedef std::map<Color,Domain> DomainColoring;
  typedef std::map<Color,std::set<Domain> > MultiDomainColoring;
  typedef std::map<DomainPoint,ColoredPoints<ptr_t> > PointColoring;
  typedef std::map<DomainPoint,Domain> DomainPointColoring;
  typedef std::map<DomainPoint,std::set<Domain> > MultiDomainPointColoring;
  typedef void (*RegistrationCallbackFnptr)(Machine machine, 
      Runtime *rt, const std::set<Processor> &local_procs);
  typedef LogicalRegion (*RegionProjectionFnptr)(LogicalRegion parent, 
      const DomainPoint&, Runtime *rt);
  typedef LogicalRegion (*PartitionProjectionFnptr)(LogicalPartition parent, 
      const DomainPoint&, Runtime *rt);
  typedef bool (*PredicateFnptr)(const void*, size_t, 
      const std::vector<Future> futures);
  typedef std::map<ProjectionID,RegionProjectionFnptr> 
    RegionProjectionTable;
  typedef std::map<ProjectionID,PartitionProjectionFnptr> 
    PartitionProjectionTable;
  typedef void (*RealmFnptr)(const void*,size_t,
                             const void*,size_t,Processor);
  // The most magical of typedefs
  typedef Internal::SingleTask* Context;
  typedef Internal::GeneratorImpl* GeneratorContext;
  typedef void (*GeneratorFnptr)(GeneratorContext,
                                 const TaskGeneratorArguments&, Runtime*);
  // Anothing magical typedef
  namespace Mapping {
    typedef Internal::MappingCallInfo* MapperContext;
    typedef Internal::PhysicalManager* PhysicalInstanceImpl;
  };

  namespace Internal { 

    // Pull some of the mapper types into the internal space
    typedef Mapping::Mapper Mapper;
    typedef Mapping::PhysicalInstance MappingInstance;
    // A little bit of logic here to figure out the 
    // kind of bit mask to use for FieldMask

// The folowing macros are used in the FieldMask instantiation of BitMask
// If you change one you probably have to change the others too
#define LEGION_FIELD_MASK_FIELD_TYPE          uint64_t 
#define LEGION_FIELD_MASK_FIELD_SHIFT         6
#define LEGION_FIELD_MASK_FIELD_MASK          0x3F
#define LEGION_FIELD_MASK_FIELD_ALL_ONES      0xFFFFFFFFFFFFFFFF

#if defined(__AVX__)
#if (MAX_FIELDS > 256)
    typedef AVXTLBitMask<MAX_FIELDS> FieldMask;
#elif (MAX_FIELDS > 128)
    typedef AVXBitMask<MAX_FIELDS> FieldMask;
#elif (MAX_FIELDS > 64)
    typedef SSEBitMask<MAX_FIELDS> FieldMask;
#else
    typedef BitMask<LEGION_FIELD_MASK_FIELD_TYPE,MAX_FIELDS,
                    LEGION_FIELD_MASK_FIELD_SHIFT,
                    LEGION_FIELD_MASK_FIELD_MASK> FieldMask;
#endif
#elif defined(__SSE2__)
#if (MAX_FIELDS > 128)
    typedef SSETLBitMask<MAX_FIELDS> FieldMask;
#elif (MAX_FIELDS > 64)
    typedef SSEBitMask<MAX_FIELDS> FieldMask;
#else
    typedef BitMask<LEGION_FIELD_MASK_FIELD_TYPE,MAX_FIELDS,
                    LEGION_FIELD_MASK_FIELD_SHIFT,
                    LEGION_FIELD_MASK_FIELD_MASK> FieldMask;
#endif
#else
#if (MAX_FIELDS > 64)
    typedef TLBitMask<LEGION_FIELD_MASK_FIELD_TYPE,MAX_FIELDS,
                      LEGION_FIELD_MASK_FIELD_SHIFT,
                      LEGION_FIELD_MASK_FIELD_MASK> FieldMask;
#else
    typedef BitMask<LEGION_FIELD_MASK_FIELD_TYPE,MAX_FIELDS,
                    LEGION_FIELD_MASK_FIELD_SHIFT,
                    LEGION_FIELD_MASK_FIELD_MASK> FieldMask;
#endif
#endif
    typedef BitPermutation<FieldMask,LEGION_FIELD_LOG2> FieldPermutation;
    typedef Fraction<unsigned long> InstFrac;
#undef LEGION_FIELD_MASK_FIELD_SHIFT
#undef LEGION_FIELD_MASK_FIELD_MASK

    // Similar logic as field masks for node masks

// The following macros are used in the NodeMask instantiation of BitMask
// If you change one you probably have to change the others too
#define LEGION_NODE_MASK_NODE_TYPE           uint64_t
#define LEGION_NODE_MASK_NODE_SHIFT          6
#define LEGION_NODE_MASK_NODE_MASK           0x3F
#define LEGION_NODE_MASK_NODE_ALL_ONES       0xFFFFFFFFFFFFFFFF

#if defined(__AVX__)
#if (MAX_NUM_NODES > 256)
    typedef AVXTLBitMask<MAX_NUM_NODES> NodeMask;
#elif (MAX_NUM_NODES > 128)
    typedef AVXBitMask<MAX_NUM_NODES> NodeMask;
#elif (MAX_NUM_NODES > 64)
    typedef SSEBitMask<MAX_NUM_NODES> NodeMask;
#else
    typedef BitMask<LEGION_NODE_MASK_NODE_TYPE,MAX_NUM_NODES,
                    LEGION_NODE_MASK_NODE_SHIFT,
                    LEGION_NODE_MASK_NODE_MASK> NodeMask;
#endif
#elif defined(__SSE2__)
#if (MAX_NUM_NODES > 128)
    typedef SSETLBitMask<MAX_NUM_NODES> NodeMask;
#elif (MAX_NUM_NODES > 64)
    typedef SSEBitMask<MAX_NUM_NODES> NodeMask;
#else
    typedef BitMask<LEGION_NODE_MASK_NODE_TYPE,MAX_NUM_NODES,
                    LEGION_NODE_MASK_NODE_SHIFT,
                    LEGION_NODE_MASK_NODE_MASK> NodeMask;
#endif
#else
#if (MAX_NUM_NODES > 64)
    typedef TLBitMask<LEGION_NODE_MASK_NODE_TYPE,MAX_NUM_NODES,
                      LEGION_NODE_MASK_NODE_SHIFT,
                      LEGION_NODE_MASK_NODE_MASK> NodeMask;
#else
    typedef BitMask<LEGION_NODE_MASK_NODE_TYPE,MAX_NUM_NODES,
                    LEGION_NODE_MASK_NODE_SHIFT,
                    LEGION_NODE_MASK_NODE_MASK> NodeMask;
#endif
#endif
    typedef IntegerSet<AddressSpaceID,NodeMask> NodeSet;

#undef LEGION_NODE_MASK_NODE_SHIFT
#undef LEGION_NODE_MASK_NODE_MASK

// The following macros are used in the ProcessorMask instantiation of BitMask
// If you change one you probably have to change the others too
#define LEGION_PROC_MASK_PROC_TYPE           uint64_t
#define LEGION_PROC_MASK_PROC_SHIFT          6
#define LEGION_PROC_MASK_PROC_MASK           0x3F
#define LEGION_PROC_MASK_PROC_ALL_ONES       0xFFFFFFFFFFFFFFFF

#if defined(__AVX__)
#if (MAX_NUM_PROCS > 256)
    typedef AVXTLBitMask<MAX_NUM_PROCS> ProcessorMask;
#elif (MAX_NUM_PROCS > 128)
    typedef AVXBitMask<MAX_NUM_PROCS> ProcessorMask;
#elif (MAX_NUM_PROCS > 64)
    typedef SSEBitMask<MAX_NUM_PROCS> ProcessorMask;
#else
    typedef BitMask<LEGION_PROC_MASK_PROC_TYPE,MAX_NUM_PROCS,
                    LEGION_PROC_MASK_PROC_SHIFT,
                    LEGION_PROC_MASK_PROC_MASK> ProcessorMask;
#endif
#elif defined(__SSE2__)
#if (MAX_NUM_PROCS > 128)
    typedef SSETLBitMask<MAX_NUM_PROCS> ProcessorMask;
#elif (MAX_NUM_PROCS > 64)
    typedef SSEBitMask<MAX_NUM_PROCS> ProcessorMask;
#else
    typedef BitMask<LEGION_PROC_MASK_PROC_TYPE,MAX_NUM_PROCS,
                    LEGION_PROC_MASK_PROC_SHIFT,
                    LEGION_PROC_MASK_PROC_MASK> ProcessorMask;
#endif
#else
#if (MAX_NUM_PROCS > 64)
    typedef TLBitMask<LEGION_PROC_MASK_PROC_TYPE,MAX_NUM_PROCS,
                      LEGION_PROC_MASK_PROC_SHIFT,
                      LEGION_PROC_MASK_PROC_MASK> ProcessorMask;
#else
    typedef BitMask<LEGION_PROC_MASK_PROC_TYPE,MAX_NUM_PROCS,
                    LEGION_PROC_MASK_PROC_SHIFT,
                    LEGION_PROC_MASK_PROC_MASK> ProcessorMask;
#endif
#endif

#undef PROC_SHIFT
#undef PROC_MASK
  }; // namespace Internal
}; // Legion namespace

#endif // __LEGION_TYPES_H__<|MERGE_RESOLUTION|>--- conflicted
+++ resolved
@@ -347,16 +347,12 @@
       DISTRIBUTED_VIRTUAL_CHANNEL = 3,
       MAPPER_VIRTUAL_CHANNEL = 4,
       SEMANTIC_INFO_VIRTUAL_CHANNEL = 5,
-<<<<<<< HEAD
       LAYOUT_CONSTRAINT_VIRTUAL_CHANNEL = 6,
       CONTEXT_VIRTUAL_CHANNEL = 7,
       MANAGER_VIRTUAL_CHANNEL = 8,
       VIEW_VIRTUAL_CHANNEL = 9,
-      MAX_NUM_VIRTUAL_CHANNELS = 10, // this one must be last
-=======
-      VARIANT_VIRTUAL_CHANNEL = 6,
-      MAX_NUM_VIRTUAL_CHANNELS = 7, // this one must be last
->>>>>>> df274ceb
+      VARIANT_VIRTUAL_CHANNEL = 10,
+      MAX_NUM_VIRTUAL_CHANNELS = 11, // this one must be last
     };
 
     enum MessageKind {
