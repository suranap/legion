/* Copyright 2022 Stanford University, NVIDIA Corporation
 *
 * Licensed under the Apache License, Version 2.0 (the "License");
 * you may not use this file except in compliance with the License.
 * You may obtain a copy of the License at
 *
 *     http://www.apache.org/licenses/LICENSE-2.0
 *
 * Unless required by applicable law or agreed to in writing, software
 * distributed under the License is distributed on an "AS IS" BASIS,
 * WITHOUT WARRANTIES OR CONDITIONS OF ANY KIND, either express or implied.
 * See the License for the specific language governing permissions and
 * limitations under the License.
 */


#ifndef __LEGION_REGION_TREE_H__
#define __LEGION_REGION_TREE_H__

#include "legion/legion_types.h"
#include "legion/legion_utilities.h"
#include "legion/legion_allocation.h"
#include "legion/legion_analysis.h"
#include "legion/garbage_collection.h"
#include "legion/field_tree.h"

#include <algorithm>

namespace Legion {
  namespace Internal {

    /**
     * \struct FieldDataDescriptor
     * A small helper class for performing dependent
     * partitioning operations
     */
    struct FieldDataDescriptor {
    public:
      IndexSpace index_space;
      PhysicalInstance inst;
      size_t field_offset;
    };

    /**
     * \struct IndirectRecord
     * A small helper class for performing exchanges of
     * instances for indirection copies
     */
    struct IndirectRecord {
    public:
      IndirectRecord(void) { }
      IndirectRecord(RegionTreeForest *forest, 
                     const RegionRequirement &req,
                     const InstanceSet &insts,
                     const DomainPoint &key);
    public:
      void serialize(Serializer &rez) const;
      void deserialize(Deserializer &derez);
    public:
      // In the same order as the fields for the actual copy
      std::vector<PhysicalInstance> instances;
#ifdef LEGION_SPY
      std::vector<ApEvent> instance_events;
      IndexSpace index_space;
#endif
      Domain domain;
      ApEvent domain_ready;
    };

    /**
     * \struct PendingRemoteExpression
     * A small helper class for passing arguments associated
     * with deferred calls to unpack remote expressions
     */
    struct PendingRemoteExpression {
    public:
      PendingRemoteExpression(void)
        : handle(IndexSpace::NO_SPACE), remote_expr_id(0),
          source(0), is_index_space(false), done_ref_counting(false) { }
    public:
      IndexSpace handle;
      IndexSpaceExprID remote_expr_id;
      AddressSpaceID source;
      bool is_index_space;
      bool done_ref_counting;
    };

    /**
     * \class OperationCreator
     * A base class for handling the creation of index space operations
     */
    class OperationCreator {
    public:
      OperationCreator(RegionTreeForest *f);
      virtual ~OperationCreator(void); 
    public: 
      void produce(IndexSpaceOperation *op);
      IndexSpaceExpression* consume(void);
    public:
      virtual void create_operation(void) = 0;
    public:
      RegionTreeForest *const forest;
    protected:
      IndexSpaceOperation *result;
    };
    
    /**
     * \class RegionTreeForest
     * "In the darkness of the forest resides the one true magic..."
     * Most of the magic in Legion is encoded in the RegionTreeForest
     * class and its children.  This class manages both the shape and 
     * states of the region tree.  We use fine-grained locking on 
     * individual nodes and the node look-up tables to enable easy 
     * updates to the shape of the tree.  Each node has a lock that 
     * protects the pointers to its child nodes.  There is a creation 
     * lock that protects the look-up tables.  The logical and physical
     * states of each of the nodes are stored using deques which can
     * be appended to without worrying about resizing so we don't 
     * require any locks for accessing state.  Each logical and physical
     * task context must maintain its own external locking mechanism
     * for serializing access to its logical and physical states.
     *
     * Modifications to the region tree shape are accompanied by a 
     * runtime mask which says which nodes have seen the update.  The
     * forest will record which nodes have sent updates and then 
     * tell the runtime to send updates to the other nodes which
     * have not observed the updates.
     */
    class RegionTreeForest {
    public:
      struct DisjointnessArgs : public LgTaskArgs<DisjointnessArgs> {
      public:
        static const LgTaskID TASK_ID = LG_DISJOINTNESS_TASK_ID;
      public:
        DisjointnessArgs(IndexPartition h, RtUserEvent r)
          : LgTaskArgs<DisjointnessArgs>(implicit_provenance),
            handle(h), ready(r) { }
      public:
        const IndexPartition handle;
        const RtUserEvent ready;
      };   
      struct DeferPhysicalRegistrationArgs : 
        public LgTaskArgs<DeferPhysicalRegistrationArgs>, 
        public PhysicalTraceInfo {
      public:
        static const LgTaskID TASK_ID = LG_DEFER_PHYSICAL_REGISTRATION_TASK_ID;
      public:
        DeferPhysicalRegistrationArgs(UniqueID uid, UpdateAnalysis *ana,
                  InstanceSet &t, RtUserEvent map_applied, ApEvent &res,
                  const PhysicalTraceInfo &info, bool sym)
          : LgTaskArgs<DeferPhysicalRegistrationArgs>(uid), 
            PhysicalTraceInfo(info), analysis(ana), 
            map_applied_done(map_applied), targets(t), result(res),
            symbolic(sym)
          // This is kind of scary, Realm is about to make a copy of this
          // without our knowledge, but we need to preserve the correctness
          // of reference counting on PhysicalTraceRecorders, so just add
          // an extra reference here that we will remove when we're handled.
          { 
            analysis->add_reference(); 
            if (rec != NULL) rec->add_recorder_reference();
          }
      public:
        inline void remove_recorder_reference(void) const
          { if ((rec != NULL) && rec->remove_recorder_reference()) delete rec; }
      public:
        UpdateAnalysis *const analysis;
        RtUserEvent map_applied_done;
        InstanceSet &targets;
        ApEvent &result;
        bool symbolic;
      };
    public:
      RegionTreeForest(Runtime *rt);
      RegionTreeForest(const RegionTreeForest &rhs);
      ~RegionTreeForest(void);
    public:
      RegionTreeForest& operator=(const RegionTreeForest &rhs);
    public:
      IndexSpaceNode* create_index_space(IndexSpace handle, 
                              const Domain *domain,
                              DistributedID did, 
                              const bool notify_remote = true,
                              IndexSpaceExprID expr_id = 0,
                              ApEvent ready = ApEvent::NO_AP_EVENT,
                              RtEvent initialized = RtEvent::NO_RT_EVENT,
                              std::set<RtEvent> *applied = NULL);
      IndexSpaceNode* create_union_space(IndexSpace handle, DistributedID did,
                              const std::vector<IndexSpace> &sources,
                              RtEvent initialized = RtEvent::NO_RT_EVENT,
                              const bool notify_remote = true,
                              IndexSpaceExprID expr_id = 0,
                              std::set<RtEvent> *applied = NULL);
      IndexSpaceNode* create_intersection_space(IndexSpace handle, 
                              DistributedID did,
                              const std::vector<IndexSpace> &sources,
                              RtEvent initialized = RtEvent::NO_RT_EVENT,
                              const bool noitfy_remote = true,
                              IndexSpaceExprID expr_id = 0,
                              std::set<RtEvent> *applied = NULL);
      IndexSpaceNode* create_difference_space(IndexSpace handle,
                              DistributedID did,
                              IndexSpace left, IndexSpace right,
                              RtEvent initialized = RtEvent::NO_RT_EVENT,
                              const bool notify_remote = true,
                              IndexSpaceExprID expr_id = 0,
                              std::set<RtEvent> *applied = NULL);
      void find_or_create_sharded_index_space(TaskContext *ctx,
                              IndexSpace handle, IndexSpace local,
                              DistributedID did);
      RtEvent create_pending_partition(TaskContext *ctx,
                                       IndexPartition pid,
                                       IndexSpace parent,
                                       IndexSpace color_space,
                                       LegionColor partition_color,
                                       PartitionKind part_kind,
                                       DistributedID did,
                                       ApEvent partition_ready,
                  ApBarrier partial_pending = ApBarrier::NO_AP_BARRIER);
      void create_pending_cross_product(TaskContext *ctx,
                                        IndexPartition handle1,
                                        IndexPartition handle2,
                  std::map<IndexSpace,IndexPartition> &user_handles,
                                        PartitionKind kind,
                                        LegionColor &part_color,
                                        ApEvent domain_ready,
                                        std::set<RtEvent> &safe_events,
                                        ShardID shard = 0,
                                        size_t total_shards = 1);
      // For control replication contexts
      RtEvent create_pending_partition_shard(ShardID owner_shard,
                                             ReplicateContext *ctx,
                                             IndexPartition pid,
                                             IndexSpace parent,
                                             IndexSpace color_space,
                                             LegionColor &partition_color,
                                             PartitionKind part_kind,
                                             DistributedID did,
                                             ValueBroadcast<bool> *part_result,
                                             ApEvent partition_ready,
                                             ShardMapping &mapping,
                                             RtEvent creation_ready,
                   ApBarrier partial_pending = ApBarrier::NO_AP_BARRIER);
      void destroy_index_space(IndexSpace handle, AddressSpaceID source,
                               std::set<RtEvent> &applied_events,
                               const bool total_sharding_collective = false);
      void destroy_index_partition(IndexPartition handle, 
                               std::set<RtEvent> &applied,
                               const bool total_sharding_collective = false);
    public:
      ApEvent create_equal_partition(Operation *op, 
                                     IndexPartition pid, 
                                     size_t granularity,
                                     ShardID shard = 0,
                                     size_t total_shards = 1);
      ApEvent create_partition_by_weights(Operation *op,
                                          IndexPartition pid,
                                          const FutureMap &map,
                                          size_t granularity,
                                          ShardID shard = 0,
                                          size_t total_shards = 1);
      ApEvent create_partition_by_union(Operation *op,
                                        IndexPartition pid,
                                        IndexPartition handle1,
                                        IndexPartition handle2,
                                        ShardID shard = 0, 
                                        size_t total_shards = 1);
      ApEvent create_partition_by_intersection(Operation *op,
                                               IndexPartition pid,
                                               IndexPartition handle1,
                                               IndexPartition handle2,
                                               ShardID shard = 0,
                                               size_t total_shards = 1);
      ApEvent create_partition_by_intersection(Operation *op,
                                               IndexPartition pid,
                                               IndexPartition part,
                                               const bool dominates,
                                               ShardID shard = 0,
                                               size_t total_shards = 1);
      ApEvent create_partition_by_difference(Operation *op,
                                           IndexPartition pid,
                                           IndexPartition handle1,
                                           IndexPartition handle2,
                                           ShardID shard = 0,
                                           size_t total_shards = 1);
      ApEvent create_partition_by_restriction(IndexPartition pid,
                                              const void *transform,
                                              const void *extent,
                                              ShardID shard = 0,
                                              size_t total_shards = 1);
      ApEvent create_partition_by_domain(Operation *op, IndexPartition pid,
                                         const FutureMap &future_map,
                                         bool perform_intersections,
                                         ShardID shard = 0,
                                         size_t total_shards = 1);
      ApEvent create_cross_product_partitions(Operation *op,
                                              IndexPartition base,
                                              IndexPartition source,
                                              LegionColor part_color,
                                              ShardID shard = 0,
                                              size_t total_shards = 1);
    public:  
      ApEvent create_partition_by_field(Operation *op,
                                        IndexPartition pending,
                    const std::vector<FieldDataDescriptor> &instances,
                                        ApEvent instances_ready);
      ApEvent create_partition_by_image(Operation *op,
                                        IndexPartition pending,
                                        IndexPartition projection,
                    const std::vector<FieldDataDescriptor> &instances,
                                        ApEvent instances_ready,
                                        ShardID shard = 0,
                                        size_t total_shards = 1);
      ApEvent create_partition_by_image_range(Operation *op,
                                              IndexPartition pending,
                                              IndexPartition projection,
                    const std::vector<FieldDataDescriptor> &instances,
                                              ApEvent instances_ready,
                                              ShardID shard = 0,
                                              size_t total_shards = 1);
      ApEvent create_partition_by_preimage(Operation *op,
                                           IndexPartition pending,
                                           IndexPartition projection,
                    const std::vector<FieldDataDescriptor> &instances,
                                           ApEvent instances_ready);
      ApEvent create_partition_by_preimage_range(Operation *op,
                                                 IndexPartition pending,
                                                 IndexPartition projection,
                    const std::vector<FieldDataDescriptor> &instances,
                                                 ApEvent instances_ready);
      ApEvent create_association(Operation *op, 
                                 IndexSpace domain, IndexSpace range,
                    const std::vector<FieldDataDescriptor> &instances,
                                 ApEvent instances_ready);
    public:
      ApEvent compute_pending_space(Operation *op, IndexSpace result,
                                    const std::vector<IndexSpace> &handles,
                                    bool is_union, ShardID shard = 0,
                                    size_t total_shards = 1);
      ApEvent compute_pending_space(Operation *op, IndexSpace result,
                                    IndexPartition handle,
                                    bool is_union, ShardID shard = 0,
                                    size_t total_shards = 1);
      ApEvent compute_pending_space(Operation *op, IndexSpace result,
                                    IndexSpace initial,
                                    const std::vector<IndexSpace> &handles,
                                    ShardID shard = 0, size_t total_shards = 1);
    public:
      void set_pending_space_domain(IndexSpace target,
                                    Domain domain,
                                    AddressSpaceID source,
                                    ShardID shard = 0,
                                    size_t total_shards = 1);
    public:
      IndexPartition get_index_partition(IndexSpace parent, Color color); 
      bool has_index_subspace(IndexPartition parent,
                              const void *realm_color, TypeTag type_tag);
      IndexSpace get_index_subspace(IndexPartition parent, 
                                    const void *realm_color,
                                    TypeTag type_tag);
      void get_index_space_domain(IndexSpace handle, 
                                  void *realm_is, TypeTag type_tag);
      IndexSpace get_index_partition_color_space(IndexPartition p);
      void get_index_space_partition_colors(IndexSpace sp,
                                            std::set<Color> &colors);
      void get_index_space_color(IndexSpace handle, 
                                 void *realm_color, TypeTag type_tag); 
      Color get_index_partition_color(IndexPartition handle);
      IndexSpace get_parent_index_space(IndexPartition handle);
      bool has_parent_index_partition(IndexSpace handle);
      IndexPartition get_parent_index_partition(IndexSpace handle);
      unsigned get_index_space_depth(IndexSpace handle);
      unsigned get_index_partition_depth(IndexPartition handle);
      size_t get_domain_volume(IndexSpace handle);
      bool is_index_partition_disjoint(IndexPartition p);
      bool is_index_partition_complete(IndexPartition p);
      bool has_index_partition(IndexSpace parent, Color color);
    public:
      FieldSpaceNode* create_field_space(FieldSpace handle, DistributedID did,
                                   const bool notify_remote = true,
                                   RtEvent initialized = RtEvent::NO_RT_EVENT,
                                   std::set<RtEvent> *applied = NULL,
                                   ShardMapping *shard_mapping = NULL);
      void destroy_field_space(FieldSpace handle, std::set<RtEvent> &applied,
                               const bool total_sharding_collective = false);
      // Return true if local is set to true and we actually performed the 
      // allocation.  It is an error if the field already existed and the
      // allocation was not local.
      RtEvent allocate_field(FieldSpace handle, size_t field_size, 
                             FieldID fid, CustomSerdezID serdez_id,
                             bool sharded_non_owner = false);
      FieldSpaceNode* allocate_field(FieldSpace handle, ApEvent ready,
                                     FieldID fid, CustomSerdezID serdez_id,
                                     RtEvent &precondition,
                                     bool sharded_non_owner = false);
      void free_field(FieldSpace handle, FieldID fid, 
                      std::set<RtEvent> &applied,
                      bool sharded_non_owner = false);
      RtEvent allocate_fields(FieldSpace handle, 
                           const std::vector<size_t> &sizes,
                           const std::vector<FieldID> &resulting_fields,
                           CustomSerdezID serdez_id,
                           bool sharded_non_owner = false);
      FieldSpaceNode* allocate_fields(FieldSpace handle, ApEvent ready, 
                           const std::vector<FieldID> &resulting_fields,
                           CustomSerdezID serdez_id, RtEvent &precondition,
                           bool sharded_non_owner = false);
      void free_fields(FieldSpace handle, 
                       const std::vector<FieldID> &to_free,
                       std::set<RtEvent> &applied,
                       bool sharded_non_owner = false);
      void free_field_indexes(FieldSpace handle,
                       const std::vector<FieldID> &to_free, 
                       RtEvent freed, bool sharded_non_owner = false);
    public:
      bool allocate_local_fields(FieldSpace handle, 
                                 const std::vector<FieldID> &resulting_fields,
                                 const std::vector<size_t> &sizes,
                                 CustomSerdezID serdez_id,
                                 const std::set<unsigned> &allocated_indexes,
                                 std::vector<unsigned> &new_indexes);
      void free_local_fields(FieldSpace handle,
                             const std::vector<FieldID> &to_free,
                             const std::vector<unsigned> &indexes,
                             const bool collective = false);
      void update_local_fields(FieldSpace handle,
                               const std::vector<FieldID> &fields,
                               const std::vector<size_t> &sizes,
                               const std::vector<CustomSerdezID> &serdez_ids,
                               const std::vector<unsigned> &indexes);
      void remove_local_fields(FieldSpace handle,
                               const std::vector<FieldID> &to_remove);
    public:
      void get_all_fields(FieldSpace handle, std::set<FieldID> &fields);
      void get_all_regions(FieldSpace handle, std::set<LogicalRegion> &regions);
      size_t get_coordinate_size(IndexSpace handle, bool range);
      size_t get_field_size(FieldSpace handle, FieldID fid);
      CustomSerdezID get_field_serdez(FieldSpace handle, FieldID fid);
      void get_field_space_fields(FieldSpace handle, 
                                  std::vector<FieldID> &fields);
    public:
      RegionNode* create_logical_region(LogicalRegion handle, DistributedID did,
                                    const bool notify_remote = true,
                                    RtEvent initialized = RtEvent::NO_RT_EVENT,
                                    std::set<RtEvent> *applied = NULL);
      void destroy_logical_region(LogicalRegion handle, 
                                  std::set<RtEvent> &applied,
                                  const bool total_sharding_collective = false);
    public:
      LogicalPartition get_logical_partition(LogicalRegion parent, 
                                             IndexPartition handle);
      LogicalPartition get_logical_partition_by_color(LogicalRegion parent, 
                                                      Color color);
      bool has_logical_partition_by_color(LogicalRegion parent, Color color);
      LogicalPartition get_logical_partition_by_tree(
          IndexPartition handle, FieldSpace space, RegionTreeID tid);
      LogicalRegion get_logical_subregion(LogicalPartition parent,
                                          IndexSpace handle);
      LogicalRegion get_logical_subregion_by_color(LogicalPartition parent,
                                  const void *realm_color, TypeTag type_tag);
      bool has_logical_subregion_by_color(LogicalPartition parent,
                                  const void *realm_color, TypeTag type_tag);
      LogicalRegion get_logical_subregion_by_tree(
            IndexSpace handle, FieldSpace space, RegionTreeID tid);
      void get_logical_region_color(LogicalRegion handle, 
                                    void *realm_color, TypeTag type_tag);
      Color get_logical_partition_color(LogicalPartition handle);
      LogicalRegion get_parent_logical_region(LogicalPartition handle);
      bool has_parent_logical_partition(LogicalRegion handle);
      LogicalPartition get_parent_logical_partition(LogicalRegion handle);
      size_t get_domain_volume(LogicalRegion handle);
    public:
      // Index space operation methods
      void find_launch_space_domain(IndexSpace handle, Domain &launch_domain);
      void validate_slicing(IndexSpace input_space,
                            const std::vector<IndexSpace> &slice_spaces,
                            MultiTask *task, MapperManager *mapper);
      void log_launch_space(IndexSpace handle, UniqueID op_id);
    public:
      // Logical analysis methods
      void perform_dependence_analysis(Operation *op, unsigned idx,
                                       const RegionRequirement &req,
                                       const ProjectionInfo &projection_info,
                                       const RegionTreePath &path,
                                       RefinementTracker &refinement_tracker,
                                       std::set<RtEvent> &applied_events);
      bool perform_deletion_analysis(DeletionOp *op, unsigned idx,
                                     RegionRequirement &req,
                                     const RegionTreePath &path,
                                     std::set<RtEvent> &applied_events,
                                     bool invalidate_tree);
      // Used by dependent partition operations
      void find_open_complete_partitions(Operation *op, unsigned idx,
                                         const RegionRequirement &req,
                                     std::vector<LogicalPartition> &partitions);
    public:
      void perform_versioning_analysis(Operation *op, unsigned idx,
                                       const RegionRequirement &req,
                                       VersionInfo &version_info,
                                       std::set<RtEvent> &ready_events);
      void invalidate_current_context(RegionTreeContext ctx, bool users_only,
                                      RegionNode *top_node);
      bool match_instance_fields(const RegionRequirement &req1,
                                 const RegionRequirement &req2,
                                 const InstanceSet &inst1,
                                 const InstanceSet &inst2);
    public: // Physical analysis methods
      void physical_premap_region(Operation *op, unsigned index,
                                  RegionRequirement &req,
                                  VersionInfo &version_info,
                                  InstanceSet &valid_instances,
                                  std::set<RtEvent> &map_applied_events);
      // Return a runtime event for when it's safe to perform
      // the registration for this equivalence set
      RtEvent physical_perform_updates(const RegionRequirement &req,
                                VersionInfo &version_info,
                                Operation *op, unsigned index,
                                ApEvent precondition, ApEvent term_event,
                                const InstanceSet &targets,
                                const std::vector<PhysicalManager*> &sources,
                                const PhysicalTraceInfo &trace_info,
                                std::set<RtEvent> &map_applied_events,
                                UpdateAnalysis *&analysis,
#ifdef DEBUG_LEGION
                                const char *log_name,
                                UniqueID uid,
#endif
                                const bool record_valid = true,
                                const bool check_initialized = true,
                                const bool defer_copies = true,
                                const bool skip_output = false);
      // Return an event for when the copy-out effects of the 
      // registration are done (e.g. for restricted coherence)
      ApEvent physical_perform_registration(UpdateAnalysis *analysis,
                                 InstanceSet &targets,
                                 const PhysicalTraceInfo &trace_info,
                                 std::set<RtEvent> &map_applied_events,
                                 bool symbolic = false);
      // Same as the two above merged together
      ApEvent physical_perform_updates_and_registration(
                                   const RegionRequirement &req,
                                   VersionInfo &version_info,
                                   Operation *op, unsigned index,
                                   ApEvent precondition, ApEvent term_event,
                                   InstanceSet &targets,
                                   const std::vector<PhysicalManager*> &sources,
                                   const PhysicalTraceInfo &trace_info,
                                   std::set<RtEvent> &map_applied_events,
#ifdef DEBUG_LEGION
                                   const char *log_name,
                                   UniqueID uid,
#endif
                                   const bool record_valid = true,
                                   const bool check_initialized = true);
      // A helper method for deferring the computation of registration
      RtEvent defer_physical_perform_registration(RtEvent register_pre,
                           UpdateAnalysis *analysis, InstanceSet &targets,
                           std::set<RtEvent> &map_applied_events,
                           ApEvent &result, const PhysicalTraceInfo &info,
                           bool symbolic = false);
      void handle_defer_registration(const void *args);
      ApEvent acquire_restrictions(const RegionRequirement &req,
                                   VersionInfo &version_info,
                                   AcquireOp *op, unsigned index,
                                   ApEvent term_event,
                                   InstanceSet &restricted_instances,
                                   const PhysicalTraceInfo &trace_info,
                                   std::set<RtEvent> &map_applied_events
#ifdef DEBUG_LEGION
                                   , const char *log_name
                                   , UniqueID uid
#endif
                                   );
      ApEvent release_restrictions(const RegionRequirement &req,
                                   VersionInfo &version_info,
                                   ReleaseOp *op, unsigned index,
                                   ApEvent precondition, ApEvent term_event,
                                   InstanceSet &restricted_instances,
                                   const std::vector<PhysicalManager*> &sources,
                                   const PhysicalTraceInfo &trace_info,
                                   std::set<RtEvent> &map_applied_events
#ifdef DEBUG_LEGION
                                   , const char *log_name
                                   , UniqueID uid
#endif
                                   );
      ApEvent copy_across(const RegionRequirement &src_req,
                          const RegionRequirement &dst_req,
                          VersionInfo &src_version_info,
                          VersionInfo &dst_version_info,
                          const InstanceSet &src_targets,
                          const InstanceSet &dst_targets, 
                          const std::vector<PhysicalManager*> &sources,
                          CopyOp *op, unsigned src_index, unsigned dst_index,
                          ApEvent precondition, PredEvent pred_guard,
                          const std::map<Reservation,bool> &reservations,
                          const PhysicalTraceInfo &trace_info,
                          std::set<RtEvent> &map_applied_events);
      ApEvent gather_across(const RegionRequirement &src_req,
                            const RegionRequirement &idx_req,
                            const RegionRequirement &dst_req,
                            std::vector<IndirectRecord> &records,
                            const InstanceSet &src_targets,
                            const InstanceSet &idx_targets,
                            const InstanceSet &dst_targets,
                            CopyOp *op, unsigned src_index,
                            unsigned idx_index, unsigned dst_index,
                            const bool gather_is_range,
                            const ApEvent init_precondition, 
                            const PredEvent pred_guard,
                            const ApEvent collective_precondition,
                            const ApEvent collective_postcondition,
                            const ApUserEvent local_precondition,
                            const std::map<Reservation,bool> &reservations,
                            const PhysicalTraceInfo &trace_info,
                            std::set<RtEvent> &map_applied_events,
                            const bool possible_src_out_of_range,
                            const bool compute_preimages);
      ApEvent scatter_across(const RegionRequirement &src_req,
                             const RegionRequirement &idx_req,
                             const RegionRequirement &dst_req,
                             const InstanceSet &src_targets,
                             const InstanceSet &idx_targets,
                             const InstanceSet &dst_targets,
                             std::vector<IndirectRecord> &records,
                             CopyOp *op, unsigned src_index,
                             unsigned idx_index, unsigned dst_index,
                             const bool scatter_is_range,
                             const ApEvent init_precondition, 
                             const PredEvent pred_guard,
                             const ApEvent collective_precondition,
                             const ApEvent collective_postcondition,
                             const ApUserEvent local_precondition,
                             const std::map<Reservation,bool> &reservations,
                             const PhysicalTraceInfo &trace_info,
                             std::set<RtEvent> &map_applied_events,
                             const bool possible_dst_out_of_range,
                             const bool possible_dst_aliasing,
                             const bool compute_preimages);
      ApEvent indirect_across(const RegionRequirement &src_req,
                              const RegionRequirement &src_idx_req,
                              const RegionRequirement &dst_req,
                              const RegionRequirement &dst_idx_req,
                              const InstanceSet &src_targets,
                              const InstanceSet &dst_targets,
                              std::vector<IndirectRecord> &src_records,
                              const InstanceSet &src_idx_target,
                              std::vector<IndirectRecord> &dst_records,
                              const InstanceSet &dst_idx_target, CopyOp *op,
                              unsigned src_index, unsigned dst_index,
                              unsigned src_idx_index, unsigned dst_idx_index,
                              const bool both_are_range,
                              const ApEvent init_precondition, 
                              const PredEvent pred_guard,
                              const ApEvent collective_precondition,
                              const ApEvent collective_postcondition,
                              const ApUserEvent local_precondition,
                              const std::map<Reservation,bool> &reservations,
                              const PhysicalTraceInfo &trace_info,
                              std::set<RtEvent> &map_applied_events,
                              const bool possible_src_out_of_range,
                              const bool possible_dst_out_of_range,
<<<<<<< HEAD
                              const bool possible_dst_aliasing);
=======
                              const bool possible_dst_aliasing,
                              const bool compute_preimages);
      // This takes ownership of the value buffer
>>>>>>> 97331ddd
      ApEvent fill_fields(FillOp *op,
                          const RegionRequirement &req,
                          const unsigned index, FillView *fill_view,
                          VersionInfo &version_info, ApEvent precondition,
                          PredEvent true_guard,
                          const PhysicalTraceInfo &trace_info,
                          std::set<RtEvent> &map_applied_events);
      InstanceRef create_external_instance(AttachOp *attach_op,
                                const RegionRequirement &req,
                                const std::vector<FieldID> &field_set);
      ApEvent attach_external(AttachOp *attach_op, unsigned index,
                              const RegionRequirement &req,
                              std::vector<InstanceView*> &local_views,
                              const ApEvent termination_event,
                              VersionInfo &version_info,
                              const PhysicalTraceInfo &trace_info,
                              std::set<RtEvent> &map_applied_events,
                              const bool restricted);
      ApEvent detach_external(const RegionRequirement &req, DetachOp *detach_op,
                              unsigned index, VersionInfo &version_info, 
                              InstanceView *local_view,
                              const PhysicalTraceInfo &trace_info,
                              std::set<RtEvent> &map_applied_events,
                              LogicalView *registration_view = NULL);
      void invalidate_fields(Operation *op, unsigned index,
                             const RegionRequirement &req,
                             VersionInfo &version_info,
                             const PhysicalTraceInfo &trace_info,
                             std::set<RtEvent> &map_applied_events,
                             CollectiveMapping *collective_mapping,
                             const bool collective_first_local);
    public:
      void physical_convert_sources(Operation *op,
                               const RegionRequirement &req,
                               const std::vector<MappingInstance> &sources,
                               std::vector<PhysicalManager*> &result,
                               std::map<PhysicalManager*,unsigned> *acquired);
      int physical_convert_mapping(Operation *op,
                               const RegionRequirement &req,
                               std::vector<MappingInstance> &chosen,
                               InstanceSet &result, RegionTreeID &bad_tree,
                               std::vector<FieldID> &missing_fields,
                               std::map<PhysicalManager*,unsigned> *acquired,
                               std::vector<PhysicalManager*> &unacquired,
                               const bool do_acquire_checks,
                               const bool allow_partial_virtual = false);
      bool physical_convert_postmapping(Operation *op,
                               const RegionRequirement &req,
                               std::vector<MappingInstance> &chosen,
                               InstanceSet &result, RegionTreeID &bad_tree,
                               std::map<PhysicalManager*,unsigned> *acquired,
                               std::vector<PhysicalManager*> &unacquired,
                               const bool do_acquire_checks);
      void log_mapping_decision(const UniqueID unique_id, TaskContext *context,
                                const unsigned index, 
                                const RegionRequirement &req,
                                const InstanceSet &targets,
                                const DomainPoint &collective_point,
                                bool postmapping = false);
    public: // helper method for the above two methods
      void perform_missing_acquires(Operation *op, const RegionRequirement &req,
                               std::map<PhysicalManager*,unsigned> &acquired,
                               const std::vector<PhysicalManager*> &unacquired);
    public:
      // Debugging method for checking context state
      void check_context_state(RegionTreeContext ctx);
    public:
      // We know the domain of the index space
      IndexSpaceNode* create_node(IndexSpace is, const void *bounds, 
                                  bool is_domain, IndexPartNode *par, 
                                  LegionColor color, DistributedID did,
                                  RtEvent initialized,
                                  ApEvent is_ready = ApEvent::NO_AP_EVENT,
                                  IndexSpaceExprID expr_id = 0,
                                  const bool notify_remote = true,
                                  std::set<RtEvent> *applied = NULL,
                                  bool add_root_reference = false,
                                  unsigned depth = UINT_MAX);
      IndexSpaceNode* create_node(IndexSpace is, const void *realm_is, 
                                  IndexPartNode *par, LegionColor color,
                                  DistributedID did, RtEvent initialized,
                                  ApUserEvent is_ready,
                                  const bool notify_remote = true,
                                  std::set<RtEvent> *applied = NULL,
                                  unsigned depth = UINT_MAX);
      // We know the disjointness of the index partition
      IndexPartNode*  create_node(IndexPartition p, IndexSpaceNode *par,
                                  IndexSpaceNode *color_space, 
                                  LegionColor color, bool disjoint,int complete,
                                  DistributedID did, ApEvent partition_ready, 
                                  ApBarrier partial_pending, RtEvent init,
                                  ShardMapping *shard_mapping = NULL,
                                  std::set<RtEvent> *applied = NULL);
      // Give the event for when the disjointness information is ready
      IndexPartNode*  create_node(IndexPartition p, IndexSpaceNode *par,
                                  IndexSpaceNode *color_space,LegionColor color,
                                  RtEvent disjointness_ready_event,int complete,
                                  DistributedID did, ApEvent partition_ready, 
                                  ApBarrier partial_pending, RtEvent init,
                                  ShardMapping *shard_mapping = NULL,
                                  std::set<RtEvent> *applied = NULL);
      FieldSpaceNode* create_node(FieldSpace space, DistributedID did,
                                  RtEvent init,const bool notify_remote = true,
                                  std::set<RtEvent> *applied = NULL,
                                  ShardMapping *shard_mapping = NULL);
      FieldSpaceNode* create_node(FieldSpace space, DistributedID did,
                                  RtEvent initialized, Deserializer &derez);
      RegionNode*     create_node(LogicalRegion r, PartitionNode *par,
                                  RtEvent initialized, DistributedID did,
                                  const bool notify_remote = true,
                                  std::set<RtEvent> *applied = NULL);
      PartitionNode*  create_node(LogicalPartition p, RegionNode *par,
                                  std::set<RtEvent> *applied = NULL);
    public:
      IndexSpaceNode* get_node(IndexSpace space, RtEvent *defer = NULL, 
                        const bool can_fail = false, const bool first = true);
      IndexPartNode*  get_node(IndexPartition part, RtEvent *defer = NULL, 
                        const bool can_fail = false, const bool first = true,
                        const bool local_only = false);
      FieldSpaceNode* get_node(FieldSpace space, 
                               RtEvent *defer = NULL, bool first = true);
      RegionNode*     get_node(LogicalRegion handle, 
                               bool need_check = true, bool first = true);
      PartitionNode*  get_node(LogicalPartition handle, bool need_check = true);
      RegionNode*     get_tree(RegionTreeID tid, bool first = true);
      // Request but don't block
      RtEvent request_node(IndexSpace space);
    public:
      bool has_node(IndexSpace space);
      bool has_node(IndexPartition part);
      bool has_node(FieldSpace space);
      bool has_node(LogicalRegion handle);
      bool has_node(LogicalPartition handle);
      bool has_tree(RegionTreeID tid);
      bool has_field(FieldSpace space, FieldID fid);
    public:
      void remove_node(IndexSpace space);
      void remove_node(IndexPartition part);
      void remove_node(FieldSpace space);
      void remove_node(LogicalRegion handle, bool top);
      void remove_node(LogicalPartition handle);
    public:
      void record_pending_index_space(IndexSpaceID space);
      void record_pending_partition(IndexPartitionID pid);
      void record_pending_field_space(FieldSpaceID space);
      void record_pending_region_tree(RegionTreeID tree);
    public:
      void revoke_pending_index_space(IndexSpaceID space);
      void revoke_pending_partition(IndexPartitionID pid);
      void revoke_pending_field_space(FieldSpaceID space);
      void revoke_pending_region_tree(RegionTreeID tree);
    public:
      bool is_top_level_index_space(IndexSpace handle);
      bool is_top_level_region(LogicalRegion handle);
    public:
      bool is_subregion(LogicalRegion child, LogicalRegion parent);
      bool is_subregion(LogicalRegion child, LogicalPartition parent);
      bool is_disjoint(IndexPartition handle);
      bool is_disjoint(LogicalPartition handle);
    public:
      bool are_disjoint(IndexSpace one, IndexSpace two);
      bool are_disjoint(IndexSpace one, IndexPartition two);
      bool are_disjoint(IndexPartition one, IndexPartition two); 
      // Can only use the region tree for proving disjointness here
      bool are_disjoint_tree_only(IndexTreeNode *one, IndexTreeNode *two,
                                  IndexTreeNode *&common_ancestor);
    public:
      bool check_types(TypeTag t1, TypeTag t2, bool &diff_dims);
      bool is_dominated(IndexSpace src, IndexSpace dst);
      bool is_dominated_tree_only(IndexSpace test, IndexPartition dominator);
      bool is_dominated_tree_only(IndexPartition test, IndexSpace dominator);
      bool is_dominated_tree_only(IndexPartition test,IndexPartition dominator);
    public:
      bool compute_index_path(IndexSpace parent, IndexSpace child,
                              std::vector<LegionColor> &path);
      bool compute_partition_path(IndexSpace parent, IndexPartition child,
                                  std::vector<LegionColor> &path); 
    public:
      void initialize_path(IndexSpace child, IndexSpace parent,
                           RegionTreePath &path);
      void initialize_path(IndexPartition child, IndexSpace parent,
                           RegionTreePath &path);
      void initialize_path(IndexSpace child, IndexPartition parent,
                           RegionTreePath &path);
      void initialize_path(IndexPartition child, IndexPartition parent,
                           RegionTreePath &path);
      void initialize_path(IndexTreeNode* child, IndexTreeNode *parent,
                           RegionTreePath &path);
#ifdef DEBUG_LEGION
    public:
      unsigned get_projection_depth(LogicalRegion result, LogicalRegion upper);
      unsigned get_projection_depth(LogicalRegion result, 
                                    LogicalPartition upper);
    public:
      // These are debugging methods and are never called from
      // actual code, therefore they never take locks
      void dump_logical_state(LogicalRegion region, ContextID ctx);
      void dump_physical_state(LogicalRegion region, ContextID ctx);
#endif
    public:
      void attach_semantic_information(IndexSpace handle, SemanticTag tag,
                                       AddressSpaceID source,
                                       const void *buffer, size_t size,
                                       bool is_mutable, bool local_only);
      void attach_semantic_information(IndexPartition handle, SemanticTag tag,
                                       AddressSpaceID source,
                                       const void *buffer, size_t size,
                                       bool is_mutable, bool local_only);
      void attach_semantic_information(FieldSpace handle, SemanticTag tag,
                                       AddressSpaceID source,
                                       const void *buffer, size_t size,
                                       bool is_mutable, bool local_only);
      void attach_semantic_information(FieldSpace handle, FieldID fid,
                                       SemanticTag tag, AddressSpaceID source,
                                       const void *buffer, size_t size,
                                       bool is_mutable, bool local_only);
      void attach_semantic_information(LogicalRegion handle, SemanticTag tag,
                                       AddressSpaceID source,
                                       const void *buffer, size_t size,
                                       bool is_mutable, bool local_only);
      void attach_semantic_information(LogicalPartition handle, SemanticTag tag,
                                       AddressSpaceID source,
                                       const void *buffer, size_t size,
                                       bool is_mutable, bool local_only);
    public:
      bool retrieve_semantic_information(IndexSpace handle, SemanticTag tag,
                                         const void *&result, size_t &size,
                                         bool can_fail, bool wait_until);
      bool retrieve_semantic_information(IndexPartition handle, SemanticTag tag,
                                         const void *&result, size_t &size,
                                         bool can_fail, bool wait_until);
      bool retrieve_semantic_information(FieldSpace handle, SemanticTag tag,
                                         const void *&result, size_t &size,
                                         bool can_fail, bool wait_until);
      bool retrieve_semantic_information(FieldSpace handle, FieldID fid,
                                         SemanticTag tag,
                                         const void *&result, size_t &size,
                                         bool can_fail, bool wait_until);
      bool retrieve_semantic_information(LogicalRegion handle, SemanticTag tag,
                                         const void *&result, size_t &size,
                                         bool can_fail, bool wait_until);
      bool retrieve_semantic_information(LogicalPartition part, SemanticTag tag,
                                         const void *&result, size_t &size,
                                         bool can_fail, bool wait_until);
    public:
      // These three methods a something pretty awesome and crazy
      // We want to do common sub-expression elimination on index space
      // unions, intersections, and difference operations to avoid repeating
      // expensive Realm dependent partition calls where possible, by 
      // running everything through this interface we first check to see
      // if these operations have been requested before and if so will 
      // return the common sub-expression, if not we will actually do 
      // the computation and memoize it for the future
      //
      // Note that you do not need to worry about reference counting
      // expressions returned from these methods inside of tasks because 
      // we implicitly add references to them and store them in the 
      // implicit_live_expression data structure and then remove the 
      // references after the meta-task or runtime call is done executing.

      IndexSpaceExpression* union_index_spaces(IndexSpaceExpression *lhs,
                                              IndexSpaceExpression *rhs,
                                              ReferenceMutator *mutator = NULL);
      IndexSpaceExpression* union_index_spaces(
                                 const std::set<IndexSpaceExpression*> &exprs,
                                 ReferenceMutator *mutator = NULL);
    protected:
      // Internal version
      IndexSpaceExpression* union_index_spaces(
                               const std::vector<IndexSpaceExpression*> &exprs,
                               OperationCreator *creator = NULL);
    public:
      IndexSpaceExpression* intersect_index_spaces(
                                              IndexSpaceExpression *lhs,
                                              IndexSpaceExpression *rhs,
                                              ReferenceMutator *mutator = NULL);
      IndexSpaceExpression* intersect_index_spaces(
                                 const std::set<IndexSpaceExpression*> &exprs,
                                 ReferenceMutator *mutator = NULL);
    protected:
      IndexSpaceExpression* intersect_index_spaces(
                               const std::vector<IndexSpaceExpression*> &exprs,
                               OperationCreator *creator = NULL);
    public:
      IndexSpaceExpression* subtract_index_spaces(IndexSpaceExpression *lhs,
                  IndexSpaceExpression *rhs, OperationCreator *creator = NULL,
                  ReferenceMutator *mutator = NULL);
    public:
      IndexSpaceExpression* find_canonical_expression(IndexSpaceExpression *ex);
      void remove_canonical_expression(IndexSpaceExpression *expr, size_t vol);
    private:
      static inline bool compare_expressions(IndexSpaceExpression *one,
                                             IndexSpaceExpression *two);
      struct CompareExpressions {
      public:
        inline bool operator()(IndexSpaceExpression *one,
                               IndexSpaceExpression *two) const
        { return compare_expressions(one, two); }
      };
    public:
      // Methods for removing index space expression when they are done
      void remove_union_operation(IndexSpaceOperation *expr, 
                            const std::vector<IndexSpaceExpression*> &exprs);
      void remove_intersection_operation(IndexSpaceOperation *expr, 
                            const std::vector<IndexSpaceExpression*> &exprs);
      void remove_subtraction_operation(IndexSpaceOperation *expr,
                       IndexSpaceExpression *lhs, IndexSpaceExpression *rhs);
    public:
      // Remote expression methods
      IndexSpaceExpression* find_or_request_remote_expression(
              IndexSpaceExprID remote_expr_id, 
              IndexSpaceExpression *origin, RtEvent *wait_for = NULL);
      IndexSpaceExpression* find_remote_expression(
              const PendingRemoteExpression &pending_expression);
      void unregister_remote_expression(IndexSpaceExprID remote_expr_id);
      void handle_remote_expression_request(Deserializer &derez,
                                            AddressSpaceID source);
      void handle_remote_expression_response(Deserializer &derez,
                                             AddressSpaceID source);
    protected:
      IndexSpaceExpression* unpack_expression_value(Deserializer &derez,
                                                    AddressSpaceID source);
    public:
      Runtime *const runtime;
    protected:
      mutable LocalLock lookup_lock;
      mutable LocalLock lookup_is_op_lock;
      mutable LocalLock congruence_lock;
    private:
      // The lookup lock must be held when accessing these
      // data structures
      std::map<IndexSpace,IndexSpaceNode*>     index_nodes;
      std::map<IndexPartition,IndexPartNode*>  index_parts;
      std::map<FieldSpace,FieldSpaceNode*>     field_nodes;
      std::map<LogicalRegion,RegionNode*>     region_nodes;
      std::map<LogicalPartition,PartitionNode*> part_nodes;
      std::map<RegionTreeID,RegionNode*>        tree_nodes;
    private:
      // pending events for requested nodes
      std::map<IndexSpace,RtEvent>       index_space_requests;
      std::map<IndexPartition,RtEvent>    index_part_requests;
      std::map<FieldSpace,RtEvent>       field_space_requests;
      std::map<RegionTreeID,RtEvent>     region_tree_requests;
    private:
      std::map<IndexSpaceID,RtUserEvent> pending_index_spaces;
      std::map<IndexPartitionID,RtUserEvent> pending_partitions;
      std::map<FieldSpaceID,RtUserEvent> pending_field_spaces;
      std::map<RegionTreeID,RtUserEvent> pending_region_trees;
    private:
      // Index space operations
      std::map<IndexSpaceExprID/*first*/,ExpressionTrieNode*> union_ops;
      std::map<IndexSpaceExprID/*first*/,ExpressionTrieNode*> intersection_ops;
      std::map<IndexSpaceExprID/*lhs*/,ExpressionTrieNode*> difference_ops;
      // Remote expressions
      std::map<IndexSpaceExprID,IndexSpaceExpression*> remote_expressions;
      std::map<IndexSpaceExprID,RtEvent> pending_remote_expressions;
    private:
      // In order for the symbolic analysis to work, we need to know that
      // we don't have multiple symbols for congruent expressions. This data
      // structure is used to find congruent expressions where they exist
      std::map<std::pair<size_t,TypeTag>,
               std::set<IndexSpaceExpression*> > canonical_expressions;
    public:
      static const unsigned MAX_EXPRESSION_FANOUT = 32;
    };

    /**
     * \class PieceIteratorImpl
     * This is an interface for iterating over pieces 
     * which in this case are just a list of rectangles
     */
    class PieceIteratorImpl : public Collectable {
    public:
      virtual ~PieceIteratorImpl(void) { }
      virtual int get_next(int index, Domain &next_piece) = 0;
    };

    /**
     * \class PieceIteratorImplT
     * This is the templated version of this class that is
     * instantiated for each cominbation of type and dimensoinality
     */
    template<int DIM, typename T>
    class PieceIteratorImplT : public PieceIteratorImpl {
    public:
      PieceIteratorImplT(const void *piece_list, size_t piece_list_size,
                         IndexSpaceNodeT<DIM,T> *privilege_node); 
      virtual ~PieceIteratorImplT(void) { }
      virtual int get_next(int index, Domain &next_piece);
    protected:
      std::vector<Rect<DIM,T> > pieces;
    };

    /**
     * \class CopyAcrossExecutor
     * This is a virtual interface for performing copies between
     * two different fields including with lots of different kinds
     * of indirections and transforms.
     */
    class CopyAcrossExecutor : public Collectable {
    public:
      struct DeferCopyAcrossArgs : public LgTaskArgs<DeferCopyAcrossArgs> {
      public:
        static const LgTaskID TASK_ID = LG_DEFER_COPY_ACROSS_TASK_ID;
      public:
        DeferCopyAcrossArgs(CopyAcrossExecutor *e, Operation *o, 
            PredEvent guard, ApEvent copy_pre, ApEvent src_pre,
            ApEvent dst_pre, const PhysicalTraceInfo &info,
            bool recurrent, unsigned stage);
      public:
        CopyAcrossExecutor *const executor;
        Operation *const op;
        PhysicalTraceInfo *const trace_info;
        const PredEvent guard;
        const ApEvent copy_precondition;
        const ApEvent src_indirect_precondition;
        const ApEvent dst_indirect_precondition;
        const ApUserEvent done_event;
        const unsigned stage;
        const bool recurrent_replay;
      };
    public:
      CopyAcrossExecutor(Runtime *rt, const bool preimages,
                         const std::map<Reservation,bool> &rsrvs)
        : runtime(rt), reservations(rsrvs), compute_preimages(preimages) { }
      virtual ~CopyAcrossExecutor(void) { }
    public:
      virtual ApEvent execute(Operation *op, PredEvent pred_guard,
                              ApEvent copy_precondition,
                              ApEvent src_indirect_precondition, 
                              ApEvent dst_indirect_precondition,
                              const PhysicalTraceInfo &trace_info,
                              const bool recurrent_replay = false,
                              const unsigned stage = 0) = 0;
      virtual void record_trace_immutable_indirection(bool source) = 0;
    public:
      static void handle_deferred_copy_across(const void *args);
    public:
      Runtime *const runtime;
      // Reservations that must be acquired for performing this copy
      // across and whether they need to be acquired with exclusive
      // permissions or not
      const std::map<Reservation,bool> reservations;
      // Say whether we should be computing preimages or not
      const bool compute_preimages;
    };
    
    /**
     * \class CopyAcrossUnstructured
     * Untyped base class for all unstructured copies between fields
     */
    class CopyAcrossUnstructured : public CopyAcrossExecutor {
    public:
      CopyAcrossUnstructured(Runtime *rt, const bool preimages,
                             const std::map<Reservation,bool> &rsrvs)
        : CopyAcrossExecutor(rt, preimages, rsrvs) { }
      virtual ~CopyAcrossUnstructured(void) { }
    public:
      virtual ApEvent execute(Operation *op, PredEvent pred_guard,
                              ApEvent copy_precondition,
                              ApEvent src_indirect_precondition,
                              ApEvent dst_indirect_precondition,
                              const PhysicalTraceInfo &trace_info,
                              const bool recurrent_replay = false,
                              const unsigned stage = 0) = 0;
      virtual void record_trace_immutable_indirection(bool source) = 0;
    public:
      void initialize_source_fields(RegionTreeForest *forest,
                                    const RegionRequirement &req,
                                    const InstanceSet &instances,
                                    const std::vector<InstanceView*> &views,
                                    const PhysicalTraceInfo &trace_info,
                                    const DomainPoint &collective_point);
      void initialize_destination_fields(RegionTreeForest *forest,
                                    const RegionRequirement &req,
                                    const InstanceSet &instances,
                                    const std::vector<InstanceView*> &views,
                                    const PhysicalTraceInfo &trace_info,
                                    const bool exclusive_redop);
      void initialize_source_indirections(RegionTreeForest *forest,
                                    std::vector<IndirectRecord> &records,
                                    const RegionRequirement &src_req,
                                    const RegionRequirement &idx_req,
                                    const InstanceRef &indirect_instance,
                                    const DomainPoint &index_point,
                                    const bool both_are_range,
                                    const bool possible_out_of_range);
      void initialize_destination_indirections(RegionTreeForest *forest,
                                    std::vector<IndirectRecord> &records,
                                    const RegionRequirement &dst_req,
                                    const RegionRequirement &idx_req,
                                    const InstanceRef &indirect_instance,
                                    const DomainPoint &index_point,
                                    const bool both_are_range,
                                    const bool possible_out_of_range,
                                    const bool possible_aliasing,
                                    const bool exclusive_redop);
    public:
      // All the entries in these data structures are ordered by the
      // order of the fields in the original region requirements
      std::vector<CopySrcDstField> src_fields, dst_fields;
#ifdef LEGION_SPY
      std::vector<Realm::CopySrcDstField> realm_src_fields, realm_dst_fields;
      RegionTreeID src_tree_id, dst_tree_id;
      unsigned unique_indirections_identifier;
#endif
    public:
      // All the 'instances' in the entries in these data strctures are
      // ordered by the order of the fields in the origin region requirements
      std::vector<IndirectRecord> src_indirections, dst_indirections;
      FieldID src_indirect_field, dst_indirect_field;
      PhysicalInstance src_indirect_instance, dst_indirect_instance;
#ifdef LEGION_SPY
      ApEvent src_indirect_instance_event, dst_indirect_instance_event;
#endif
      TypeTag src_indirect_type, dst_indirect_type;
    public:
      RtEvent prev_done;
      ApEvent last_copy;
    public:
      bool both_are_range;
      bool possible_src_out_of_range;
      bool possible_dst_out_of_range;
      bool possible_dst_aliasing;
    };

    /**
     * \class CopyAcrossExecutorT
     * This is the templated version of the copy-across executor. It is
     * templated on the dimensions and coordinate type of the copy space
     * for the copy operation.
     */
    template<int DIM, typename T>
    class CopyAcrossUnstructuredT : public CopyAcrossUnstructured {
    public:
      typedef typename Realm::CopyIndirection<DIM,T>::Base CopyIndirection;
    public:
      struct ComputePreimagesHelper {
      public:
        ComputePreimagesHelper(CopyAcrossUnstructuredT<DIM,T> *u,
                               Operation *o, ApEvent p, bool s)
          : unstructured(u), op(o), precondition(p), source(s) { }
      public:
        template<typename N2, typename T2>
        static inline void demux(ComputePreimagesHelper *helper)
          { helper->result = helper->unstructured->template 
            perform_compute_preimages<N2::N,T2>(helper->new_preimages,
              helper->op, helper->precondition, helper->source); }
      public:
        std::vector<DomainT<DIM,T> > new_preimages;
        CopyAcrossUnstructuredT<DIM,T> *const unstructured;
        Operation *const op;
        const ApEvent precondition;
        ApEvent result;
        const bool source; 
      };
      struct RebuildIndirectionsHelper {
      public:
        RebuildIndirectionsHelper(CopyAcrossUnstructuredT<DIM,T> *u, bool s)
          : unstructured(u), source(s), empty(true) { }
      public:
        template<typename N2, typename T2>
        static inline void demux(RebuildIndirectionsHelper *helper)
          { helper->empty = helper->unstructured->template 
            rebuild_indirections<N2::N,T2>(helper->source); }
      public:
        CopyAcrossUnstructuredT<DIM,T> *const unstructured;
        const bool source;
        bool empty;
      };
    public:
      CopyAcrossUnstructuredT(Runtime *runtime, 
                              IndexSpaceExpression *expr,
                              const DomainT<DIM,T> &domain,
                              ApEvent domain_ready,
                              const std::map<Reservation,bool> &rsrvs,
                              const bool compute_preimages);
      virtual ~CopyAcrossUnstructuredT(void);
    public:
      virtual ApEvent execute(Operation *op, PredEvent pred_guard,
                              ApEvent copy_precondition,
                              ApEvent src_indirect_precondition,
                              ApEvent dst_indirect_precondition,
                              const PhysicalTraceInfo &trace_info,
                              const bool recurrent_replay = false,
                              const unsigned stage = 0); 
      virtual void record_trace_immutable_indirection(bool source);
    public:
      template<int D2, typename T2>
      ApEvent perform_compute_preimages(std::vector<DomainT<DIM,T> > &preimages,
                Operation *op, ApEvent precondition, const bool source); 
      template<int D2, typename T2>
      bool rebuild_indirections(const bool source);
    public:
      IndexSpaceExpression *const expr;
      const DomainT<DIM,T> copy_domain;
      const ApEvent copy_domain_ready;
    protected:
      mutable LocalLock preimage_lock;
      std::deque<std::vector<DomainT<DIM,T> > > src_preimages, dst_preimages;
      std::vector<DomainT<DIM,T> > current_src_preimages, current_dst_preimages;
      std::vector<const CopyIndirection*> indirections;
      ApEvent src_indirect_spaces_precondition,dst_indirect_spaces_precondition;
#ifdef LEGION_SPY
      std::deque<ApEvent> src_preimage_preconditions;
      std::deque<ApEvent> dst_preimage_preconditions;
      ApEvent current_src_preimage_precondition;
      ApEvent current_dst_preimage_precondition;
#endif
      bool need_src_indirect_precondition, need_dst_indirect_precondition;
      bool src_indirect_immutable_for_tracing;
      bool dst_indirect_immutable_for_tracing;
      bool has_empty_preimages;
    };

    /**
     * \interface KDTree
     * A virtual interface to a KD tree
     */
    class KDTree {
    public:
      virtual ~KDTree(void) { }
    public:
      template<int DIM, typename T>
      inline KDNode<DIM,T>* as_kdnode(void);
    };

    /**
     * \class IndexSpaceExpression
     * An IndexSpaceExpression represents a set computation
     * one on or more index spaces. IndexSpaceExpressions
     * currently are either IndexSpaceNodes at the leaves
     * or have intermeidate set operations that are either
     * set union, intersection, or difference.
     */
    class IndexSpaceExpression {
    public:
      struct TightenIndexSpaceArgs : public LgTaskArgs<TightenIndexSpaceArgs> {
      public:
        static const LgTaskID TASK_ID = 
          LG_TIGHTEN_INDEX_SPACE_TASK_ID;
      public:
        TightenIndexSpaceArgs(IndexSpaceExpression *proxy, 
                              DistributedCollectable *dc)
          : LgTaskArgs<TightenIndexSpaceArgs>(implicit_provenance),
            proxy_this(proxy), proxy_dc(dc)
          { proxy_dc->add_base_resource_ref(META_TASK_REF); }
      public:
        IndexSpaceExpression *const proxy_this;
        DistributedCollectable *const proxy_dc;
      };
    public:
      IndexSpaceExpression(LocalLock &lock);
      IndexSpaceExpression(TypeTag tag, Runtime *runtime, LocalLock &lock); 
      IndexSpaceExpression(TypeTag tag, IndexSpaceExprID id, LocalLock &lock);
      virtual ~IndexSpaceExpression(void);
    public:
      inline bool deterministic_pointer_less(const IndexSpaceExpression *rhs) 
        const { return (expr_id < rhs->expr_id); }
    public:
      virtual ApEvent get_expr_index_space(void *result, TypeTag tag, 
                                           bool need_tight_result) = 0;
      virtual Domain get_domain(ApEvent &ready, bool need_tight) = 0; 
      virtual void tighten_index_space(void) = 0;
      virtual bool check_empty(void) = 0;
      virtual size_t get_volume(void) = 0;
      virtual void pack_expression(Serializer &rez, AddressSpaceID target) = 0;
      virtual void pack_expression_value(Serializer &rez,
                                         AddressSpaceID target) = 0;
    public:
#ifdef DEBUG_LEGION
      virtual bool is_valid(void) = 0;
#endif
      virtual DistributedID get_distributed_id(void) const = 0;
      virtual bool try_add_canonical_reference(DistributedID source) = 0;
      virtual bool remove_canonical_reference(DistributedID source) = 0;
      virtual bool try_add_live_reference(ReferenceSource source) = 0;
      virtual bool remove_live_reference(ReferenceSource source) = 0;
      virtual void add_base_expression_reference(ReferenceSource source,
          ReferenceMutator *mutator = NULL, unsigned count = 1) = 0;
      virtual void add_nested_expression_reference(DistributedID source,
          std::set<RtEvent> &applied_events, unsigned count = 1) = 0;
      virtual void add_nested_expression_reference(DistributedID source,
          ReferenceMutator *mutator = NULL, unsigned count = 1) = 0;
      virtual bool remove_base_expression_reference(ReferenceSource source,
                                                    unsigned count = 1) = 0;
      virtual bool remove_nested_expression_reference(DistributedID source,
                                                      unsigned count = 1) = 0;
      virtual void add_tree_expression_reference(DistributedID source,
                                                 unsigned count = 1) = 0;
      virtual bool remove_tree_expression_reference(DistributedID source,
                                                    unsigned count = 1) = 0;
      virtual bool test_intersection_nonblocking(IndexSpaceExpression *expr,
         RegionTreeForest *context, ApEvent &precondition, bool second = false);
    public:
      virtual IndexSpaceNode* create_node(IndexSpace handle, DistributedID did,
          RtEvent initialized, std::set<RtEvent> *applied,
          const bool notify_remote = true, IndexSpaceExprID expr_id = 0) = 0;
      virtual PieceIteratorImpl* create_piece_iterator(const void *piece_list,
                    size_t piece_list_size, IndexSpaceNode *privilege_node) = 0;
      virtual bool is_below_in_tree(IndexPartNode *p, LegionColor &child) const
        { return false; }
    public:
      virtual ApEvent issue_fill(Operation *op,
                           const PhysicalTraceInfo &trace_info,
                           const std::vector<CopySrcDstField> &dst_fields,
                           const void *fill_value, size_t fill_size,
#ifdef LEGION_SPY
                           UniqueID fill_uid,
                           FieldSpace handle,
                           RegionTreeID tree_id,
#endif
                           ApEvent precondition, PredEvent pred_guard) = 0;
      virtual ApEvent issue_copy(Operation *op,
                           const PhysicalTraceInfo &trace_info,
                           const std::vector<CopySrcDstField> &dst_fields,
                           const std::vector<CopySrcDstField> &src_fields,
                           const std::vector<Reservation> &reservations,
#ifdef LEGION_SPY
                           RegionTreeID src_tree_id,
                           RegionTreeID dst_tree_id,
#endif
                           ApEvent precondition, PredEvent pred_guard) = 0;
      virtual CopyAcrossUnstructured* create_across_unstructured(
                           const std::map<Reservation,bool> &reservations,
                           const bool compute_preimages) = 0;
      virtual Realm::InstanceLayoutGeneric* create_layout(
                           const LayoutConstraintSet &constraints,
                           const std::vector<FieldID> &field_ids,
                           const std::vector<size_t> &field_sizes,
                           bool compact,LayoutConstraintKind *unsat_kind = NULL,
                           unsigned *unsat_index = NULL,void **piece_list =NULL,
                           size_t *piece_list_size = NULL) = 0;
      // Return the expression with a resource ref on the expression
      virtual IndexSpaceExpression* create_layout_expression(
                           const void *piece_list, size_t piece_list_size) = 0;
      virtual bool meets_layout_expression(IndexSpaceExpression *expr,
         bool tight_bounds, const void *piece_list, size_t piece_list_size) = 0;
    public:
      virtual IndexSpaceExpression* find_congruent_expression(
                  std::set<IndexSpaceExpression*> &expressions) = 0;
      virtual KDTree* get_sparsity_map_kd_tree(void) = 0;
    public:
      static void handle_tighten_index_space(const void *args);
      static AddressSpaceID get_owner_space(IndexSpaceExprID id, Runtime *rt);
    public:
      void add_derived_operation(IndexSpaceOperation *op);
      void remove_derived_operation(IndexSpaceOperation *op);
      void invalidate_derived_operations(DistributedID did,
                                         RegionTreeForest *context);
    public:
      inline bool is_empty(void)
      {
        if (!has_empty)
        {
          empty = check_empty();
          __sync_synchronize();
          has_empty = true;
        }
        return empty;
      }
      inline size_t get_num_dims(void) const
        { return NT_TemplateHelper::get_dim(type_tag); }
      inline void record_remote_owner_valid_reference(void)
        { remote_owner_valid_references.fetch_add(1); }
    public:
      // Convert this index space expression to the canonical one that
      // represents all expressions that are all congruent
      IndexSpaceExpression* get_canonical_expression(RegionTreeForest *forest);
    protected:
      template<int DIM, typename T>
      inline ApEvent issue_fill_internal(RegionTreeForest *forest,Operation *op,
                               const Realm::IndexSpace<DIM,T> &space,
                               const PhysicalTraceInfo &trace_info,
                               const std::vector<CopySrcDstField> &dst_fields,
                               const void *fill_value, size_t fill_size,
#ifdef LEGION_SPY
                               UniqueID fill_uid,
                               FieldSpace handle,
                               RegionTreeID tree_id,
#endif
                               ApEvent precondition, PredEvent pred_guard);
      template<int DIM, typename T>
      inline ApEvent issue_copy_internal(RegionTreeForest *forest,Operation*op,
                               const Realm::IndexSpace<DIM,T> &space,
                               const PhysicalTraceInfo &trace_info,
                               const std::vector<CopySrcDstField> &dst_fields,
                               const std::vector<CopySrcDstField> &src_fields,
                               const std::vector<Reservation> &reservations,
#ifdef LEGION_SPY
                               RegionTreeID src_tree_id,
                               RegionTreeID dst_tree_id,
#endif
                               ApEvent precondition, PredEvent pred_guard);
      template<int DIM, typename T>
      inline Realm::InstanceLayoutGeneric* create_layout_internal(
                               const Realm::IndexSpace<DIM,T> &space,
                               const LayoutConstraintSet &constraints,
                               const std::vector<FieldID> &field_ids,
                               const std::vector<size_t> &field_sizes,
                               bool compact, LayoutConstraintKind *unsat_kind,
                               unsigned *unsat_index, void **piece_list = NULL,
                               size_t *piece_list_size = NULL) const;
      template<int DIM, typename T>
      inline IndexSpaceExpression* create_layout_expression_internal(
                               RegionTreeForest *context,
                               const Realm::IndexSpace<DIM,T> &space,
                               const Rect<DIM,T> *rects, size_t num_rects);
      template<int DIM, typename T>
      inline bool meets_layout_expression_internal(
                         IndexSpaceExpression *space_expr, bool tight_bounds,
                         const Rect<DIM,T> *piece_list, size_t piece_list_size);
    public:
      template<int DIM, typename T>
      inline IndexSpaceExpression* find_congruent_expression_internal(
                        std::set<IndexSpaceExpression*> &expressions);
      template<int DIM, typename T>
      inline KDTree* get_sparsity_map_kd_tree_internal(void);
    public:
      static IndexSpaceExpression* unpack_expression(Deserializer &derez,
                         RegionTreeForest *forest, AddressSpaceID source); 
      static IndexSpaceExpression* unpack_expression(Deserializer &derez,
                         RegionTreeForest *forest, AddressSpaceID source,
                         PendingRemoteExpression &pending, RtEvent &wait_for);
    public:
      const TypeTag type_tag;
      const IndexSpaceExprID expr_id;
    private:
      LocalLock &expr_lock;
    protected:
      std::set<IndexSpaceOperation*> derived_operations;
      std::atomic<IndexSpaceExpression*> canonical;
      std::atomic<unsigned> remote_owner_valid_references;
      KDTree *sparsity_map_kd_tree;
      size_t volume;
      bool has_volume;
      bool empty, has_empty;
    };

    /**
     * This is a move-only object that tracks temporary references to
     * index space expressions that are returned from region tree ops
     */
    class IndexSpaceExprRef {
    public:
      IndexSpaceExprRef(void) : expr(NULL) { }
      IndexSpaceExprRef(IndexSpaceExpression *e, ReferenceMutator *m = NULL)
        : expr(e)
      { 
        if (expr != NULL)
        {
          if (m == NULL)
          {
            LocalReferenceMutator local_mutator;
            expr->add_base_expression_reference(LIVE_EXPR_REF, &local_mutator);
          }
          else
            expr->add_base_expression_reference(LIVE_EXPR_REF, m);
        }
      }
      IndexSpaceExprRef(const IndexSpaceExprRef &rhs) = delete;
      IndexSpaceExprRef(IndexSpaceExprRef &&rhs)
        : expr(rhs.expr)
      {
        rhs.expr = NULL;
      }
      ~IndexSpaceExprRef(void)
      {
        if ((expr != NULL) && 
            expr->remove_base_expression_reference(LIVE_EXPR_REF))
          delete expr;
      }
      IndexSpaceExprRef& operator=(const IndexSpaceExprRef &rhs) = delete;
      inline IndexSpaceExprRef& operator=(IndexSpaceExprRef &&rhs)
      {
        if ((expr != NULL) && 
            expr->remove_base_expression_reference(LIVE_EXPR_REF))
          delete expr;
        expr = rhs.expr;
        rhs.expr = NULL;
        return *this;
      }
    public:
      inline bool operator==(const IndexSpaceExprRef &rhs) const
      {
        if (expr == NULL)
          return (rhs.expr == NULL);
        if (rhs.expr == NULL)
          return false;
        return (expr->expr_id == rhs.expr->expr_id);
      }
      inline bool operator<(const IndexSpaceExprRef &rhs) const
      {
        if (expr == NULL)
          return (rhs.expr != NULL);
        if (rhs.expr == NULL)
          return false;
        return (expr->expr_id < rhs.expr->expr_id);
      }
      inline IndexSpaceExpression* operator->(void) { return expr; }
      inline IndexSpaceExpression* operator&(void) { return expr; }
    protected:
      IndexSpaceExpression *expr;
    };

    class IndexSpaceOperation : public IndexSpaceExpression,
                                public DistributedCollectable {
    public:
      enum OperationKind {
        UNION_OP_KIND,
        INTERSECT_OP_KIND,
        DIFFERENCE_OP_KIND,
        REMOTE_EXPRESSION_KIND,
        INSTANCE_EXPRESSION_KIND,
      };
    public:
      class InactiveFunctor {
      public:
        InactiveFunctor(IndexSpaceOperation *o, ReferenceMutator *m)
          : op(o), mutator(m) { }
      public:
        void apply(AddressSpaceID target);
      public:
        IndexSpaceOperation *const op;
        ReferenceMutator *const mutator;
      };
    public:
      IndexSpaceOperation(TypeTag tag, OperationKind kind,
                          RegionTreeForest *ctx);
      IndexSpaceOperation(TypeTag tag, RegionTreeForest *ctx,
          IndexSpaceExprID eid, DistributedID did, AddressSpaceID owner,
          IndexSpaceOperation *origin);
      virtual ~IndexSpaceOperation(void);
    public:
      virtual void notify_active(ReferenceMutator *mutator);
      virtual void notify_inactive(ReferenceMutator *mutator);
      virtual void notify_valid(ReferenceMutator *mutator);
      virtual void notify_invalid(ReferenceMutator *mutator);
    public:
      virtual ApEvent get_expr_index_space(void *result, TypeTag tag, 
                                           bool need_tight_result) = 0;
      virtual Domain get_domain(ApEvent &ready, bool need_tight) = 0;
      virtual void tighten_index_space(void) = 0;
      virtual bool check_empty(void) = 0;
      virtual size_t get_volume(void) = 0;
      virtual void pack_expression(Serializer &rez, AddressSpaceID target) = 0;
      virtual void pack_expression_value(Serializer &rez,
                                         AddressSpaceID target) = 0;
    public:
#ifdef DEBUG_LEGION
      virtual bool is_valid(void) { return check_valid(); }
#endif
      virtual DistributedID get_distributed_id(void) const { return did; }
      virtual bool try_add_canonical_reference(DistributedID source);
      virtual bool remove_canonical_reference(DistributedID source);
      virtual bool try_add_live_reference(ReferenceSource source);
      virtual bool remove_live_reference(ReferenceSource source);
      virtual void add_base_expression_reference(ReferenceSource source,
          ReferenceMutator *mutator = NULL, unsigned count = 1);
      virtual void add_nested_expression_reference(DistributedID source,
          std::set<RtEvent> &applied_events, unsigned count = 1);
      virtual void add_nested_expression_reference(DistributedID source,
          ReferenceMutator *mutator = NULL, unsigned count = 1);
      virtual bool remove_base_expression_reference(ReferenceSource source,
                                                    unsigned count = 1);
      virtual bool remove_nested_expression_reference(DistributedID source,
                                                      unsigned count = 1);
      virtual void add_tree_expression_reference(DistributedID source,
                                                 unsigned count = 1);
      virtual bool remove_tree_expression_reference(DistributedID source,
                                                    unsigned count = 1);
    public:
      virtual bool invalidate_operation(void) = 0;
      virtual void remove_operation(void) = 0;
      virtual IndexSpaceNode* create_node(IndexSpace handle, DistributedID did,
          RtEvent initialized, std::set<RtEvent> *applied,
          const bool notify_remote = true, IndexSpaceExprID expr_id = 0) = 0;
    public:
      RegionTreeForest *const context;
      IndexSpaceOperation *const origin_expr;
      const OperationKind op_kind;
    protected:
      mutable LocalLock inter_lock;
      std::atomic<int> invalidated;
#ifdef DEBUG_LEGION
    private:
      bool tree_active;
#endif
    };

    template<int DIM, typename T>
    class IndexSpaceOperationT : public IndexSpaceOperation {
    public:
      IndexSpaceOperationT(OperationKind kind, RegionTreeForest *ctx);
      IndexSpaceOperationT(RegionTreeForest *ctx, IndexSpaceExprID eid,
          DistributedID did, AddressSpaceID owner, IndexSpaceOperation *op,
          TypeTag tag, Deserializer &derez);
      virtual ~IndexSpaceOperationT(void);
    public:
      virtual ApEvent get_expr_index_space(void *result, TypeTag tag,
                                           bool need_tight_result);
      virtual Domain get_domain(ApEvent &ready, bool need_tight);
      virtual void tighten_index_space(void);
      virtual bool check_empty(void);
      virtual size_t get_volume(void);
      virtual void pack_expression(Serializer &rez, AddressSpaceID target);
      virtual void pack_expression_value(Serializer &rez,
                                         AddressSpaceID target) = 0;
      virtual bool invalidate_operation(void) = 0;
      virtual void remove_operation(void) = 0;
      virtual IndexSpaceNode* create_node(IndexSpace handle, DistributedID did,
          RtEvent initialized, std::set<RtEvent> *applied,
          const bool notify_remote = true, IndexSpaceExprID expr_id = 0);
      virtual PieceIteratorImpl* create_piece_iterator(const void *piece_list,
                      size_t piece_list_size, IndexSpaceNode *privilege_node);
    public:
      virtual ApEvent issue_fill(Operation *op,
                           const PhysicalTraceInfo &trace_info,
                           const std::vector<CopySrcDstField> &dst_fields,
                           const void *fill_value, size_t fill_size,
#ifdef LEGION_SPY
                           UniqueID fill_uid,
                           FieldSpace handle,
                           RegionTreeID tree_id,
#endif
                           ApEvent precondition, PredEvent pred_guard);
      virtual ApEvent issue_copy(Operation *op,
                           const PhysicalTraceInfo &trace_info,
                           const std::vector<CopySrcDstField> &dst_fields,
                           const std::vector<CopySrcDstField> &src_fields,
                           const std::vector<Reservation> &reservations,
#ifdef LEGION_SPY
                           RegionTreeID src_tree_id,
                           RegionTreeID dst_tree_id,
#endif
                           ApEvent precondition, PredEvent pred_guard);
      virtual CopyAcrossUnstructured* create_across_unstructured(
                           const std::map<Reservation,bool> &reservations,
                           const bool compute_preimages);
      virtual Realm::InstanceLayoutGeneric* create_layout(
                           const LayoutConstraintSet &constraints,
                           const std::vector<FieldID> &field_ids,
                           const std::vector<size_t> &field_sizes,
                           bool compact,LayoutConstraintKind *unsat_kind = NULL,
                           unsigned *unsat_index = NULL,void **piece_list =NULL, 
                           size_t *piece_list_size = NULL);
      virtual IndexSpaceExpression* create_layout_expression(
                           const void *piece_list, size_t piece_list_size);
      virtual bool meets_layout_expression(IndexSpaceExpression *expr,
         bool tight_bounds, const void *piece_list, size_t piece_list_size);
    public:
      virtual IndexSpaceExpression* find_congruent_expression(
                  std::set<IndexSpaceExpression*> &expressions);
      virtual KDTree* get_sparsity_map_kd_tree(void);
    public:
      ApEvent get_realm_index_space(Realm::IndexSpace<DIM,T> &space,
                                    bool need_tight_result);
    protected:
      Realm::IndexSpace<DIM,T> realm_index_space, tight_index_space;
      ApEvent realm_index_space_ready; 
      RtEvent tight_index_space_ready;
      bool is_index_space_tight;
    };

    template<int DIM, typename T>
    class IndexSpaceUnion : public IndexSpaceOperationT<DIM,T>,
        public LegionHeapify<IndexSpaceUnion<DIM,T> > {
    public:
      static const AllocationType alloc_type = UNION_EXPR_ALLOC;
    public:
      IndexSpaceUnion(const std::vector<IndexSpaceExpression*> &to_union,
                      RegionTreeForest *context);
      IndexSpaceUnion(const IndexSpaceUnion<DIM,T> &rhs);
      virtual ~IndexSpaceUnion(void);
    public:
      IndexSpaceUnion& operator=(const IndexSpaceUnion &rhs);
    public:
      virtual void pack_expression_value(Serializer &rez,AddressSpaceID target);
      virtual bool invalidate_operation(void);
      virtual void remove_operation(void);
    protected:
      const std::vector<IndexSpaceExpression*> sub_expressions;
    }; 

    class UnionOpCreator : public OperationCreator {
    public:
      UnionOpCreator(RegionTreeForest *f, TypeTag t,
                     const std::vector<IndexSpaceExpression*> &e)
        : OperationCreator(f), type_tag(t), exprs(e) { }
    public:
      template<typename N, typename T>
      static inline void demux(UnionOpCreator *creator)
      {
        creator->produce(new IndexSpaceUnion<N::N,T>(creator->exprs,
                                                     creator->forest));
      }
    public:
      virtual void create_operation(void)
        { NT_TemplateHelper::demux<UnionOpCreator>(type_tag, this); }
    public:
      const TypeTag type_tag;
      const std::vector<IndexSpaceExpression*> &exprs;
    };

    template<int DIM, typename T>
    class IndexSpaceIntersection : public IndexSpaceOperationT<DIM,T>,
        public LegionHeapify<IndexSpaceIntersection<DIM,T> > {
    public:
      static const AllocationType alloc_type = INTERSECTION_EXPR_ALLOC;
    public:
      IndexSpaceIntersection(const std::vector<IndexSpaceExpression*> &to_inter,
                             RegionTreeForest *context);
      IndexSpaceIntersection(const IndexSpaceIntersection &rhs);
      virtual ~IndexSpaceIntersection(void);
    public:
      IndexSpaceIntersection& operator=(const IndexSpaceIntersection &rhs);
    public:
      virtual void pack_expression_value(Serializer &rez,AddressSpaceID target);
      virtual bool invalidate_operation(void);
      virtual void remove_operation(void);
    protected:
      const std::vector<IndexSpaceExpression*> sub_expressions;
    };

    class IntersectionOpCreator : public OperationCreator {
    public:
      IntersectionOpCreator(RegionTreeForest *f, TypeTag t,
                            const std::vector<IndexSpaceExpression*> &e)
        : OperationCreator(f), type_tag(t), exprs(e) { }
    public:
      template<typename N, typename T>
      static inline void demux(IntersectionOpCreator *creator)
      {
        creator->produce(new IndexSpaceIntersection<N::N,T>(creator->exprs,
                                                            creator->forest));
      }
    public:
      virtual void create_operation(void)
        { NT_TemplateHelper::demux<IntersectionOpCreator>(type_tag, this); }
    public:
      const TypeTag type_tag;
      const std::vector<IndexSpaceExpression*> &exprs;
    };

    template<int DIM, typename T>
    class IndexSpaceDifference : public IndexSpaceOperationT<DIM,T>,
        public LegionHeapify<IndexSpaceDifference<DIM,T> > {
    public:
      static const AllocationType alloc_type = DIFFERENCE_EXPR_ALLOC;
    public:
      IndexSpaceDifference(IndexSpaceExpression *lhs,IndexSpaceExpression *rhs,
                           RegionTreeForest *context);
      IndexSpaceDifference(const IndexSpaceDifference &rhs);
      virtual ~IndexSpaceDifference(void);
    public:
      IndexSpaceDifference& operator=(const IndexSpaceDifference &rhs);
    public:
      virtual void pack_expression_value(Serializer &rez,AddressSpaceID target);
      virtual bool invalidate_operation(void);
      virtual void remove_operation(void);
    protected:
      IndexSpaceExpression *const lhs;
      IndexSpaceExpression *const rhs;
    };

    class DifferenceOpCreator : public OperationCreator {
    public:
      DifferenceOpCreator(RegionTreeForest *f, TypeTag t,
                          IndexSpaceExpression *l, IndexSpaceExpression *r)
        : OperationCreator(f), type_tag(t), lhs(l), rhs(r) { }
    public:
      template<typename N, typename T>
      static inline void demux(DifferenceOpCreator *creator)
      {
        creator->produce(new IndexSpaceDifference<N::N,T>(creator->lhs,
                                          creator->rhs, creator->forest));
      }
    public:
      virtual void create_operation(void)
        { NT_TemplateHelper::demux<DifferenceOpCreator>(type_tag, this); }
    public:
      const TypeTag type_tag;
      IndexSpaceExpression *const lhs;
      IndexSpaceExpression *const rhs;
    };

    /**
     * \class InstanceExpression 
     * This class stores an expression corresponding to the
     * rectangles that represent a physical instance
     */
    template<int DIM, typename T>
    class InstanceExpression : public IndexSpaceOperationT<DIM,T>,
        public LegionHeapify<InstanceExpression<DIM,T> > {
    public:
      static const AllocationType alloc_type = INSTANCE_EXPR_ALLOC;
    public:
      InstanceExpression(const Rect<DIM,T> *rects, size_t num_rects,
                         RegionTreeForest *context);
      InstanceExpression(const InstanceExpression<DIM,T> &rhs);
      virtual ~InstanceExpression(void);
    public:
      InstanceExpression& operator=(const InstanceExpression &rhs);
    public:
      virtual void pack_expression_value(Serializer &rez,AddressSpaceID target);
      virtual bool invalidate_operation(void);
      virtual void remove_operation(void);
    };

    /**
     * \class RemoteExpression
     * A copy of an expression that lives on a remote node.
     */
    template<int DIM, typename T>
    class RemoteExpression : public IndexSpaceOperationT<DIM,T>,
        public LegionHeapify<RemoteExpression<DIM,T> > {
    public:
      static const AllocationType alloc_type = REMOTE_EXPR_ALLOC;
    public:
      RemoteExpression(RegionTreeForest *context, IndexSpaceExprID eid,
          DistributedID did, AddressSpaceID own, IndexSpaceOperation *op,
          TypeTag type_tag, Deserializer &derez);
      RemoteExpression(const RemoteExpression<DIM,T> &rhs);
      virtual ~RemoteExpression(void);
    public:
      RemoteExpression& operator=(const RemoteExpression &op);
    public:
      virtual void pack_expression_value(Serializer &rez,AddressSpaceID target);
      virtual bool invalidate_operation(void);
      virtual void remove_operation(void);
    };

    class RemoteExpressionCreator {
    public:
      RemoteExpressionCreator(RegionTreeForest *f, TypeTag t, Deserializer &d)
        : forest(f), type_tag(t), derez(d), operation(NULL) { }
    public:
      template<typename N, typename T>
      static inline void demux(RemoteExpressionCreator *creator)
      {
        IndexSpaceExprID expr_id;
        creator->derez.deserialize(expr_id);
        DistributedID did;
        creator->derez.deserialize(did);
        AddressSpaceID owner_space;
        creator->derez.deserialize(owner_space);
        IndexSpaceOperation *origin;
        creator->derez.deserialize(origin);
#ifdef DEBUG_LEGION
        assert(creator->operation == NULL);
#endif
        creator->operation =
            new RemoteExpression<N::N,T>(creator->forest, expr_id, did,
              owner_space, origin, creator->type_tag, creator->derez);
      }
    public:
      RegionTreeForest *const forest;
      const TypeTag type_tag;
      Deserializer &derez;
      IndexSpaceOperation *operation;
    };

    /**
     * \class ExpressionTrieNode
     * This is a class for constructing a trie for index space
     * expressions so we can quickly detect commmon subexpression
     * in O(log N)^M time where N is the number of expressions
     * in total and M is the number of expression in the operation
     */
    class ExpressionTrieNode {
    public:
      ExpressionTrieNode(unsigned depth, IndexSpaceExprID expr_id, 
                         IndexSpaceExpression *op = NULL);
      ExpressionTrieNode(const ExpressionTrieNode &rhs);
      ~ExpressionTrieNode(void);
    public:
      ExpressionTrieNode& operator=(const ExpressionTrieNode &rhs);
    public:
      bool find_operation(
          const std::vector<IndexSpaceExpression*> &expressions,
          IndexSpaceExpression *&result, ExpressionTrieNode *&last);
      IndexSpaceExpression* find_or_create_operation( 
          const std::vector<IndexSpaceExpression*> &expressions,
          OperationCreator &creator);
      bool remove_operation(const std::vector<IndexSpaceExpression*> &exprs);
    public:
      const unsigned depth;
      const IndexSpaceExprID expr;
    protected:
      IndexSpaceExpression *local_operation;
      std::map<IndexSpaceExprID,IndexSpaceExpression*> operations;
      std::map<IndexSpaceExprID,ExpressionTrieNode*> nodes;
    protected:
      mutable LocalLock trie_lock;
    };

    /**
     * \class IndexTreeNode
     * The abstract base class for nodes in the index space trees.
     */
    class IndexTreeNode : public DistributedCollectable {
    public:
      struct SendNodeRecord {
      public:
        SendNodeRecord(IndexTreeNode *n, bool valid = false,
            bool add = false, bool pack = false, bool has_ref = false)
          : node(n), still_valid(valid), add_root_reference(add),
            pack_space(pack), has_reference(has_ref) { }
      public:
        IndexTreeNode *node;
        bool still_valid;
        bool add_root_reference;
        bool pack_space;
        bool has_reference;
      };
    public:
      IndexTreeNode(RegionTreeForest *ctx, unsigned depth,
                    LegionColor color, DistributedID did,
                    AddressSpaceID owner, RtEvent init_event); 
      virtual ~IndexTreeNode(void);
    public:
      virtual void notify_active(ReferenceMutator *mutator) { }
      virtual void notify_inactive(ReferenceMutator *mutator) { }
      virtual void notify_valid(ReferenceMutator *mutator) = 0;
      virtual void notify_invalid(ReferenceMutator *mutator) = 0;
    public:
      virtual IndexTreeNode* get_parent(void) const = 0;
      virtual void get_colors(std::vector<LegionColor> &colors) = 0;
      virtual bool send_node(AddressSpaceID target, RtEvent done,
                             RtEvent &send_precondition,
                             std::vector<SendNodeRecord> &nodes_to_send,
                             const bool above = false) = 0;
      virtual void pack_node(Serializer &rez, AddressSpaceID target,
                             const SendNodeRecord &record) = 0;
    public:
      virtual bool is_index_space_node(void) const = 0;
#ifdef DEBUG_LEGION
      virtual IndexSpaceNode* as_index_space_node(void) = 0;
      virtual IndexPartNode* as_index_part_node(void) = 0;
#else
      inline IndexSpaceNode* as_index_space_node(void);
      inline IndexPartNode* as_index_part_node(void);
#endif
      virtual AddressSpaceID get_owner_space(void) const = 0;
    public:
      void attach_semantic_information(SemanticTag tag, AddressSpaceID source,
           const void *buffer, size_t size, bool is_mutable, bool local_only);
      bool retrieve_semantic_information(SemanticTag tag,
                                         const void *&result, size_t &size,
                                         bool can_fail, bool wait_until);
      virtual void send_semantic_request(AddressSpaceID target, 
        SemanticTag tag, bool can_fail, bool wait_until, RtUserEvent ready) = 0;
      virtual void send_semantic_info(AddressSpaceID target, SemanticTag tag,
       const void *buffer, size_t size, bool is_mutable, RtUserEvent ready) = 0;
    public:
      void update_creation_set(const ShardMapping &mapping);
    public:
      RegionTreeForest *const context;
      const unsigned depth;
      const LegionColor color;
    public:
      RtEvent initialized;
      NodeSet child_creation;
    protected:
      mutable LocalLock node_lock;
    protected:
      std::map<IndexTreeNode*,bool> dominators;
    protected:
      LegionMap<SemanticTag,SemanticInfo> semantic_info;
    protected:
      std::map<std::pair<LegionColor,LegionColor>,RtEvent> pending_tests;
    protected:
      // Map tracking send events for creating this tree node on remote nodes
      std::map<AddressSpaceID,RtEvent> send_effects;
    };

    /**
     * \class IndexSpaceNode
     * A class for representing a generic index space node.
     */
    class IndexSpaceNode : 
      public IndexTreeNode, public IndexSpaceExpression {
    public:
      struct DynamicIndependenceArgs : 
        public LgTaskArgs<DynamicIndependenceArgs> {
      public:
        static const LgTaskID TASK_ID = LG_PART_INDEPENDENCE_TASK_ID;
      public:
        DynamicIndependenceArgs(IndexSpaceNode *par, 
                                IndexPartNode *l, IndexPartNode *r)
          : LgTaskArgs<DynamicIndependenceArgs>(implicit_provenance),
            parent(par), left(l), right(r) { }
      public:
        IndexSpaceNode *const parent;
        IndexPartNode *const left, *const right;
      };
      struct SemanticRequestArgs : public LgTaskArgs<SemanticRequestArgs> {
      public:
        static const LgTaskID TASK_ID = 
          LG_INDEX_SPACE_SEMANTIC_INFO_REQ_TASK_ID;
      public:
        SemanticRequestArgs(IndexSpaceNode *proxy, 
                            SemanticTag t, AddressSpaceID src)
          : LgTaskArgs<SemanticRequestArgs>(implicit_provenance),
            proxy_this(proxy), tag(t), source(src) { }
      public:
        IndexSpaceNode *const proxy_this;
        const SemanticTag tag;
        const AddressSpaceID source;
      };
      struct DeferChildArgs : public LgTaskArgs<DeferChildArgs> {
      public:
        static const LgTaskID TASK_ID = LG_INDEX_SPACE_DEFER_CHILD_TASK_ID;
      public:
        DeferChildArgs(IndexSpaceNode *proxy, LegionColor child, 
                       std::atomic<IndexPartitionID> *tar,
                       RtUserEvent trig, AddressSpaceID src)
          : LgTaskArgs<DeferChildArgs>(implicit_provenance),
            proxy_this(proxy), child_color(child), target(tar), 
            to_trigger(trig), source(src) { }
      public:
        IndexSpaceNode *const proxy_this;
        const LegionColor child_color;
        std::atomic<IndexPartitionID> *const target;
        const RtUserEvent to_trigger;
        const AddressSpaceID source;
      };
      class IndexSpaceSetFunctor {
      public:
        IndexSpaceSetFunctor(Runtime *rt, AddressSpaceID src, 
                             Serializer &r, ShardMapping *m)
          : runtime(rt), source(src), rez(r), mapping(m) { }
      public:
        void apply(AddressSpaceID target);
      public:
        Runtime *const runtime;
        const AddressSpaceID source;
        Serializer &rez;
        ShardMapping *const mapping;
      };
      class InactiveFunctor {
      public:
        InactiveFunctor(IndexSpaceNode *n, ReferenceMutator *m,
                        std::map<AddressSpaceID,RtEvent> &effects)
          : node(n), mutator(m), send_effects(effects) { }
      public:
        void apply(AddressSpaceID target);
      public:
        IndexSpaceNode *const node;
        ReferenceMutator *const mutator;
        std::map<AddressSpaceID,RtEvent> &send_effects;
      };
      class InvalidateRootFunctor {
      public:
        InvalidateRootFunctor(AddressSpaceID src, IndexSpaceNode *n, 
                              ReferenceMutator &m, Runtime *rt,
                              const std::map<AddressSpaceID,RtEvent> &e)
          : source(src), node(n), runtime(rt), mutator(m), effects(e) { }
      public:
        void apply(AddressSpaceID target);
      public:
        const AddressSpaceID source;
        IndexSpaceNode *const node;
        Runtime *const runtime;
        ReferenceMutator &mutator;
        const std::map<AddressSpaceID,RtEvent> &effects;
      };
    public:
      IndexSpaceNode(RegionTreeForest *ctx, IndexSpace handle,
                     IndexPartNode *parent, LegionColor color,
                     DistributedID did, ApEvent index_space_ready,
                     IndexSpaceExprID expr_id, RtEvent initialized,
                     unsigned depth);
      IndexSpaceNode(const IndexSpaceNode &rhs);
      virtual ~IndexSpaceNode(void);
    public:
      IndexSpaceNode& operator=(const IndexSpaceNode &rhs);
    public:
      inline bool is_set(void) const { return index_space_set; }
    public:
      virtual void notify_active(ReferenceMutator *mutator);
      virtual void notify_valid(ReferenceMutator *mutator);
      virtual void notify_invalid(ReferenceMutator *mutator);
      virtual void notify_inactive(ReferenceMutator *mutator);
    public:
      virtual bool is_index_space_node(void) const;
#ifdef DEBUG_LEGION
      virtual IndexSpaceNode* as_index_space_node(void);
      virtual IndexPartNode* as_index_part_node(void);
#endif
      virtual AddressSpaceID get_owner_space(void) const;
      static AddressSpaceID get_owner_space(IndexSpace handle, Runtime *rt);
    public:
      virtual IndexTreeNode* get_parent(void) const;
      virtual void get_colors(std::vector<LegionColor> &colors);
    public:
      virtual void send_semantic_request(AddressSpaceID target, 
           SemanticTag tag, bool can_fail, bool wait_until, RtUserEvent ready);
      virtual void send_semantic_info(AddressSpaceID target, SemanticTag tag,
          const void *buffer, size_t size, bool is_mutable, RtUserEvent ready);
      void process_semantic_request(SemanticTag tag, AddressSpaceID source,
                            bool can_fail, bool wait_until, RtUserEvent ready);
      static void handle_semantic_request(RegionTreeForest *forest,
                                 Deserializer &derez, AddressSpaceID source);
      static void handle_semantic_info(RegionTreeForest *forest,
                                 Deserializer &derez, AddressSpaceID source);
    public:
      bool has_color(const LegionColor color);
      LegionColor generate_color(LegionColor suggestion = INVALID_COLOR);
      void release_color(LegionColor color);
      IndexPartNode* get_child(const LegionColor c, 
                               RtEvent *defer = NULL, bool can_fail = false);
      void add_child(IndexPartNode *child);
      void remove_child(const LegionColor c);
      size_t get_num_children(void) const;
    public:
      bool are_disjoint(LegionColor c1, LegionColor c2); 
      void record_disjointness(bool disjoint, 
                               LegionColor c1, LegionColor c2);
      void record_remote_child(IndexPartition pid, LegionColor part_color);
    public:
      static void handle_disjointness_test(IndexSpaceNode *parent,
                                           IndexPartNode *left,
                                           IndexPartNode *right); 
    public:
      virtual bool send_node(AddressSpaceID target, RtEvent done,
                             RtEvent &send_precondition,
                             std::vector<SendNodeRecord> &nodes_to_send,
                             const bool above = false);
      virtual void pack_node(Serializer &rez, AddressSpaceID target,
                             const SendNodeRecord &record);
      void invalidate_tree(void);
      void invalidate_root(AddressSpaceID source,
                           std::set<RtEvent> &applied,
                           bool total_sharding_functor);
      static void handle_node_creation(RegionTreeForest *context,
                                       Deserializer &derez, 
                                       AddressSpaceID source);
    public:
      static void handle_node_request(RegionTreeForest *context,
                                      Deserializer &derez,
                                      AddressSpaceID source);
      static void handle_node_return(RegionTreeForest *context,
                                     Deserializer &derez,
                                     AddressSpaceID source);
      static void handle_node_child_request(RegionTreeForest *context,
                            Deserializer &derez, AddressSpaceID source);
      static void defer_node_child_request(const void *args);
      static void handle_node_child_response(RegionTreeForest *forest,
                                             Deserializer &derez);
      static void handle_colors_request(RegionTreeForest *context,
                            Deserializer &derez, AddressSpaceID source);
      static void handle_colors_response(Deserializer &derez);
      static void handle_index_space_set(RegionTreeForest *forest,
                           Deserializer &derez, AddressSpaceID source);
      static void handle_generate_color_request(RegionTreeForest *forest,
                           Deserializer &derez, AddressSpaceID source);
      static void handle_generate_color_response(Deserializer &derez);
      static void handle_release_color(RegionTreeForest *forest, 
                                       Deserializer &derez);
    public:
      // From IndexSpaceExpression
      virtual ApEvent get_expr_index_space(void *result, TypeTag tag,
                                           bool need_tight_result) = 0;
      virtual Domain get_domain(ApEvent &ready, bool need_tight) = 0;
      virtual bool set_domain(const Domain &domain, AddressSpaceID space,
                              ShardMapping *shard_mapping = NULL) = 0;
      virtual bool set_output_union(
                const std::map<DomainPoint,DomainPoint> &sizes,
                AddressSpaceID space, ShardMapping *shard_mapping = NULL) = 0;
      virtual void tighten_index_space(void) = 0;
      virtual bool check_empty(void) = 0;
      virtual void pack_expression(Serializer &rez, AddressSpaceID target);
      virtual void pack_expression_value(Serializer &rez,AddressSpaceID target);
    public:
#ifdef DEBUG_LEGION
      virtual bool is_valid(void) { return check_valid(); }
#endif
      virtual DistributedID get_distributed_id(void) const { return did; }
      virtual bool try_add_canonical_reference(DistributedID source);
      virtual bool remove_canonical_reference(DistributedID source);
      virtual bool try_add_live_reference(ReferenceSource source);
      virtual bool remove_live_reference(ReferenceSource source);
      virtual void add_base_expression_reference(ReferenceSource source,
          ReferenceMutator *mutator = NULL, unsigned count = 1);
      virtual void add_nested_expression_reference(DistributedID source,
          std::set<RtEvent> &applied_events, unsigned count = 1);
      virtual void add_nested_expression_reference(DistributedID source,
          ReferenceMutator *mutator = NULL, unsigned count = 1);
      virtual bool remove_base_expression_reference(ReferenceSource source,
                                                    unsigned count = 1);
      virtual bool remove_nested_expression_reference(DistributedID source,
                                                      unsigned count = 1);
      virtual void add_tree_expression_reference(DistributedID source,
                                                 unsigned count = 1);
      virtual bool remove_tree_expression_reference(DistributedID source,
                                                    unsigned count = 1);
    public:
      virtual IndexSpaceNode* create_node(IndexSpace handle, DistributedID did,
          RtEvent initialized, std::set<RtEvent> *applied,
          const bool notify_remote = true, IndexSpaceExprID expr_id = 0) = 0;
      virtual void create_sharded_alias(IndexSpace alias,DistributedID did) = 0;
      virtual PieceIteratorImpl* create_piece_iterator(const void *piece_list,
                    size_t piece_list_size, IndexSpaceNode *privilege_node) = 0;
      virtual bool is_below_in_tree(IndexPartNode *p, LegionColor &child) const;
    public:
      virtual ApEvent compute_pending_space(Operation *op,
            const std::vector<IndexSpace> &handles, bool is_union) = 0;
      virtual ApEvent compute_pending_space(Operation *op,
                              IndexPartition handle, bool is_union) = 0;
      virtual ApEvent compute_pending_difference(Operation *op, 
          IndexSpace initial, const std::vector<IndexSpace> &handles) = 0;
      virtual void get_index_space_domain(void *realm_is, TypeTag type_tag) = 0;
      virtual size_t get_volume(void) = 0;
      virtual size_t get_num_dims(void) const = 0;
      virtual bool contains_point(const void *realm_point,TypeTag type_tag) = 0;
      virtual bool contains_point(const DomainPoint &point) = 0;
    public:
      virtual LegionColor get_max_linearized_color(void) = 0;
      virtual LegionColor linearize_color(const DomainPoint &point) = 0;
      virtual LegionColor linearize_color(const void *realm_color,
                                          TypeTag type_tag) = 0;
      virtual void delinearize_color(LegionColor color, 
                                     void *realm_color, TypeTag type_tag) = 0;
      virtual bool contains_color(LegionColor color, 
                                  bool report_error = false) = 0;
      virtual void instantiate_colors(std::vector<LegionColor> &colors) = 0;
      virtual Domain get_color_space_domain(void) = 0;
      virtual DomainPoint get_domain_point_color(void) const = 0;
      virtual DomainPoint delinearize_color_to_point(LegionColor c) = 0;
      // Caller takes ownership for the iterator
      virtual ColorSpaceIterator* create_color_space_iterator(void) = 0;
      virtual size_t compute_color_offset(LegionColor color) = 0;
    public:
      bool intersects_with(IndexSpaceNode *rhs,bool compute = true);
      bool intersects_with(IndexPartNode *rhs, bool compute = true);
      bool dominates(IndexSpaceNode *rhs);
      bool dominates(IndexPartNode *rhs);
    public:
      virtual void pack_index_space(Serializer &rez, 
                                    bool include_size) const = 0;
      virtual bool unpack_index_space(Deserializer &derez,
                                      AddressSpaceID source) = 0;
    public:
      virtual ApEvent create_equal_children(Operation *op,
                                            IndexPartNode *partition, 
                                            size_t granularity) = 0;
      virtual ApEvent create_equal_children(Operation *op,
                                            IndexPartNode *partition, 
                                            size_t granularity,
                                            ShardID shard,
                                            size_t total_shards) = 0;
      virtual ApEvent create_by_union(Operation *op,
                                      IndexPartNode *partition,
                                      IndexPartNode *left,
                                      IndexPartNode *right) = 0;
      virtual ApEvent create_by_union(Operation *op,
                                      IndexPartNode *partition,
                                      IndexPartNode *left,
                                      IndexPartNode *right,
                                      ShardID shard,
                                      size_t total_shards) = 0;
      virtual ApEvent create_by_intersection(Operation *op,
                                             IndexPartNode *partition,
                                             IndexPartNode *left,
                                             IndexPartNode *right) = 0;
      virtual ApEvent create_by_intersection(Operation *op,
                                             IndexPartNode *partition,
                                             IndexPartNode *left,
                                             IndexPartNode *right,
                                             ShardID shard,
                                             size_t total_shards) = 0;
      virtual ApEvent create_by_intersection(Operation *op,
                                             IndexPartNode *partition,
                                             // Left is implicit "this"
                                             IndexPartNode *right,
                                             const bool dominates = false) = 0;
      virtual ApEvent create_by_intersection(Operation *op,
                                             IndexPartNode *partition,
                                             // Left is implicit "this"
                                             IndexPartNode *right,
                                             ShardID shard,
                                             size_t total_shards,
                                             const bool dominates = false) = 0;
      virtual ApEvent create_by_difference(Operation *op,
                                           IndexPartNode *partition,
                                           IndexPartNode *left,
                                           IndexPartNode *right) = 0;
      virtual ApEvent create_by_difference(Operation *op,
                                           IndexPartNode *partition,
                                           IndexPartNode *left,
                                           IndexPartNode *right,
                                           ShardID shard,
                                           size_t total_shards) = 0;
      // Called on color space and not parent
      virtual ApEvent create_by_restriction(IndexPartNode *partition,
                                            const void *transform,
                                            const void *extent,
                                            int partition_dim,
                                            ShardID shard,
                                            size_t total_shards) = 0;
      virtual ApEvent create_by_domain(Operation *op,
                                       IndexPartNode *partition,
                                       FutureMapImpl *future_map,
                                       bool perform_intersections,
                                       ShardID shard,
                                       size_t total_shards) = 0;
      virtual ApEvent create_by_weights(Operation *op,
                                        IndexPartNode *partition,
                                        FutureMapImpl *future_map,
                                        size_t granularity,
                                        ShardID shard,
                                        size_t total_shards) = 0;
      virtual ApEvent create_by_field(Operation *op,
                                      IndexPartNode *partition,
                const std::vector<FieldDataDescriptor> &instances,
                                      ApEvent instances_ready) = 0;
      virtual ApEvent create_by_image(Operation *op,
                                      IndexPartNode *partition,
                                      IndexPartNode *projection,
                const std::vector<FieldDataDescriptor> &instances,
                                      ApEvent instances_ready,
                                      ShardID shard,
                                      size_t total_shards) = 0;
      virtual ApEvent create_by_image_range(Operation *op,
                                      IndexPartNode *partition,
                                      IndexPartNode *projection,
                const std::vector<FieldDataDescriptor> &instances,
                                      ApEvent instances_ready,
                                      ShardID shard,
                                      size_t total_shards) = 0;
      virtual ApEvent create_by_preimage(Operation *op,
                                      IndexPartNode *partition,
                                      IndexPartNode *projection,
                const std::vector<FieldDataDescriptor> &instances,
                                      ApEvent instances_ready) = 0;
      virtual ApEvent create_by_preimage_range(Operation *op,
                                      IndexPartNode *partition,
                                      IndexPartNode *projection,
                const std::vector<FieldDataDescriptor> &instances,
                                      ApEvent instances_ready) = 0;
      virtual ApEvent create_association(Operation *op,
                                      IndexSpaceNode *range,
                const std::vector<FieldDataDescriptor> &instances,
                                      ApEvent instances_ready) = 0;
      virtual size_t get_coordinate_size(bool range) const = 0;
    public:
      virtual PhysicalInstance create_file_instance(const char *file_name,
				   const std::vector<Realm::FieldID> &field_ids,
                                   const std::vector<size_t> &field_sizes,
                                   legion_file_mode_t file_mode,
                                   ApEvent &ready_event) = 0;
      virtual PhysicalInstance create_hdf5_instance(const char *file_name,
                                   const std::vector<Realm::FieldID> &field_ids,
                                   const std::vector<size_t> &field_sizes,
                                   const std::vector<const char*> &field_files,
                                   const OrderingConstraint &dimension_order,
                                   bool read_only, ApEvent &ready_event) = 0;
    public:
      virtual void get_launch_space_domain(Domain &launch_domain) = 0;
      virtual void validate_slicing(const std::vector<IndexSpace> &slice_spaces,
                                    MultiTask *task, MapperManager *mapper) = 0;
      virtual void log_launch_space(UniqueID op_id) = 0;
      virtual IndexSpace create_shard_space(ShardingFunction *func, 
                                            ShardID shard,
                                            IndexSpace shard_space) = 0;
      virtual void compute_range_shards(ShardingFunction *func,
                                        IndexSpace shard_space,
                                        std::set<ShardID> &range_shards) = 0;
      virtual void destroy_shard_domain(const Domain &domain) = 0;
    public:
      const IndexSpace handle;
      IndexPartNode *const parent;
      const ApEvent index_space_ready;
    protected:
      // Must hold the node lock when accessing these data structures
      std::map<LegionColor,IndexPartNode*> color_map;
      std::map<LegionColor,IndexPartition> remote_colors;
      std::set<RegionNode*> logical_nodes;
      std::set<std::pair<LegionColor,LegionColor> > disjoint_subsets;
      std::set<std::pair<LegionColor,LegionColor> > aliased_subsets;
    protected:
      unsigned                  send_references; 
      // On the owner node track when the index space is set
      RtUserEvent               realm_index_space_set;
      // Keep track of whether we've tightened these bounds
      RtUserEvent               tight_index_space_set;
      bool                      index_space_set;
      bool                      tight_index_space;
      // Keep track of whether we're still valid on the owner
      bool                      tree_valid;
#ifdef DEBUG_LEGION
      // Keep track of whether we are active, should only happen once
      bool                      tree_active;
#endif
      // Keep track of whether we've had our application 
      // reference removed if this is a root node 
      bool                      root_valid;
    };

    /**
     * \class IndexSpaceNodeT
     * A templated class for handling any templated realm calls
     * associated with realm index spaces
     */
    template<int DIM, typename T>
    class IndexSpaceNodeT : public IndexSpaceNode,
                            public LegionHeapify<IndexSpaceNodeT<DIM,T> > {
    public:
      IndexSpaceNodeT(RegionTreeForest *ctx, IndexSpace handle,
                      IndexPartNode *parent, LegionColor color, 
                      const void *bounds, bool is_domain,
                      DistributedID did, ApEvent ready_event,
                      IndexSpaceExprID expr_id, RtEvent init,
                      unsigned depth);
      IndexSpaceNodeT(const IndexSpaceNodeT &rhs);
      virtual ~IndexSpaceNodeT(void);
    public:
      IndexSpaceNodeT& operator=(const IndexSpaceNodeT &rhs);
    public:
      ApEvent get_realm_index_space(Realm::IndexSpace<DIM,T> &result,
				    bool need_tight_result);
      bool set_realm_index_space(AddressSpaceID source,
                                 const Realm::IndexSpace<DIM,T> &value,
                                 ShardMapping *shard_mapping = NULL,
                                 RtEvent ready_event = RtEvent::NO_RT_EVENT);
    public:
      // From IndexSpaceExpression
      virtual ApEvent get_expr_index_space(void *result, TypeTag tag,
                                           bool need_tight_result);
      virtual Domain get_domain(ApEvent &ready, bool need_tight);
      virtual bool set_domain(const Domain &domain, AddressSpaceID space,
                              ShardMapping *shard_mapping = NULL);
      virtual bool set_output_union(
                    const std::map<DomainPoint,DomainPoint> &sizes,
                    AddressSpaceID space, ShardMapping *shard_mapping = NULL);
      virtual void tighten_index_space(void);
      virtual bool check_empty(void);
      virtual IndexSpaceNode* create_node(IndexSpace handle, DistributedID did,
          RtEvent initialized, std::set<RtEvent> *applied,
          const bool notify_remote = true, IndexSpaceExprID expr_id = 0);
      virtual void create_sharded_alias(IndexSpace alias, DistributedID did);
      virtual PieceIteratorImpl* create_piece_iterator(const void *piece_list,
                      size_t piece_list_size, IndexSpaceNode *privilege_node);
    public:
      void log_index_space_points(const Realm::IndexSpace<DIM,T> &space) const;
      void log_profiler_index_space_points(
                            const Realm::IndexSpace<DIM,T> &tight_space) const;
    public:
      virtual ApEvent compute_pending_space(Operation *op,
            const std::vector<IndexSpace> &handles, bool is_union);
      virtual ApEvent compute_pending_space(Operation *op,
                             IndexPartition handle, bool is_union);
      virtual ApEvent compute_pending_difference(Operation *op,
          IndexSpace initial, const std::vector<IndexSpace> &handles);
      virtual void get_index_space_domain(void *realm_is, TypeTag type_tag);
      virtual size_t get_volume(void);
      virtual size_t get_num_dims(void) const;
      virtual bool contains_point(const void *realm_point, TypeTag type_tag);
      virtual bool contains_point(const DomainPoint &point);
    public:
      virtual LegionColor get_max_linearized_color(void);
      virtual LegionColor linearize_color(const DomainPoint &point);
      virtual LegionColor linearize_color(const void *realm_color,
                                          TypeTag type_tag);
      LegionColor linearize_color(Point<DIM,T> color); 
      virtual void delinearize_color(LegionColor color, 
                                     void *realm_color, TypeTag type_tag);
      virtual bool contains_color(LegionColor color,
                                  bool report_error = false);
      virtual void instantiate_colors(std::vector<LegionColor> &colors);
      virtual Domain get_color_space_domain(void);
      virtual DomainPoint get_domain_point_color(void) const;
      virtual DomainPoint delinearize_color_to_point(LegionColor c);
      // Caller takes ownership for the iterator
      virtual ColorSpaceIterator* create_color_space_iterator(void);
      virtual size_t compute_color_offset(LegionColor color);
    public:
      virtual void pack_index_space(Serializer &rez, bool include_size) const;
      virtual bool unpack_index_space(Deserializer &derez,
                                      AddressSpaceID source);
    public:
      virtual ApEvent create_equal_children(Operation *op,
                                            IndexPartNode *partition, 
                                            size_t granularity);
      virtual ApEvent create_equal_children(Operation *op,
                                            IndexPartNode *partition, 
                                            size_t granularity,
                                            ShardID shard,
                                            size_t total_shards);
      virtual ApEvent create_by_union(Operation *op,
                                      IndexPartNode *partition,
                                      IndexPartNode *left,
                                      IndexPartNode *right);
      virtual ApEvent create_by_union(Operation *op,
                                      IndexPartNode *partition,
                                      IndexPartNode *left,
                                      IndexPartNode *right,
                                      ShardID shard, 
                                      size_t total_shards);
      virtual ApEvent create_by_intersection(Operation *op,
                                             IndexPartNode *partition,
                                             IndexPartNode *left,
                                             IndexPartNode *right);
      virtual ApEvent create_by_intersection(Operation *op,
                                             IndexPartNode *partition,
                                             IndexPartNode *left,
                                             IndexPartNode *right,
                                             ShardID shard,
                                             size_t total_shards);
      virtual ApEvent create_by_intersection(Operation *op,
                                             IndexPartNode *partition,
                                             // Left is implicit "this"
                                             IndexPartNode *right,
                                             const bool dominates = false);
      virtual ApEvent create_by_intersection(Operation *op,
                                             IndexPartNode *partition,
                                             // Left is implicit "this"
                                             IndexPartNode *right,
                                             ShardID shard,
                                             size_t total_shards,
                                             const bool dominates = false);
      virtual ApEvent create_by_difference(Operation *op,
                                           IndexPartNode *partition,
                                           IndexPartNode *left,
                                           IndexPartNode *right);
      virtual ApEvent create_by_difference(Operation *op,
                                           IndexPartNode *partition,
                                           IndexPartNode *left,
                                           IndexPartNode *right,
                                           ShardID shard,
                                           size_t total_shards);
      // Called on color space and not parent
      virtual ApEvent create_by_restriction(IndexPartNode *partition,
                                            const void *transform,
                                            const void *extent,
                                            int partition_dim,
                                            ShardID shard,
                                            size_t total_shards);
      template<int N>
      ApEvent create_by_restriction_helper(IndexPartNode *partition,
                                   const Realm::Matrix<N,DIM,T> &transform,
                                   const Realm::Rect<N,T> &extent,
                                   ShardID shard, size_t total_shards);
      virtual ApEvent create_by_domain(Operation *op,
                                       IndexPartNode *partition,
                                       FutureMapImpl *future_map,
                                       bool perform_intersections,
                                       ShardID shard, size_t total_shards);
      template<int COLOR_DIM, typename COLOR_T>
      ApEvent create_by_domain_helper(Operation *op,
                                      IndexPartNode *partition,
                                      FutureMapImpl *future_map,
                                      bool perform_intersections,
                                      ShardID shard, size_t total_shards);
      virtual ApEvent create_by_weights(Operation *op,
                                        IndexPartNode *partition,
                                        FutureMapImpl *future_map,
                                        size_t granularity,
                                        ShardID shard, size_t total_shards);
      template<int COLOR_DIM, typename COLOR_T>
      ApEvent create_by_weight_helper(Operation *op,
                                      IndexPartNode *partition,
                                      FutureMapImpl *future_map,
                                      size_t granularity,
                                      ShardID shard, size_t total_shards);
      virtual ApEvent create_by_field(Operation *op,
                                      IndexPartNode *partition,
                const std::vector<FieldDataDescriptor> &instances,
                                      ApEvent instances_ready);
      template<int COLOR_DIM, typename COLOR_T>
      ApEvent create_by_field_helper(Operation *op,
                                     IndexPartNode *partition,
                const std::vector<FieldDataDescriptor> &instances,
                                     ApEvent instances_ready);
      virtual ApEvent create_by_image(Operation *op,
                                      IndexPartNode *partition,
                                      IndexPartNode *projection,
                const std::vector<FieldDataDescriptor> &instances,
                                      ApEvent instances_ready,
                                      ShardID shard,
                                      size_t total_shards);
      template<int DIM2, typename T2>
      ApEvent create_by_image_helper(Operation *op,
                                      IndexPartNode *partition,
                                      IndexPartNode *projection,
                const std::vector<FieldDataDescriptor> &instances,
                                      ApEvent instances_ready,
                                      ShardID shard,
                                      size_t total_shards);
      virtual ApEvent create_by_image_range(Operation *op,
                                      IndexPartNode *partition,
                                      IndexPartNode *projection,
                const std::vector<FieldDataDescriptor> &instances,
                                      ApEvent instances_ready,
                                      ShardID shard,
                                      size_t total_shards);
      template<int DIM2, typename T2>
      ApEvent create_by_image_range_helper(Operation *op,
                                      IndexPartNode *partition,
                                      IndexPartNode *projection,
                const std::vector<FieldDataDescriptor> &instances,
                                      ApEvent instances_ready,
                                      ShardID shard,
                                      size_t total_shards);
      virtual ApEvent create_by_preimage(Operation *op,
                                      IndexPartNode *partition,
                                      IndexPartNode *projection,
                const std::vector<FieldDataDescriptor> &instances,
                                      ApEvent instances_ready);
      template<int DIM2, typename T2>
      ApEvent create_by_preimage_helper(Operation *op,
                                      IndexPartNode *partition,
                                      IndexPartNode *projection,
                const std::vector<FieldDataDescriptor> &instances,
                                      ApEvent instances_ready);
      virtual ApEvent create_by_preimage_range(Operation *op,
                                      IndexPartNode *partition,
                                      IndexPartNode *projection,
                const std::vector<FieldDataDescriptor> &instances,
                                      ApEvent instances_ready);
      template<int DIM2, typename T2>
      ApEvent create_by_preimage_range_helper(Operation *op,
                                      IndexPartNode *partition,
                                      IndexPartNode *projection,
                const std::vector<FieldDataDescriptor> &instances,
                                      ApEvent instances_ready);
      virtual ApEvent create_association(Operation *op,
                                      IndexSpaceNode *range,
                const std::vector<FieldDataDescriptor> &instances,
                                      ApEvent instances_ready);
      template<int DIM2, typename T2>
      ApEvent create_association_helper(Operation *op,
                                      IndexSpaceNode *range,
                const std::vector<FieldDataDescriptor> &instances,
                                      ApEvent instances_ready);
      virtual size_t get_coordinate_size(bool range) const;
    public:
      virtual PhysicalInstance create_file_instance(const char *file_name,
                                   const std::vector<Realm::FieldID> &field_ids,
                                   const std::vector<size_t> &field_sizes,
                                   legion_file_mode_t file_mode, 
                                   ApEvent &ready_event);
      virtual PhysicalInstance create_hdf5_instance(const char *file_name,
                                   const std::vector<Realm::FieldID> &field_ids,
                                   const std::vector<size_t> &field_sizes,
                                   const std::vector<const char*> &field_files,
                                   const OrderingConstraint &dimension_order,
                                   bool read_only, ApEvent &ready_event);
    public:
      virtual ApEvent issue_fill(Operation *op,
                           const PhysicalTraceInfo &trace_info,
                           const std::vector<CopySrcDstField> &dst_fields,
                           const void *fill_value, size_t fill_size,
#ifdef LEGION_SPY
                           UniqueID fill_uid,
                           FieldSpace handle,
                           RegionTreeID tree_id,
#endif
                           ApEvent precondition, PredEvent pred_guard);
      virtual ApEvent issue_copy(Operation *op,
                           const PhysicalTraceInfo &trace_info,
                           const std::vector<CopySrcDstField> &dst_fields,
                           const std::vector<CopySrcDstField> &src_fields,
                           const std::vector<Reservation> &reservations,
#ifdef LEGION_SPY
                           RegionTreeID src_tree_id,
                           RegionTreeID dst_tree_id,
#endif
                           ApEvent precondition, PredEvent pred_guard);
      virtual CopyAcrossUnstructured* create_across_unstructured(
                           const std::map<Reservation,bool> &reservations,
                           const bool compute_preimages);
      virtual Realm::InstanceLayoutGeneric* create_layout(
                           const LayoutConstraintSet &constraints,
                           const std::vector<FieldID> &field_ids,
                           const std::vector<size_t> &field_sizes,
                           bool compact,LayoutConstraintKind *unsat_kind = NULL,
                           unsigned *unsat_index = NULL,void **piece_list =NULL, 
                           size_t *piece_list_size = NULL);
      virtual IndexSpaceExpression* create_layout_expression(
                           const void *piece_list, size_t piece_list_size);
      virtual bool meets_layout_expression(IndexSpaceExpression *expr,
         bool tight_bounds, const void *piece_list, size_t piece_list_size);
    public:
      virtual IndexSpaceExpression* find_congruent_expression(
                  std::set<IndexSpaceExpression*> &expressions);
      virtual KDTree* get_sparsity_map_kd_tree(void);
    public:
      virtual void get_launch_space_domain(Domain &launch_domain);
      virtual void validate_slicing(const std::vector<IndexSpace> &slice_spaces,
                                    MultiTask *task, MapperManager *mapper);
      virtual void log_launch_space(UniqueID op_id);
      virtual IndexSpace create_shard_space(ShardingFunction *func, 
                                            ShardID shard, 
                                            IndexSpace shard_space);
      virtual void compute_range_shards(ShardingFunction *func,
                                        IndexSpace shard_space,
                                        std::set<ShardID> &range_shards);
      virtual void destroy_shard_domain(const Domain &domain);
    public:
      bool contains_point(const Realm::Point<DIM,T> &point);
    protected:
      void compute_linearization_metadata(void);
    protected:
      Realm::IndexSpace<DIM,T> realm_index_space;
    protected: // linearization meta-data, computed on demand
      Realm::Point<DIM,long long> strides;
      Realm::Point<DIM,long long> offset;
      bool linearization_ready;
    public:
      struct CreateByDomainHelper {
      public:
        CreateByDomainHelper(IndexSpaceNodeT<DIM,T> *n,
                             IndexPartNode *p, Operation *o,
                             FutureMapImpl *fm, bool inter,
                             ShardID s, size_t total)
          : node(n), partition(p), op(o), future_map(fm), 
            shard(s), total_shards(total), intersect(inter) { }
      public:
        template<typename COLOR_DIM, typename COLOR_T>
        static inline void demux(CreateByDomainHelper *creator)
        {
          creator->result = creator->node->template 
            create_by_domain_helper<COLOR_DIM::N,COLOR_T>(creator->op,
                creator->partition, creator->future_map, creator->intersect,
                creator->shard, creator->total_shards);
        }
      public:
        IndexSpaceNodeT<DIM,T> *const node;
        IndexPartNode *const partition;
        Operation *const op;
        FutureMapImpl *const future_map;
        const ShardID shard;
        const size_t total_shards;
        const bool intersect;
        ApEvent result;
      };
      struct CreateByWeightHelper {
      public:
        CreateByWeightHelper(IndexSpaceNodeT<DIM,T> *n,
                             IndexPartNode *p, Operation *o,
                             FutureMapImpl *fm, size_t g,
                             ShardID s, size_t total)
          : node(n), partition(p), op(o), future_map(fm), 
            granularity(g), shard(s), total_shards(total) { }
      public:
        template<typename COLOR_DIM, typename COLOR_T>
        static inline void demux(CreateByWeightHelper *creator)
        {
          creator->result = creator->node->template 
            create_by_weight_helper<COLOR_DIM::N,COLOR_T>(creator->op,
                creator->partition, creator->future_map, creator->granularity,
                creator->shard, creator->total_shards);
        }
      public:
        IndexSpaceNodeT<DIM,T> *const node;
        IndexPartNode *const partition;
        Operation *const op;
        FutureMapImpl *const future_map;
        const size_t granularity;
        const ShardID shard;
        const size_t total_shards;
        ApEvent result;
      };
      struct CreateByFieldHelper {
      public:
        CreateByFieldHelper(IndexSpaceNodeT<DIM,T> *n,
                            Operation *o, IndexPartNode *p,
                            const std::vector<FieldDataDescriptor> &i,
                            ApEvent r)
          : node(n), op(o), partition(p), instances(i), ready(r) { }
      public:
        template<typename COLOR_DIM, typename COLOR_T>
        static inline void demux(CreateByFieldHelper *creator)
        {
          creator->result = 
           creator->node->template create_by_field_helper<COLOR_DIM::N,COLOR_T>(
                         creator->op, creator->partition, creator->instances,
                         creator->ready);
        }
      public:
        IndexSpaceNodeT<DIM,T> *node;
        Operation *op;
        IndexPartNode *partition;
        const std::vector<FieldDataDescriptor> &instances;
        ApEvent ready, result;
      };
      struct CreateByImageHelper {
      public:
        CreateByImageHelper(IndexSpaceNodeT<DIM,T> *n,
                            Operation *o, IndexPartNode *p, IndexPartNode *j,
                            const std::vector<FieldDataDescriptor> &i,
                            ApEvent r, ShardID s, size_t t)
          : node(n), op(o), partition(p), projection(j), 
            instances(i), ready(r), shard(s), total_shards(t) { }
      public:
        template<typename DIM2, typename T2>
        static inline void demux(CreateByImageHelper *creator)
        {
          creator->result = 
           creator->node->template create_by_image_helper<DIM2::N,T2>(
               creator->op, creator->partition, creator->projection,
               creator->instances, creator->ready, creator->shard,
               creator->total_shards);
        }
      public:
        IndexSpaceNodeT<DIM,T> *node;
        Operation *op;
        IndexPartNode *partition;
        IndexPartNode *projection;
        const std::vector<FieldDataDescriptor> &instances;
        ApEvent ready, result;
        ShardID shard;
        size_t total_shards;
      };
      struct CreateByImageRangeHelper {
      public:
        CreateByImageRangeHelper(IndexSpaceNodeT<DIM,T> *n,
                            Operation *o, IndexPartNode *p, IndexPartNode *j,
                            const std::vector<FieldDataDescriptor> &i,
                            ApEvent r, ShardID s, size_t t)
          : node(n), op(o), partition(p), projection(j), 
            instances(i), ready(r), shard(s), total_shards(t) { }
      public:
        template<typename DIM2, typename T2>
        static inline void demux(CreateByImageRangeHelper *creator)
        {
          creator->result = creator->node->template 
            create_by_image_range_helper<DIM2::N,T2>(
               creator->op, creator->partition, creator->projection,
               creator->instances, creator->ready, creator->shard,
               creator->total_shards);
        }
      public:
        IndexSpaceNodeT<DIM,T> *node;
        Operation *op;
        IndexPartNode *partition;
        IndexPartNode *projection;
        const std::vector<FieldDataDescriptor> &instances;
        ApEvent ready, result;
        ShardID shard;
        size_t total_shards;
      };
      struct CreateByPreimageHelper {
      public:
        CreateByPreimageHelper(IndexSpaceNodeT<DIM,T> *n,
                            Operation *o, IndexPartNode *p, IndexPartNode *j,
                            const std::vector<FieldDataDescriptor> &i,
                            ApEvent r)
          : node(n), op(o), partition(p), projection(j), 
            instances(i), ready(r) { }
      public:
        template<typename DIM2, typename T2>
        static inline void demux(CreateByPreimageHelper *creator)
        {
          creator->result = 
           creator->node->template create_by_preimage_helper<DIM2::N,T2>(
               creator->op, creator->partition, creator->projection,
               creator->instances, creator->ready);
        }
      public:
        IndexSpaceNodeT<DIM,T> *node;
        Operation *op;
        IndexPartNode *partition;
        IndexPartNode *projection;
        const std::vector<FieldDataDescriptor> &instances;
        ApEvent ready, result;
      };
      struct CreateByPreimageRangeHelper {
      public:
        CreateByPreimageRangeHelper(IndexSpaceNodeT<DIM,T> *n,
                            Operation *o, IndexPartNode *p, IndexPartNode *j,
                            const std::vector<FieldDataDescriptor> &i,
                            ApEvent r)
          : node(n), op(o), partition(p), projection(j), 
            instances(i), ready(r) { }
      public:
        template<typename DIM2, typename T2>
        static inline void demux(CreateByPreimageRangeHelper *creator)
        {
          creator->result = creator->node->template 
            create_by_preimage_range_helper<DIM2::N,T2>(
               creator->op, creator->partition, creator->projection,
               creator->instances, creator->ready);
        }
      public:
        IndexSpaceNodeT<DIM,T> *node;
        Operation *op;
        IndexPartNode *partition;
        IndexPartNode *projection;
        const std::vector<FieldDataDescriptor> &instances;
        ApEvent ready, result;
      };
      struct CreateAssociationHelper {
      public:
        CreateAssociationHelper(IndexSpaceNodeT<DIM,T> *n,
                            Operation *o, IndexSpaceNode *g,
                            const std::vector<FieldDataDescriptor> &i,
                            ApEvent r)
          : node(n), op(o), range(g), instances(i), ready(r) { }
      public:
        template<typename DIM2, typename T2>
        static inline void demux(CreateAssociationHelper *creator)
        {
          creator->result = creator->node->template 
            create_association_helper<DIM2::N,T2>(
               creator->op, creator->range, creator->instances, creator->ready);
        }
      public:
        IndexSpaceNodeT<DIM,T> *node;
        Operation *op;
        IndexSpaceNode *range;
        const std::vector<FieldDataDescriptor> &instances;
        ApEvent ready, result;
      };
    };

    /**
     * \class ColorSpaceIterator
     * A helper class for iterating over sparse color spaces
     * It can be used for non-sparse spaces as well, but we
     * usually have more efficient ways of iterating over those
     */
    class ColorSpaceIterator {
    public:
      virtual ~ColorSpaceIterator(void) { }
    public:
      virtual bool is_valid(void) const = 0;
      virtual LegionColor yield_color(void) = 0;
    };

    template<int DIM, typename T>
    class ColorSpaceIteratorT : public ColorSpaceIterator, 
                                public PointInDomainIterator<DIM,T> {
    public:
      ColorSpaceIteratorT(const DomainT<DIM,T> &d,
                          IndexSpaceNodeT<DIM,T> *color_space);
      virtual ~ColorSpaceIteratorT(void) { }
    public:
      virtual bool is_valid(void) const;
      virtual LegionColor yield_color(void);
    public:
      IndexSpaceNodeT<DIM,T> *const color_space;
    };

    /**
     * \class IndexSpaceCreator
     * A small helper class for creating templated index spaces
     */
    class IndexSpaceCreator {
    public:
      IndexSpaceCreator(RegionTreeForest *f, IndexSpace s, const void *b,
                        bool is_dom, IndexPartNode *p, LegionColor c, 
                        DistributedID d, ApEvent r, IndexSpaceExprID e,
                        RtEvent init, unsigned dp)
        : forest(f), space(s), bounds(b), is_domain(is_dom), parent(p), 
          color(c), did(d), ready(r), expr_id(e), initialized(init), depth(dp),
          result(NULL) { }
    public:
      template<typename N, typename T>
      static inline void demux(IndexSpaceCreator *creator)
      {
        creator->result = new IndexSpaceNodeT<N::N,T>(creator->forest,
            creator->space, creator->parent, creator->color, creator->bounds,
            creator->is_domain, creator->did, creator->ready, 
            creator->expr_id, creator->initialized, creator->depth);
      }
    public:
      RegionTreeForest *const forest;
      const IndexSpace space; 
      const void *const bounds;
      const bool is_domain;
      IndexPartNode *const parent;
      const LegionColor color;
      const DistributedID did;
      const ApEvent ready;
      const IndexSpaceExprID expr_id;
      const RtEvent initialized;
      const unsigned depth;
      IndexSpaceNode *result;
    };

    /**
     * \class PartitionTracker
     * This is a small helper class that is used for figuring out
     * when to remove references to LogicalPartition objects. We
     * want to remove the references as soon as either the index
     * partition is destroyed or the logical region is destroyed.
     * We use this class to detect which one occurs first.
     */
    class PartitionTracker : public Collectable {
    public:
      PartitionTracker(PartitionNode *part);
      PartitionTracker(const PartitionTracker &rhs);
      ~PartitionTracker(void) { }
    public:
      PartitionTracker& operator=(const PartitionTracker &rhs);
    public:
      bool can_prune(void);
      bool remove_partition_reference(ReferenceMutator *mutator);
    private:
      PartitionNode *const partition;
    };

    /**
     * \class IndexPartNode
     * A node for representing a generic index partition.
     */
    class IndexPartNode : public IndexTreeNode {
    public:
      struct DisjointnessArgs : public LgTaskArgs<DisjointnessArgs> {
      public:
        static const LgTaskID TASK_ID = LG_DISJOINTNESS_TASK_ID;
      public:
        DisjointnessArgs(IndexPartition p, ValueBroadcast<bool> *c, bool own)
          : LgTaskArgs<DisjointnessArgs>(implicit_provenance),
            pid(p), disjointness_collective(c), owner(own) { }
      public:
        const IndexPartition pid;
        ValueBroadcast<bool> *const disjointness_collective;
        const bool owner;
      };
    public:
      struct DynamicIndependenceArgs : 
        public LgTaskArgs<DynamicIndependenceArgs> {
      public:
        static const LgTaskID TASK_ID = LG_SPACE_INDEPENDENCE_TASK_ID;
      public:
        DynamicIndependenceArgs(IndexPartNode *par, 
                                IndexSpaceNode *l, IndexSpaceNode *r)
          : LgTaskArgs<DynamicIndependenceArgs>(implicit_provenance),
            parent(par), left(l), right(r) { }
      public:
        IndexPartNode *const parent;
        IndexSpaceNode *const left, *const right;
      };
      struct SemanticRequestArgs : public LgTaskArgs<SemanticRequestArgs> {
      public:
        static const LgTaskID TASK_ID = LG_INDEX_PART_SEMANTIC_INFO_REQ_TASK_ID;
      public:
        SemanticRequestArgs(IndexPartNode *proxy, 
                            SemanticTag t, AddressSpaceID src)
          : LgTaskArgs<SemanticRequestArgs>(implicit_provenance),
            proxy_this(proxy), tag(t), source(src) { }
      public:
        IndexPartNode *const proxy_this;
        const SemanticTag tag;
        const AddressSpaceID source;
      };
      struct DeferChildArgs : public LgTaskArgs<DeferChildArgs> {
      public:
        static const LgTaskID TASK_ID = LG_INDEX_PART_DEFER_CHILD_TASK_ID;
      public:
        DeferChildArgs(IndexPartNode *proxy, LegionColor child,
            std::atomic<IndexSpaceID> *tar, RtUserEvent trig, AddressSpaceID src)
          : LgTaskArgs<DeferChildArgs>(implicit_provenance),
            proxy_this(proxy), child_color(child), target(tar),
            to_trigger(trig), source(src) { }
      public:
        IndexPartNode *const proxy_this;
        const LegionColor child_color;
        std::atomic<IndexSpaceID> *const target;
        const RtUserEvent to_trigger;
        const AddressSpaceID source;
      };
      class RemoteDisjointnessFunctor {
      public:
        RemoteDisjointnessFunctor(Serializer &r, Runtime *rt, ShardMapping *m);
      public:
        void apply(AddressSpaceID target);
      public:
        Serializer &rez;
        Runtime *const runtime;
        std::set<AddressSpaceID> skip_shard_spaces;
      };
      class InvalidFunctor {
      public:
        InvalidFunctor(IndexPartNode *n, ReferenceMutator *m,
                       std::map<AddressSpaceID,RtEvent> &effects)
          : node(n), mutator(m), send_effects(effects) { }
      public:
        void apply(AddressSpaceID target);
      public:
        IndexPartNode *const node;
        ReferenceMutator *const mutator;
        std::map<AddressSpaceID,RtEvent> &send_effects;
      }; 
    protected:
      class InterferenceEntry {
      public:
        InterferenceEntry(void)
          : expr_id(0), older(NULL), newer(NULL) { }
      public:
        std::vector<LegionColor> colors;
        IndexSpaceExprID expr_id;
        InterferenceEntry *older;
        InterferenceEntry *newer;
      };
      class RemoteKDTracker {
      public:
        RemoteKDTracker(std::set<LegionColor> &colors, Runtime *runtime);
      public:
        void find_remote_interfering(const std::set<AddressSpaceID> &targets,
                          IndexPartition handle, IndexSpaceExpression *expr);
        RtUserEvent process_remote_interfering_response(Deserializer &derez);
      protected:
        mutable LocalLock tracker_lock;
        std::set<LegionColor> &colors;
        Runtime *const runtime;
        RtUserEvent done_event;
        std::atomic<unsigned> remaining;
      };
    public:
      IndexPartNode(RegionTreeForest *ctx, IndexPartition p,
                    IndexSpaceNode *par, IndexSpaceNode *color_space,
                    LegionColor c, bool disjoint, int complete,
                    DistributedID did, ApEvent partition_ready, 
                    ApBarrier partial_pending, RtEvent initialized,
                    ShardMapping *mapping);
      IndexPartNode(RegionTreeForest *ctx, IndexPartition p,
                    IndexSpaceNode *par, IndexSpaceNode *color_space,
                    LegionColor c, RtEvent disjointness_ready,
                    int complete, DistributedID did,
                    ApEvent partition_ready, ApBarrier partial_pending,
                    RtEvent initialized, ShardMapping *mapping);
      IndexPartNode(const IndexPartNode &rhs);
      virtual ~IndexPartNode(void);
    public:
      IndexPartNode& operator=(const IndexPartNode &rhs);
    public:
      virtual void notify_active(ReferenceMutator *mutator);
      virtual void notify_valid(ReferenceMutator *mutator);
      virtual void notify_invalid(ReferenceMutator *mutator);
      virtual void notify_inactive(ReferenceMutator *mutator);
    public:
      virtual bool is_index_space_node(void) const;
#ifdef DEBUG_LEGION
      virtual IndexSpaceNode* as_index_space_node(void);
      virtual IndexPartNode* as_index_part_node(void);
#endif
      virtual AddressSpaceID get_owner_space(void) const;
      static AddressSpaceID get_owner_space(IndexPartition handle, Runtime *rt);
    public:
      virtual IndexTreeNode* get_parent(void) const;
      virtual void get_colors(std::vector<LegionColor> &colors);
    public:
      virtual void send_semantic_request(AddressSpaceID target, 
           SemanticTag tag, bool can_fail, bool wait_until, RtUserEvent ready);
      virtual void send_semantic_info(AddressSpaceID target, SemanticTag tag,
          const void *buffer, size_t size, bool is_mutable, RtUserEvent ready);
      void process_semantic_request(SemanticTag tag, AddressSpaceID source,
                            bool can_fail, bool wait_until, RtUserEvent ready);
      static void handle_semantic_request(RegionTreeForest *forest,
                                   Deserializer &derez, AddressSpaceID source);
      static void handle_semantic_info(RegionTreeForest *forest,
                                   Deserializer &derez, AddressSpaceID source);
    public:
      bool has_color(const LegionColor c);
      IndexSpaceNode* get_child(const LegionColor c, RtEvent *defer = NULL);
      bool add_child(IndexSpaceNode *child);
      void add_tracker(PartitionTracker *tracker); 
      size_t get_num_children(void) const;
      void compute_disjointness(ValueBroadcast<bool> *collective, bool owner);
      void get_subspace_preconditions(std::set<ApEvent> &preconditions);
    public:
      bool is_disjoint(bool from_app = false);
      bool are_disjoint(LegionColor c1, LegionColor c2,
                        bool force_compute = false);
      void record_disjointness(bool disjoint,
                               LegionColor c1, LegionColor c2);
      bool is_complete(bool from_app = false, bool false_if_not_ready = false);
      IndexSpaceExpression* get_union_expression(bool check_complete=true);
      IndexSpaceExpression* compute_union_expression(void);
      void record_remote_disjoint_ready(RtUserEvent ready);
      void record_remote_disjoint_result(const bool disjoint_result);
    public:
      ApEvent create_equal_children(Operation *op, size_t granularity,
                                    ShardID shard, size_t total_shards);
      ApEvent create_by_weights(Operation *op, const FutureMap &weights,
                  size_t granularity, ShardID shard, size_t total_shards);
      ApEvent create_by_union(Operation *Op,
                              IndexPartNode *left, IndexPartNode *right,
                              ShardID shard, size_t total_shards);
      ApEvent create_by_intersection(Operation *op,
                              IndexPartNode *left, IndexPartNode *right,
                              ShardID shard, size_t total_shards);
      ApEvent create_by_intersection(Operation *op, IndexPartNode *original,
                                     const bool dominates,
                                     ShardID shard, size_t total_shards);
      ApEvent create_by_difference(Operation *op,
                              IndexPartNode *left, IndexPartNode *right,
                              ShardID shard, size_t total_shards);
      ApEvent create_by_restriction(const void *transform, const void *extent,
                                    ShardID shard, size_t total_shards);
      ApEvent create_by_domain(FutureMapImpl *future_map);
    public:
      bool compute_complete(void);
      bool intersects_with(IndexSpaceNode *other, bool compute = true);
      bool intersects_with(IndexPartNode *other, bool compute = true); 
      bool dominates(IndexSpaceNode *other);
      bool dominates(IndexPartNode *other);
      void find_interfering_children(IndexSpaceExpression *expr,
                                     std::vector<LegionColor> &colors);
      virtual bool find_interfering_children_kd(IndexSpaceExpression *expr,
                 std::vector<LegionColor> &colors, bool local_only = false) = 0;
    public:
      static void handle_disjointness_computation(const void *args, 
                                                  RegionTreeForest *forest);
      static void handle_disjointness_test(IndexPartNode *parent,
                                           IndexSpaceNode *left,
                                           IndexSpaceNode *right);
    public:
      virtual bool send_node(AddressSpaceID target, RtEvent done,
                             RtEvent &send_precondition,
                             std::vector<SendNodeRecord> &nodes_to_send,
                             const bool above = false);
      virtual void pack_node(Serializer &rez, AddressSpaceID target,
                             const SendNodeRecord &record);
      static void handle_node_creation(RegionTreeForest *context,
                                       Deserializer &derez, 
                                       AddressSpaceID source);
    public:
      static void handle_node_request(RegionTreeForest *context,
                                      Deserializer &derez,
                                      AddressSpaceID source);
      static void handle_node_return(RegionTreeForest *context,
                                     Deserializer &derez,
                                     AddressSpaceID source);
      static void handle_node_child_request(
          RegionTreeForest *forest, Deserializer &derez, AddressSpaceID source);
      static void defer_node_child_request(const void *args);
      static void handle_node_child_response(RegionTreeForest *forest,
                                             Deserializer &derez);
      static void handle_node_disjoint_update(RegionTreeForest *forest,
                                              Deserializer &derez);
      static void handle_notification(RegionTreeForest *context, 
                                      Deserializer &derez);
    protected:
      RtEvent request_shard_rects(void);
      virtual void initialize_shard_rects(void) = 0;
      virtual void pack_shard_rects(Serializer &rez, bool clear) = 0;
      virtual void unpack_shard_rects(Deserializer &derez) = 0;
      bool process_shard_rects_response(Deserializer &derez, AddressSpace src);
    public:
      static void handle_shard_rects_request(RegionTreeForest *forest,
                                             Deserializer &derez);
      static void handle_shard_rects_response(RegionTreeForest *forest,
                                  Deserializer &derez, AddressSpaceID source);
      static void handle_remote_interference_request(RegionTreeForest *forest,
                                  Deserializer &derez, AddressSpaceID source);
      static void handle_remote_interference_response(Deserializer &derez);
    public:
      const IndexPartition handle;
      IndexSpaceNode *const parent;
      IndexSpaceNode *const color_space;
      const LegionColor total_children;
      const LegionColor max_linearized_color;
      const ApEvent partition_ready;
      const ApBarrier partial_pending;
      ShardMapping *const shard_mapping;
    protected:
      // Must hold the node lock when accessing these data structures
      // the remaining data structures
      std::map<LegionColor,IndexSpaceNode*> color_map;
      std::map<LegionColor,RtUserEvent> pending_child_map;
      std::set<std::pair<LegionColor,LegionColor> > disjoint_subspaces;
      std::set<std::pair<LegionColor,LegionColor> > aliased_subspaces;
      std::list<PartitionTracker*> partition_trackers;
    protected:
      // Support for remote disjoint events being stored
      RtUserEvent remote_disjoint_ready;
    protected:
      RtEvent disjoint_ready;
      bool disjoint;
    protected:
      bool has_complete, complete;
      bool tree_valid;
      unsigned send_count;
      RtUserEvent send_done;
      std::atomic<IndexSpaceExpression*> union_expr;
    protected:
      // Members for the interference cache
      static const size_t MAX_INTERFERENCE_CACHE_SIZE = 64;
      std::map<IndexSpaceExprID,InterferenceEntry> interference_cache;
      InterferenceEntry *first_entry;
    protected:
      // Help for building distributed kd-trees with shard mappings
      RtUserEvent shard_rects_ready;
      CollectiveMapping *shard_collective_map;
      unsigned remaining_rect_notifications;
    }; 

    /**
     * \class KDNode
     * A KDNode is used for performing fast interference tests for
     * expressions against rectangles from child subregions in a partition.
     */
    template<int DIM, typename T, typename RT>
    class KDNode {
    public:
      KDNode(const Rect<DIM,T> &bounds,
             std::vector<std::pair<Rect<DIM,T>,RT> > &subrects);
      KDNode(const KDNode &rhs) = delete;
      ~KDNode(void);
    public:
      KDNode& operator=(const KDNode &rhs) = delete;
    public:
      void find_interfering(const Rect<DIM,T> &test,
                            std::set<RT> &interfering) const;
    public:
      const Rect<DIM,T> bounds;
    protected:
      KDNode<DIM,T,RT> *left;
      KDNode<DIM,T,RT> *right;
      std::vector<std::pair<Rect<DIM,T>,RT> > rects;
    };
    
    // Specialization for void case
    template<int DIM, typename T>
    class KDNode<DIM,T,void> : public KDTree {
    public:
      KDNode(const Rect<DIM,T> &bounds,
             std::vector<Rect<DIM,T> > &subrects);
      KDNode(const KDNode &rhs) = delete;
      virtual ~KDNode(void);
    public:
      KDNode& operator=(const KDNode &rhs) = delete;
    public:
      size_t count_rectangles(void) const;
      size_t count_intersecting_points(const Rect<DIM,T> &rect) const;
    public:
      const Rect<DIM,T> bounds;
    protected:
      KDNode<DIM,T,void> *left;
      KDNode<DIM,T,void> *right;
      std::vector<Rect<DIM,T> > rects;
    };

    /**
     * \class IndexPartNodeT
     * A template class for handling any templated realm calls
     * associated with realm index spaces
     */
    template<int DIM, typename T>
    class IndexPartNodeT : public IndexPartNode,
                           public LegionHeapify<IndexPartNodeT<DIM,T> > {
    public:
      IndexPartNodeT(RegionTreeForest *ctx, IndexPartition p,
                     IndexSpaceNode *par, IndexSpaceNode *color_space,
                     LegionColor c, bool disjoint, int complete,
                     DistributedID did, ApEvent partition_ready, 
                     ApBarrier pending, RtEvent initialized,
                     ShardMapping *shard_mapping);
      IndexPartNodeT(RegionTreeForest *ctx, IndexPartition p,
                     IndexSpaceNode *par, IndexSpaceNode *color_space,
                     LegionColor c, RtEvent disjointness_ready,
                     int complete, DistributedID did,
                     ApEvent partition_ready, ApBarrier pending,
                     RtEvent initialized, ShardMapping *shard_mapping);
      IndexPartNodeT(const IndexPartNodeT &rhs);
      virtual ~IndexPartNodeT(void);
    public:
      IndexPartNodeT& operator=(const IndexPartNodeT &rhs);
    public:
      virtual bool find_interfering_children_kd(IndexSpaceExpression *expr,
                 std::vector<LegionColor> &colors, bool local_only = false);
    protected:
      virtual void initialize_shard_rects(void);
      virtual void pack_shard_rects(Serializer &rez, bool clear);
      virtual void unpack_shard_rects(Deserializer &derez);
    protected:
      KDNode<DIM,T,LegionColor> *kd_root;
      KDNode<DIM,T,AddressSpaceID> *kd_remote;
      RtUserEvent kd_remote_ready;
    protected:
      std::vector<std::pair<Rect<DIM,T>,LegionColor> > *dense_shard_rects;
      std::vector<std::pair<Rect<DIM,T>,AddressSpaceID> > *sparse_shard_rects;
    };

    /**
     * \class IndexPartCreator
     * A msall helper class for creating templated index partitions
     */
    class IndexPartCreator {
    public:
      IndexPartCreator(RegionTreeForest *f, IndexPartition p,
                       IndexSpaceNode *par, IndexSpaceNode *cs,
                       LegionColor c, bool d, int k, DistributedID id,
                       ApEvent r, ApBarrier pend, RtEvent initialized, 
                       ShardMapping *m)
        : forest(f), partition(p), parent(par), color_space(cs),
          color(c), disjoint(d), complete(k), did(id), ready(r), 
          pending(pend), init(initialized), mapping(m) { }
      IndexPartCreator(RegionTreeForest *f, IndexPartition p,
                       IndexSpaceNode *par, IndexSpaceNode *cs,
                       LegionColor c, RtEvent d, int k, DistributedID id,
                       ApEvent r, ApBarrier pend, RtEvent initialized,
                       ShardMapping *m)
        : forest(f), partition(p), parent(par), color_space(cs),
          color(c), disjoint(false), complete(k), disjoint_ready(d),
          did(id), ready(r), pending(pend), init(initialized), mapping(m) { }
    public:
      template<typename N, typename T>
      static inline void demux(IndexPartCreator *creator)
      {
        if (creator->disjoint_ready.exists()) 
          creator->result = new IndexPartNodeT<N::N,T>(creator->forest,
              creator->partition, creator->parent, creator->color_space,
              creator->color, creator->disjoint_ready, creator->complete, 
              creator->did, creator->ready, creator->pending, creator->init,
              creator->mapping);
        else
          creator->result = new IndexPartNodeT<N::N,T>(creator->forest,
              creator->partition, creator->parent, creator->color_space,
              creator->color, creator->disjoint, creator->complete,
              creator->did, creator->ready, creator->pending, creator->init,
              creator->mapping);
      }
    public:
      RegionTreeForest *const forest;
      const IndexPartition partition;
      IndexSpaceNode *const parent;
      IndexSpaceNode *const color_space;
      const LegionColor color;
      const bool disjoint;
      const int complete;
      const RtEvent disjoint_ready;
      const DistributedID did;
      const ApEvent ready;
      const ApBarrier pending;
      const RtEvent init;
      ShardMapping *const mapping;
      IndexPartNode *result;
    };

    /**
     * \class FieldSpaceNode
     * Represent a generic field space that can be
     * pointed at by nodes in the region trees.
     */
    class FieldSpaceNode : 
      public LegionHeapify<FieldSpaceNode>, public DistributedCollectable {
    public:
      enum FieldAllocationState {
        FIELD_ALLOC_INVALID, // field_infos is invalid
        FIELD_ALLOC_READ_ONLY, // field_infos is valid and read-only
        FIELD_ALLOC_PENDING, // about to have allocation privileges (owner-only)
        FIELD_ALLOC_EXCLUSIVE, // field_infos is valid and can allocate
        FIELD_ALLOC_COLLECTIVE,// same as above but exactly one total CR context
      };
    public:
      struct FieldInfo {
      public:
        FieldInfo(void) : field_size(0), idx(0), serdez_id(0),
                          collective(false), local(false) { }
        FieldInfo(size_t size, unsigned id, CustomSerdezID sid, 
                  bool loc = false, bool collect = false)
          : field_size(size), idx(id), serdez_id(sid), 
            collective(collect), local(loc) { }
        FieldInfo(ApEvent ready, unsigned id, CustomSerdezID sid,
                  bool loc = false, bool collect = false)
          : field_size(0), size_ready(ready), idx(id), serdez_id(sid), 
            collective(collect), local(loc) { }
      public:
        size_t field_size;
        ApEvent size_ready;
        unsigned idx;
        CustomSerdezID serdez_id;
        bool collective;
        bool local;
      };
      struct FindTargetsFunctor {
      public:
        FindTargetsFunctor(std::deque<AddressSpaceID> &t)
          : targets(t) { }
      public:
        void apply(AddressSpaceID target);
      private:
        std::deque<AddressSpaceID> &targets;
      };
      struct SemanticRequestArgs : public LgTaskArgs<SemanticRequestArgs> {
      public:
        static const LgTaskID TASK_ID = 
          LG_FIELD_SPACE_SEMANTIC_INFO_REQ_TASK_ID;
      public:
        SemanticRequestArgs(FieldSpaceNode *proxy, 
                            SemanticTag t, AddressSpaceID src)
          : LgTaskArgs<SemanticRequestArgs>(implicit_provenance),
            proxy_this(proxy), tag(t), source(src) { }
      public:
        FieldSpaceNode *const proxy_this;
        const SemanticTag tag;
        const AddressSpaceID source;
      };
      struct SemanticFieldRequestArgs : 
        public LgTaskArgs<SemanticFieldRequestArgs> {
      public:
        static const LgTaskID TASK_ID = 
          LG_FIELD_SEMANTIC_INFO_REQ_TASK_ID;
      public:
        SemanticFieldRequestArgs(FieldSpaceNode *proxy, FieldID f,
                                 SemanticTag t, AddressSpaceID src)
          : LgTaskArgs<SemanticFieldRequestArgs>(implicit_provenance),
            proxy_this(proxy), fid(f), tag(t), source(src) { }
      public:
        FieldSpaceNode *const proxy_this;
        const FieldID fid;
        const SemanticTag tag;
        const AddressSpaceID source;
      };
      struct DeferRequestFieldInfoArgs : 
        public LgTaskArgs<DeferRequestFieldInfoArgs> {
      public:
        static const LgTaskID TASK_ID = LG_DEFER_FIELD_INFOS_TASK_ID;
      public:
        DeferRequestFieldInfoArgs(const FieldSpaceNode *n, 
            std::map<FieldID,FieldInfo> *c, AddressSpaceID src, RtUserEvent t)
          : LgTaskArgs<DeferRequestFieldInfoArgs>(implicit_provenance),
            proxy_this(n), copy(c), source(src), to_trigger(t) { }
      public:
        const FieldSpaceNode *const proxy_this;
        std::map<FieldID,FieldInfo> *const copy;
        const AddressSpaceID source;
        const RtUserEvent to_trigger;
      };
    public:
      FieldSpaceNode(FieldSpace sp, RegionTreeForest *ctx, DistributedID did,
                     RtEvent initialized, ShardMapping *shard_mapping);
      FieldSpaceNode(FieldSpace sp, RegionTreeForest *ctx, DistributedID did,
                     RtEvent initialized, Deserializer &derez);
      FieldSpaceNode(const FieldSpaceNode &rhs);
      virtual ~FieldSpaceNode(void);
    public:
      FieldSpaceNode& operator=(const FieldSpaceNode &rhs);
      AddressSpaceID get_owner_space(void) const; 
      static AddressSpaceID get_owner_space(FieldSpace handle, Runtime *rt);
    public:
      virtual void notify_active(ReferenceMutator *mutator) { }
      virtual void notify_inactive(ReferenceMutator *mutator) { }
      virtual void notify_valid(ReferenceMutator *mutator);
      virtual void notify_invalid(ReferenceMutator *mutator);
    public:
      void attach_semantic_information(SemanticTag tag, AddressSpaceID source,
            const void *buffer, size_t size, bool is_mutable, bool local_only);
      void attach_semantic_information(FieldID fid, SemanticTag tag,
                                       AddressSpaceID source,
                                       const void *buffer, size_t size,
                                       bool is_mutable, bool local_only);
      bool retrieve_semantic_information(SemanticTag tag,
             const void *&result, size_t &size, bool can_fail, bool wait_until);
      bool retrieve_semantic_information(FieldID fid, SemanticTag tag,
             const void *&result, size_t &size, bool can_fail, bool wait_until);
      void send_semantic_info(AddressSpaceID target, SemanticTag tag,
           const void *result, size_t size, bool is_mutable, RtUserEvent ready);
      void send_semantic_field_info(AddressSpaceID target, FieldID fid,
            SemanticTag tag, const void *result, size_t size, bool is_mutable,
            RtUserEvent ready = RtUserEvent::NO_RT_USER_EVENT);
      void process_semantic_request(SemanticTag tag, AddressSpaceID source,
                             bool can_fail, bool wait_until, RtUserEvent ready);
      void process_semantic_field_request(FieldID fid, SemanticTag tag, 
      AddressSpaceID source, bool can_fail, bool wait_until, RtUserEvent ready);
      static void handle_semantic_request(RegionTreeForest *forest,
                                   Deserializer &derez, AddressSpaceID source);
      static void handle_field_semantic_request(RegionTreeForest *forest,
                                   Deserializer &derez, AddressSpaceID source);
      static void handle_semantic_info(RegionTreeForest *forest,
                                   Deserializer &derez, AddressSpaceID source);
      static void handle_field_semantic_info(RegionTreeForest *forest,
                                   Deserializer &derez, AddressSpaceID source);
    public:
      RtEvent create_allocator(AddressSpaceID source,
          RtUserEvent ready = RtUserEvent::NO_RT_USER_EVENT,
          bool sharded_owner_context = false, bool owner_shard = false);
      RtEvent destroy_allocator(AddressSpaceID source,
          bool sharded_owner_context = false, bool owner_shard = false);
    public:
      void initialize_fields(const std::vector<size_t> &sizes,
                             const std::vector<FieldID> &resulting_fields,
                             CustomSerdezID serdez_id, bool collective = false);
      void initialize_fields(ApEvent sizes_ready,
                             const std::vector<FieldID> &resulting_fields,
                             CustomSerdezID serdez_id, bool collective = false);
      RtEvent allocate_field(FieldID fid, size_t size,
                             CustomSerdezID serdez_id,
                             bool sharded_non_owner = false);
      RtEvent allocate_field(FieldID fid, ApEvent size_ready,
                             CustomSerdezID serdez_id,
                             bool sharded_non_owner = false);
      RtEvent allocate_fields(const std::vector<size_t> &sizes,
                              const std::vector<FieldID> &fids,
                              CustomSerdezID serdez_id,
                              bool sharded_non_owner = false);
      RtEvent allocate_fields(ApEvent sizes_ready,
                              const std::vector<FieldID> &fids,
                              CustomSerdezID serdez_id,
                              bool sharded_non_owner = false);
      void update_field_size(FieldID fid, size_t field_size, 
          std::set<RtEvent> &update_events, AddressSpaceID source);
      void free_field(FieldID fid, AddressSpaceID source,
                       std::set<RtEvent> &applied,
                       bool sharded_non_owner = false);
      void free_fields(const std::vector<FieldID> &to_free,
                       AddressSpaceID source, std::set<RtEvent> &applied,
                       bool sharded_non_owner = false);
      void free_field_indexes(const std::vector<FieldID> &to_free,
                              RtEvent freed_event,
                              bool sharded_non_owner = false); 
    public:
      bool allocate_local_fields(const std::vector<FieldID> &fields,
                                 const std::vector<size_t> &sizes,
                                 CustomSerdezID serdez_id,
                                 const std::set<unsigned> &indexes,
                                 std::vector<unsigned> &new_indexes);
      void free_local_fields(const std::vector<FieldID> &to_free,
                             const std::vector<unsigned> &indexes,
                             const bool collective);
      void update_local_fields(const std::vector<FieldID> &fields,
                               const std::vector<size_t> &sizes,
                               const std::vector<CustomSerdezID> &serdez_ids,
                               const std::vector<unsigned> &indexes);
      void remove_local_fields(const std::vector<FieldID> &to_removes);
    public:
      void update_creation_set(const ShardMapping &mapping);
    public:
      bool has_field(FieldID fid);
      size_t get_field_size(FieldID fid);
      CustomSerdezID get_field_serdez(FieldID fid);
      void get_all_fields(std::vector<FieldID> &to_set);
      void get_all_regions(std::set<LogicalRegion> &regions);
      void get_field_set(const FieldMask &mask, TaskContext *context,
                         std::set<FieldID> &to_set) const;
      void get_field_set(const FieldMask &mask, TaskContext *context,
                         std::vector<FieldID> &to_set) const;
      void get_field_set(const FieldMask &mask,
          const std::set<FieldID> &basis, std::set<FieldID> &to_set) const;
    public:
      FieldMask get_field_mask(const std::set<FieldID> &fields) const;
      unsigned get_field_index(FieldID fid) const;
      void get_field_indexes(const std::vector<FieldID> &fields,
                             std::vector<unsigned> &indexes) const;
    public:
      void compute_field_layout(const std::vector<FieldID> &create_fields,
                                std::vector<size_t> &field_sizes,
                                std::vector<unsigned> &mask_index_map,
                                std::vector<CustomSerdezID> &serdez,
                                FieldMask &instance_mask);
    public:
      InstanceRef create_external_instance(
            const std::vector<FieldID> &fields, RegionNode *node, AttachOp *op);
      PhysicalManager* create_external_manager(PhysicalInstance inst,
            ApEvent ready_event, size_t instance_footprint, 
            LayoutConstraintSet &constraints, 
            const std::vector<FieldID> &field_set,
            const std::vector<size_t> &field_sizes, const FieldMask &file_mask,
            const std::vector<unsigned> &mask_index_map,
            RegionNode *node, const std::vector<CustomSerdezID> &serdez,
            DistributedID did, CollectiveMapping *collective_mapping = NULL);
      static void handle_external_create_request(Deserializer &derez,
                                Runtime *runtime, AddressSpaceID source);
      static void handle_external_create_response(Deserializer &derez);
    public:
      LayoutDescription* find_layout_description(const FieldMask &field_mask,
                     unsigned num_dims, const LayoutConstraintSet &constraints);
      LayoutDescription* find_layout_description(const FieldMask &field_mask,
                                                LayoutConstraints *constraints);
      LayoutDescription* create_layout_description(const FieldMask &layout_mask,
                                                   const unsigned total_dims,
                                                 LayoutConstraints *constraints,
                                           const std::vector<unsigned> &indexes,
                                           const std::vector<FieldID> &fids,
                                           const std::vector<size_t> &sizes,
                                     const std::vector<CustomSerdezID> &serdez);
      LayoutDescription* register_layout_description(LayoutDescription *desc);
    public:
      void send_node(AddressSpaceID target);
      static void handle_node_creation(RegionTreeForest *context,
                                       Deserializer &derez, 
                                       AddressSpaceID target);
    public:
      static void handle_node_request(RegionTreeForest *context,
                                      Deserializer &derez,
                                      AddressSpaceID source);
      static void handle_node_return(Deserializer &derez);
      static void handle_allocator_request(RegionTreeForest *forest,
                                           Deserializer &derez,
                                           AddressSpaceID source);
      static void handle_allocator_response(RegionTreeForest *forest,
                                            Deserializer &derez);
      static void handle_allocator_invalidation(RegionTreeForest *forest,
                                                Deserializer &derez);
      static void handle_allocator_flush(RegionTreeForest *forest, 
                                         Deserializer &derez);
      static void handle_allocator_free(RegionTreeForest *forest,
                                        Deserializer &derez,
                                        AddressSpaceID source);
      static void handle_infos_request(RegionTreeForest *forest,
                                       Deserializer &derez);
      static void handle_infos_response(RegionTreeForest *forest,
                                        Deserializer &derez);
    public:
      static void handle_remote_instance_creation(RegionTreeForest *forest,
                                Deserializer &derez, AddressSpaceID source);
      static void handle_remote_reduction_creation(RegionTreeForest *forest,
                                Deserializer &derez, AddressSpaceID source);
    public:
      static void handle_alloc_request(RegionTreeForest *forest,
                                       Deserializer &derez);
      static void handle_field_free(RegionTreeForest *forest,
                                    Deserializer &derez, AddressSpaceID source);
      static void handle_field_free_indexes(RegionTreeForest *forest,
                                            Deserializer &derez);
      static void handle_layout_invalidation(RegionTreeForest *forest,
                                             Deserializer &derez,
                                             AddressSpaceID source);
      static void handle_local_alloc_request(RegionTreeForest *forest,
                                             Deserializer &derez,
                                             AddressSpaceID source);
      static void handle_local_alloc_response(Deserializer &derez);
      static void handle_local_free(RegionTreeForest *forest,
                                    Deserializer &derez);
      static void handle_field_size_update(RegionTreeForest *forest,
                                           Deserializer &derez, 
                                           AddressSpaceID source);
      static void handle_defer_infos_request(const void *args);
    public:
      // Help with debug printing
      char* to_string(const FieldMask &mask, TaskContext *ctx) const;
    protected:
      // Assume we are already holding the node lock
      // when calling these methods
      int allocate_index(RtEvent &ready_event, bool initializing = false);
      void free_index(unsigned index, RtEvent free_event);
      void invalidate_layouts(unsigned index, std::set<RtEvent> &applied,
                              AddressSpaceID source, bool need_lock = true);
    protected:
      RtEvent request_field_infos_copy(std::map<FieldID,FieldInfo> *copy,
          AddressSpaceID source, 
          RtUserEvent to_trigger = RtUserEvent::NO_RT_USER_EVENT) const;
      void record_read_only_infos(const std::map<FieldID,FieldInfo> &infos);
      void process_allocator_response(Deserializer &derez);
      void process_allocator_invalidation(RtUserEvent done, 
                                          bool flush, bool merge);
      bool process_allocator_flush(Deserializer &derez);
      void process_allocator_free(Deserializer &derez, AddressSpaceID source);
    protected:
      bool allocate_local_indexes(CustomSerdezID serdez,
            const std::vector<size_t> &sizes,
            const std::set<unsigned> &current_indexes,
                  std::vector<unsigned> &new_indexes);
    public:
      const FieldSpace handle;
      RegionTreeForest *const context;
      RtEvent initialized;
    private:
      mutable LocalLock node_lock;
      std::map<FieldID,FieldInfo> field_infos; // depends on allocation_state
      // Local field sizes
      std::vector<std::pair<size_t,CustomSerdezID> > local_index_infos;
    private:
      // Keep track of the layouts associated with this field space
      // Index them by their hash of their field mask to help
      // differentiate them.
      std::map<LEGION_FIELD_MASK_FIELD_TYPE,LegionList<LayoutDescription*,
                          LAYOUT_DESCRIPTION_ALLOC> > layouts;
    private:
      LegionMap<SemanticTag,SemanticInfo> semantic_info;
      LegionMap<std::pair<FieldID,SemanticTag>,SemanticInfo>
                                                    semantic_field_info;
    private:
      // Track which node is the owner for allocation privileges
      FieldAllocationState allocation_state;
      // For all normal (aka non-local) fields we track which indexes in the 
      // field mask have not been allocated. Only valid on the allocation owner
      FieldMask unallocated_indexes;
      // Use a list here so that we cycle through all the indexes
      // that have been freed before we reuse to avoid false aliasing
      // We may pull things out from the middle though
      std::list<std::pair<unsigned,RtEvent> > available_indexes;
      // Keep track of the nodes with remote copies of field_infos
      mutable std::set<AddressSpaceID> remote_field_infos;
      // An event for recording when we are available for allocation
      // on the owner node in the case we had to send invalidations
      RtEvent pending_field_allocation;
      // Total number of outstanding allocators
      unsigned outstanding_allocators;
      // Total number of outstanding invalidations (owner node only)
      unsigned outstanding_invalidations;
    };
 
    /**
     * \class RegionTreeNode
     * A generic region tree node from which all
     * other kinds of region tree nodes inherit.  Notice
     * that all important analyses are defined on 
     * this kind of node making them general across
     * all kinds of node types.
     */
    class RegionTreeNode : public DistributedCollectable {
    public:
      RegionTreeNode(RegionTreeForest *ctx, FieldSpaceNode *column,
                     RtEvent initialized, RtEvent tree_init, 
                     DistributedID did = 0);
      virtual ~RegionTreeNode(void);
    public:
      virtual void notify_active(ReferenceMutator *mutator);
      virtual void notify_inactive(ReferenceMutator *mutator) = 0;
      virtual void notify_valid(ReferenceMutator *mutator) = 0;
      virtual void notify_invalid(ReferenceMutator *mutator) = 0;
    public:
      static AddressSpaceID get_owner_space(RegionTreeID tid, Runtime *rt);
    public:
      inline LogicalState& get_logical_state(ContextID ctx)
      {
        return *(logical_states.lookup_entry(ctx, this, ctx));
      }
      inline LogicalState* get_logical_state_ptr(ContextID ctx)
      {
        return logical_states.lookup_entry(ctx, this, ctx);
      }
      inline VersionManager& get_current_version_manager(ContextID ctx)
      {
        return *(current_versions.lookup_entry(ctx, this, ctx));
      }
      inline VersionManager* get_current_version_manager_ptr(ContextID ctx)
      {
        return current_versions.lookup_entry(ctx, this, ctx);
      }
    public:
      void attach_semantic_information(SemanticTag tag, AddressSpaceID source,
            const void *buffer, size_t size, bool is_mutable, bool local_only);
      bool retrieve_semantic_information(SemanticTag tag,
           const void *&result, size_t &size, bool can_fail, bool wait_until);
      virtual void send_semantic_request(AddressSpaceID target, 
        SemanticTag tag, bool can_fail, bool wait_until, RtUserEvent ready) = 0;
      virtual void send_semantic_info(AddressSpaceID target, SemanticTag tag,
       const void *buffer, size_t size, bool is_mutable, RtUserEvent ready) = 0;
    public:
      // Logical traversal operations
      void register_logical_user(ContextID ctx,
                                 const LogicalUser &user,
                                 const RegionTreePath &path,
                                 const LogicalTraceInfo &trace_info,
                                 const ProjectionInfo &projection_info,
                                 FieldMask &unopened_field_mask,
                                 FieldMask &already_closed_mask,
                                 FieldMask &disjoint_complete_below,
                                 FieldMask &first_touch_refinement,
                                 FieldMaskSet<RefinementOp> &refinements,
                                 RefinementTracker &refinement_tracker,
                                 std::set<RtEvent> &applied_events,
                                 const bool track_disjoint_complete_below,
                                 const bool check_unversioned);
      void register_local_user(LogicalState &state,
                               const LogicalUser &user,
                               const LogicalTraceInfo &trace_info);
      void add_open_field_state(LogicalState &state, bool arrived,
                                const ProjectionInfo &projection_info,
                                const LogicalUser &user,
                                const FieldMask &open_mask,
                                RegionTreeNode *next_child,
                                std::set<RtEvent> &applied_events);
      void close_logical_node(LogicalCloser &closer,
                              const FieldMask &closing_mask,
                              const bool read_only_close);
      void siphon_logical_children(LogicalCloser &closer,
                                   LogicalState &state,
                                   const FieldMask &closing_mask,
                                   const FieldMask *aliased_children,
                                   bool record_close_operations,
                                   RegionTreeNode *next_child,
                                   FieldMask &open_below,
                                   std::set<RtEvent> &applied_events);
      void siphon_logical_projection(LogicalCloser &closer,
                                     LogicalState &state,
                                     const FieldMask &closing_mask,
                                     const ProjectionInfo &proj_info,
                                     bool record_close_operations,
                                     FieldMask &open_below,
                                     std::set<RtEvent> &applied_events);
      void flush_logical_reductions(LogicalCloser &closer,
                                    LogicalState &state,
                                    FieldMask &reduction_flush_fields,
                                    bool record_close_operations,
                                    RegionTreeNode *next_child,
                                    LegionDeque<FieldState> &states);
      // Note that 'allow_next_child' and 
      // 'record_closed_fields' are mutually exclusive
      void perform_close_operations(LogicalCloser &closer,
                                    const FieldMask &closing_mask,
                                    FieldState &closing_state,
                                    RegionTreeNode *next_child,
                                    bool allow_next_child,
                                    const FieldMask *aliased_children,
                                    bool upgrade_next_child, 
                                    bool read_only_close,
                                    bool overwriting_close,
                                    bool record_close_operations,
                                    bool record_closed_fields,
                                    FieldMask &output_mask); 
      void merge_new_field_state(LogicalState &state, FieldState &new_state);
      void merge_new_field_states(LogicalState &state, 
                                  LegionDeque<FieldState> &new_states);
      void filter_prev_epoch_users(LogicalState &state, const FieldMask &mask);
      void filter_curr_epoch_users(LogicalState &state, const FieldMask &mask,
                                   const bool tracing);
      void filter_disjoint_complete_accesses(LogicalState &state,
                                             const FieldMask &mask);
      void report_uninitialized_usage(Operation *op, unsigned index,
                                      const RegionUsage usage,
                                      const FieldMask &uninitialized,
                                      RtUserEvent reported);
      void record_logical_reduction(LogicalState &state, ReductionOpID redop,
                                    const FieldMask &user_mask);
      void clear_logical_reduction_fields(LogicalState &state,
                                          const FieldMask &cleared_mask);
      void sanity_check_logical_state(LogicalState &state);
      void perform_tree_dominance_analysis(ContextID ctx,
                                           const LogicalUser &user,
                                           const FieldMask &field_mask,
                                           Operation *skip_op = NULL,
                                           GenerationID skip_gen = 0);
      void invalidate_disjoint_complete_tree(ContextID ctx, 
                                        const FieldMask &invalidate_mask,
                                        const bool invalidate_self);
      void register_logical_deletion(ContextID ctx,
                                     const LogicalUser &user,
                                     const FieldMask &check_mask,
                                     const RegionTreePath &path,
                                     const LogicalTraceInfo &trace_info,
                                     FieldMask &already_closed_mask,
                                     std::set<RtEvent> &applied_events,
                                     bool invalidate_tree); 
      void siphon_logical_deletion(LogicalCloser &closer,
                                   LogicalState &state,
                                   const FieldMask &current_mask,
                                   RegionTreeNode *next_child,
                                   FieldMask &open_below,
                                   bool force_close_next,
                                   std::set<RtEvent> &applied_events);
      void record_close_no_dependences(ContextID ctx,
                                       const LogicalUser &user);
    public:
      void migrate_logical_state(ContextID src, ContextID dst, bool merge);
      void migrate_version_state(ContextID src, ContextID dst, 
                                 std::set<RtEvent> &applied, bool merge);
      void pack_logical_state(ContextID ctx, Serializer &rez, 
                              const bool invalidate, 
                              std::vector<DistributedCollectable*> &to_remove);
      void unpack_logical_state(ContextID ctx, Deserializer &derez,
                                AddressSpaceID source);
      void pack_version_state(ContextID ctx, Serializer &rez, 
                              const bool invalidate,
                              std::set<RtEvent> &applied_events, 
                              std::vector<DistributedCollectable*> &to_remove);
      void unpack_version_state(ContextID ctx, Deserializer &derez, 
                                AddressSpaceID source);
    public:
      void initialize_current_state(ContextID ctx);
      void invalidate_current_state(ContextID ctx, bool users_only);
      void invalidate_deleted_state(ContextID ctx, 
                                    const FieldMask &deleted_mask);
      void invalidate_logical_states(void);
    public:
      virtual unsigned get_depth(void) const = 0;
      virtual LegionColor get_color(void) const = 0;
      virtual IndexTreeNode *get_row_source(void) const = 0;
      virtual IndexSpaceExpression* get_index_space_expression(void) const = 0;
      virtual RegionTreeID get_tree_id(void) const = 0;
      virtual RegionTreeNode* get_parent(void) const = 0;
      virtual RegionTreeNode* get_tree_child(const LegionColor c) = 0; 
      virtual bool is_region(void) const = 0;
#ifdef DEBUG_LEGION
      virtual RegionNode* as_region_node(void) const = 0;
      virtual PartitionNode* as_partition_node(void) const = 0;
#else
      inline RegionNode* as_region_node(void) const;
      inline PartitionNode* as_partition_node(void) const;
#endif
      virtual bool visit_node(PathTraverser *traverser) = 0;
      virtual bool visit_node(NodeTraverser *traverser) = 0;
      virtual AddressSpaceID get_owner_space(void) const = 0; 
    public:
      virtual bool are_children_disjoint(const LegionColor c1, 
                                         const LegionColor c2) = 0;
      virtual bool are_all_children_disjoint(void) = 0;
      virtual bool is_complete(void) = 0;
      virtual bool intersects_with(RegionTreeNode *other, 
                                   bool compute = true) = 0;
      virtual bool dominates(RegionTreeNode *other) = 0;
    public:
      virtual size_t get_num_children(void) const = 0;
      virtual void send_node(Serializer &rez, AddressSpaceID target) = 0;
      virtual void print_logical_context(ContextID ctx, 
                                         TreeStateLogger *logger,
                                         const FieldMask &mask) = 0;
      virtual void print_physical_context(ContextID ctx, 
                                          TreeStateLogger *logger,
                                          const FieldMask &mask,
                                  std::deque<RegionTreeNode*> &to_traverse) = 0;
      virtual void print_context_header(TreeStateLogger *logger) = 0;
#ifdef DEBUG_LEGION
    public:
      // These methods are only ever called by a debugger
      virtual void dump_logical_context(ContextID ctx, 
                                        TreeStateLogger *logger,
                                        const FieldMask &mask) = 0;
      virtual void dump_physical_context(ContextID ctx, 
                                         TreeStateLogger *logger,
                                         const FieldMask &mask) = 0;
#endif
    public:
      // Logical helper operations
      template<AllocationType ALLOC, bool RECORD, bool HAS_SKIP, bool TRACK_DOM>
      static FieldMask perform_dependence_checks(const LogicalUser &user, 
          LegionList<LogicalUser, ALLOC> &users, 
          const FieldMask &check_mask, const FieldMask &open_below,
          bool validates_regions, Operation *to_skip = NULL, 
          GenerationID skip_gen = 0);
      template<AllocationType ALLOC>
      static void perform_closing_checks(LogicalCloser &closer,
          LegionList<LogicalUser, ALLOC> &users, 
          const FieldMask &check_mask);
      template<AllocationType ALLOC>
      static void perform_nodep_checks(const LogicalUser &user,
          const LegionList<LogicalUser, ALLOC> &users);
    public:
      inline FieldSpaceNode* get_column_source(void) const 
        { return column_source; }
      void update_creation_set(const ShardMapping &mapping);
    public:
      RegionTreeForest *const context;
      FieldSpaceNode *const column_source;
      RtEvent initialized;
      const RtEvent tree_initialized; // top level tree initialization
    public:
      bool registered;
#ifdef DEBUG_LEGION
    protected:
      bool currently_active; // should be monotonic
#endif
    protected:
      DynamicTable<LogicalStateAllocator> logical_states;
      DynamicTable<VersionManagerAllocator> current_versions;
    protected:
      mutable LocalLock node_lock;
    protected:
      LegionMap<SemanticTag,SemanticInfo> semantic_info;
    };

    /**
     * \class RegionNode
     * Represent a region in a region tree
     */
    class RegionNode : public RegionTreeNode, public LegionHeapify<RegionNode> {
    public:
      struct SemanticRequestArgs : public LgTaskArgs<SemanticRequestArgs> {
      public:
        static const LgTaskID TASK_ID = LG_REGION_SEMANTIC_INFO_REQ_TASK_ID;
      public:
        SemanticRequestArgs(RegionNode *proxy, 
                            SemanticTag t, AddressSpaceID src)
          : LgTaskArgs<SemanticRequestArgs>(implicit_provenance),
            proxy_this(proxy), tag(t), source(src) { }
      public:
        RegionNode *const proxy_this;
        const SemanticTag tag;
        const AddressSpaceID source;
      };
      struct DeferComputeEquivalenceSetArgs : 
        public LgTaskArgs<DeferComputeEquivalenceSetArgs> {
      public:
        static const LgTaskID TASK_ID = LG_DEFER_COMPUTE_EQ_SETS_TASK_ID;
      public:
        DeferComputeEquivalenceSetArgs(RegionNode *proxy, ContextID x,
            InnerContext *c, EqSetTracker *t, const AddressSpaceID ts,
            IndexSpaceExpression *e, const FieldMask &m, 
            const UniqueID id, const AddressSpaceID s, const bool covers);
      public:
        RegionNode *const proxy_this;
        const ContextID ctx;
        InnerContext *const context;
        EqSetTracker *const target;
        const AddressSpaceID target_space;
        IndexSpaceExpression *const expr;
        FieldMask *const mask;
        const UniqueID opid;
        const AddressSpaceID source;
        const RtUserEvent ready;
        const bool expr_covers;
      };
      class InvalidFunctor {
      public:
        InvalidFunctor(RegionNode *n, ReferenceMutator *m)
          : node(n), mutator(m) { }
      public:
        void apply(AddressSpaceID target);
      public:
        RegionNode *const node;
        ReferenceMutator *const mutator;
      };
    public:
      RegionNode(LogicalRegion r, PartitionNode *par, IndexSpaceNode *row_src,
             FieldSpaceNode *col_src, RegionTreeForest *ctx, 
             DistributedID did, RtEvent initialized, RtEvent tree_initialized);
      RegionNode(const RegionNode &rhs);
      virtual ~RegionNode(void);
    public:
      RegionNode& operator=(const RegionNode &rhs);
    public:
      virtual void notify_valid(ReferenceMutator *mutator);
      virtual void notify_invalid(ReferenceMutator *mutator);
      virtual void notify_inactive(ReferenceMutator *mutator);
    public:
      void record_registered(void);
    public:
      bool has_color(const LegionColor p);
      PartitionNode* get_child(const LegionColor p);
      void add_child(PartitionNode *child);
      void remove_child(const LegionColor p);
      void add_tracker(PartitionTracker *tracker);
      void initialize_disjoint_complete_tree(ContextID ctx, const FieldMask &m);
      void refine_disjoint_complete_tree(ContextID ctx, PartitionNode *child,
                                         RefinementOp *refinement, 
                                         const FieldMask &refinement_mask,
                                         std::set<RtEvent> &applied_events);
      bool filter_unversioned_fields(ContextID ctx, TaskContext *context,
                                     const FieldMask &filter_mask,
                                     RegionRequirement &req);
    public:
      virtual unsigned get_depth(void) const;
      virtual LegionColor get_color(void) const;
      virtual IndexTreeNode *get_row_source(void) const;
      virtual IndexSpaceExpression* get_index_space_expression(void) const;
      virtual RegionTreeID get_tree_id(void) const;
      virtual RegionTreeNode* get_parent(void) const;
      virtual RegionTreeNode* get_tree_child(const LegionColor c);
    public:
      virtual bool are_children_disjoint(const LegionColor c1, 
                                         const LegionColor c2);
      virtual bool are_all_children_disjoint(void);
      virtual bool is_region(void) const;
#ifdef DEBUG_LEGION
      virtual RegionNode* as_region_node(void) const;
      virtual PartitionNode* as_partition_node(void) const;
#endif
      virtual AddressSpaceID get_owner_space(void) const;
      static AddressSpaceID get_owner_space(LogicalRegion handle, Runtime *rt);
      virtual bool visit_node(PathTraverser *traverser);
      virtual bool visit_node(NodeTraverser *traverser);
      virtual bool is_complete(void);
      virtual bool intersects_with(RegionTreeNode *other, bool compute = true);
      virtual bool dominates(RegionTreeNode *other);
      virtual size_t get_num_children(void) const;
      virtual void send_node(Serializer &rez, AddressSpaceID target);
      static void handle_node_creation(RegionTreeForest *context,
                            Deserializer &derez, AddressSpaceID source);
    public:
      virtual void send_semantic_request(AddressSpaceID target, 
           SemanticTag tag, bool can_fail, bool wait_until, RtUserEvent ready);
      virtual void send_semantic_info(AddressSpaceID target, SemanticTag tag,
          const void *buffer, size_t size, bool is_mutable, RtUserEvent ready);
      void process_semantic_request(SemanticTag tag, AddressSpaceID source,
                            bool can_fail, bool wait_until, RtUserEvent ready);
      static void handle_semantic_request(RegionTreeForest *forest,
                                   Deserializer &derez, AddressSpaceID source);
      static void handle_semantic_info(RegionTreeForest *forest,
                                   Deserializer &derez, AddressSpaceID source);
    public:
      static void handle_top_level_request(RegionTreeForest *forest,
                                   Deserializer &derez, AddressSpaceID source);
      static void handle_top_level_return(RegionTreeForest *forest,
                                   Deserializer &derez, AddressSpaceID source);
    public:
      // Logging calls
      virtual void print_logical_context(ContextID ctx, 
                                         TreeStateLogger *logger,
                                         const FieldMask &mask);
      virtual void print_physical_context(ContextID ctx, 
                                          TreeStateLogger *logger,
                                          const FieldMask &mask,
                                      std::deque<RegionTreeNode*> &to_traverse);
      virtual void print_context_header(TreeStateLogger *logger);
      void print_logical_state(LogicalState &state,
                               const FieldMask &capture_mask,
                               FieldMaskSet<PartitionNode> &to_traverse,
                               TreeStateLogger *logger);
#ifdef DEBUG_LEGION
    public:
      // These methods are only ever called by a debugger
      virtual void dump_logical_context(ContextID ctx, 
                                        TreeStateLogger *logger,
                                        const FieldMask &mask);
      virtual void dump_physical_context(ContextID ctx, 
                                         TreeStateLogger *logger,
                                         const FieldMask &mask);
#endif
    public:
      // Support for refinements and versioning
      void update_disjoint_complete_tree(ContextID ctx, RefinementOp *op,
                                         const FieldMask &refinement_mask,
                                         FieldMask &refined_partition,
                                         std::set<RtEvent> &applied_events);
      void initialize_versioning_analysis(ContextID ctx, EquivalenceSet *set,
                    const FieldMask &mask, std::set<RtEvent> &applied_events);
      void initialize_nonexclusive_virtual_analysis(ContextID ctx,
                                  const FieldMask &mask,
                                  const FieldMaskSet<EquivalenceSet> &eq_sets,
                                  std::set<RtEvent> &applied_events);
      void perform_versioning_analysis(ContextID ctx, 
                                       InnerContext *parent_ctx,
                                       VersionInfo *version_info,
                                       const FieldMask &version_mask,
                                       const UniqueID opid, 
                                       const AddressSpaceID original_source,
                                       std::set<RtEvent> &ready_events);
      void compute_equivalence_sets(ContextID ctx,
                                    InnerContext *parent_ctx,
                                    EqSetTracker *target,
                                    const AddressSpaceID target_space,
                                    IndexSpaceExpression *expr,
                                    const FieldMask &mask,
                                    const UniqueID opid,
                                    const AddressSpaceID original_source,
                                    std::set<RtEvent> &ready_events,
                                    const bool downward_only,
                                    const bool expr_covers);
      static void handle_deferred_compute_equivalence_sets(const void *args);
      void invalidate_refinement(ContextID ctx, const FieldMask &mask,
                                 bool self, InnerContext &source_context,
                                 std::set<RtEvent> &applied_events, 
                                 std::vector<EquivalenceSet*> &to_release,
                                 bool nonexclusive_virtual_root = false);
      void record_refinement(ContextID ctx, EquivalenceSet *set, 
                             const FieldMask &mask,
                             std::set<RtEvent> &applied_eventssymbolic);
      void propagate_refinement(ContextID ctx, PartitionNode *child,
                                const FieldMask &mask,
                                std::set<RtEvent> &applied_events);
    public:
      void find_open_complete_partitions(ContextID ctx,
                                         const FieldMask &mask,
                    std::vector<LogicalPartition> &partitions);
    public:
      const LogicalRegion handle;
      PartitionNode *const parent;
      IndexSpaceNode *const row_source;
    protected:
      std::map<LegionColor,PartitionNode*> color_map;
      std::list<PartitionTracker*> partition_trackers;
#ifdef DEBUG_LEGION
      bool currently_valid;
#endif
    };

    /**
     * \class PartitionNode
     * Represent an instance of a partition in a region tree.
     */
    class PartitionNode : public RegionTreeNode, 
                          public LegionHeapify<PartitionNode> {
    public:
      struct SemanticRequestArgs : public LgTaskArgs<SemanticRequestArgs> {
      public:
        static const LgTaskID TASK_ID = LG_PARTITION_SEMANTIC_INFO_REQ_TASK_ID;
      public:
        SemanticRequestArgs(PartitionNode *proxy,
                            SemanticTag t, AddressSpaceID src)
          : LgTaskArgs<SemanticRequestArgs>(implicit_provenance),
            proxy_this(proxy), tag(t), source(src) { }
      public:
        PartitionNode *const proxy_this;
        const SemanticTag tag;
        const AddressSpaceID source;
      };
    public:
      PartitionNode(LogicalPartition p, RegionNode *par, 
                    IndexPartNode *row_src, FieldSpaceNode *col_src,
                    RegionTreeForest *ctx, RtEvent init, RtEvent tree);
      PartitionNode(const PartitionNode &rhs);
      virtual ~PartitionNode(void);
    public:
      PartitionNode& operator=(const PartitionNode &rhs);
    public:
      virtual void notify_valid(ReferenceMutator *mutator);
      virtual void notify_invalid(ReferenceMutator *mutator);
      virtual void notify_inactive(ReferenceMutator *mutator);
    public:
      void record_registered(void);
    public:
      bool has_color(const LegionColor c);
      RegionNode* get_child(const LegionColor c);
      void add_child(RegionNode *child);
    public:
      virtual unsigned get_depth(void) const;
      virtual LegionColor get_color(void) const;
      virtual IndexTreeNode *get_row_source(void) const;
      virtual IndexSpaceExpression* get_index_space_expression(void) const;
      virtual RegionTreeID get_tree_id(void) const;
      virtual RegionTreeNode* get_parent(void) const;
      virtual RegionTreeNode* get_tree_child(const LegionColor c);
    public:
      virtual bool are_children_disjoint(const LegionColor c1, 
                                         const LegionColor c2);
      virtual bool are_all_children_disjoint(void);
      virtual bool is_region(void) const;
#ifdef DEBUG_LEGION
      virtual RegionNode* as_region_node(void) const;
      virtual PartitionNode* as_partition_node(void) const;
#endif
      virtual AddressSpaceID get_owner_space(void) const;
      static AddressSpaceID get_owner_space(LogicalPartition handle, 
                                            Runtime *runtime);
      virtual bool visit_node(PathTraverser *traverser);
      virtual bool visit_node(NodeTraverser *traverser);
      virtual bool is_complete(void);
      virtual bool intersects_with(RegionTreeNode *other, bool compute = true);
      virtual bool dominates(RegionTreeNode *other);
      virtual size_t get_num_children(void) const;
      virtual void send_node(Serializer &rez, AddressSpaceID target);
    public:
      virtual void send_semantic_request(AddressSpaceID target, 
           SemanticTag tag, bool can_fail, bool wait_until, RtUserEvent ready);
      virtual void send_semantic_info(AddressSpaceID target, SemanticTag tag,
          const void *buffer, size_t size, bool is_mutable, RtUserEvent ready);
      void process_semantic_request(SemanticTag tag, AddressSpaceID source,
                            bool can_fail, bool wait_until, RtUserEvent ready);
      static void handle_semantic_request(RegionTreeForest *forest,
                                   Deserializer &derez, AddressSpaceID source);
      static void handle_semantic_info(RegionTreeForest *forest,
                                   Deserializer &derez, AddressSpaceID source);
    public:
      void update_disjoint_complete_tree(ContextID ctx, RefinementOp *op,
                                         const FieldMask &refinement_mask,
                                         std::set<RtEvent> &applied_events);
      void compute_equivalence_sets(ContextID ctx,
                                    InnerContext *context,
                                    EqSetTracker *target,
                                    const AddressSpaceID target_space,
                                    IndexSpaceExpression *expr,
                                    const FieldMask &mask,
                                    const UniqueID opid,
                                    const AddressSpaceID source,
                                    std::set<RtEvent> &ready_events,
                                    const bool downward_only,
                                    const bool expr_covers);
      void invalidate_refinement(ContextID ctx, const FieldMask &mask,
                                 std::set<RtEvent> &applied_events,
                                 std::vector<EquivalenceSet*> &to_release,
                                 InnerContext &source_context);
      void propagate_refinement(ContextID ctx, RegionNode *child,
                                const FieldMask &mask,
                                std::set<RtEvent> &applied_events);
      void propagate_refinement(ContextID ctx, 
                                const std::vector<RegionNode*> &children,
                                const FieldMask &mask,
                                std::set<RtEvent> &applied_events);
    public:
      // Logging calls
      virtual void print_logical_context(ContextID ctx, 
                                         TreeStateLogger *logger,
                                         const FieldMask &mask);
      virtual void print_physical_context(ContextID ctx, 
                                          TreeStateLogger *logger,
                                          const FieldMask &mask,
                                      std::deque<RegionTreeNode*> &to_traverse);
      virtual void print_context_header(TreeStateLogger *logger);
      void print_logical_state(LogicalState &state,
                               const FieldMask &capture_mask,
                               FieldMaskSet<RegionNode> &to_traverse,
                               TreeStateLogger *logger);
#ifdef DEBUG_LEGION
    public:
      // These methods are only ever called by a debugger
      virtual void dump_logical_context(ContextID ctx, 
                                        TreeStateLogger *logger,
                                        const FieldMask &mask);
      virtual void dump_physical_context(ContextID ctx, 
                                         TreeStateLogger *logger,
                                         const FieldMask &mask);
#endif
    public:
      const LogicalPartition handle;
      RegionNode *const parent;
      IndexPartNode *const row_source;
    protected:
      std::map<LegionColor,RegionNode*> color_map;
    }; 

    // some inline implementations

    //--------------------------------------------------------------------------
    /*static*/ inline bool RegionTreeForest::compare_expressions(
                           IndexSpaceExpression *one, IndexSpaceExpression *two)
    //--------------------------------------------------------------------------
    {
      return (one->expr_id < two->expr_id);
    }
#ifndef DEBUG_LEGION
    //--------------------------------------------------------------------------
    inline IndexSpaceNode* IndexTreeNode::as_index_space_node(void)
    //--------------------------------------------------------------------------
    {
      return static_cast<IndexSpaceNode*>(this);
    }

    //--------------------------------------------------------------------------
    inline IndexPartNode* IndexTreeNode::as_index_part_node(void)
    //--------------------------------------------------------------------------
    {
      return static_cast<IndexPartNode*>(this);
    }

    //--------------------------------------------------------------------------
    inline RegionNode* RegionTreeNode::as_region_node(void) const
    //--------------------------------------------------------------------------
    {
      return static_cast<RegionNode*>(const_cast<RegionTreeNode*>(this));
    }

    //--------------------------------------------------------------------------
    inline PartitionNode* RegionTreeNode::as_partition_node(void) const
    //--------------------------------------------------------------------------
    {
      return static_cast<PartitionNode*>(const_cast<RegionTreeNode*>(this));
    }
#endif

  }; // namespace Internal
}; // namespace Legion

#endif // __LEGION_REGION_TREE_H__

// EOF
<|MERGE_RESOLUTION|>--- conflicted
+++ resolved
@@ -660,13 +660,8 @@
                               std::set<RtEvent> &map_applied_events,
                               const bool possible_src_out_of_range,
                               const bool possible_dst_out_of_range,
-<<<<<<< HEAD
-                              const bool possible_dst_aliasing);
-=======
                               const bool possible_dst_aliasing,
                               const bool compute_preimages);
-      // This takes ownership of the value buffer
->>>>>>> 97331ddd
       ApEvent fill_fields(FillOp *op,
                           const RegionRequirement &req,
                           const unsigned index, FillView *fill_view,
