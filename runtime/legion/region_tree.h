--- conflicted
+++ resolved
@@ -61,23 +61,7 @@
      * tell the runtime to send updates to the other nodes which
      * have not observed the updates.
      */
-<<<<<<< HEAD
     class RegionTreeForest {   
-=======
-    class RegionTreeForest {
-    public:
-      struct DisjointnessArgs : public LgTaskArgs<DisjointnessArgs> {
-      public:
-        static const LgTaskID TASK_ID = LG_DISJOINTNESS_TASK_ID;
-      public:
-        DisjointnessArgs(IndexPartition h, RtUserEvent r)
-          : LgTaskArgs<DisjointnessArgs>(implicit_provenance),
-            handle(h), ready(r) { }
-      public:
-        const IndexPartition handle;
-        const RtUserEvent ready;
-      };   
->>>>>>> 90caeafd
     public:
       RegionTreeForest(Runtime *rt);
       RegionTreeForest(const RegionTreeForest &rhs);
@@ -2046,9 +2030,13 @@
       public:
         static const LgTaskID TASK_ID = LG_DISJOINTNESS_TASK_ID;
       public:
-        IndexPartition pid;
-        ValueBroadcast<bool> *disjointness_collective;
-        bool owner;
+        DisjointnessArgs(IndexPartition p, ValueBroadcast<bool> *c, bool own)
+          : LgTaskArgs<DisjointnessArgs>(implicit_provenance),
+            pid(p), disjointness_collective(c), owner(own) { }
+      public:
+        const IndexPartition pid;
+        ValueBroadcast<bool> *const disjointness_collective;
+        const bool owner;
       };
     public:
       struct DynamicIndependenceArgs : 
@@ -2064,20 +2052,6 @@
         IndexPartNode *const parent;
         IndexSpaceNode *const left, *const right;
       };
-<<<<<<< HEAD
-=======
-      struct PendingChildArgs : public LgTaskArgs<PendingChildArgs> {
-      public:
-        static const LgTaskID TASK_ID = LG_PENDING_CHILD_TASK_ID;
-      public:
-        PendingChildArgs(IndexPartNode *par, LegionColor child)
-          : LgTaskArgs<PendingChildArgs>(implicit_provenance),
-            parent(par), pending_child(child) { }
-      public:
-        IndexPartNode *const parent;
-        const LegionColor pending_child;
-      };
->>>>>>> 90caeafd
       struct SemanticRequestArgs : public LgTaskArgs<SemanticRequestArgs> {
       public:
         static const LgTaskID TASK_ID = LG_INDEX_PART_SEMANTIC_INFO_REQ_TASK_ID;
