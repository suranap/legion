/* Copyright 2019 Stanford University, NVIDIA Corporation
 *
 * Licensed under the Apache License, Version 2.0 (the "License");
 * you may not use this file except in compliance with the License.
 * You may obtain a copy of the License at
 *
 *     http://www.apache.org/licenses/LICENSE-2.0
 *
 * Unless required by applicable law or agreed to in writing, software
 * distributed under the License is distributed on an "AS IS" BASIS,
 * WITHOUT WARRANTIES OR CONDITIONS OF ANY KIND, either express or implied.
 * See the License for the specific language governing permissions and
 * limitations under the License.
 */


#ifndef __LEGION_REGION_TREE_H__
#define __LEGION_REGION_TREE_H__

#include "legion/legion_types.h"
#include "legion/legion_utilities.h"
#include "legion/legion_allocation.h"
#include "legion/legion_analysis.h"
#include "legion/garbage_collection.h"
#include "legion/field_tree.h"

namespace Legion {
  namespace Internal {

    /**
     * \struct FieldDataDescriptor
     * A small helper class for performing dependent
     * partitioning operations
     */
    struct FieldDataDescriptor {
    public:
      IndexSpace index_space;
      PhysicalInstance inst;
      size_t field_offset;
    };

    /**
     * \struct IndirectRecord
     * A small helper calss for performing exchanges of
     * instances for indirection copies
     */
    struct IndirectRecord {
    public:
      IndirectRecord(void) { }
      IndirectRecord(const FieldMask &m, PhysicalInstance i,
                     ApEvent e, const Domain &d)
        : fields(m), inst(i), ready_event(e), domain(d) { }
    public:
      FieldMask fields;
      PhysicalInstance inst;
      ApEvent ready_event;
      Domain domain;
    };

    /**
     * \class OperationCreator
     * A base class for handling the creation of index space operations
     */
    class OperationCreator {
    public:
      OperationCreator(void);
      virtual ~OperationCreator(void); 
    public: 
      void produce(IndexSpaceOperation *op);
      IndexSpaceExpression* consume(void);
    public:
      virtual void create_operation(void) = 0;
      virtual IndexSpaceExpression* find_congruence(void) = 0;
    protected:
      IndexSpaceOperation *result;
    };
    
    /**
     * \class RegionTreeForest
     * "In the darkness of the forest resides the one true magic..."
     * Most of the magic in Legion is encoded in the RegionTreeForest
     * class and its children.  This class manages both the shape and 
     * states of the region tree.  We use fine-grained locking on 
     * individual nodes and the node look-up tables to enable easy 
     * updates to the shape of the tree.  Each node has a lock that 
     * protects the pointers to its child nodes.  There is a creation 
     * lock that protects the look-up tables.  The logical and physical
     * states of each of the nodes are stored using deques which can
     * be appended to without worrying about resizing so we don't 
     * require any locks for accessing state.  Each logical and physical
     * task context must maintain its own external locking mechanism
     * for serializing access to its logical and physical states.
     *
     * Modifications to the region tree shape are accompanied by a 
     * runtime mask which says which nodes have seen the update.  The
     * forest will record which nodes have sent updates and then 
     * tell the runtime to send updates to the other nodes which
     * have not observed the updates.
     */
    class RegionTreeForest {
    public:
      struct DisjointnessArgs : public LgTaskArgs<DisjointnessArgs> {
      public:
        static const LgTaskID TASK_ID = LG_DISJOINTNESS_TASK_ID;
      public:
        DisjointnessArgs(IndexPartition h, RtUserEvent r)
          : LgTaskArgs<DisjointnessArgs>(implicit_provenance),
            handle(h), ready(r) { }
      public:
        const IndexPartition handle;
        const RtUserEvent ready;
      };   
      struct DeferPhysicalRegistrationArgs : 
        public LgTaskArgs<DeferPhysicalRegistrationArgs> {
      public:
        static const LgTaskID TASK_ID = LG_DEFER_PHYSICAL_REGISTRATION_TASK_ID;
      public:
        DeferPhysicalRegistrationArgs(UniqueID uid, UpdateAnalysis *ana,
                  InstanceSet &t, RtUserEvent map_applied, ApEvent &res)
          : LgTaskArgs<DeferPhysicalRegistrationArgs>(uid), analysis(ana), 
            map_applied_done(map_applied), targets(t), result(res) 
          { analysis->add_reference(); }
      public:
        UpdateAnalysis *const analysis;
        RtUserEvent map_applied_done;
        InstanceSet &targets;
        ApEvent &result;
      };
    public:
      RegionTreeForest(Runtime *rt);
      RegionTreeForest(const RegionTreeForest &rhs);
      ~RegionTreeForest(void);
    public:
      RegionTreeForest& operator=(const RegionTreeForest &rhs);
    public:
<<<<<<< HEAD
      void prepare_for_shutdown(void);
    public:
      IndexSpaceNode* create_index_space(IndexSpace handle, 
                              const void *realm_is,
                              DistributedID did, 
                              const bool notify_remote = true,
                              IndexSpaceExprID expr_id = 0);
=======
      void create_index_space(IndexSpace handle, const void *realm_is,
                              DistributedID did);
>>>>>>> 6e30708c
      IndexSpace find_or_create_union_space(TaskContext *ctx,
                              const std::vector<IndexSpace> &sources,
                              const bool notify_remote = true);
      IndexSpace find_or_create_intersection_space(TaskContext *ctx,
                              const std::vector<IndexSpace> &sources,
                              const bool notify_remote = true);
      IndexSpace find_or_create_difference_space(TaskContext *ctx,
<<<<<<< HEAD
                              IndexSpace left, IndexSpace right,
                              const bool notify_remote = true);
      void find_or_create_sharded_index_space(TaskContext *ctx,
                              IndexSpace handle, IndexSpace local,
                              DistributedID did);
      RtEvent create_pending_partition(IndexPartition pid,
=======
                              IndexSpace left, IndexSpace right);
      RtEvent create_pending_partition(TaskContext *ctx,
                                       IndexPartition pid,
>>>>>>> 6e30708c
                                       IndexSpace parent,
                                       IndexSpace color_space,
                                       LegionColor partition_color,
                                       PartitionKind part_kind,
                                       DistributedID did,
                                       ApEvent partition_ready,
<<<<<<< HEAD
                  ApBarrier partial_pending = ApBarrier::NO_AP_BARRIER);
      void create_pending_cross_product(IndexPartition handle1,
=======
            ApUserEvent partial_pending = ApUserEvent::NO_AP_USER_EVENT);
      void create_pending_cross_product(TaskContext *ctx,
                                        IndexPartition handle1,
>>>>>>> 6e30708c
                                        IndexPartition handle2,
                  std::map<IndexSpace,IndexPartition> &user_handles,
                                           PartitionKind kind,
                                           LegionColor &part_color,
                                           ApEvent domain_ready,
                                           ShardID shard = 0,
                                           size_t total_shards = 1);
      // For control replication contexts
      RtEvent create_pending_partition_shard(ShardID owner_shard,
                                             ReplicateContext *ctx,
                                             IndexPartition pid,
                                             IndexSpace parent,
                                             IndexSpace color_space,
                                             LegionColor &partition_color,
                                             PartitionKind part_kind,
                                             DistributedID did,
                                             ValueBroadcast<bool> *part_result,
                                             ApEvent partition_ready,
                                             ShardMapping &mapping,
                                             RtEvent creation_ready,
                   ApBarrier partial_pending = ApBarrier::NO_AP_BARRIER);
      void destroy_index_space(IndexSpace handle, AddressSpaceID source);
      void destroy_index_partition(IndexPartition handle, 
                                   AddressSpaceID source);
    public:
      ApEvent create_equal_partition(Operation *op, 
                                     IndexPartition pid, 
                                     size_t granularity,
                                     ShardID shard = 0,
                                     size_t total_shards = 1);
      ApEvent create_partition_by_union(Operation *op,
                                        IndexPartition pid,
                                        IndexPartition handle1,
                                        IndexPartition handle2,
                                        ShardID shard = 0, 
                                        size_t total_shards = 1);
      ApEvent create_partition_by_intersection(Operation *op,
                                               IndexPartition pid,
                                               IndexPartition handle1,
                                               IndexPartition handle2,
                                               ShardID shard = 0,
                                               size_t total_shards = 1);
      ApEvent create_partition_by_intersection(Operation *op,
                                               IndexPartition pid,
                                               IndexPartition part,
                                               const bool dominates,
                                               ShardID shard = 0,
                                               size_t total_shards = 1);
      ApEvent create_partition_by_difference(Operation *op,
                                           IndexPartition pid,
                                           IndexPartition handle1,
                                           IndexPartition handle2,
                                           ShardID shard = 0,
                                           size_t total_shards = 1);
      ApEvent create_partition_by_restriction(IndexPartition pid,
                                              const void *transform,
                                              const void *extent,
                                              ShardID shard = 0,
                                              size_t total_shards = 1);
      ApEvent create_cross_product_partitions(Operation *op,
                                              IndexPartition base,
                                              IndexPartition source,
                                              LegionColor part_color,
                                              ShardID shard = 0,
                                              size_t total_shards = 1);
    public:  
      ApEvent create_partition_by_field(Operation *op,
                                        IndexPartition pending,
                    const std::vector<FieldDataDescriptor> &instances,
                                        ApEvent instances_ready);
      ApEvent create_partition_by_image(Operation *op,
                                        IndexPartition pending,
                                        IndexPartition projection,
                    const std::vector<FieldDataDescriptor> &instances,
                                        ApEvent instances_ready,
                                        ShardID shard = 0,
                                        size_t total_shards = 1);
      ApEvent create_partition_by_image_range(Operation *op,
                                              IndexPartition pending,
                                              IndexPartition projection,
                    const std::vector<FieldDataDescriptor> &instances,
                                              ApEvent instances_ready,
                                              ShardID shard = 0,
                                              size_t total_shards = 1);
      ApEvent create_partition_by_preimage(Operation *op,
                                           IndexPartition pending,
                                           IndexPartition projection,
                    const std::vector<FieldDataDescriptor> &instances,
                                           ApEvent instances_ready);
      ApEvent create_partition_by_preimage_range(Operation *op,
                                                 IndexPartition pending,
                                                 IndexPartition projection,
                    const std::vector<FieldDataDescriptor> &instances,
                                                 ApEvent instances_ready);
      ApEvent create_association(Operation *op, 
                                 IndexSpace domain, IndexSpace range,
                    const std::vector<FieldDataDescriptor> &instances,
                                 ApEvent instances_ready);
    public:
      bool check_partition_by_field_size(IndexPartition pid,
                                         FieldSpace fspace, FieldID fid,
                                         bool is_range,
                                         bool use_color_space = false);
      bool check_association_field_size(IndexSpace is,
                                        FieldSpace fspace, FieldID fid);
    public:
      ApEvent compute_pending_space(Operation *op, IndexSpace result,
                                    const std::vector<IndexSpace> &handles,
                                    bool is_union, ShardID shard = 0,
                                    size_t total_shards = 1);
      ApEvent compute_pending_space(Operation *op, IndexSpace result,
                                    IndexPartition handle,
                                    bool is_union, ShardID shard = 0,
                                    size_t total_shards = 1);
      ApEvent compute_pending_space(Operation *op, IndexSpace result,
                                    IndexSpace initial,
                                    const std::vector<IndexSpace> &handles,
                                    ShardID shard = 0, size_t total_shards = 1);
    public:
      IndexPartition get_index_partition(IndexSpace parent, Color color); 
      bool has_index_subspace(IndexPartition parent,
                              const void *realm_color, TypeTag type_tag);
      IndexSpace get_index_subspace(IndexPartition parent, 
                                    const void *realm_color,
                                    TypeTag type_tag);
      void get_index_space_domain(IndexSpace handle, 
                                  void *realm_is, TypeTag type_tag);
      IndexSpace get_index_partition_color_space(IndexPartition p);
      void get_index_space_partition_colors(IndexSpace sp,
                                            std::set<Color> &colors);
      void get_index_space_color(IndexSpace handle, 
                                 void *realm_color, TypeTag type_tag); 
      Color get_index_partition_color(IndexPartition handle);
      IndexSpace get_parent_index_space(IndexPartition handle);
      bool has_parent_index_partition(IndexSpace handle);
      IndexPartition get_parent_index_partition(IndexSpace handle);
      unsigned get_index_space_depth(IndexSpace handle);
      unsigned get_index_partition_depth(IndexPartition handle);
      size_t get_domain_volume(IndexSpace handle);
      bool is_index_partition_disjoint(IndexPartition p);
      bool is_index_partition_complete(IndexPartition p);
      bool has_index_partition(IndexSpace parent, Color color);
    public:
      FieldSpaceNode* create_field_space(FieldSpace handle, DistributedID did,
                                         const bool notify_remote = true);
      void destroy_field_space(FieldSpace handle, AddressSpaceID source);
      // Return true if local is set to true and we actually performed the 
      // allocation.  It is an error if the field already existed and the
      // allocation was not local.
      bool allocate_field(FieldSpace handle, size_t field_size, 
                          FieldID fid, CustomSerdezID serdez_id);
      void free_field(FieldSpace handle, FieldID fid);
      void allocate_fields(FieldSpace handle, const std::vector<size_t> &sizes,
                           const std::vector<FieldID> &resulting_fields,
                           CustomSerdezID serdez_id);
      void free_fields(FieldSpace handle, 
                       const std::vector<FieldID> &to_free);
    public:
      bool allocate_local_fields(FieldSpace handle, 
                                 const std::vector<FieldID> &resulting_fields,
                                 const std::vector<size_t> &sizes,
                                 CustomSerdezID serdez_id,
                                 const std::set<unsigned> &allocated_indexes,
                                 std::vector<unsigned> &new_indexes);
      void free_local_fields(FieldSpace handle,
                             const std::vector<FieldID> &to_free,
                             const std::vector<unsigned> &indexes);
      void update_local_fields(FieldSpace handle,
                               const std::vector<FieldID> &fields,
                               const std::vector<size_t> &sizes,
                               const std::vector<CustomSerdezID> &serdez_ids,
                               const std::vector<unsigned> &indexes);
      void remove_local_fields(FieldSpace handle,
                               const std::vector<FieldID> &to_remove);
    public:
      void get_all_fields(FieldSpace handle, std::set<FieldID> &fields);
      void get_all_regions(FieldSpace handle, std::set<LogicalRegion> &regions);
      size_t get_field_size(FieldSpace handle, FieldID fid);
      void get_field_space_fields(FieldSpace handle, 
                                  std::vector<FieldID> &fields);
    public:
      RegionNode* create_logical_region(LogicalRegion handle,
                                        const bool notify_remote = true);
      void destroy_logical_region(LogicalRegion handle, 
                                  AddressSpaceID source);
      void destroy_logical_partition(LogicalPartition handle,
                                     AddressSpaceID source);
    public:
      LogicalPartition get_logical_partition(LogicalRegion parent, 
                                             IndexPartition handle);
      LogicalPartition get_logical_partition_by_color(LogicalRegion parent, 
                                                      Color color);
      bool has_logical_partition_by_color(LogicalRegion parent, Color color);
      LogicalPartition get_logical_partition_by_tree(
          IndexPartition handle, FieldSpace space, RegionTreeID tid);
      LogicalRegion get_logical_subregion(LogicalPartition parent,
                                          IndexSpace handle);
      LogicalRegion get_logical_subregion_by_color(LogicalPartition parent,
                                  const void *realm_color, TypeTag type_tag);
      bool has_logical_subregion_by_color(LogicalPartition parent,
                                  const void *realm_color, TypeTag type_tag);
      LogicalRegion get_logical_subregion_by_tree(
            IndexSpace handle, FieldSpace space, RegionTreeID tid);
      void get_logical_region_color(LogicalRegion handle, 
                                    void *realm_color, TypeTag type_tag);
      Color get_logical_partition_color(LogicalPartition handle);
      LogicalRegion get_parent_logical_region(LogicalPartition handle);
      bool has_parent_logical_partition(LogicalRegion handle);
      LogicalPartition get_parent_logical_partition(LogicalRegion handle);
      size_t get_domain_volume(LogicalRegion handle);
    public:
      // Index space operation methods
      void find_launch_space_domain(IndexSpace handle, Domain &launch_domain);
      void validate_slicing(IndexSpace input_space,
                            const std::vector<IndexSpace> &slice_spaces,
                            MultiTask *task, MapperManager *mapper);
      void log_launch_space(IndexSpace handle, UniqueID op_id);
    public:
      // Logical analysis methods
      void perform_dependence_analysis(Operation *op, unsigned idx,
                                       RegionRequirement &req,
                                       const ProjectionInfo &projection_info,
                                       RegionTreePath &path);
      void perform_deletion_analysis(DeletionOp *op, unsigned idx,
                                     RegionRequirement &req,
                                     RegionTreePath &path);
      // Used by dependent partition operations
      void find_open_complete_partitions(Operation *op, unsigned idx,
                                         const RegionRequirement &req,
                                     std::vector<LogicalPartition> &partitions);
      // For privileges flowing back across node boundaries
      void send_back_logical_state(RegionTreeContext context,
                                   UniqueID context_uid,
                                   const RegionRequirement &req,
                                   AddressSpaceID target);
    public:
      void perform_versioning_analysis(Operation *op, unsigned idx,
                                       const RegionRequirement &req,
                                       VersionInfo &version_info,
                                       std::set<RtEvent> &ready_events);
      void invalidate_versions(RegionTreeContext ctx, LogicalRegion handle);
      void invalidate_all_versions(RegionTreeContext ctx);
    public:
      void initialize_current_context(RegionTreeContext ctx,
                    const RegionRequirement &req, const bool restricted,
                    const InstanceSet &sources, ApEvent term_event, 
                    InnerContext *context, unsigned index,
                    std::map<PhysicalManager*,InstanceView*> &top_views,
                    std::set<RtEvent> &applied_events);
      void invalidate_current_context(RegionTreeContext ctx, bool users_only,
                                      LogicalRegion handle);
      bool match_instance_fields(const RegionRequirement &req1,
                                 const RegionRequirement &req2,
                                 const InstanceSet &inst1,
                                 const InstanceSet &inst2);
    public: // Physical analysis methods
      void physical_premap_region(Operation *op, unsigned index,
                                  RegionRequirement &req,
                                  VersionInfo &version_info,
                                  InstanceSet &valid_instances,
                                  std::set<RtEvent> &map_applied_events);
      // Return a runtime event for when it's safe to perform
      // the registration for this equivalence set
      RtEvent physical_perform_updates(const RegionRequirement &req,
                                VersionInfo &version_info,
                                Operation *op, unsigned index,
                                ApEvent precondition, ApEvent term_event,
                                const InstanceSet &targets,
                                const PhysicalTraceInfo &trace_info,
                                std::set<RtEvent> &map_applied_events,
                                UpdateAnalysis *&analysis,
#ifdef DEBUG_LEGION
                                const char *log_name,
                                UniqueID uid,
#endif
                                const bool track_effects,
                                const bool record_valid = true,
                                const bool check_initialized = true,
                                const bool defer_copies = true,
                                const bool skip_output = false);
      // Return an event for when the copy-out effects of the 
      // registration are done (e.g. for restricted coherence)
      ApEvent physical_perform_registration(UpdateAnalysis *analysis,
                                 InstanceSet &targets,
                                 const PhysicalTraceInfo &trace_info,
                                 std::set<RtEvent> &map_applied_events);
      // Same as the two above merged together
      ApEvent physical_perform_updates_and_registration(
                                   const RegionRequirement &req,
                                   VersionInfo &version_info,
                                   Operation *op, unsigned index,
                                   ApEvent precondition, ApEvent term_event,
                                   InstanceSet &targets,
                                   const PhysicalTraceInfo &trace_info,
                                   std::set<RtEvent> &map_applied_events,
#ifdef DEBUG_LEGION
                                   const char *log_name,
                                   UniqueID uid,
#endif
                                   const bool track_effects,
                                   const bool record_valid = true,
                                   const bool check_initialized = true);
      // A helper method for deferring the computation of registration
      RtEvent defer_physical_perform_registration(RtEvent register_pre,
                           UpdateAnalysis *analysis, InstanceSet &targets,
                           std::set<RtEvent> &map_applied_events,
                           ApEvent &result);
      void handle_defer_registration(const void *args);
      ApEvent acquire_restrictions(const RegionRequirement &req,
                                   VersionInfo &version_info,
                                   AcquireOp *op, unsigned index,
                                   ApEvent term_event,
                                   InstanceSet &restricted_instances,
                                   const PhysicalTraceInfo &trace_info,
                                   std::set<RtEvent> &map_applied_events
#ifdef DEBUG_LEGION
                                   , const char *log_name
                                   , UniqueID uid
#endif
                                   );
      ApEvent release_restrictions(const RegionRequirement &req,
                                   VersionInfo &version_info,
                                   ReleaseOp *op, unsigned index,
                                   ApEvent precondition, ApEvent term_event,
                                   InstanceSet &restricted_instances,
                                   const PhysicalTraceInfo &trace_info,
                                   std::set<RtEvent> &map_applied_events
#ifdef DEBUG_LEGION
                                   , const char *log_name
                                   , UniqueID uid
#endif
                                   );
      ApEvent copy_across(const RegionRequirement &src_req,
                          const RegionRequirement &dst_req,
                          VersionInfo &src_version_info,
                          VersionInfo &dst_version_info,
                          const InstanceSet &src_targets,
                          const InstanceSet &dst_targets, CopyOp *op,
                          unsigned src_index, unsigned dst_index,
                          ApEvent precondition, PredEvent pred_guard,
                          const PhysicalTraceInfo &trace_info,
                          std::set<RtEvent> &map_applied_events);
      ApEvent gather_across(const RegionRequirement &src_req,
                            const RegionRequirement &idx_req,
                            const RegionRequirement &dst_req,
                          const LegionVector<IndirectRecord>::aligned &records,
                            const InstanceRef &idx_target,
                            const InstanceSet &dst_targets,
                            CopyOp *op, unsigned dst_index,
                            const ApEvent precondition, 
                            const PredEvent pred_guard,
                            const PhysicalTraceInfo &trace_info);
      ApEvent scatter_across(const RegionRequirement &src_req,
                             const RegionRequirement &idx_req,
                             const RegionRequirement &dst_req,
                             const InstanceSet &src_targets,
                             const InstanceRef &idx_target,
                          const LegionVector<IndirectRecord>::aligned &records,
                             CopyOp *op, unsigned src_index,
                             const ApEvent precondition, 
                             const PredEvent pred_guard,
                             const PhysicalTraceInfo &trace_info);
      ApEvent indirect_across(const RegionRequirement &src_req,
                              const RegionRequirement &src_idx_req,
                              const RegionRequirement &dst_req,
                              const RegionRequirement &dst_idx_req,
                      const LegionVector<IndirectRecord>::aligned &src_records,
                              const InstanceRef &src_idx_target,
                      const LegionVector<IndirectRecord>::aligned &dst_records,
                              const InstanceRef &dst_idx_target,
                              const ApEvent precondition, 
                              const PredEvent pred_guard,
                              const PhysicalTraceInfo &trace_info);
      // This takes ownership of the value buffer
      ApEvent fill_fields(FillOp *op,
                          const RegionRequirement &req,
                          const unsigned index, FillView *fill_view,
                          VersionInfo &version_info, ApEvent precondition,
                          PredEvent true_guard,
                          const PhysicalTraceInfo &trace_info,
                          std::set<RtEvent> &map_applied_events);
      ApEvent overwrite_sharded(Operation *op, const unsigned index,
                                const RegionRequirement &req,
                                ShardedView *view, VersionInfo &version_info,
                                const ApEvent precondition,
                                std::set<RtEvent> &map_applied_events,
                                const bool add_restriction);
      InstanceRef create_external_instance(AttachOp *attach_op,
                                const RegionRequirement &req,
                                const std::vector<FieldID> &field_set);
      ApEvent attach_external(AttachOp *attach_op, unsigned index,
                              const RegionRequirement &req,
                              // Two views are usually the same but different
                              // in cases of control replication
                              InstanceView *local_view,
                              LogicalView *registration_view,
                              VersionInfo &version_info,
                              const PhysicalTraceInfo &trace_info,
                              std::set<RtEvent> &map_applied_events,
                              const bool restricted);
      ApEvent detach_external(const RegionRequirement &req, DetachOp *detach_op,
                              unsigned index, VersionInfo &version_info, 
                              InstanceView *local_view,
                              const PhysicalTraceInfo &trace_info,
                              std::set<RtEvent> &map_applied_events,
                              LogicalView *registration_view = NULL);
      void invalidate_fields(Operation *op, unsigned index,
                             VersionInfo &version_info,
                             std::set<RtEvent> &map_applied_events);
      // Support for tracing
      void find_invalid_instances(Operation *op, unsigned index,
                                  VersionInfo &version_info,
                                  const FieldMaskSet<InstanceView> &valid_views,
                                  FieldMaskSet<InstanceView> &invalid_instances,
                                  std::set<RtEvent> &map_applied_events);
      void update_valid_instances(Operation *op, unsigned index,
                                  VersionInfo &version_info,
                                  const FieldMaskSet<InstanceView> &valid_views,
                                  std::set<RtEvent> &map_applied_events);
    public:
      int physical_convert_mapping(Operation *op,
                               const RegionRequirement &req,
                               const std::vector<MappingInstance> &chosen,
                               InstanceSet &result, RegionTreeID &bad_tree,
                               std::vector<FieldID> &missing_fields,
                               std::map<PhysicalManager*,
                                    std::pair<unsigned,bool> > *acquired,
                               std::vector<PhysicalManager*> &unacquired,
                               const bool do_acquire_checks);
      bool physical_convert_postmapping(Operation *op,
                               const RegionRequirement &req,
                               const std::vector<MappingInstance> &chosen,
                               InstanceSet &result, RegionTreeID &bad_tree,
                               std::map<PhysicalManager*,
                                    std::pair<unsigned,bool> > *acquired,
                               std::vector<PhysicalManager*> &unacquired,
                               const bool do_acquire_checks);
      void log_mapping_decision(UniqueID uid, unsigned index,
                                const RegionRequirement &req,
                                const InstanceSet &targets,
                                bool postmapping = false);
    public: // helper method for the above two methods
      void perform_missing_acquires(Operation *op,
                 std::map<PhysicalManager*,std::pair<unsigned,bool> > &acquired,
                               const std::vector<PhysicalManager*> &unacquired);
    public:
      bool are_colocated(const std::vector<InstanceSet*> &instances,
                         FieldSpace handle, const std::set<FieldID> &fields,
                         unsigned &idx1, unsigned &idx2);
    public:
      // Debugging method for checking context state
      void check_context_state(RegionTreeContext ctx);
    public:
      // We know the domain of the index space
      IndexSpaceNode* create_node(IndexSpace is, const void *realm_is, 
                                  IndexPartNode *par, LegionColor color,
                                  DistributedID did,
                                  ApEvent is_ready = ApEvent::NO_AP_EVENT,
                                  IndexSpaceExprID expr_id = 0,
                                  const bool notify_remote = true);
      IndexSpaceNode* create_node(IndexSpace is, const void *realm_is, 
                                  IndexPartNode *par, LegionColor color,
                                  DistributedID did,
                                  ApUserEvent is_ready,
                                  const bool notify_remote = true);
      // We know the disjointness of the index partition
      IndexPartNode*  create_node(IndexPartition p, IndexSpaceNode *par,
                                  IndexSpaceNode *color_space, 
                                  LegionColor color, bool disjoint,int complete,
                                  DistributedID did, ApEvent partition_ready, 
                                  ApBarrier partial_pending,
                                  ShardMapping *shard_mapping = NULL);
      // Give the event for when the disjointness information is ready
      IndexPartNode*  create_node(IndexPartition p, IndexSpaceNode *par,
                                  IndexSpaceNode *color_space,LegionColor color,
                                  RtEvent disjointness_ready_event,int complete,
                                  DistributedID did, ApEvent partition_ready, 
                                  ApBarrier partial_pending,
                                  ShardMapping *shard_mapping = NULL);
      FieldSpaceNode* create_node(FieldSpace space, DistributedID did,
                                  const bool notify_remote = true);
      FieldSpaceNode* create_node(FieldSpace space, DistributedID did,
                                  Deserializer &derez);
      RegionNode*     create_node(LogicalRegion r, PartitionNode *par,
                                  const bool notify_remote = true);
      PartitionNode*  create_node(LogicalPartition p, RegionNode *par);
    public:
      IndexSpaceNode* get_node(IndexSpace space, RtEvent *defer = NULL);
      IndexPartNode*  get_node(IndexPartition part, RtEvent *defer = NULL);
      FieldSpaceNode* get_node(FieldSpace space, RtEvent *defer = NULL);
      RegionNode*     get_node(LogicalRegion handle, bool need_check = true);
      PartitionNode*  get_node(LogicalPartition handle, bool need_check = true);
      RegionNode*     get_tree(RegionTreeID tid);
      // Request but don't block
      RtEvent request_node(IndexSpace space);
      // Find a local node if it exists and return it with reference
      // otherwise return NULL
      RegionNode*     find_local_node(LogicalRegion handle);
      PartitionNode*  find_local_node(LogicalPartition handle);
    public:
      bool has_node(IndexSpace space);
      bool has_node(IndexPartition part);
      bool has_node(FieldSpace space);
      bool has_node(LogicalRegion handle);
      bool has_node(LogicalPartition handle);
      bool has_tree(RegionTreeID tid);
      bool has_field(FieldSpace space, FieldID fid);
    public:
      void remove_node(IndexSpace space);
      void remove_node(IndexPartition part);
      void remove_node(FieldSpace space);
      void remove_node(LogicalRegion handle, bool top);
      void remove_node(LogicalPartition handle);
    public:
      bool is_top_level_index_space(IndexSpace handle);
      bool is_top_level_region(LogicalRegion handle);
    public:
      bool is_subregion(LogicalRegion child, LogicalRegion parent);
      bool is_subregion(LogicalRegion child, LogicalPartition parent);
      bool is_disjoint(IndexPartition handle);
      bool is_disjoint(LogicalPartition handle);
    public:
      bool are_disjoint(IndexSpace one, IndexSpace two);
      bool are_disjoint(IndexSpace one, IndexPartition two);
      bool are_disjoint(IndexPartition one, IndexPartition two); 
      // Can only use the region tree for proving disjointness here
      bool are_disjoint_tree_only(IndexTreeNode *one, IndexTreeNode *two,
                                  IndexTreeNode *&common_ancestor);
    public:
      bool are_compatible(IndexSpace left, IndexSpace right);
      bool is_dominated(IndexSpace src, IndexSpace dst);
      bool is_dominated_tree_only(IndexSpace test, IndexPartition dominator);
      bool is_dominated_tree_only(IndexPartition test, IndexSpace dominator);
      bool is_dominated_tree_only(IndexPartition test,IndexPartition dominator);
    public:
      bool compute_index_path(IndexSpace parent, IndexSpace child,
                              std::vector<LegionColor> &path);
      bool compute_partition_path(IndexSpace parent, IndexPartition child,
                                  std::vector<LegionColor> &path); 
    public:
      void initialize_path(IndexSpace child, IndexSpace parent,
                           RegionTreePath &path);
      void initialize_path(IndexPartition child, IndexSpace parent,
                           RegionTreePath &path);
      void initialize_path(IndexSpace child, IndexPartition parent,
                           RegionTreePath &path);
      void initialize_path(IndexPartition child, IndexPartition parent,
                           RegionTreePath &path);
      void initialize_path(IndexTreeNode* child, IndexTreeNode *parent,
                           RegionTreePath &path);
#ifdef DEBUG_LEGION
    public:
      unsigned get_projection_depth(LogicalRegion result, LogicalRegion upper);
      unsigned get_projection_depth(LogicalRegion result, 
                                    LogicalPartition upper);
    public:
      // These are debugging methods and are never called from
      // actual code, therefore they never take locks
      void dump_logical_state(LogicalRegion region, ContextID ctx);
      void dump_physical_state(LogicalRegion region, ContextID ctx);
#endif
    public:
      void attach_semantic_information(IndexSpace handle, SemanticTag tag,
                                       AddressSpaceID source,
                                       const void *buffer, size_t size,
                                       bool is_mutable);
      void attach_semantic_information(IndexPartition handle, SemanticTag tag,
                                       AddressSpaceID source,
                                       const void *buffer, size_t size,
                                       bool is_mutable);
      void attach_semantic_information(FieldSpace handle, SemanticTag tag,
                                       AddressSpaceID source,
                                       const void *buffer, size_t size,
                                       bool is_mutable);
      void attach_semantic_information(FieldSpace handle, FieldID fid,
                                       SemanticTag tag, AddressSpaceID source,
                                       const void *buffer, size_t size,
                                       bool is_mutable);
      void attach_semantic_information(LogicalRegion handle, SemanticTag tag,
                                       AddressSpaceID source,
                                       const void *buffer, size_t size,
                                       bool is_mutable);
      void attach_semantic_information(LogicalPartition handle, SemanticTag tag,
                                       AddressSpaceID source,
                                       const void *buffer, size_t size,
                                       bool is_mutable);
    public:
      bool retrieve_semantic_information(IndexSpace handle, SemanticTag tag,
                                         const void *&result, size_t &size,
                                         bool can_fail, bool wait_until);
      bool retrieve_semantic_information(IndexPartition handle, SemanticTag tag,
                                         const void *&result, size_t &size,
                                         bool can_fail, bool wait_until);
      bool retrieve_semantic_information(FieldSpace handle, SemanticTag tag,
                                         const void *&result, size_t &size,
                                         bool can_fail, bool wait_until);
      bool retrieve_semantic_information(FieldSpace handle, FieldID fid,
                                         SemanticTag tag,
                                         const void *&result, size_t &size,
                                         bool can_fail, bool wait_until);
      bool retrieve_semantic_information(LogicalRegion handle, SemanticTag tag,
                                         const void *&result, size_t &size,
                                         bool can_fail, bool wait_until);
      bool retrieve_semantic_information(LogicalPartition part, SemanticTag tag,
                                         const void *&result, size_t &size,
                                         bool can_fail, bool wait_until);
    public:
      // These three methods a something pretty awesome and crazy
      // We want to do common sub-expression elimination on index space
      // unions, intersections, and difference operations to avoid repeating
      // expensive Realm dependent partition calls where possible, by 
      // running everything through this interface we first check to see
      // if these operations have been requested before and if so will 
      // return the common sub-expression, if not we will actually do 
      // the computation and memoize it for the future
      IndexSpaceExpression* union_index_spaces(IndexSpaceExpression *lhs,
                                               IndexSpaceExpression *rhs);
      IndexSpaceExpression* union_index_spaces(
                                 const std::set<IndexSpaceExpression*> &exprs);
    protected:
      // Internal version
      IndexSpaceExpression* union_index_spaces(
                               const std::vector<IndexSpaceExpression*> &exprs,
                               OperationCreator *creator = NULL);
    public:
      IndexSpaceExpression* intersect_index_spaces(
                                               IndexSpaceExpression *lhs,
                                               IndexSpaceExpression *rhs);
      IndexSpaceExpression* intersect_index_spaces(
                                 const std::set<IndexSpaceExpression*> &exprs);
    protected:
      IndexSpaceExpression* intersect_index_spaces(
                               const std::vector<IndexSpaceExpression*> &exprs,
                               OperationCreator *creator = NULL);
    public:
      IndexSpaceExpression* subtract_index_spaces(IndexSpaceExpression *lhs,
                  IndexSpaceExpression *rhs, OperationCreator *creator = NULL);
    public:
      // Methods for removing index space expression when they are done
      void invalidate_index_space_expression(
                            const std::vector<IndexSpaceOperation*> &parents);
      void remove_union_operation(IndexSpaceOperation *expr, 
                            const std::vector<IndexSpaceExpression*> &exprs);
      void remove_intersection_operation(IndexSpaceOperation *expr, 
                            const std::vector<IndexSpaceExpression*> &exprs);
      void remove_subtraction_operation(IndexSpaceOperation *expr,
                       IndexSpaceExpression *lhs, IndexSpaceExpression *rhs);
    public:
      // Remote expression methods
      IndexSpaceExpression* find_or_request_remote_expression(
              IndexSpaceExprID remote_expr_id, 
              IndexSpaceExpression *origin, RtEvent *wait_for = NULL);
      IndexSpaceExpression* find_remote_expression(
              IndexSpaceExprID remote_expr_id);
      void unregister_remote_expression(IndexSpaceExprID remote_expr_id);
      void handle_remote_expression_request(Deserializer &derez,
                                            AddressSpaceID source);
      void handle_remote_expression_response(Deserializer &derez,
                                             AddressSpaceID source);
      void handle_remote_expression_invalidation(Deserializer &derez);
    protected:
      IndexSpaceExpression* unpack_expression_structure(Deserializer &derez,
                                                        AddressSpaceID source);
    public:
      Runtime *const runtime;
    protected:
      mutable LocalLock lookup_lock;
      mutable LocalLock lookup_is_op_lock;
    private:
      // The lookup lock must be held when accessing these
      // data structures
      std::map<IndexSpace,IndexSpaceNode*>     index_nodes;
      std::map<IndexPartition,IndexPartNode*>  index_parts;
      std::map<FieldSpace,FieldSpaceNode*>     field_nodes;
      std::map<LogicalRegion,RegionNode*>     region_nodes;
      std::map<LogicalPartition,PartitionNode*> part_nodes;
      std::map<RegionTreeID,RegionNode*>        tree_nodes;
    private:
      // pending events for requested nodes
      std::map<IndexSpace,RtEvent>       index_space_requests;
      std::map<IndexPartition,RtEvent>    index_part_requests;
      std::map<FieldSpace,RtEvent>       field_space_requests;
      std::map<RegionTreeID,RtEvent>     region_tree_requests;
    private:
      // Index space operations
      std::map<IndexSpaceExprID/*first*/,ExpressionTrieNode*> union_ops;
      std::map<IndexSpaceExprID/*first*/,ExpressionTrieNode*> intersection_ops;
      std::map<IndexSpaceExprID/*lhs*/,ExpressionTrieNode*> difference_ops;
      // Remote expressions
      std::map<IndexSpaceExprID,IndexSpaceExpression*> remote_expressions;
      std::map<IndexSpaceExprID,RtEvent> pending_remote_expressions;
    public:
      static const unsigned MAX_EXPRESSION_FANOUT = 32;
    };

    /**
     * \class IndexSpaceExpression
     * An IndexSpaceExpression represents a set computation
     * one on or more index spaces. IndexSpaceExpressions
     * currently are either IndexSpaceNodes at the leaves
     * or have intermeidate set operations that are either
     * set union, intersection, or difference.
     */
    class IndexSpaceExpression {
    public:
      struct TightenIndexSpaceArgs : public LgTaskArgs<TightenIndexSpaceArgs> {
      public:
        static const LgTaskID TASK_ID = 
          LG_TIGHTEN_INDEX_SPACE_TASK_ID;
      public:
        TightenIndexSpaceArgs(IndexSpaceExpression *proxy)
          : LgTaskArgs<TightenIndexSpaceArgs>(implicit_provenance),
            proxy_this(proxy) { proxy->add_expression_reference(); }
      public:
        IndexSpaceExpression *const proxy_this;
      };
    public:
      template<int N1, typename T1>
      struct UnstructuredIndirectionHelper {
      public:
        UnstructuredIndirectionHelper(FieldID fid, PhysicalInstance inst,
                                      const std::set<IndirectRecord*> &recs)
          : indirect_field(fid), indirect_inst(inst), 
            records(recs), result(NULL) { }
      public:
        template<typename N2, typename T2>
        static inline void demux(UnstructuredIndirectionHelper *helper)
        {
          typename Realm::CopyIndirection<N1,T1>::template
            Unstructured<N2::N,T2> *indirect = new typename 
              Realm::CopyIndirection<N1,T1>::template Unstructured<N2::N,T2>();
          indirect->field_id = helper->indirect_field;
          indirect->inst = helper->indirect_inst;
          indirect->is_ranges = false;
          indirect->subfield_offset = 0;
          indirect->spaces.resize(helper->records.size());
          indirect->insts.resize(helper->records.size());
          unsigned index = 0;
          for (std::set<IndirectRecord*>::const_iterator it = 
                helper->records.begin(); it != 
                helper->records.end(); it++, index++)
          {
#if __cplusplus < 201103L
            indirect->spaces[index] = DomainT<N2::N,T2>((*it)->domain);
#else
            indirect->spaces[index] = (*it)->domain;
#endif
            indirect->insts[index] = (*it)->inst; 
          }
          helper->result = indirect;
        }
      public:
        const FieldID indirect_field;
        const PhysicalInstance indirect_inst;
        const std::set<IndirectRecord*> &records;
        typename Realm::CopyIndirection<N1,T1>::Base *result;
      };
    public:
      IndexSpaceExpression(LocalLock &lock);
      IndexSpaceExpression(TypeTag tag, Runtime *runtime, LocalLock &lock); 
      IndexSpaceExpression(TypeTag tag, IndexSpaceExprID id, LocalLock &lock);
      virtual ~IndexSpaceExpression(void);
    public:
      virtual ApEvent get_expr_index_space(void *result, TypeTag tag, 
                                           bool need_tight_result) = 0;
      virtual Domain get_domain(ApEvent &ready, bool need_tight) = 0;
      virtual void tighten_index_space(void) = 0;
      virtual bool check_empty(void) = 0;
      virtual size_t get_volume(void) = 0;
      virtual void pack_expression(Serializer &rez, AddressSpaceID target) = 0;
      virtual void pack_expression_structure(Serializer &rez,
                                             AddressSpaceID target,
                                             const bool top) = 0;
      virtual void add_expression_reference(void) = 0;
      virtual bool remove_expression_reference(void) = 0;
      virtual bool remove_operation(RegionTreeForest *forest) = 0;
      virtual bool test_intersection_nonblocking(IndexSpaceExpression *expr,
         RegionTreeForest *context, ApEvent &precondition, bool second = false);
      virtual IndexSpaceNode* find_or_create_node(TaskContext *ctx,
                                           const bool notify_remote = true) = 0;
    public:
      virtual ApEvent issue_fill(const PhysicalTraceInfo &trace_info,
                           const std::vector<CopySrcDstField> &dst_fields,
                           const void *fill_value, size_t fill_size,
#ifdef LEGION_SPY
                           UniqueID fill_uid,
                           FieldSpace handle,
                           RegionTreeID tree_id,
#endif
                           ApEvent precondition, PredEvent pred_guard,
                           // Can be NULL if we're not tracing
                           const FieldMaskSet<FillView> *tracing_srcs,
                           const FieldMaskSet<InstanceView> *tracing_dsts) = 0;
      virtual ApEvent issue_copy(const PhysicalTraceInfo &trace_info,
                           const std::vector<CopySrcDstField> &dst_fields,
                           const std::vector<CopySrcDstField> &src_fields,
#ifdef LEGION_SPY
                           FieldSpace handle,
                           RegionTreeID src_tree_id,
                           RegionTreeID dst_tree_id,
#endif
                           ApEvent precondition, PredEvent pred_guard,
                           ReductionOpID redop, bool reduction_fold,
                           // Can be NULL if we're not tracing
                           const FieldMaskSet<InstanceView> *tracing_srcs,
                           const FieldMaskSet<InstanceView> *tracing_dsts) = 0;
      virtual void construct_indirections(
                           const std::vector<unsigned> &field_indexes,
                           const FieldID indirect_field,
                           const TypeTag indirect_type,
                           const PhysicalInstance indirect_instance,
                           const LegionVector<
                                  IndirectRecord>::aligned &records,
                           std::vector<void*> &indirections,
                           std::vector<unsigned> &indirect_indexes) = 0;
      virtual void destroy_indirections(std::vector<void*> &indirections) = 0;
      virtual ApEvent issue_indirect(const PhysicalTraceInfo &trace_info,
                           const std::vector<CopySrcDstField> &dst_fields,
                           const std::vector<CopySrcDstField> &src_fields,
                           const std::vector<void*> &indirects,
                           ApEvent precondition, PredEvent pred_guard) = 0;
      virtual Realm::InstanceLayoutGeneric*
                   create_layout(const Realm::InstanceLayoutConstraints &ilc,
                                 const OrderingConstraint &constraint) = 0;
    public:
      static void handle_tighten_index_space(const void *args);
      static AddressSpaceID get_owner_space(IndexSpaceExprID id, Runtime *rt);
    public:
      void add_parent_operation(IndexSpaceOperation *op);
      void remove_parent_operation(IndexSpaceOperation *op);
    public:
      inline bool is_empty(void)
      {
        if (!has_empty)
        {
          empty = check_empty();
          __sync_synchronize();
          has_empty = true;
        }
        return empty;
      }
      inline size_t get_num_dims(void) const
        { return NT_TemplateHelper::get_dim(type_tag); }
    protected:
      template<int DIM, typename T>
      inline ApEvent issue_fill_internal(RegionTreeForest *forest,
                               const Realm::IndexSpace<DIM,T> &space,
                               const PhysicalTraceInfo &trace_info,
                               const std::vector<CopySrcDstField> &dst_fields,
                               const void *fill_value, size_t fill_size,
#ifdef LEGION_SPY
                               UniqueID fill_uid,
                               FieldSpace handle,
                               RegionTreeID tree_id,
#endif
                               ApEvent precondition, PredEvent pred_guard,
                               const FieldMaskSet<FillView> *tracing_srcs,
                               const FieldMaskSet<InstanceView> *tracing_dsts);
      template<int DIM, typename T>
      inline ApEvent issue_copy_internal(RegionTreeForest *forest,
                               const Realm::IndexSpace<DIM,T> &space,
                               const PhysicalTraceInfo &trace_info,
                               const std::vector<CopySrcDstField> &dst_fields,
                               const std::vector<CopySrcDstField> &src_fields,
#ifdef LEGION_SPY
                               FieldSpace handle,
                               RegionTreeID src_tree_id,
                               RegionTreeID dst_tree_id,
#endif
                               ApEvent precondition, PredEvent pred_guard,
                               ReductionOpID redop, bool reduction_fold,
                               const FieldMaskSet<InstanceView> *tracing_srcs,
                               const FieldMaskSet<InstanceView> *tracing_dsts);
      template<int DIM, typename T>
      inline void construct_indirections_internal(
                               const std::vector<unsigned> &field_indexes,
                               const FieldID indirect_field,
                               const TypeTag indirect_type,
                               const PhysicalInstance indirect_instance,
                               const LegionVector<
                                      IndirectRecord>::aligned &records,
                               std::vector<void*> &indirections,
                               std::vector<unsigned> &indirect_indexes);
      template<int DIM, typename T>
      inline void destroy_indirections_internal(
                               std::vector<void*> &indirections);
      template<int DIM, typename T>
      inline ApEvent issue_indirect_internal(RegionTreeForest *forest,
                               const Realm::IndexSpace<DIM,T> &space,
                               const PhysicalTraceInfo &trace_info,
                               const std::vector<CopySrcDstField> &dst_fields,
                               const std::vector<CopySrcDstField> &src_fields,
                               const std::vector<void*> &indirects,
                               ApEvent precondition, PredEvent pred_guard);
      template<int DIM, typename T>
      inline Realm::InstanceLayoutGeneric* create_layout_internal(
                               const Realm::IndexSpace<DIM,T> &space,
                               const Realm::InstanceLayoutConstraints &ilc,
                               const OrderingConstraint &constraint) const;
    public:
      static IndexSpaceExpression* unpack_expression(Deserializer &derez,
                         RegionTreeForest *forest, AddressSpaceID source);
      static IndexSpaceExpression* unpack_expression(Deserializer &derez,
                         RegionTreeForest *forest, AddressSpaceID source,
                         bool &is_local,bool &is_index_space,IndexSpace &handle,
                         IndexSpaceExprID &remote_expr_id, RtEvent &wait_for);
    public:
      const TypeTag type_tag;
      const IndexSpaceExprID expr_id;
    private:
      LocalLock &expr_lock;
    protected:
      std::set<IndexSpaceOperation*> parent_operations;
      size_t volume;
      bool has_volume;
      bool empty, has_empty;
    };

    // Shared functionality between index space operation and
    // remote expressions
    class IntermediateExpression : 
      public IndexSpaceExpression, public Collectable {
    public:
      IntermediateExpression(TypeTag tag, RegionTreeForest *ctx);
      IntermediateExpression(TypeTag tag, RegionTreeForest *ctx, 
                             IndexSpaceExprID expr_id);
      virtual ~IntermediateExpression(void);
    public:
      virtual ApEvent get_expr_index_space(void *result, TypeTag tag, 
                                           bool need_tight_result) = 0;
      virtual Domain get_domain(ApEvent &ready, bool need_tight) = 0;
      virtual void tighten_index_space(void) = 0;
      virtual bool check_empty(void) = 0;
      virtual size_t get_volume(void) = 0;
      virtual void pack_expression(Serializer &rez, AddressSpaceID target) = 0; 
      virtual void pack_expression_structure(Serializer &rez,
                                             AddressSpaceID target,
                                             const bool top) = 0;
      virtual void add_expression_reference(void);
      virtual bool remove_expression_reference(void);
      virtual bool remove_operation(RegionTreeForest *forest) = 0;
      virtual IndexSpaceNode* find_or_create_node(TaskContext *ctx,
                                          const bool notify_remote = true) = 0;
    protected:
      void record_remote_expression(AddressSpaceID target);
    public:
      static void handle_expression_invalidation(Deserializer &derez,
                                                 RegionTreeForest *forest);
    public:
      RegionTreeForest *const context;
    protected:
      mutable LocalLock inter_lock;
    protected:
      // An equivalent index space node with the same IndexSpaceExprID as this
      // We only make this if we actually need to since IndexSpaceNodes
      // are more expensive to maintain
      IndexSpaceNode *node; 
      std::set<AddressSpaceID> *remote_exprs;
    };

    class IndexSpaceOperation : public IntermediateExpression {
    public:
      enum OperationKind {
        UNION_OP_KIND,
        INTERSECT_OP_KIND,
        DIFFERENCE_OP_KIND,
      };
    public:
      IndexSpaceOperation(TypeTag tag, OperationKind kind,
                          RegionTreeForest *ctx);
      IndexSpaceOperation(TypeTag tag, OperationKind kind,
                          RegionTreeForest *ctx, Deserializer &derez);
      virtual ~IndexSpaceOperation(void);
    public:
      virtual ApEvent get_expr_index_space(void *result, TypeTag tag, 
                                           bool need_tight_result) = 0;
      virtual Domain get_domain(ApEvent &ready, bool need_tight) = 0;
      virtual void tighten_index_space(void) = 0;
      virtual bool check_empty(void) = 0;
      virtual size_t get_volume(void) = 0;
      virtual void pack_expression(Serializer &rez, AddressSpaceID target) = 0; 
      virtual void pack_expression_structure(Serializer &rez,
                                             AddressSpaceID target,
                                             const bool top) = 0;
      virtual bool remove_operation(RegionTreeForest *forest) = 0;
      virtual bool remove_expression_reference(void);
      virtual IndexSpaceNode* find_or_create_node(TaskContext *ctx,
                                          const bool notify_remote = true) = 0;
      virtual IndexSpaceExpression* find_congruence(void) = 0;
      virtual void activate_remote(void) = 0;
    public:
      void invalidate_operation(std::deque<IndexSpaceOperation*> &to_remove);
    public:
      static inline IndexSpaceExprID unpack_expr_id(Deserializer &derez)
        {
          IndexSpaceExprID expr_id;
          derez.deserialize(expr_id);
          return expr_id;
        }
      static inline IndexSpaceExpression* unpack_origin_expr(Deserializer &drz)
        {
          IndexSpaceExpression *origin_expr;
          drz.deserialize(origin_expr);
          return origin_expr;
        }
    public:
      const OperationKind op_kind;
      IndexSpaceExpression *const origin_expr;
      const AddressSpaceID origin_space;
    private:
      int invalidated;
    };

    template<int DIM, typename T>
    class IndexSpaceOperationT : public IndexSpaceOperation {
    public:
      IndexSpaceOperationT(OperationKind kind, RegionTreeForest *ctx);
      IndexSpaceOperationT(OperationKind kind, RegionTreeForest *ctx,
                           Deserializer &derez);
      virtual ~IndexSpaceOperationT(void);
    public:
      virtual ApEvent get_expr_index_space(void *result, TypeTag tag,
                                           bool need_tight_result);
      virtual Domain get_domain(ApEvent &ready, bool need_tight);
      virtual void tighten_index_space(void);
      virtual bool check_empty(void);
      virtual size_t get_volume(void);
      virtual void activate_remote(void);
      virtual void pack_expression(Serializer &rez, AddressSpaceID target);
      virtual void pack_expression_structure(Serializer &rez,
                                             AddressSpaceID target,
                                             const bool top) = 0;
      virtual bool remove_operation(RegionTreeForest *forest) = 0;
      virtual IndexSpaceNode* find_or_create_node(TaskContext *ctx,
                                          const bool notify_remote = true);
      virtual IndexSpaceExpression* find_congruence(void) = 0;
    public:
      virtual ApEvent issue_fill(const PhysicalTraceInfo &trace_info,
                           const std::vector<CopySrcDstField> &dst_fields,
                           const void *fill_value, size_t fill_size,
#ifdef LEGION_SPY
                           UniqueID fill_uid,
                           FieldSpace handle,
                           RegionTreeID tree_id,
#endif
                           ApEvent precondition, PredEvent pred_guard,
                           // Can be NULL if we're not tracing
                           const FieldMaskSet<FillView> *tracing_srcs,
                           const FieldMaskSet<InstanceView> *tracing_dsts);
      virtual ApEvent issue_copy(const PhysicalTraceInfo &trace_info,
                           const std::vector<CopySrcDstField> &dst_fields,
                           const std::vector<CopySrcDstField> &src_fields,
#ifdef LEGION_SPY
                           FieldSpace handle,
                           RegionTreeID src_tree_id,
                           RegionTreeID dst_tree_id,
#endif
                           ApEvent precondition, PredEvent pred_guard,
                           ReductionOpID redop, bool reduction_fold,
                           // Can be NULL if we're not tracing
                           const FieldMaskSet<InstanceView> *tracing_srcs,
                           const FieldMaskSet<InstanceView> *tracing_dsts);
      virtual void construct_indirections(
                           const std::vector<unsigned> &field_indexes,
                           const FieldID indirect_field,
                           const TypeTag indirect_type,
                           const PhysicalInstance indirect_instance,
                           const LegionVector<
                                  IndirectRecord>::aligned &records,
                           std::vector<void*> &indirections,
                           std::vector<unsigned> &indirect_indexes);
      virtual void destroy_indirections(std::vector<void*> &indirections);
      virtual ApEvent issue_indirect(const PhysicalTraceInfo &trace_info,
                           const std::vector<CopySrcDstField> &dst_fields,
                           const std::vector<CopySrcDstField> &src_fields,
                           const std::vector<void*> &indirects,
                           ApEvent precondition, PredEvent pred_guard);
      virtual Realm::InstanceLayoutGeneric*
                   create_layout(const Realm::InstanceLayoutConstraints &ilc,
                                 const OrderingConstraint &constraint);
    public:
      ApEvent get_realm_index_space(Realm::IndexSpace<DIM,T> &space,
                                    bool need_tight_result);
    protected:
      Realm::IndexSpace<DIM,T> realm_index_space, tight_index_space;
      ApEvent realm_index_space_ready; 
      RtEvent tight_index_space_ready;
      bool is_index_space_tight;
    };

    template<int DIM, typename T>
    class IndexSpaceUnion : public IndexSpaceOperationT<DIM,T> {
    public:
      IndexSpaceUnion(const std::vector<IndexSpaceExpression*> &to_union,
                      RegionTreeForest *context);
      IndexSpaceUnion(const std::vector<IndexSpaceExpression*> &to_union,
                      RegionTreeForest *context, Deserializer &derez);
      IndexSpaceUnion(const IndexSpaceUnion<DIM,T> &rhs);
      virtual ~IndexSpaceUnion(void);
    public:
      IndexSpaceUnion& operator=(const IndexSpaceUnion &rhs);
    public:
      virtual void pack_expression_structure(Serializer &rez,
                                             AddressSpaceID target,
                                             const bool top);
      virtual bool remove_operation(RegionTreeForest *forest);
      virtual IndexSpaceExpression* find_congruence(void);
    protected:
      const std::vector<IndexSpaceExpression*> sub_expressions;
    }; 

    class UnionOpCreator : public OperationCreator {
    public:
      UnionOpCreator(RegionTreeForest *f, TypeTag t,
                     const std::vector<IndexSpaceExpression*> &e)
        : forest(f), type_tag(t), exprs(e) { }
    public:
      template<typename N, typename T>
      static inline void demux(UnionOpCreator *creator)
      {
        creator->produce(new IndexSpaceUnion<N::N,T>(creator->exprs,
                                                     creator->forest));
      }
    public:
      virtual void create_operation(void)
        { NT_TemplateHelper::demux<UnionOpCreator>(type_tag, this); }
      virtual IndexSpaceExpression* find_congruence(void)
        { return result->find_congruence(); }
    public:
      RegionTreeForest *const forest;
      const TypeTag type_tag;
      const std::vector<IndexSpaceExpression*> &exprs;
    };

    class RemoteUnionOpCreator : public OperationCreator {
    public:
      RemoteUnionOpCreator(RegionTreeForest *f, Deserializer &d,
                           const std::vector<IndexSpaceExpression*> &e)
        : forest(f), type_tag(unpack_type_tag(d)), exprs(e), derez(d) 
      { NT_TemplateHelper::demux<RemoteUnionOpCreator>(type_tag, this); }
    public:
      template<typename N, typename T>
      static inline void demux(RemoteUnionOpCreator *creator)
      {
        creator->produce(new IndexSpaceUnion<N::N,T>(creator->exprs, 
                                  creator->forest, creator->derez));
      }
    public:
      // Nothing to do for this
      virtual void create_operation(void) { }
      // We know there is no congruence or it would have been found on the owner
      virtual IndexSpaceExpression* find_congruence(void)
        { result->activate_remote(); return NULL; }
    public:
      static inline TypeTag unpack_type_tag(Deserializer &derez)
      {
        TypeTag tag;
        derez.deserialize(tag);
        return tag;
      } 
    public:
      RegionTreeForest *const forest;
      const TypeTag type_tag;
      const std::vector<IndexSpaceExpression*> &exprs;
      Deserializer &derez;
    };

    template<int DIM, typename T>
    class IndexSpaceIntersection : public IndexSpaceOperationT<DIM,T> {
    public:
      IndexSpaceIntersection(const std::vector<IndexSpaceExpression*> &to_inter,
                             RegionTreeForest *context);
      IndexSpaceIntersection(const std::vector<IndexSpaceExpression*> &to_inter,
                             RegionTreeForest *context, Deserializer &derez);
      IndexSpaceIntersection(const IndexSpaceIntersection &rhs);
      virtual ~IndexSpaceIntersection(void);
    public:
      IndexSpaceIntersection& operator=(const IndexSpaceIntersection &rhs);
    public:
      virtual void pack_expression_structure(Serializer &rez,
                                             AddressSpaceID target,
                                             const bool top);
      virtual bool remove_operation(RegionTreeForest *forest);
      virtual IndexSpaceExpression* find_congruence(void);
    protected:
      const std::vector<IndexSpaceExpression*> sub_expressions;
    };

    class IntersectionOpCreator : public OperationCreator {
    public:
      IntersectionOpCreator(RegionTreeForest *f, TypeTag t,
                            const std::vector<IndexSpaceExpression*> &e)
        : forest(f), type_tag(t), exprs(e) { }
    public:
      template<typename N, typename T>
      static inline void demux(IntersectionOpCreator *creator)
      {
        creator->produce(new IndexSpaceIntersection<N::N,T>(creator->exprs,
                                                            creator->forest));
      }
    public:
      virtual void create_operation(void)
        { NT_TemplateHelper::demux<IntersectionOpCreator>(type_tag, this); }
      virtual IndexSpaceExpression* find_congruence(void)
        { return result->find_congruence(); }
    public:
      RegionTreeForest *const forest;
      const TypeTag type_tag;
      const std::vector<IndexSpaceExpression*> &exprs;
    };

    class RemoteIntersectionOpCreator : public OperationCreator {
    public:
      RemoteIntersectionOpCreator(RegionTreeForest *f, Deserializer &d,
                           const std::vector<IndexSpaceExpression*> &e)
        : forest(f), type_tag(unpack_type_tag(d)), exprs(e), derez(d) 
      { NT_TemplateHelper::demux<RemoteIntersectionOpCreator>(type_tag, this); }
    public:
      template<typename N, typename T>
      static inline void demux(RemoteIntersectionOpCreator *creator)
      {
        creator->produce(new IndexSpaceIntersection<N::N,T>(creator->exprs,
                                          creator->forest, creator->derez));
      } 
    public:
      // Nothing to do for this
      virtual void create_operation(void) { }
      // We know there is no congruence or it would have been found on the owner
      virtual IndexSpaceExpression* find_congruence(void)
        { result->activate_remote(); return NULL; }
    public:
      static inline TypeTag unpack_type_tag(Deserializer &derez)
      {
        TypeTag tag;
        derez.deserialize(tag);
        return tag;
      }
    public:
      RegionTreeForest *const forest;
      const TypeTag type_tag;
      const std::vector<IndexSpaceExpression*> &exprs;
      Deserializer &derez;
    };

    template<int DIM, typename T>
    class IndexSpaceDifference : public IndexSpaceOperationT<DIM,T> {
    public:
      IndexSpaceDifference(IndexSpaceExpression *lhs,IndexSpaceExpression *rhs,
                           RegionTreeForest *context);
      IndexSpaceDifference(IndexSpaceExpression *lhs,IndexSpaceExpression *rhs,
                           RegionTreeForest *context, Deserializer &derez);
      IndexSpaceDifference(const IndexSpaceDifference &rhs);
      virtual ~IndexSpaceDifference(void);
    public:
      IndexSpaceDifference& operator=(const IndexSpaceDifference &rhs);
    public:
      virtual void pack_expression_structure(Serializer &rez,
                                             AddressSpaceID target,
                                             const bool top);
      virtual bool remove_operation(RegionTreeForest *forest);
      virtual IndexSpaceExpression* find_congruence(void);
    protected:
      IndexSpaceExpression *const lhs;
      IndexSpaceExpression *const rhs;
    };

    class DifferenceOpCreator : public OperationCreator {
    public:
      DifferenceOpCreator(RegionTreeForest *f, TypeTag t,
                          IndexSpaceExpression *l, IndexSpaceExpression *r)
        : forest(f), type_tag(t), lhs(l), rhs(r) { }
    public:
      template<typename N, typename T>
      static inline void demux(DifferenceOpCreator *creator)
      {
        creator->produce(new IndexSpaceDifference<N::N,T>(creator->lhs,
                                          creator->rhs, creator->forest));
      }
    public:
      virtual void create_operation(void)
        { NT_TemplateHelper::demux<DifferenceOpCreator>(type_tag, this); }
      virtual IndexSpaceExpression* find_congruence(void)
        { return result->find_congruence(); }
    public:
      RegionTreeForest *const forest;
      const TypeTag type_tag;
      IndexSpaceExpression *const lhs;
      IndexSpaceExpression *const rhs;
    };

    class RemoteDifferenceOpCreator : public OperationCreator {
    public:
      RemoteDifferenceOpCreator(RegionTreeForest *f, Deserializer &d,
                                IndexSpaceExpression *l,IndexSpaceExpression *r)
        : forest(f), type_tag(unpack_type_tag(d)), lhs(l), rhs(r), derez(d) 
      { NT_TemplateHelper::demux<RemoteDifferenceOpCreator>(type_tag, this); }
    public:
      template<typename N, typename T>
      static inline void demux(RemoteDifferenceOpCreator *creator)
      {
        creator->produce(new IndexSpaceDifference<N::N,T>(creator->lhs,
                              creator->rhs, creator->forest, creator->derez));
      }
    public:
      // Nothing to do for this
      virtual void create_operation(void) { }
      // We know there is no congruence or it would have been found on the owner
      virtual IndexSpaceExpression* find_congruence(void)
        { result->activate_remote(); return NULL; }
    public:
      static inline TypeTag unpack_type_tag(Deserializer &derez)
      {
        TypeTag tag;
        derez.deserialize(tag);
        return tag;
      } 
    public:
      RegionTreeForest *const forest;
      const TypeTag type_tag;
      IndexSpaceExpression *const lhs;
      IndexSpaceExpression *const rhs;
      Deserializer &derez;
    };

    /**
     * \class ExpressionTrieNode
     * This is a class for constructing a trie for index space
     * expressions so we can quickly detect commmon subexpression
     * in O(log N)^M time where N is the number of expressions
     * in total and M is the number of expression in the operation
     */
    class ExpressionTrieNode {
    public:
      ExpressionTrieNode(unsigned depth, IndexSpaceExprID expr_id, 
                         IndexSpaceExpression *op = NULL);
      ExpressionTrieNode(const ExpressionTrieNode &rhs);
      ~ExpressionTrieNode(void);
    public:
      ExpressionTrieNode& operator=(const ExpressionTrieNode &rhs);
    public:
      bool find_operation(
          const std::vector<IndexSpaceExpression*> &expressions,
          IndexSpaceExpression *&result, ExpressionTrieNode *&last);
      IndexSpaceExpression* find_or_create_operation( 
          const std::vector<IndexSpaceExpression*> &expressions,
          OperationCreator &creator);
      bool remove_operation(const std::vector<IndexSpaceExpression*> &exprs);
    public:
      const unsigned depth;
      const IndexSpaceExprID expr;
    protected:
      IndexSpaceExpression *local_operation;
      std::map<IndexSpaceExprID,IndexSpaceExpression*> operations;
      std::map<IndexSpaceExprID,ExpressionTrieNode*> nodes;
    protected:
      mutable LocalLock trie_lock;
    };

    /**
     * \class IndexTreeNode
     * The abstract base class for nodes in the index space trees.
     */
    class IndexTreeNode : public DistributedCollectable {
    public:
      IndexTreeNode(RegionTreeForest *ctx, unsigned depth,
                    LegionColor color, DistributedID did,
                    AddressSpaceID owner); 
      virtual ~IndexTreeNode(void);
    public:
      virtual void notify_active(ReferenceMutator *mutator) { }
      virtual void notify_inactive(ReferenceMutator *mutator) { }
      virtual void notify_valid(ReferenceMutator *mutator) = 0;
      virtual void notify_invalid(ReferenceMutator *mutator) = 0;
    public:
      virtual IndexTreeNode* get_parent(void) const = 0;
      virtual void get_colors(std::vector<LegionColor> &colors) = 0;
      virtual void send_node(AddressSpaceID target, bool up) = 0;
    public:
      virtual bool is_index_space_node(void) const = 0;
#ifdef DEBUG_LEGION
      virtual IndexSpaceNode* as_index_space_node(void) = 0;
      virtual IndexPartNode* as_index_part_node(void) = 0;
#else
      inline IndexSpaceNode* as_index_space_node(void);
      inline IndexPartNode* as_index_part_node(void);
#endif
      virtual AddressSpaceID get_owner_space(void) const = 0;
    public:
      void attach_semantic_information(SemanticTag tag, AddressSpaceID source,
                             const void *buffer, size_t size, bool is_mutable);
      bool retrieve_semantic_information(SemanticTag tag,
                                         const void *&result, size_t &size,
                                         bool can_fail, bool wait_until);
      virtual void send_semantic_request(AddressSpaceID target, 
        SemanticTag tag, bool can_fail, bool wait_until, RtUserEvent ready) = 0;
      virtual void send_semantic_info(AddressSpaceID target, SemanticTag tag,
                        const void *buffer, size_t size, bool is_mutable,
                        RtUserEvent ready = RtUserEvent::NO_RT_USER_EVENT) = 0;
    public:
      void update_creation_set(const ShardMapping &mapping);
    public:
      RegionTreeForest *const context;
      const unsigned depth;
      const LegionColor color;
    public:
      NodeSet child_creation;
      bool destroyed;
    protected:
      mutable LocalLock node_lock;
    protected:
      std::map<IndexTreeNode*,bool> dominators;
    protected:
      LegionMap<SemanticTag,SemanticInfo>::aligned semantic_info;
    protected:
      std::map<std::pair<LegionColor,LegionColor>,RtEvent> pending_tests;
    };

    /**
     * \class IndexSpaceNode
     * A class for representing a generic index space node.
     */
    class IndexSpaceNode : 
      public IndexTreeNode, public IndexSpaceExpression {
    public:
      struct DynamicIndependenceArgs : 
        public LgTaskArgs<DynamicIndependenceArgs> {
      public:
        static const LgTaskID TASK_ID = LG_PART_INDEPENDENCE_TASK_ID;
      public:
        DynamicIndependenceArgs(IndexSpaceNode *par, 
                                IndexPartNode *l, IndexPartNode *r)
          : LgTaskArgs<DynamicIndependenceArgs>(implicit_provenance),
            parent(par), left(l), right(r) { }
      public:
        IndexSpaceNode *const parent;
        IndexPartNode *const left, *const right;
      };
      struct SemanticRequestArgs : public LgTaskArgs<SemanticRequestArgs> {
      public:
        static const LgTaskID TASK_ID = 
          LG_INDEX_SPACE_SEMANTIC_INFO_REQ_TASK_ID;
      public:
        SemanticRequestArgs(IndexSpaceNode *proxy, 
                            SemanticTag t, AddressSpaceID src)
          : LgTaskArgs<SemanticRequestArgs>(implicit_provenance),
            proxy_this(proxy), tag(t), source(src) { }
      public:
        IndexSpaceNode *const proxy_this;
        const SemanticTag tag;
        const AddressSpaceID source;
      };
      struct DeferChildArgs : public LgTaskArgs<DeferChildArgs> {
      public:
        static const LgTaskID TASK_ID = LG_INDEX_SPACE_DEFER_CHILD_TASK_ID;
      public:
        DeferChildArgs(IndexSpaceNode *proxy, LegionColor child, 
                       IndexPartNode *tar, RtUserEvent trig, AddressSpaceID src)
          : LgTaskArgs<DeferChildArgs>(implicit_provenance),
            proxy_this(proxy), child_color(child), target(tar), 
            to_trigger(trig), source(src) { }
      public:
        IndexSpaceNode *const proxy_this;
        const LegionColor child_color;
        IndexPartNode *const target;
        const RtUserEvent to_trigger;
        const AddressSpaceID source;
      };
      class IndexSpaceSetFunctor {
      public:
        IndexSpaceSetFunctor(Runtime *rt, AddressSpaceID src, Serializer &r)
          : runtime(rt), source(src), rez(r) { }
      public:
        void apply(AddressSpaceID target);
      public:
        Runtime *const runtime;
        const AddressSpaceID source;
        Serializer &rez;
      };
      class DestroyNodeFunctor {
      public:
        DestroyNodeFunctor(IndexSpace h, AddressSpaceID src, Runtime *rt)
          : handle(h), source(src), runtime(rt) { }
      public:
        void apply(AddressSpaceID target);
      public:
        const IndexSpace handle;
        const AddressSpaceID source;
        Runtime *const runtime;
      };
      class DestructionFunctor {
      public:
        DestructionFunctor(IndexSpaceNode *n, ReferenceMutator *m)
          : node(n), mutator(m) { }
      public:
        void apply(AddressSpaceID target);
      public:
        IndexSpaceNode *const node;
        ReferenceMutator *const mutator;
      };
    public:
      IndexSpaceNode(RegionTreeForest *ctx, IndexSpace handle,
                     IndexPartNode *parent, LegionColor color,
                     DistributedID did, ApEvent index_space_ready,
                     IndexSpaceExprID expr_id);
      IndexSpaceNode(const IndexSpaceNode &rhs);
      virtual ~IndexSpaceNode(void);
    public:
      IndexSpaceNode& operator=(const IndexSpaceNode &rhs);
    public:
      virtual void notify_valid(ReferenceMutator *mutator);
      virtual void notify_invalid(ReferenceMutator *mutator);
    public:
      virtual bool is_index_space_node(void) const;
#ifdef DEBUG_LEGION
      virtual IndexSpaceNode* as_index_space_node(void);
      virtual IndexPartNode* as_index_part_node(void);
#endif
      virtual AddressSpaceID get_owner_space(void) const;
      static AddressSpaceID get_owner_space(IndexSpace handle, Runtime *rt);
    public:
      virtual IndexTreeNode* get_parent(void) const;
      virtual void get_colors(std::vector<LegionColor> &colors);
    public:
      virtual void send_semantic_request(AddressSpaceID target, 
           SemanticTag tag, bool can_fail, bool wait_until, RtUserEvent ready);
      virtual void send_semantic_info(AddressSpaceID target, SemanticTag tag,
                           const void *buffer, size_t size, bool is_mutable,
                           RtUserEvent ready = RtUserEvent::NO_RT_USER_EVENT);
      void process_semantic_request(SemanticTag tag, AddressSpaceID source,
                            bool can_fail, bool wait_until, RtUserEvent ready);
      static void handle_semantic_request(RegionTreeForest *forest,
                                 Deserializer &derez, AddressSpaceID source);
      static void handle_semantic_info(RegionTreeForest *forest,
                                 Deserializer &derez, AddressSpaceID source);
    public:
      bool has_color(const LegionColor c);
      IndexPartNode* get_child(const LegionColor c, 
                               RtEvent *defer = NULL, bool can_fail = false);
      void add_child(IndexPartNode *child, ReferenceMutator *mutator);
      void remove_child(const LegionColor c);
      size_t get_num_children(void) const;
    public:
      bool are_disjoint(const LegionColor c1, const LegionColor c2); 
      void record_disjointness(bool disjoint, 
                               const LegionColor c1, const LegionColor c2);
      LegionColor generate_color(void);
      void record_remote_child(IndexPartition pid, LegionColor part_color);
    public:
      void add_instance(RegionNode *inst);
      bool has_instance(RegionTreeID tid);
      void remove_instance(RegionNode *inst);
    public:
      static void handle_disjointness_test(IndexSpaceNode *parent,
                                           IndexPartNode *left,
                                           IndexPartNode *right); 
    public:
      virtual void send_node(AddressSpaceID target, bool up);
      static void handle_node_creation(RegionTreeForest *context,
                                       Deserializer &derez, 
                                       AddressSpaceID source);
    public:
      static void handle_node_request(RegionTreeForest *context,
                                      Deserializer &derez,
                                      AddressSpaceID source);
      static void handle_node_return(Deserializer &derez);
      static void handle_node_child_request(RegionTreeForest *context,
                            Deserializer &derez, AddressSpaceID source);
      static void defer_node_child_request(const void *args);
      static void handle_node_child_response(Deserializer &derez);
      static void handle_colors_request(RegionTreeForest *context,
                            Deserializer &derez, AddressSpaceID source);
      static void handle_colors_response(Deserializer &derez);
      static void handle_index_space_set(RegionTreeForest *forest,
                           Deserializer &derez, AddressSpaceID source);
    public:
      // From IndexSpaceExpression
      virtual ApEvent get_expr_index_space(void *result, TypeTag tag,
                                           bool need_tight_result) = 0;
      virtual Domain get_domain(ApEvent &ready, bool need_tight) = 0;
      virtual void tighten_index_space(void) = 0;
      virtual bool check_empty(void) = 0;
      virtual void pack_expression(Serializer &rez, AddressSpaceID target) = 0;
      virtual void pack_expression_structure(Serializer &rez,
                                             AddressSpaceID target,
                                             const bool top) = 0;
      virtual void add_expression_reference(void);
      virtual bool remove_expression_reference(void);
      virtual bool remove_operation(RegionTreeForest *forest);
      virtual IndexSpaceNode* find_or_create_node(TaskContext *ctx,
                                                const bool notify_remote = true)
        { return this; }
      virtual void create_sharded_alias(IndexSpace alias,DistributedID did) = 0;
    public:
      virtual void log_index_space_points(void) = 0;
      virtual ApEvent compute_pending_space(Operation *op,
            const std::vector<IndexSpace> &handles, bool is_union) = 0;
      virtual ApEvent compute_pending_space(Operation *op,
                              IndexPartition handle, bool is_union) = 0;
      virtual ApEvent compute_pending_difference(Operation *op, 
          IndexSpace initial, const std::vector<IndexSpace> &handles) = 0;
      virtual void get_index_space_domain(void *realm_is, TypeTag type_tag) = 0;
      virtual size_t get_volume(void) = 0;
      virtual size_t get_num_dims(void) const = 0;
      virtual bool contains_point(const void *realm_point,TypeTag type_tag) = 0;
      virtual bool destroy_node(AddressSpaceID source) = 0;
    public:
      virtual LegionColor get_max_linearized_color(void) = 0;
      virtual LegionColor linearize_color(const void *realm_color,
                                          TypeTag type_tag) = 0;
      virtual void delinearize_color(LegionColor color, 
                                     void *realm_color, TypeTag type_tag) = 0;
      virtual bool contains_color(LegionColor color, 
                                  bool report_error = false) = 0;
      virtual void instantiate_colors(std::vector<LegionColor> &colors) = 0;
      virtual Domain get_color_space_domain(void) = 0;
      virtual DomainPoint get_domain_point_color(void) const = 0;
      virtual DomainPoint delinearize_color_to_point(LegionColor c) = 0;
      // Caller takes ownership for the iterator
      virtual ColorSpaceIterator* create_color_space_iterator(void) = 0;
    public:
      bool intersects_with(IndexSpaceNode *rhs,bool compute = true);
      bool intersects_with(IndexPartNode *rhs, bool compute = true);
      bool dominates(IndexSpaceNode *rhs);
      bool dominates(IndexPartNode *rhs);
    public:
      virtual void pack_index_space(Serializer &rez, 
                                    bool include_size) const = 0;
      virtual void unpack_index_space(Deserializer &derez,
                                      AddressSpaceID source) = 0;
    public:
      virtual ApEvent create_equal_children(Operation *op,
                                            IndexPartNode *partition, 
                                            size_t granularity) = 0;
      virtual ApEvent create_equal_children(Operation *op,
                                            IndexPartNode *partition, 
                                            size_t granularity,
                                            ShardID shard,
                                            size_t total_shards) = 0;
      virtual ApEvent create_by_union(Operation *op,
                                      IndexPartNode *partition,
                                      IndexPartNode *left,
                                      IndexPartNode *right) = 0;
      virtual ApEvent create_by_union(Operation *op,
                                      IndexPartNode *partition,
                                      IndexPartNode *left,
                                      IndexPartNode *right,
                                      ShardID shard,
                                      size_t total_shards) = 0;
      virtual ApEvent create_by_intersection(Operation *op,
                                             IndexPartNode *partition,
                                             IndexPartNode *left,
                                             IndexPartNode *right) = 0;
      virtual ApEvent create_by_intersection(Operation *op,
                                             IndexPartNode *partition,
                                             IndexPartNode *left,
                                             IndexPartNode *right,
                                             ShardID shard,
                                             size_t total_shards) = 0;
      virtual ApEvent create_by_intersection(Operation *op,
                                             IndexPartNode *partition,
                                             // Left is implicit "this"
                                             IndexPartNode *right,
                                             ShardID shard = 0,
                                             size_t total_shards = 1,
                                             const bool dominates = false) = 0;
      virtual ApEvent create_by_difference(Operation *op,
                                           IndexPartNode *partition,
                                           IndexPartNode *left,
                                           IndexPartNode *right) = 0;
      virtual ApEvent create_by_difference(Operation *op,
                                           IndexPartNode *partition,
                                           IndexPartNode *left,
                                           IndexPartNode *right,
                                           ShardID shard,
                                           size_t total_shards) = 0;
      // Called on color space and not parent
      virtual ApEvent create_by_restriction(IndexPartNode *partition,
                                            const void *transform,
                                            const void *extent,
                                            int partition_dim,
                                            ShardID shard,
                                            size_t total_shards) = 0;
      virtual ApEvent create_by_field(Operation *op,
                                      IndexPartNode *partition,
                const std::vector<FieldDataDescriptor> &instances,
                                      ApEvent instances_ready) = 0;
      virtual ApEvent create_by_image(Operation *op,
                                      IndexPartNode *partition,
                                      IndexPartNode *projection,
                const std::vector<FieldDataDescriptor> &instances,
                                      ApEvent instances_ready,
                                      ShardID shard,
                                      size_t total_shards) = 0;
      virtual ApEvent create_by_image_range(Operation *op,
                                      IndexPartNode *partition,
                                      IndexPartNode *projection,
                const std::vector<FieldDataDescriptor> &instances,
                                      ApEvent instances_ready,
                                      ShardID shard,
                                      size_t total_shards) = 0;
      virtual ApEvent create_by_preimage(Operation *op,
                                      IndexPartNode *partition,
                                      IndexPartNode *projection,
                const std::vector<FieldDataDescriptor> &instances,
                                      ApEvent instances_ready) = 0;
      virtual ApEvent create_by_preimage_range(Operation *op,
                                      IndexPartNode *partition,
                                      IndexPartNode *projection,
                const std::vector<FieldDataDescriptor> &instances,
                                      ApEvent instances_ready) = 0;
      virtual ApEvent create_association(Operation *op,
                                      IndexSpaceNode *range,
                const std::vector<FieldDataDescriptor> &instances,
                                      ApEvent instances_ready) = 0;
      virtual bool check_field_size(size_t field_size, bool range) = 0;
    public:
      virtual PhysicalInstance create_file_instance(const char *file_name,
				   const std::vector<Realm::FieldID> &field_ids,
                                   const std::vector<size_t> &field_sizes,
                                   legion_file_mode_t file_mode,
                                   ApEvent &ready_event) = 0;
      virtual PhysicalInstance create_hdf5_instance(const char *file_name,
                                   const std::vector<Realm::FieldID> &field_ids,
                                   const std::vector<size_t> &field_sizes,
                                   const std::vector<const char*> &field_files,
                                   bool read_only, ApEvent &ready_event) = 0;
      virtual PhysicalInstance create_external_instance(Memory memory,
                             uintptr_t base, Realm::InstanceLayoutGeneric *ilg,
                             ApEvent &ready_event) = 0;
    public:
      virtual void get_launch_space_domain(Domain &launch_domain) = 0;
      virtual void validate_slicing(const std::vector<IndexSpace> &slice_spaces,
                                    MultiTask *task, MapperManager *mapper) = 0;
      virtual void log_launch_space(UniqueID op_id) = 0;
      virtual IndexSpace create_shard_space(ShardingFunction *func, 
                                            ShardID shard,
                                            IndexSpace shard_space) = 0;
      virtual void destroy_shard_domain(const Domain &domain) = 0;
    public:
      const IndexSpace handle;
      IndexPartNode *const parent;
      const ApEvent index_space_ready;
    protected:
      // On the owner node track when the index space is set
      RtUserEvent               realm_index_space_set;
      // Keep track of whether we've tightened these bounds
      RtUserEvent               tight_index_space_set;
      bool                      tight_index_space;
      // Must hold the node lock when accessing the
      // remaining data structures
      std::map<LegionColor,IndexPartNode*> color_map;
      std::map<LegionColor,IndexPartition> remote_colors;
      std::set<RegionNode*> logical_nodes;
      std::set<std::pair<LegionColor,LegionColor> > disjoint_subsets;
      std::set<std::pair<LegionColor,LegionColor> > aliased_subsets;
    };

    /**
     * \class IndexSpaceNodeT
     * A templated class for handling any templated realm calls
     * associated with realm index spaces
     */
    template<int DIM, typename T>
    class IndexSpaceNodeT : public IndexSpaceNode,
                            public LegionHeapify<IndexSpaceNodeT<DIM,T> > {
    public:
      IndexSpaceNodeT(RegionTreeForest *ctx, IndexSpace handle,
                      IndexPartNode *parent, LegionColor color, 
                      const Realm::IndexSpace<DIM,T> *realm_is,
                      DistributedID did, ApEvent ready_event,
                      IndexSpaceExprID expr_id);
      IndexSpaceNodeT(const IndexSpaceNodeT &rhs);
      virtual ~IndexSpaceNodeT(void);
    public:
      IndexSpaceNodeT& operator=(const IndexSpaceNodeT &rhs);
    public:
      inline ApEvent get_realm_index_space(Realm::IndexSpace<DIM,T> &result,
                                           bool need_tight_result);
      inline void set_realm_index_space(AddressSpaceID source,
                                        const Realm::IndexSpace<DIM,T> &value);
    public:
      // From IndexSpaceExpression
      virtual ApEvent get_expr_index_space(void *result, TypeTag tag,
                                           bool need_tight_result);
      virtual Domain get_domain(ApEvent &ready, bool need_tight);
      virtual void tighten_index_space(void);
      virtual bool check_empty(void);
      virtual void pack_expression(Serializer &rez, AddressSpaceID target);
      virtual void pack_expression_structure(Serializer &rez,
                                             AddressSpaceID target,
                                             const bool top);
      virtual void create_sharded_alias(IndexSpace alias, DistributedID did);
    public:
      virtual void log_index_space_points(void);
      void log_index_space_points(const Realm::IndexSpace<DIM,T> &space) const;
    public:
      virtual ApEvent compute_pending_space(Operation *op,
            const std::vector<IndexSpace> &handles, bool is_union);
      virtual ApEvent compute_pending_space(Operation *op,
                             IndexPartition handle, bool is_union);
      virtual ApEvent compute_pending_difference(Operation *op,
          IndexSpace initial, const std::vector<IndexSpace> &handles);
      virtual void get_index_space_domain(void *realm_is, TypeTag type_tag);
      virtual size_t get_volume(void);
      virtual size_t get_num_dims(void) const;
      virtual bool contains_point(const void *realm_point, TypeTag type_tag);
      virtual bool destroy_node(AddressSpaceID source);
    public:
      virtual LegionColor get_max_linearized_color(void);
      virtual LegionColor linearize_color(const void *realm_color,
                                          TypeTag type_tag);
      LegionColor linearize_color(Point<DIM,T> color); 
      virtual void delinearize_color(LegionColor color, 
                                     void *realm_color, TypeTag type_tag);
      virtual bool contains_color(LegionColor color,
                                  bool report_error = false);
      virtual void instantiate_colors(std::vector<LegionColor> &colors);
      virtual Domain get_color_space_domain(void);
      virtual DomainPoint get_domain_point_color(void) const;
      virtual DomainPoint delinearize_color_to_point(LegionColor c);
      // Caller takes ownership for the iterator
      virtual ColorSpaceIterator* create_color_space_iterator(void);
    public:
      virtual void pack_index_space(Serializer &rez, bool include_size) const;
      virtual void unpack_index_space(Deserializer &derez,
                                      AddressSpaceID source);
    public:
      virtual ApEvent create_equal_children(Operation *op,
                                            IndexPartNode *partition, 
                                            size_t granularity);
      virtual ApEvent create_equal_children(Operation *op,
                                            IndexPartNode *partition, 
                                            size_t granularity,
                                            ShardID shard,
                                            size_t total_shards);
      virtual ApEvent create_by_union(Operation *op,
                                      IndexPartNode *partition,
                                      IndexPartNode *left,
                                      IndexPartNode *right);
      virtual ApEvent create_by_union(Operation *op,
                                      IndexPartNode *partition,
                                      IndexPartNode *left,
                                      IndexPartNode *right,
                                      ShardID shard, 
                                      size_t total_shards);
      virtual ApEvent create_by_intersection(Operation *op,
                                             IndexPartNode *partition,
                                             IndexPartNode *left,
                                             IndexPartNode *right);
      virtual ApEvent create_by_intersection(Operation *op,
                                             IndexPartNode *partition,
                                             IndexPartNode *left,
                                             IndexPartNode *right,
                                             ShardID shard,
                                             size_t total_shards);
      virtual ApEvent create_by_intersection(Operation *op,
                                             IndexPartNode *partition,
                                             // Left is implicit "this"
                                             IndexPartNode *right,
                                             ShardID shard = 0,
                                             size_t total_shards = 1,
                                             const bool dominates = false);
      virtual ApEvent create_by_difference(Operation *op,
                                           IndexPartNode *partition,
                                           IndexPartNode *left,
                                           IndexPartNode *right);
      virtual ApEvent create_by_difference(Operation *op,
                                           IndexPartNode *partition,
                                           IndexPartNode *left,
                                           IndexPartNode *right,
                                           ShardID shard,
                                           size_t total_shards);
      // Called on color space and not parent
      virtual ApEvent create_by_restriction(IndexPartNode *partition,
                                            const void *transform,
                                            const void *extent,
                                            int partition_dim,
                                            ShardID shard,
                                            size_t total_shards);
      template<int N>
      ApEvent create_by_restriction_helper(IndexPartNode *partition,
                                   const Realm::Matrix<N,DIM,T> &transform,
                                   const Realm::Rect<N,T> &extent,
                                   ShardID shard, size_t total_shards);
      virtual ApEvent create_by_field(Operation *op,
                                      IndexPartNode *partition,
                const std::vector<FieldDataDescriptor> &instances,
                                      ApEvent instances_ready);
      template<int COLOR_DIM, typename COLOR_T>
      ApEvent create_by_field_helper(Operation *op,
                                     IndexPartNode *partition,
                const std::vector<FieldDataDescriptor> &instances,
                                     ApEvent instances_ready);
      virtual ApEvent create_by_image(Operation *op,
                                      IndexPartNode *partition,
                                      IndexPartNode *projection,
                const std::vector<FieldDataDescriptor> &instances,
                                      ApEvent instances_ready,
                                      ShardID shard,
                                      size_t total_shards);
      template<int DIM2, typename T2>
      ApEvent create_by_image_helper(Operation *op,
                                      IndexPartNode *partition,
                                      IndexPartNode *projection,
                const std::vector<FieldDataDescriptor> &instances,
                                      ApEvent instances_ready,
                                      ShardID shard,
                                      size_t total_shards);
      virtual ApEvent create_by_image_range(Operation *op,
                                      IndexPartNode *partition,
                                      IndexPartNode *projection,
                const std::vector<FieldDataDescriptor> &instances,
                                      ApEvent instances_ready,
                                      ShardID shard,
                                      size_t total_shards);
      template<int DIM2, typename T2>
      ApEvent create_by_image_range_helper(Operation *op,
                                      IndexPartNode *partition,
                                      IndexPartNode *projection,
                const std::vector<FieldDataDescriptor> &instances,
                                      ApEvent instances_ready,
                                      ShardID shard,
                                      size_t total_shards);
      virtual ApEvent create_by_preimage(Operation *op,
                                      IndexPartNode *partition,
                                      IndexPartNode *projection,
                const std::vector<FieldDataDescriptor> &instances,
                                      ApEvent instances_ready);
      template<int DIM2, typename T2>
      ApEvent create_by_preimage_helper(Operation *op,
                                      IndexPartNode *partition,
                                      IndexPartNode *projection,
                const std::vector<FieldDataDescriptor> &instances,
                                      ApEvent instances_ready);
      virtual ApEvent create_by_preimage_range(Operation *op,
                                      IndexPartNode *partition,
                                      IndexPartNode *projection,
                const std::vector<FieldDataDescriptor> &instances,
                                      ApEvent instances_ready);
      template<int DIM2, typename T2>
      ApEvent create_by_preimage_range_helper(Operation *op,
                                      IndexPartNode *partition,
                                      IndexPartNode *projection,
                const std::vector<FieldDataDescriptor> &instances,
                                      ApEvent instances_ready);
      virtual ApEvent create_association(Operation *op,
                                      IndexSpaceNode *range,
                const std::vector<FieldDataDescriptor> &instances,
                                      ApEvent instances_ready);
      template<int DIM2, typename T2>
      ApEvent create_association_helper(Operation *op,
                                      IndexSpaceNode *range,
                const std::vector<FieldDataDescriptor> &instances,
                                      ApEvent instances_ready);
      virtual bool check_field_size(size_t field_size, bool range);
    public:
      virtual PhysicalInstance create_file_instance(const char *file_name,
                                   const std::vector<Realm::FieldID> &field_ids,
                                   const std::vector<size_t> &field_sizes,
                                   legion_file_mode_t file_mode, 
                                   ApEvent &ready_event);
      virtual PhysicalInstance create_hdf5_instance(const char *file_name,
                                   const std::vector<Realm::FieldID> &field_ids,
                                   const std::vector<size_t> &field_sizes,
                                   const std::vector<const char*> &field_files,
                                   bool read_only, ApEvent &ready_event);
      virtual PhysicalInstance create_external_instance(Memory memory,
                             uintptr_t base, Realm::InstanceLayoutGeneric *ilg,
                             ApEvent &ready_event);
    public:
      virtual ApEvent issue_fill(const PhysicalTraceInfo &trace_info,
                           const std::vector<CopySrcDstField> &dst_fields,
                           const void *fill_value, size_t fill_size,
#ifdef LEGION_SPY
                           UniqueID fill_uid,
                           FieldSpace handle,
                           RegionTreeID tree_id,
#endif
                           ApEvent precondition, PredEvent pred_guard,
                           // Can be NULL if we're not tracing
                           const FieldMaskSet<FillView> *tracing_srcs,
                           const FieldMaskSet<InstanceView> *tracing_dsts);
      virtual ApEvent issue_copy(const PhysicalTraceInfo &trace_info,
                           const std::vector<CopySrcDstField> &dst_fields,
                           const std::vector<CopySrcDstField> &src_fields,
#ifdef LEGION_SPY
                           FieldSpace handle,
                           RegionTreeID src_tree_id,
                           RegionTreeID dst_tree_id,
#endif
                           ApEvent precondition, PredEvent pred_guard,
                           ReductionOpID redop, bool reduction_fold,
                           // Can be NULL if we're not tracing
                           const FieldMaskSet<InstanceView> *tracing_srcs,
                           const FieldMaskSet<InstanceView> *tracing_dsts);
      virtual void construct_indirections(
                           const std::vector<unsigned> &field_indexes,
                           const FieldID indirect_field,
                           const TypeTag indirect_type,
                           const PhysicalInstance indirect_instance,
                           const LegionVector<
                                  IndirectRecord>::aligned &records,
                           std::vector<void*> &indirections,
                           std::vector<unsigned> &indirect_indexes);
      virtual void destroy_indirections(std::vector<void*> &indirections);
      virtual ApEvent issue_indirect(const PhysicalTraceInfo &trace_info,
                           const std::vector<CopySrcDstField> &dst_fields,
                           const std::vector<CopySrcDstField> &src_fields,
                           const std::vector<void*> &indirects,
                           ApEvent precondition, PredEvent pred_guard);
      virtual Realm::InstanceLayoutGeneric*
                   create_layout(const Realm::InstanceLayoutConstraints &ilc,
                                 const OrderingConstraint &constraint);
    public:
      virtual void get_launch_space_domain(Domain &launch_domain);
      virtual void validate_slicing(const std::vector<IndexSpace> &slice_spaces,
                                    MultiTask *task, MapperManager *mapper);
      virtual void log_launch_space(UniqueID op_id);
      virtual IndexSpace create_shard_space(ShardingFunction *func, 
                                            ShardID shard, 
                                            IndexSpace shard_space);
      virtual void destroy_shard_domain(const Domain &domain);
    public:
      bool contains_point(const Realm::Point<DIM,T> &point);
    protected:
      void compute_linearization_metadata(void);
    protected:
      Realm::IndexSpace<DIM,T> realm_index_space;
    protected: // linearization meta-data, computed on demand
      Realm::Point<DIM,long long> strides;
      Realm::Point<DIM,long long> offset;
      bool linearization_ready;
    public:
      struct CreateByFieldHelper {
      public:
        CreateByFieldHelper(IndexSpaceNodeT<DIM,T> *n,
                            Operation *o, IndexPartNode *p,
                            const std::vector<FieldDataDescriptor> &i,
                            ApEvent r)
          : node(n), op(o), partition(p), instances(i), ready(r) { }
      public:
        template<typename COLOR_DIM, typename COLOR_T>
        static inline void demux(CreateByFieldHelper *creator)
        {
          creator->result = 
           creator->node->template create_by_field_helper<COLOR_DIM::N,COLOR_T>(
                         creator->op, creator->partition, creator->instances,
                         creator->ready);
        }
      public:
        IndexSpaceNodeT<DIM,T> *node;
        Operation *op;
        IndexPartNode *partition;
        const std::vector<FieldDataDescriptor> &instances;
        ApEvent ready, result;
      };
      struct CreateByImageHelper {
      public:
        CreateByImageHelper(IndexSpaceNodeT<DIM,T> *n,
                            Operation *o, IndexPartNode *p, IndexPartNode *j,
                            const std::vector<FieldDataDescriptor> &i,
                            ApEvent r, ShardID s, size_t t)
          : node(n), op(o), partition(p), projection(j), 
            instances(i), ready(r), shard(s), total_shards(t) { }
      public:
        template<typename DIM2, typename T2>
        static inline void demux(CreateByImageHelper *creator)
        {
          creator->result = 
           creator->node->template create_by_image_helper<DIM2::N,T2>(
               creator->op, creator->partition, creator->projection,
               creator->instances, creator->ready, creator->shard,
               creator->total_shards);
        }
      public:
        IndexSpaceNodeT<DIM,T> *node;
        Operation *op;
        IndexPartNode *partition;
        IndexPartNode *projection;
        const std::vector<FieldDataDescriptor> &instances;
        ApEvent ready, result;
        ShardID shard;
        size_t total_shards;
      };
      struct CreateByImageRangeHelper {
      public:
        CreateByImageRangeHelper(IndexSpaceNodeT<DIM,T> *n,
                            Operation *o, IndexPartNode *p, IndexPartNode *j,
                            const std::vector<FieldDataDescriptor> &i,
                            ApEvent r, ShardID s, size_t t)
          : node(n), op(o), partition(p), projection(j), 
            instances(i), ready(r), shard(s), total_shards(t) { }
      public:
        template<typename DIM2, typename T2>
        static inline void demux(CreateByImageRangeHelper *creator)
        {
          creator->result = creator->node->template 
            create_by_image_range_helper<DIM2::N,T2>(
               creator->op, creator->partition, creator->projection,
               creator->instances, creator->ready, creator->shard,
               creator->total_shards);
        }
      public:
        IndexSpaceNodeT<DIM,T> *node;
        Operation *op;
        IndexPartNode *partition;
        IndexPartNode *projection;
        const std::vector<FieldDataDescriptor> &instances;
        ApEvent ready, result;
        ShardID shard;
        size_t total_shards;
      };
      struct CreateByPreimageHelper {
      public:
        CreateByPreimageHelper(IndexSpaceNodeT<DIM,T> *n,
                            Operation *o, IndexPartNode *p, IndexPartNode *j,
                            const std::vector<FieldDataDescriptor> &i,
                            ApEvent r)
          : node(n), op(o), partition(p), projection(j), 
            instances(i), ready(r) { }
      public:
        template<typename DIM2, typename T2>
        static inline void demux(CreateByPreimageHelper *creator)
        {
          creator->result = 
           creator->node->template create_by_preimage_helper<DIM2::N,T2>(
               creator->op, creator->partition, creator->projection,
               creator->instances, creator->ready);
        }
      public:
        IndexSpaceNodeT<DIM,T> *node;
        Operation *op;
        IndexPartNode *partition;
        IndexPartNode *projection;
        const std::vector<FieldDataDescriptor> &instances;
        ApEvent ready, result;
      };
      struct CreateByPreimageRangeHelper {
      public:
        CreateByPreimageRangeHelper(IndexSpaceNodeT<DIM,T> *n,
                            Operation *o, IndexPartNode *p, IndexPartNode *j,
                            const std::vector<FieldDataDescriptor> &i,
                            ApEvent r)
          : node(n), op(o), partition(p), projection(j), 
            instances(i), ready(r) { }
      public:
        template<typename DIM2, typename T2>
        static inline void demux(CreateByPreimageRangeHelper *creator)
        {
          creator->result = creator->node->template 
            create_by_preimage_range_helper<DIM2::N,T2>(
               creator->op, creator->partition, creator->projection,
               creator->instances, creator->ready);
        }
      public:
        IndexSpaceNodeT<DIM,T> *node;
        Operation *op;
        IndexPartNode *partition;
        IndexPartNode *projection;
        const std::vector<FieldDataDescriptor> &instances;
        ApEvent ready, result;
      };
      struct CreateAssociationHelper {
      public:
        CreateAssociationHelper(IndexSpaceNodeT<DIM,T> *n,
                            Operation *o, IndexSpaceNode *g,
                            const std::vector<FieldDataDescriptor> &i,
                            ApEvent r)
          : node(n), op(o), range(g), instances(i), ready(r) { }
      public:
        template<typename DIM2, typename T2>
        static inline void demux(CreateAssociationHelper *creator)
        {
          creator->result = creator->node->template 
            create_association_helper<DIM2::N,T2>(
               creator->op, creator->range, creator->instances, creator->ready);
        }
      public:
        IndexSpaceNodeT<DIM,T> *node;
        Operation *op;
        IndexSpaceNode *range;
        const std::vector<FieldDataDescriptor> &instances;
        ApEvent ready, result;
      };
    };

    /**
     * \class ColorSpaceIterator
     * A helper class for iterating over sparse color spaces
     * It can be used for non-sparse spaces as well, but we
     * usually have more efficient ways of iterating over those
     */
    class ColorSpaceIterator {
    public:
      virtual ~ColorSpaceIterator(void) { }
    public:
      virtual bool is_valid(void) const = 0;
      virtual LegionColor yield_color(void) = 0;
    };

    template<int DIM, typename T>
    class ColorSpaceIteratorT : public ColorSpaceIterator, 
                                public PointInDomainIterator<DIM,T> {
    public:
      ColorSpaceIteratorT(const DomainT<DIM,T> &d,
                          IndexSpaceNodeT<DIM,T> *color_space);
      virtual ~ColorSpaceIteratorT(void) { }
    public:
      virtual bool is_valid(void) const;
      virtual LegionColor yield_color(void);
    public:
      IndexSpaceNodeT<DIM,T> *const color_space;
    };

    /**
     * \class IndexSpaceCreator
     * A small helper class for creating templated index spaces
     */
    class IndexSpaceCreator {
    public:
      IndexSpaceCreator(RegionTreeForest *f, IndexSpace s, const void *i,
                        IndexPartNode *p, LegionColor c, DistributedID d, 
                        ApEvent r, IndexSpaceExprID e)
        : forest(f), space(s), realm_is(i), parent(p), 
          color(c), did(d), ready(r), expr_id(e), result(NULL) { }
    public:
      template<typename N, typename T>
      static inline void demux(IndexSpaceCreator *creator)
      {
        const Realm::IndexSpace<N::N,T> *is = 
          (const Realm::IndexSpace<N::N,T>*)creator->realm_is;
        creator->result = new IndexSpaceNodeT<N::N,T>(creator->forest,
            creator->space, creator->parent, creator->color, is,
            creator->did, creator->ready, creator->expr_id);
      }
    public:
      RegionTreeForest *const forest;
      const IndexSpace space; 
      const void *const realm_is;
      IndexPartNode *const parent;
      const LegionColor color;
      const DistributedID did;
      const ApEvent ready;
      const IndexSpaceExprID expr_id;
      IndexSpaceNode *result;
    };

    /**
     * \class IndexPartNode
     * A node for representing a generic index partition.
     */
    class IndexPartNode : public IndexTreeNode {
    public:
      struct DisjointnessArgs : public LgTaskArgs<DisjointnessArgs> {
      public:
        static const LgTaskID TASK_ID = LG_DISJOINTNESS_TASK_ID;
      public:
        DisjointnessArgs(IndexPartition p, ValueBroadcast<bool> *c, bool own)
          : LgTaskArgs<DisjointnessArgs>(implicit_provenance),
            pid(p), disjointness_collective(c), owner(own) { }
      public:
        const IndexPartition pid;
        ValueBroadcast<bool> *const disjointness_collective;
        const bool owner;
      };
    public:
      struct DynamicIndependenceArgs : 
        public LgTaskArgs<DynamicIndependenceArgs> {
      public:
        static const LgTaskID TASK_ID = LG_SPACE_INDEPENDENCE_TASK_ID;
      public:
        DynamicIndependenceArgs(IndexPartNode *par, 
                                IndexSpaceNode *l, IndexSpaceNode *r)
          : LgTaskArgs<DynamicIndependenceArgs>(implicit_provenance),
            parent(par), left(l), right(r) { }
      public:
        IndexPartNode *const parent;
        IndexSpaceNode *const left, *const right;
      };
      struct SemanticRequestArgs : public LgTaskArgs<SemanticRequestArgs> {
      public:
        static const LgTaskID TASK_ID = LG_INDEX_PART_SEMANTIC_INFO_REQ_TASK_ID;
      public:
        SemanticRequestArgs(IndexPartNode *proxy, 
                            SemanticTag t, AddressSpaceID src)
          : LgTaskArgs<SemanticRequestArgs>(implicit_provenance),
            proxy_this(proxy), tag(t), source(src) { }
      public:
        IndexPartNode *const proxy_this;
        const SemanticTag tag;
        const AddressSpaceID source;
      };
      struct DeferChildArgs : public LgTaskArgs<DeferChildArgs> {
      public:
        static const LgTaskID TASK_ID = LG_INDEX_PART_DEFER_CHILD_TASK_ID;
      public:
        DeferChildArgs(IndexPartNode *proxy, LegionColor child,
                       IndexSpace *tar, RtUserEvent trig, AddressSpaceID src)
          : LgTaskArgs<DeferChildArgs>(implicit_provenance),
            proxy_this(proxy), child_color(child), target(tar),
            to_trigger(trig), source(src) { }
      public:
        IndexPartNode *const proxy_this;
        const LegionColor child_color;
        IndexSpace *const target;
        const RtUserEvent to_trigger;
        const AddressSpaceID source;
      };
      class RemoteDisjointnessFunctor {
      public:
        RemoteDisjointnessFunctor(Serializer &r, Runtime *rt, ShardMapping *m);
      public:
        void apply(AddressSpaceID target);
      public:
        Serializer &rez;
        Runtime *const runtime;
        std::set<AddressSpaceID> skip_shard_spaces;
      };
      class DestructionFunctor {
      public:
        DestructionFunctor(IndexPartNode *n, ReferenceMutator *m)
          : node(n), mutator(m) { }
      public:
        void apply(AddressSpaceID target);
      public:
        IndexPartNode *const node;
        ReferenceMutator *const mutator;
      }; 
    public:
      IndexPartNode(RegionTreeForest *ctx, IndexPartition p,
                    IndexSpaceNode *par, IndexSpaceNode *color_space,
                    LegionColor c, bool disjoint, int complete,
                    DistributedID did, ApEvent partition_ready, 
                    ApBarrier partial_pending, ShardMapping *mapping);
      IndexPartNode(RegionTreeForest *ctx, IndexPartition p,
                    IndexSpaceNode *par, IndexSpaceNode *color_space,
                    LegionColor c, RtEvent disjointness_ready,
                    int complete, DistributedID did,
                    ApEvent partition_ready, ApBarrier partial_pending,
                    ShardMapping *mapping);
      IndexPartNode(const IndexPartNode &rhs);
      virtual ~IndexPartNode(void);
    public:
      IndexPartNode& operator=(const IndexPartNode &rhs);
    public:
      virtual void notify_valid(ReferenceMutator *mutator);
      virtual void notify_invalid(ReferenceMutator *mutator);
    public:
      virtual bool is_index_space_node(void) const;
#ifdef DEBUG_LEGION
      virtual IndexSpaceNode* as_index_space_node(void);
      virtual IndexPartNode* as_index_part_node(void);
#endif
      virtual AddressSpaceID get_owner_space(void) const;
      static AddressSpaceID get_owner_space(IndexPartition handle, Runtime *rt);
    public:
      virtual IndexTreeNode* get_parent(void) const;
      virtual void get_colors(std::vector<LegionColor> &colors);
    public:
      virtual void send_semantic_request(AddressSpaceID target, 
           SemanticTag tag, bool can_fail, bool wait_until, RtUserEvent ready);
      virtual void send_semantic_info(AddressSpaceID target, SemanticTag tag,
                             const void *buffer, size_t size, bool is_mutable,
                             RtUserEvent ready = RtUserEvent::NO_RT_USER_EVENT);
      void process_semantic_request(SemanticTag tag, AddressSpaceID source,
                            bool can_fail, bool wait_until, RtUserEvent ready);
      static void handle_semantic_request(RegionTreeForest *forest,
                                   Deserializer &derez, AddressSpaceID source);
      static void handle_semantic_info(RegionTreeForest *forest,
                                   Deserializer &derez, AddressSpaceID source);
    public:
      bool has_color(const LegionColor c);
      IndexSpaceNode* get_child(const LegionColor c, RtEvent *defer = NULL);
      void add_child(IndexSpaceNode *child, ReferenceMutator *mutator);
      void remove_child(const LegionColor c);
      size_t get_num_children(void) const;
      void compute_disjointness(ValueBroadcast<bool> *collective, bool owner);
      void get_subspace_preconditions(std::set<ApEvent> &preconditions);
    public:
      bool is_disjoint(bool from_app = false);
      bool are_disjoint(const LegionColor c1, const LegionColor c2,
                        bool force_compute = false);
      void record_disjointness(bool disjoint,
                               const LegionColor c1, const LegionColor c2);
      bool is_complete(bool from_app = false);
      IndexSpaceExpression* get_union_expression(bool check_complete=true);
      void record_remote_disjoint_ready(RtUserEvent ready);
      void record_remote_disjoint_result(const bool disjoint_result);
    public:
      void add_instance(PartitionNode *inst);
      bool has_instance(RegionTreeID tid);
      void remove_instance(PartitionNode *inst);
    public:
      ApEvent create_equal_children(Operation *op, size_t granularity,
                                    ShardID shard, size_t total_shards);
      ApEvent create_by_union(Operation *Op,
                              IndexPartNode *left, IndexPartNode *right,
                              ShardID shard, size_t total_shards);
      ApEvent create_by_intersection(Operation *op,
                              IndexPartNode *left, IndexPartNode *right,
                              ShardID shard, size_t total_shards);
      ApEvent create_by_intersection(Operation *op, IndexPartNode *original,
                                     const bool dominates,
                                     ShardID shard, size_t total_shards);
      ApEvent create_by_difference(Operation *op,
                              IndexPartNode *left, IndexPartNode *right,
                              ShardID shard, size_t total_shards);
      ApEvent create_by_restriction(const void *transform, const void *extent,
                                    ShardID shard, size_t total_shards);
    public:
      bool compute_complete(void);
      bool intersects_with(IndexSpaceNode *other, bool compute = true);
      bool intersects_with(IndexPartNode *other, bool compute = true); 
      bool dominates(IndexSpaceNode *other);
      bool dominates(IndexPartNode *other);
      virtual bool destroy_node(AddressSpaceID source, bool top) = 0;
    public:
      static void handle_disjointness_computation(const void *args, 
                                                  RegionTreeForest *forest);
      static void handle_disjointness_test(IndexPartNode *parent,
                                           IndexSpaceNode *left,
                                           IndexSpaceNode *right);
    public:
      virtual void send_node(AddressSpaceID target, bool up);
      static void handle_node_creation(RegionTreeForest *context,
                                       Deserializer &derez, 
                                       AddressSpaceID source);
    public:
      static void handle_node_request(RegionTreeForest *context,
                                      Deserializer &derez,
                                      AddressSpaceID source);
      static void handle_node_return(Deserializer &derez);
      static void handle_node_child_request(
          RegionTreeForest *forest, Deserializer &derez, AddressSpaceID source);
      static void defer_node_child_request(const void *args);
      static void handle_node_child_response(Deserializer &derez);
      static void handle_node_disjoint_update(RegionTreeForest *forest,
                                              Deserializer &derez);
      static void handle_notification(RegionTreeForest *context, 
                                      Deserializer &derez);
    public:
      const IndexPartition handle;
      IndexSpaceNode *const parent;
      IndexSpaceNode *const color_space;
      const LegionColor total_children;
      const LegionColor max_linearized_color;
      const ApEvent partition_ready;
      const ApBarrier partial_pending;
      ShardMapping *const shard_mapping;
    protected:
      RtEvent disjoint_ready;
      bool disjoint;
    protected:
      bool has_complete, complete;
      volatile IndexSpaceExpression *union_expr;
    protected:
      // Must hold the node lock when accessing
      // the remaining data structures
      std::map<LegionColor,IndexSpaceNode*> color_map;
      std::map<LegionColor,RtUserEvent> pending_child_map;
      std::set<PartitionNode*> logical_nodes;
      std::set<std::pair<LegionColor,LegionColor> > disjoint_subspaces;
      std::set<std::pair<LegionColor,LegionColor> > aliased_subspaces;
    protected:
      // Support for remote disjoint events being stored
      RtUserEvent remote_disjoint_ready;
    }; 

    /**
     * \class IndexPartNodeT
     * A template class for handling any templated realm calls
     * associated with realm index spaces
     */
    template<int DIM, typename T>
    class IndexPartNodeT : public IndexPartNode,
                           public LegionHeapify<IndexPartNodeT<DIM,T> > {
    public:
      IndexPartNodeT(RegionTreeForest *ctx, IndexPartition p,
                     IndexSpaceNode *par, IndexSpaceNode *color_space,
                     LegionColor c, bool disjoint, int complete,
                     DistributedID did, ApEvent partition_ready, 
                     ApBarrier pending, ShardMapping *shard_mapping);
      IndexPartNodeT(RegionTreeForest *ctx, IndexPartition p,
                     IndexSpaceNode *par, IndexSpaceNode *color_space,
                     LegionColor c, RtEvent disjointness_ready,
                     int complete, DistributedID did,
                     ApEvent partition_ready, ApBarrier pending,
                     ShardMapping *shard_mapping);
      IndexPartNodeT(const IndexPartNodeT &rhs);
      virtual ~IndexPartNodeT(void);
    public:
      IndexPartNodeT& operator=(const IndexPartNodeT &rhs);
    public:
      virtual bool destroy_node(AddressSpaceID source, bool top); 
    };

    /**
     * \class IndexPartCreator
     * A msall helper class for creating templated index partitions
     */
    class IndexPartCreator {
    public:
      IndexPartCreator(RegionTreeForest *f, IndexPartition p,
                       IndexSpaceNode *par, IndexSpaceNode *cs,
                       LegionColor c, bool d, int k, DistributedID id,
                       ApEvent r, ApBarrier pend, ShardMapping *m)
        : forest(f), partition(p), parent(par), color_space(cs),
          color(c), disjoint(d), complete(k), did(id), ready(r), 
          pending(pend), mapping(m) { }
      IndexPartCreator(RegionTreeForest *f, IndexPartition p,
                       IndexSpaceNode *par, IndexSpaceNode *cs,
                       LegionColor c, RtEvent d, int k, DistributedID id,
                       ApEvent r, ApBarrier pend, ShardMapping *m)
        : forest(f), partition(p), parent(par), color_space(cs),
          color(c), disjoint(false), complete(k), disjoint_ready(d),
          did(id), ready(r), pending(pend), mapping(m) { }
    public:
      template<typename N, typename T>
      static inline void demux(IndexPartCreator *creator)
      {
        if (creator->disjoint_ready.exists()) 
          creator->result = new IndexPartNodeT<N::N,T>(creator->forest,
              creator->partition, creator->parent, creator->color_space,
              creator->color, creator->disjoint_ready, creator->complete, 
              creator->did, creator->ready, creator->pending, creator->mapping);
        else
          creator->result = new IndexPartNodeT<N::N,T>(creator->forest,
              creator->partition, creator->parent, creator->color_space,
              creator->color, creator->disjoint, creator->complete, 
              creator->did, creator->ready, creator->pending, creator->mapping);
      }
    public:
      RegionTreeForest *const forest;
      const IndexPartition partition;
      IndexSpaceNode *const parent;
      IndexSpaceNode *const color_space;
      const LegionColor color;
      const bool disjoint;
      const int complete;
      const RtEvent disjoint_ready;
      const DistributedID did;
      const ApEvent ready;
      const ApBarrier pending;
      ShardMapping *const mapping;
      IndexPartNode *result;
    };

    /**
     * \class FieldSpaceNode
     * Represent a generic field space that can be
     * pointed at by nodes in the region trees.
     */
    class FieldSpaceNode : 
      public LegionHeapify<FieldSpaceNode>, public DistributedCollectable {
    public:
      struct FieldInfo {
      public:
        FieldInfo(void) : field_size(0), idx(0), serdez_id(0),
                          destroyed(false) { }
        FieldInfo(size_t size, unsigned id, CustomSerdezID sid)
          : field_size(size), idx(id), serdez_id(sid), destroyed(false) { }
      public:
        size_t field_size;
        unsigned idx;
        CustomSerdezID serdez_id;
        bool destroyed;
      };
      struct FindTargetsFunctor {
      public:
        FindTargetsFunctor(std::deque<AddressSpaceID> &t)
          : targets(t) { }
      public:
        void apply(AddressSpaceID target);
      private:
        std::deque<AddressSpaceID> &targets;
      };
      struct SemanticRequestArgs : public LgTaskArgs<SemanticRequestArgs> {
      public:
        static const LgTaskID TASK_ID = 
          LG_FIELD_SPACE_SEMANTIC_INFO_REQ_TASK_ID;
      public:
        SemanticRequestArgs(FieldSpaceNode *proxy, 
                            SemanticTag t, AddressSpaceID src)
          : LgTaskArgs<SemanticRequestArgs>(implicit_provenance),
            proxy_this(proxy), tag(t), source(src) { }
      public:
        FieldSpaceNode *const proxy_this;
        const SemanticTag tag;
        const AddressSpaceID source;
      };
      struct SemanticFieldRequestArgs : 
        public LgTaskArgs<SemanticFieldRequestArgs> {
      public:
        static const LgTaskID TASK_ID = 
          LG_FIELD_SEMANTIC_INFO_REQ_TASK_ID;
      public:
        SemanticFieldRequestArgs(FieldSpaceNode *proxy, FieldID f,
                                 SemanticTag t, AddressSpaceID src)
          : LgTaskArgs<SemanticFieldRequestArgs>(implicit_provenance),
            proxy_this(proxy), fid(f), tag(t), source(src) { }
      public:
        FieldSpaceNode *const proxy_this;
        const FieldID fid;
        const SemanticTag tag;
        const AddressSpaceID source;
      };
      class DestructionFunctor {
      public:
        DestructionFunctor(FieldSpaceNode *n, ReferenceMutator *m)
          : node(n), mutator(m) { }
      public:
        void apply(AddressSpaceID target);
      public:
        FieldSpaceNode *const node;
        ReferenceMutator *const mutator;
      };
    public:
      FieldSpaceNode(FieldSpace sp, RegionTreeForest *ctx, DistributedID did);
      FieldSpaceNode(FieldSpace sp, RegionTreeForest *ctx,
                     DistributedID did, Deserializer &derez);
      FieldSpaceNode(const FieldSpaceNode &rhs);
      virtual ~FieldSpaceNode(void);
    public:
      FieldSpaceNode& operator=(const FieldSpaceNode &rhs);
      AddressSpaceID get_owner_space(void) const; 
      static AddressSpaceID get_owner_space(FieldSpace handle, Runtime *rt);
    public:
      virtual void notify_active(ReferenceMutator *mutator) { }
      virtual void notify_inactive(ReferenceMutator *mutator) { }
      virtual void notify_valid(ReferenceMutator *mutator);
      virtual void notify_invalid(ReferenceMutator *mutator);
    public:
      void attach_semantic_information(SemanticTag tag, AddressSpaceID source,
                            const void *buffer, size_t size, bool is_mutable);
      void attach_semantic_information(FieldID fid, SemanticTag tag,
                                       AddressSpaceID source,
                                       const void *buffer, size_t size,
                                       bool is_mutable);
      bool retrieve_semantic_information(SemanticTag tag,
             const void *&result, size_t &size, bool can_fail, bool wait_until);
      bool retrieve_semantic_information(FieldID fid, SemanticTag tag,
             const void *&result, size_t &size, bool can_fail, bool wait_until);
      void send_semantic_info(AddressSpaceID target, SemanticTag tag,
                             const void *result, size_t size, bool is_mutable,
                             RtUserEvent ready = RtUserEvent::NO_RT_USER_EVENT);
      void send_semantic_field_info(AddressSpaceID target, FieldID fid,
            SemanticTag tag, const void *result, size_t size, bool is_mutable,
            RtUserEvent ready = RtUserEvent::NO_RT_USER_EVENT);
      void process_semantic_request(SemanticTag tag, AddressSpaceID source,
                             bool can_fail, bool wait_until, RtUserEvent ready);
      void process_semantic_field_request(FieldID fid, SemanticTag tag, 
      AddressSpaceID source, bool can_fail, bool wait_until, RtUserEvent ready);
      static void handle_semantic_request(RegionTreeForest *forest,
                                   Deserializer &derez, AddressSpaceID source);
      static void handle_field_semantic_request(RegionTreeForest *forest,
                                   Deserializer &derez, AddressSpaceID source);
      static void handle_semantic_info(RegionTreeForest *forest,
                                   Deserializer &derez, AddressSpaceID source);
      static void handle_field_semantic_info(RegionTreeForest *forest,
                                   Deserializer &derez, AddressSpaceID source);
    public:
      RtEvent allocate_field(FieldID fid, size_t size,
                             CustomSerdezID serdez_id);
      RtEvent allocate_fields(const std::vector<size_t> &sizes,
                              const std::vector<FieldID> &fids,
                              CustomSerdezID serdez_id);
      void free_field(FieldID fid, AddressSpaceID source);
      void free_fields(const std::vector<FieldID> &to_free,
                       AddressSpaceID source);
    public:
      bool allocate_local_fields(const std::vector<FieldID> &fields,
                                 const std::vector<size_t> &sizes,
                                 CustomSerdezID serdez_id,
                                 const std::set<unsigned> &indexes,
                                 std::vector<unsigned> &new_indexes);
      void free_local_fields(const std::vector<FieldID> &to_free,
                             const std::vector<unsigned> &indexes);
      void update_local_fields(const std::vector<FieldID> &fields,
                               const std::vector<size_t> &sizes,
                               const std::vector<CustomSerdezID> &serdez_ids,
                               const std::vector<unsigned> &indexes);
      void remove_local_fields(const std::vector<FieldID> &to_removes);
    public:
      void update_creation_set(const ShardMapping &mapping);
      void process_alloc_notification(Deserializer &derez);
    public:
      bool has_field(FieldID fid);
      size_t get_field_size(FieldID fid);
      void get_all_fields(std::vector<FieldID> &to_set);
      void get_all_regions(std::set<LogicalRegion> &regions);
      void get_field_set(const FieldMask &mask, std::set<FieldID> &to_set);
      void get_field_set(const FieldMask &mask, std::vector<FieldID> &to_set);
      void get_field_set(const FieldMask &mask, const std::set<FieldID> &basis,
                         std::set<FieldID> &to_set);
    public:
      void add_instance(RegionNode *inst);
      RtEvent add_instance(LogicalRegion inst, AddressSpaceID source);
      bool has_instance(RegionTreeID tid);
      void remove_instance(RegionNode *inst);
      bool destroy_node(AddressSpaceID source);
    public:
      FieldMask get_field_mask(const std::set<FieldID> &fields) const;
      unsigned get_field_index(FieldID fid) const;
      void get_field_indexes(const std::vector<FieldID> &fields,
                             std::vector<unsigned> &indexes) const;
    public:
      void compute_field_layout(const std::vector<FieldID> &create_fields,
                                std::vector<size_t> &field_sizes,
                                std::vector<unsigned> &mask_index_map,
                                std::vector<CustomSerdezID> &serdez,
                                FieldMask &instance_mask);
    public:
      InstanceRef create_external_instance(
            const std::vector<FieldID> &fields, RegionNode *node, AttachOp *op);
    public:
      LayoutDescription* find_layout_description(const FieldMask &field_mask,
                     unsigned num_dims, const LayoutConstraintSet &constraints);
      LayoutDescription* find_layout_description(const FieldMask &field_mask,
                                                LayoutConstraints *constraints);
      LayoutDescription* create_layout_description(const FieldMask &layout_mask,
                                                   const unsigned total_dims,
                                                 LayoutConstraints *constraints,
                                           const std::vector<unsigned> &indexes,
                                           const std::vector<FieldID> &fids,
                                           const std::vector<size_t> &sizes,
                                     const std::vector<CustomSerdezID> &serdez);
      LayoutDescription* register_layout_description(LayoutDescription *desc);
    public:
      void send_node(AddressSpaceID target);
      static void handle_node_creation(RegionTreeForest *context,
                                       Deserializer &derez, 
                                       AddressSpaceID target);
    public:
      static void handle_node_request(RegionTreeForest *context,
                                      Deserializer &derez,
                                      AddressSpaceID source);
      static void handle_node_return(Deserializer &derez);
    public:
      static void handle_remote_instance_creation(RegionTreeForest *forest,
                                Deserializer &derez, AddressSpaceID source);
      static void handle_remote_reduction_creation(RegionTreeForest *forest,
                                Deserializer &derez, AddressSpaceID source);
    public:
      static void handle_alloc_request(RegionTreeForest *forest,
                                       Deserializer &derez);
      static void handle_alloc_notification(RegionTreeForest *forest,
                                            Deserializer &derez);
      static void handle_top_alloc(RegionTreeForest *forest,
                                   Deserializer &derez, AddressSpaceID source);
      static void handle_field_free(RegionTreeForest *forest,
                                    Deserializer &derez, AddressSpaceID source);
      static void handle_local_alloc_request(RegionTreeForest *forest,
                                             Deserializer &derez,
                                             AddressSpaceID source);
      static void handle_local_alloc_response(Deserializer &derez);
      static void handle_local_free(RegionTreeForest *forest,
                                    Deserializer &derez);
    public:
      // Help with debug printing
      char* to_string(const FieldMask &mask) const;
      void get_field_ids(const FieldMask &mask,
                         std::vector<FieldID> &fields) const;
    protected:
      // Assume we are already holding the node lock
      // when calling these methods
      int allocate_index(size_t field_size, CustomSerdezID serdez, 
                         RtEvent &ready_event);
      void free_index(unsigned index, RtEvent free_event);
    protected:
      bool allocate_local_indexes(CustomSerdezID serdez,
            const std::vector<size_t> &sizes,
            const std::set<unsigned> &current_indexes,
                  std::vector<unsigned> &new_indexes);
    public:
      const FieldSpace handle;
      RegionTreeForest *const context;
    private:
      mutable LocalLock node_lock;
      // Top nodes in the trees for which this field space is used
      std::set<LogicalRegion> logical_trees;
      std::set<RegionNode*> local_trees;
      std::map<FieldID,FieldInfo> fields;
      // Once allocated all indexes have to have the same field size
      // for now because it's too hard to go through and prune out all 
      // the data structures that depend on field sizes being the same.
      std::vector<std::pair<size_t,CustomSerdezID> > index_infos;
      // Local field sizes
      std::vector<std::pair<size_t,CustomSerdezID> > local_index_infos;
      // Use a list here so that we cycle through all the indexes
      // that have been freed before we reuse to avoid false aliasing
      // We may pull things out from the middle though
      std::list<std::pair<unsigned,RtEvent> > available_indexes;
    private:
      // Keep track of the layouts associated with this field space
      // Index them by their hash of their field mask to help
      // differentiate them.
      std::map<LEGION_FIELD_MASK_FIELD_TYPE,LegionList<LayoutDescription*,
                          LAYOUT_DESCRIPTION_ALLOC>::tracked> layouts;
    private:
      LegionMap<SemanticTag,SemanticInfo>::aligned semantic_info;
      LegionMap<std::pair<FieldID,SemanticTag>,SemanticInfo>::aligned 
                                                    semantic_field_info;
    public:
      bool destroyed;
    };
 
    /**
     * \class RegionTreeNode
     * A generic region tree node from which all
     * other kinds of region tree nodes inherit.  Notice
     * that all important analyses are defined on 
     * this kind of node making them general across
     * all kinds of node types.
     */
    class RegionTreeNode : public DistributedCollectable {
    public:
      RegionTreeNode(RegionTreeForest *ctx, FieldSpaceNode *column);
      virtual ~RegionTreeNode(void);
    public:
      virtual void notify_active(ReferenceMutator *mutator);
      virtual void notify_inactive(ReferenceMutator *mutator) = 0;
      virtual void notify_valid(ReferenceMutator *mutator) { assert(false); }
      virtual void notify_invalid(ReferenceMutator *mutator) { assert(false); }
    public:
      static AddressSpaceID get_owner_space(RegionTreeID tid, Runtime *rt);
    public:
      inline LogicalState& get_logical_state(ContextID ctx)
      {
        return *(logical_states.lookup_entry(ctx, this, ctx));
      }
      inline LogicalState* get_logical_state_ptr(ContextID ctx)
      {
        return logical_states.lookup_entry(ctx, this, ctx);
      }
      inline VersionManager& get_current_version_manager(ContextID ctx)
      {
        return *(current_versions.lookup_entry(ctx, this, ctx));
      }
      inline VersionManager* get_current_version_manager_ptr(ContextID ctx)
      {
        return current_versions.lookup_entry(ctx, this, ctx);
      }
    public:
      void attach_semantic_information(SemanticTag tag, AddressSpaceID source,
                            const void *buffer, size_t size, bool is_mutable);
      bool retrieve_semantic_information(SemanticTag tag,
           const void *&result, size_t &size, bool can_fail, bool wait_until);
      virtual void send_semantic_request(AddressSpaceID target, 
        SemanticTag tag, bool can_fail, bool wait_until, RtUserEvent ready) = 0;
      virtual void send_semantic_info(AddressSpaceID target, SemanticTag tag,
                         const void *buffer, size_t size, bool is_mutable,
                         RtUserEvent ready = RtUserEvent::NO_RT_USER_EVENT) = 0;
    public:
      // Logical traversal operations
      void register_logical_user(ContextID ctx,
                                 const LogicalUser &user,
                                 RegionTreePath &path,
                                 const LogicalTraceInfo &trace_info,
                                 const ProjectionInfo &projection_info,
                                 FieldMask &unopened_field_mask);
      void register_local_user(LogicalState &state,
                               const LogicalUser &user,
                               const LogicalTraceInfo &trace_info);
      void add_open_field_state(LogicalState &state, bool arrived,
                                const ProjectionInfo &projection_info,
                                const LogicalUser &user,
                                const FieldMask &open_mask,
                                const LegionColor next_child);
      void close_logical_node(LogicalCloser &closer,
                              const FieldMask &closing_mask,
                              const bool read_only_close);
      void siphon_logical_children(LogicalCloser &closer,
                                   LogicalState &state,
                                   const FieldMask &closing_mask,
                                   const FieldMask *aliased_children,
                                   bool record_close_operations,
                                   const LegionColor next_child,
                                   FieldMask &open_below);
      void siphon_logical_projection(LogicalCloser &closer,
                                     LogicalState &state,
                                     const FieldMask &closing_mask,
                                     const ProjectionInfo &proj_info,
                                     bool record_close_operations,
                                     FieldMask &open_below);
      void flush_logical_reductions(LogicalCloser &closer,
                                    LogicalState &state,
                                    FieldMask &reduction_flush_fields,
                                    bool record_close_operations,
                                    const LegionColor next_child,
                              LegionDeque<FieldState>::aligned &new_states);
      // Note that 'allow_next_child' and 
      // 'record_closed_fields' are mutually exclusive
      void perform_close_operations(LogicalCloser &closer,
                                    const FieldMask &closing_mask,
                                    FieldState &closing_state,
                                    const LegionColor next_child, 
                                    bool allow_next_child,
                                    const FieldMask *aliased_children,
                                    bool upgrade_next_child, 
                                    bool read_only_close,
                                    bool overwriting_close,
                                    bool record_close_operations,
                                    bool record_closed_fields,
                                    FieldMask &output_mask); 
      void merge_new_field_state(LogicalState &state, 
                                 const FieldState &new_state);
      void merge_new_field_states(LogicalState &state, 
                            const LegionDeque<FieldState>::aligned &new_states);
      void filter_prev_epoch_users(LogicalState &state, const FieldMask &mask);
      void filter_curr_epoch_users(LogicalState &state, const FieldMask &mask);
      void report_uninitialized_usage(Operation *op, unsigned index,
                                      const RegionUsage usage,
                                      const FieldMask &uninitialized,
                                      RtUserEvent reported);
      void record_logical_reduction(LogicalState &state, ReductionOpID redop,
                                    const FieldMask &user_mask);
      void clear_logical_reduction_fields(LogicalState &state,
                                          const FieldMask &cleared_mask);
      void sanity_check_logical_state(LogicalState &state);
      void register_logical_dependences(ContextID ctx, Operation *op,
                                        const FieldMask &field_mask,
                                        bool dominate);
      void register_logical_deletion(ContextID ctx,
                                     const LogicalUser &user,
                                     const FieldMask &check_mask,
                                     RegionTreePath &path,
                                     const LogicalTraceInfo &trace_info);
      void siphon_logical_deletion(LogicalCloser &closer,
                                   LogicalState &state,
                                   const FieldMask &current_mask,
                                   const LegionColor next_child,
                                   FieldMask &open_below,
                                   bool force_close_next);
    public:
      void send_back_logical_state(ContextID ctx, UniqueID context_uid,
                                   AddressSpaceID target);
      void process_logical_state_return(ContextID ctx, Deserializer &derez,
                                        AddressSpaceID source);
      static void handle_logical_state_return(Runtime *runtime,
                              Deserializer &derez, AddressSpaceID source); 
    public:
      void initialize_current_state(ContextID ctx);
      void invalidate_current_state(ContextID ctx, bool users_only);
      void invalidate_deleted_state(ContextID ctx, 
                                    const FieldMask &deleted_mask);
      bool invalidate_version_state(ContextID ctx);
      void invalidate_version_managers(void);
    public:
      virtual unsigned get_depth(void) const = 0;
      virtual LegionColor get_color(void) const = 0;
      virtual IndexTreeNode *get_row_source(void) const = 0;
      virtual IndexSpaceExpression* get_index_space_expression(void) const = 0;
      virtual RegionTreeID get_tree_id(void) const = 0;
      virtual RegionTreeNode* get_parent(void) const = 0;
      virtual RegionTreeNode* get_tree_child(const LegionColor c) = 0; 
      virtual bool is_region(void) const = 0;
#ifdef DEBUG_LEGION
      virtual RegionNode* as_region_node(void) const = 0;
      virtual PartitionNode* as_partition_node(void) const = 0;
#else
      inline RegionNode* as_region_node(void) const;
      inline PartitionNode* as_partition_node(void) const;
#endif
      virtual bool visit_node(PathTraverser *traverser) = 0;
      virtual bool visit_node(NodeTraverser *traverser) = 0;
      virtual AddressSpaceID get_owner_space(void) const = 0; 
    public:
      virtual bool are_children_disjoint(const LegionColor c1, 
                                         const LegionColor c2) = 0;
      virtual bool are_all_children_disjoint(void) = 0;
      virtual bool is_complete(void) = 0;
      virtual bool intersects_with(RegionTreeNode *other, 
                                   bool compute = true) = 0;
      virtual bool dominates(RegionTreeNode *other) = 0;
    public:
      virtual size_t get_num_children(void) const = 0;
      virtual void send_node(AddressSpaceID target) = 0;
      virtual void print_logical_context(ContextID ctx, 
                                         TreeStateLogger *logger,
                                         const FieldMask &mask) = 0;
      virtual void print_physical_context(ContextID ctx, 
                                          TreeStateLogger *logger,
                                          const FieldMask &mask,
                                  std::deque<RegionTreeNode*> &to_traverse) = 0;
      virtual void print_context_header(TreeStateLogger *logger) = 0;
#ifdef DEBUG_LEGION
    public:
      // These methods are only ever called by a debugger
      virtual void dump_logical_context(ContextID ctx, 
                                        TreeStateLogger *logger,
                                        const FieldMask &mask) = 0;
      virtual void dump_physical_context(ContextID ctx, 
                                         TreeStateLogger *logger,
                                         const FieldMask &mask) = 0;
#endif
    public:
      // Logical helper operations
      template<AllocationType ALLOC, bool RECORD, bool HAS_SKIP, bool TRACK_DOM>
      static FieldMask perform_dependence_checks(const LogicalUser &user, 
          typename LegionList<LogicalUser, ALLOC>::track_aligned &users, 
          const FieldMask &check_mask, const FieldMask &open_below,
          bool validates_regions, Operation *to_skip = NULL, 
          GenerationID skip_gen = 0);
      template<AllocationType ALLOC>
      static void perform_closing_checks(LogicalCloser &closer,
          typename LegionList<LogicalUser, ALLOC>::track_aligned &users, 
          const FieldMask &check_mask);
    public:
      inline FieldSpaceNode* get_column_source(void) const 
<<<<<<< HEAD
        { return column_source; }
    public:
      void update_creation_set(const ShardMapping &mapping);
=======
      { return column_source; }
      void find_remote_instances(NodeSet &target_instances);
>>>>>>> 6e30708c
    public:
      RegionTreeForest *const context;
      FieldSpaceNode *const column_source;
    public:
      NodeSet remote_instances;
      bool registered;
      bool destroyed;
#ifdef DEBUG_LEGION
    protected:
      bool currently_active; // should be monotonic
#endif
    protected:
      DynamicTable<LogicalStateAllocator> logical_states;
      DynamicTable<VersionManagerAllocator> current_versions;
    protected:
      mutable LocalLock node_lock;
    protected:
      LegionMap<SemanticTag,SemanticInfo>::aligned semantic_info;
    };

    /**
     * \class RegionNode
     * Represent a region in a region tree
     */
    class RegionNode : public RegionTreeNode, public LegionHeapify<RegionNode> {
    public:
      struct SemanticRequestArgs : public LgTaskArgs<SemanticRequestArgs> {
      public:
        static const LgTaskID TASK_ID = LG_REGION_SEMANTIC_INFO_REQ_TASK_ID;
      public:
        SemanticRequestArgs(RegionNode *proxy, 
                            SemanticTag t, AddressSpaceID src)
          : LgTaskArgs<SemanticRequestArgs>(implicit_provenance),
            proxy_this(proxy), tag(t), source(src) { }
      public:
        RegionNode *const proxy_this;
        const SemanticTag tag;
        const AddressSpaceID source;
      };
      class DestructionFunctor {
      public:
        DestructionFunctor(LogicalRegion h, Runtime *rt, AddressSpaceID src)
          : handle(h), runtime(rt), source(src) { }
      public:
        void apply(AddressSpaceID target);
      public:
        const LogicalRegion handle;
        Runtime *const runtime;
        const AddressSpaceID source;
      };
    public:
      RegionNode(LogicalRegion r, PartitionNode *par, IndexSpaceNode *row_src,
                 FieldSpaceNode *col_src, RegionTreeForest *ctx);
      RegionNode(const RegionNode &rhs);
      virtual ~RegionNode(void);
    public:
      RegionNode& operator=(const RegionNode &rhs);
    public:
      virtual void notify_inactive(ReferenceMutator *mutator);
    public:
      void record_registered(void);
    public:
      bool has_color(const LegionColor p);
      PartitionNode* get_child(const LegionColor p);
      void add_child(PartitionNode *child);
      void remove_child(const LegionColor p);
    public:
      bool destroy_node(AddressSpaceID source);
    public:
      virtual unsigned get_depth(void) const;
      virtual LegionColor get_color(void) const;
      virtual IndexTreeNode *get_row_source(void) const;
      virtual IndexSpaceExpression* get_index_space_expression(void) const;
      virtual RegionTreeID get_tree_id(void) const;
      virtual RegionTreeNode* get_parent(void) const;
      virtual RegionTreeNode* get_tree_child(const LegionColor c);
    public:
      virtual bool are_children_disjoint(const LegionColor c1, 
                                         const LegionColor c2);
      virtual bool are_all_children_disjoint(void);
      virtual bool is_region(void) const;
#ifdef DEBUG_LEGION
      virtual RegionNode* as_region_node(void) const;
      virtual PartitionNode* as_partition_node(void) const;
#endif
      virtual AddressSpaceID get_owner_space(void) const;
      static AddressSpaceID get_owner_space(LogicalRegion handle, Runtime *rt);
      virtual bool visit_node(PathTraverser *traverser);
      virtual bool visit_node(NodeTraverser *traverser);
      virtual bool is_complete(void);
      virtual bool intersects_with(RegionTreeNode *other, bool compute = true);
      virtual bool dominates(RegionTreeNode *other);
      virtual size_t get_num_children(void) const;
      virtual void send_node(AddressSpaceID target);
      static void handle_node_creation(RegionTreeForest *context,
                            Deserializer &derez, AddressSpaceID source);
    public:
      virtual void send_semantic_request(AddressSpaceID target, 
           SemanticTag tag, bool can_fail, bool wait_until, RtUserEvent ready);
      virtual void send_semantic_info(AddressSpaceID target, SemanticTag tag,
                             const void *buffer, size_t size, bool is_mutable,
                             RtUserEvent ready = RtUserEvent::NO_RT_USER_EVENT);
      void process_semantic_request(SemanticTag tag, AddressSpaceID source,
                            bool can_fail, bool wait_until, RtUserEvent ready);
      static void handle_semantic_request(RegionTreeForest *forest,
                                   Deserializer &derez, AddressSpaceID source);
      static void handle_semantic_info(RegionTreeForest *forest,
                                   Deserializer &derez, AddressSpaceID source);
    public:
      static void handle_top_level_request(RegionTreeForest *forest,
                                   Deserializer &derez, AddressSpaceID source);
      static void handle_top_level_return(Deserializer &derez);
    public:
      // Logging calls
      virtual void print_logical_context(ContextID ctx, 
                                         TreeStateLogger *logger,
                                         const FieldMask &mask);
      virtual void print_physical_context(ContextID ctx, 
                                          TreeStateLogger *logger,
                                          const FieldMask &mask,
                                      std::deque<RegionTreeNode*> &to_traverse);
      virtual void print_context_header(TreeStateLogger *logger);
      void print_logical_state(LogicalState &state,
                               const FieldMask &capture_mask,
                         LegionMap<LegionColor,FieldMask>::aligned &to_traverse,
                               TreeStateLogger *logger);
#ifdef DEBUG_LEGION
    public:
      // These methods are only ever called by a debugger
      virtual void dump_logical_context(ContextID ctx, 
                                        TreeStateLogger *logger,
                                        const FieldMask &mask);
      virtual void dump_physical_context(ContextID ctx, 
                                         TreeStateLogger *logger,
                                         const FieldMask &mask);
#endif
    public:
      RtEvent perform_versioning_analysis(ContextID ctx,
                                          InnerContext *parent_ctx,
                                          VersionInfo *version_info,
                                          LogicalRegion upper_bound,
                                          const FieldMask &version_mask,
                                          Operation *op);
    public:
      void find_open_complete_partitions(ContextID ctx,
                                         const FieldMask &mask,
                    std::vector<LogicalPartition> &partitions);
    public:
      const LogicalRegion handle;
      PartitionNode *const parent;
      IndexSpaceNode *const row_source;
    protected:
      std::map<LegionColor,PartitionNode*> color_map;
    };

    /**
     * \class PartitionNode
     * Represent an instance of a partition in a region tree.
     */
    class PartitionNode : public RegionTreeNode, 
                          public LegionHeapify<PartitionNode> {
    public:
      struct SemanticRequestArgs : public LgTaskArgs<SemanticRequestArgs> {
      public:
        static const LgTaskID TASK_ID = LG_PARTITION_SEMANTIC_INFO_REQ_TASK_ID;
      public:
        SemanticRequestArgs(PartitionNode *proxy,
                            SemanticTag t, AddressSpaceID src)
          : LgTaskArgs<SemanticRequestArgs>(implicit_provenance),
            proxy_this(proxy), tag(t), source(src) { }
      public:
        PartitionNode *const proxy_this;
        const SemanticTag tag;
        const AddressSpaceID source;
      };
      class DestructionFunctor {
      public:
        DestructionFunctor(LogicalPartition h, Runtime *rt, AddressSpaceID src)
          : handle(h), runtime(rt), source(src) { }
      public:
        void apply(AddressSpaceID target);
      public:
        const LogicalPartition handle;
        Runtime *const runtime;
        const AddressSpaceID source;
      };
    public:
      PartitionNode(LogicalPartition p, RegionNode *par, 
                    IndexPartNode *row_src, FieldSpaceNode *col_src,
                    RegionTreeForest *ctx);
      PartitionNode(const PartitionNode &rhs);
      virtual ~PartitionNode(void);
    public:
      PartitionNode& operator=(const PartitionNode &rhs);
    public:
      virtual void notify_inactive(ReferenceMutator *mutator);
    public:
      void record_registered(void);
    public:
      bool has_color(const LegionColor c);
      RegionNode* get_child(const LegionColor c);
      void add_child(RegionNode *child);
      void remove_child(const LegionColor c);
      bool destroy_node(AddressSpaceID source, bool top);
    public:
      virtual unsigned get_depth(void) const;
      virtual LegionColor get_color(void) const;
      virtual IndexTreeNode *get_row_source(void) const;
      virtual IndexSpaceExpression* get_index_space_expression(void) const;
      virtual RegionTreeID get_tree_id(void) const;
      virtual RegionTreeNode* get_parent(void) const;
      virtual RegionTreeNode* get_tree_child(const LegionColor c);
    public:
      virtual bool are_children_disjoint(const LegionColor c1, 
                                         const LegionColor c2);
      virtual bool are_all_children_disjoint(void);
      virtual bool is_region(void) const;
#ifdef DEBUG_LEGION
      virtual RegionNode* as_region_node(void) const;
      virtual PartitionNode* as_partition_node(void) const;
#endif
      virtual AddressSpaceID get_owner_space(void) const;
      static AddressSpaceID get_owner_space(LogicalPartition handle, 
                                            Runtime *runtime);
      virtual bool visit_node(PathTraverser *traverser);
      virtual bool visit_node(NodeTraverser *traverser);
      virtual bool is_complete(void);
      virtual bool intersects_with(RegionTreeNode *other, bool compute = true);
      virtual bool dominates(RegionTreeNode *other);
      virtual size_t get_num_children(void) const;
      virtual void send_node(AddressSpaceID target);
    public:
      virtual void send_semantic_request(AddressSpaceID target, 
           SemanticTag tag, bool can_fail, bool wait_until, RtUserEvent ready);
      virtual void send_semantic_info(AddressSpaceID target, SemanticTag tag,
                             const void *buffer, size_t size, bool is_mutable,
                             RtUserEvent ready = RtUserEvent::NO_RT_USER_EVENT);
      void process_semantic_request(SemanticTag tag, AddressSpaceID source,
                            bool can_fail, bool wait_until, RtUserEvent ready);
      static void handle_semantic_request(RegionTreeForest *forest,
                                   Deserializer &derez, AddressSpaceID source);
      static void handle_semantic_info(RegionTreeForest *forest,
                                   Deserializer &derez, AddressSpaceID source);
    public:
      // Logging calls
      virtual void print_logical_context(ContextID ctx, 
                                         TreeStateLogger *logger,
                                         const FieldMask &mask);
      virtual void print_physical_context(ContextID ctx, 
                                          TreeStateLogger *logger,
                                          const FieldMask &mask,
                                      std::deque<RegionTreeNode*> &to_traverse);
      virtual void print_context_header(TreeStateLogger *logger);
      void print_logical_state(LogicalState &state,
                               const FieldMask &capture_mask,
                         LegionMap<LegionColor,FieldMask>::aligned &to_traverse,
                               TreeStateLogger *logger);
#ifdef DEBUG_LEGION
    public:
      // These methods are only ever called by a debugger
      virtual void dump_logical_context(ContextID ctx, 
                                        TreeStateLogger *logger,
                                        const FieldMask &mask);
      virtual void dump_physical_context(ContextID ctx, 
                                         TreeStateLogger *logger,
                                         const FieldMask &mask);
#endif
    public:
      const LogicalPartition handle;
      RegionNode *const parent;
      IndexPartNode *const row_source;
    protected:
      std::map<LegionColor,RegionNode*> color_map;
    }; 

    // some inline implementations
#ifndef DEBUG_LEGION
    //--------------------------------------------------------------------------
    inline IndexSpaceNode* IndexTreeNode::as_index_space_node(void)
    //--------------------------------------------------------------------------
    {
      return static_cast<IndexSpaceNode*>(this);
    }

    //--------------------------------------------------------------------------
    inline IndexPartNode* IndexTreeNode::as_index_part_node(void)
    //--------------------------------------------------------------------------
    {
      return static_cast<IndexPartNode*>(this);
    }

    //--------------------------------------------------------------------------
    inline RegionNode* RegionTreeNode::as_region_node(void) const
    //--------------------------------------------------------------------------
    {
      return static_cast<RegionNode*>(const_cast<RegionTreeNode*>(this));
    }

    //--------------------------------------------------------------------------
    inline PartitionNode* RegionTreeNode::as_partition_node(void) const
    //--------------------------------------------------------------------------
    {
      return static_cast<PartitionNode*>(const_cast<RegionTreeNode*>(this));
    }
#endif

  }; // namespace Internal
}; // namespace Legion

#endif // __LEGION_REGION_TREE_H__

// EOF
<|MERGE_RESOLUTION|>--- conflicted
+++ resolved
@@ -133,18 +133,11 @@
     public:
       RegionTreeForest& operator=(const RegionTreeForest &rhs);
     public:
-<<<<<<< HEAD
-      void prepare_for_shutdown(void);
-    public:
       IndexSpaceNode* create_index_space(IndexSpace handle, 
                               const void *realm_is,
                               DistributedID did, 
                               const bool notify_remote = true,
                               IndexSpaceExprID expr_id = 0);
-=======
-      void create_index_space(IndexSpace handle, const void *realm_is,
-                              DistributedID did);
->>>>>>> 6e30708c
       IndexSpace find_or_create_union_space(TaskContext *ctx,
                               const std::vector<IndexSpace> &sources,
                               const bool notify_remote = true);
@@ -152,32 +145,22 @@
                               const std::vector<IndexSpace> &sources,
                               const bool notify_remote = true);
       IndexSpace find_or_create_difference_space(TaskContext *ctx,
-<<<<<<< HEAD
                               IndexSpace left, IndexSpace right,
                               const bool notify_remote = true);
       void find_or_create_sharded_index_space(TaskContext *ctx,
                               IndexSpace handle, IndexSpace local,
                               DistributedID did);
-      RtEvent create_pending_partition(IndexPartition pid,
-=======
-                              IndexSpace left, IndexSpace right);
       RtEvent create_pending_partition(TaskContext *ctx,
                                        IndexPartition pid,
->>>>>>> 6e30708c
                                        IndexSpace parent,
                                        IndexSpace color_space,
                                        LegionColor partition_color,
                                        PartitionKind part_kind,
                                        DistributedID did,
                                        ApEvent partition_ready,
-<<<<<<< HEAD
                   ApBarrier partial_pending = ApBarrier::NO_AP_BARRIER);
-      void create_pending_cross_product(IndexPartition handle1,
-=======
-            ApUserEvent partial_pending = ApUserEvent::NO_AP_USER_EVENT);
       void create_pending_cross_product(TaskContext *ctx,
                                         IndexPartition handle1,
->>>>>>> 6e30708c
                                         IndexPartition handle2,
                   std::map<IndexSpace,IndexPartition> &user_handles,
                                            PartitionKind kind,
@@ -199,9 +182,11 @@
                                              ShardMapping &mapping,
                                              RtEvent creation_ready,
                    ApBarrier partial_pending = ApBarrier::NO_AP_BARRIER);
-      void destroy_index_space(IndexSpace handle, AddressSpaceID source);
+      void destroy_index_space(IndexSpace handle, AddressSpaceID source,
+                               const bool collective = false);
       void destroy_index_partition(IndexPartition handle, 
-                                   AddressSpaceID source);
+                                   AddressSpaceID source,
+                                   const bool collective = false);
     public:
       ApEvent create_equal_partition(Operation *op, 
                                      IndexPartition pid, 
@@ -323,18 +308,21 @@
     public:
       FieldSpaceNode* create_field_space(FieldSpace handle, DistributedID did,
                                          const bool notify_remote = true);
-      void destroy_field_space(FieldSpace handle, AddressSpaceID source);
+      void destroy_field_space(FieldSpace handle, AddressSpaceID source,
+                               const bool collective = false);
       // Return true if local is set to true and we actually performed the 
       // allocation.  It is an error if the field already existed and the
       // allocation was not local.
       bool allocate_field(FieldSpace handle, size_t field_size, 
                           FieldID fid, CustomSerdezID serdez_id);
-      void free_field(FieldSpace handle, FieldID fid);
+      void free_field(FieldSpace handle, FieldID fid, 
+                      const bool collective = false);
       void allocate_fields(FieldSpace handle, const std::vector<size_t> &sizes,
                            const std::vector<FieldID> &resulting_fields,
                            CustomSerdezID serdez_id);
       void free_fields(FieldSpace handle, 
-                       const std::vector<FieldID> &to_free);
+                       const std::vector<FieldID> &to_free,
+                       const bool collective = false);
     public:
       bool allocate_local_fields(FieldSpace handle, 
                                  const std::vector<FieldID> &resulting_fields,
@@ -344,7 +332,8 @@
                                  std::vector<unsigned> &new_indexes);
       void free_local_fields(FieldSpace handle,
                              const std::vector<FieldID> &to_free,
-                             const std::vector<unsigned> &indexes);
+                             const std::vector<unsigned> &indexes,
+                             const bool collective = false);
       void update_local_fields(FieldSpace handle,
                                const std::vector<FieldID> &fields,
                                const std::vector<size_t> &sizes,
@@ -362,9 +351,11 @@
       RegionNode* create_logical_region(LogicalRegion handle,
                                         const bool notify_remote = true);
       void destroy_logical_region(LogicalRegion handle, 
-                                  AddressSpaceID source);
+                                  AddressSpaceID source,
+                                  const bool collective = false);
       void destroy_logical_partition(LogicalPartition handle,
-                                     AddressSpaceID source);
+                                     AddressSpaceID source,
+                                     const bool collective = false);
     public:
       LogicalPartition get_logical_partition(LogicalRegion parent, 
                                              IndexPartition handle);
@@ -586,7 +577,8 @@
                               LogicalView *registration_view = NULL);
       void invalidate_fields(Operation *op, unsigned index,
                              VersionInfo &version_info,
-                             std::set<RtEvent> &map_applied_events);
+                             std::set<RtEvent> &map_applied_events,
+                             const bool collective = false);
       // Support for tracing
       void find_invalid_instances(Operation *op, unsigned index,
                                   VersionInfo &version_info,
@@ -1782,7 +1774,7 @@
       virtual size_t get_volume(void) = 0;
       virtual size_t get_num_dims(void) const = 0;
       virtual bool contains_point(const void *realm_point,TypeTag type_tag) = 0;
-      virtual bool destroy_node(AddressSpaceID source) = 0;
+      virtual bool destroy_node(AddressSpaceID source, bool collective) = 0;
     public:
       virtual LegionColor get_max_linearized_color(void) = 0;
       virtual LegionColor linearize_color(const void *realm_color,
@@ -1984,7 +1976,7 @@
       virtual size_t get_volume(void);
       virtual size_t get_num_dims(void) const;
       virtual bool contains_point(const void *realm_point, TypeTag type_tag);
-      virtual bool destroy_node(AddressSpaceID source);
+      virtual bool destroy_node(AddressSpaceID source, bool collective);
     public:
       virtual LegionColor get_max_linearized_color(void);
       virtual LegionColor linearize_color(const void *realm_color,
@@ -2593,7 +2585,8 @@
       bool intersects_with(IndexPartNode *other, bool compute = true); 
       bool dominates(IndexSpaceNode *other);
       bool dominates(IndexPartNode *other);
-      virtual bool destroy_node(AddressSpaceID source, bool top) = 0;
+      virtual bool destroy_node(AddressSpaceID source, bool top, 
+                                bool coolective) = 0;
     public:
       static void handle_disjointness_computation(const void *args, 
                                                   RegionTreeForest *forest);
@@ -2671,7 +2664,8 @@
     public:
       IndexPartNodeT& operator=(const IndexPartNodeT &rhs);
     public:
-      virtual bool destroy_node(AddressSpaceID source, bool top); 
+      virtual bool destroy_node(AddressSpaceID source, bool top, 
+                                bool collective); 
     };
 
     /**
@@ -2844,9 +2838,9 @@
       RtEvent allocate_fields(const std::vector<size_t> &sizes,
                               const std::vector<FieldID> &fids,
                               CustomSerdezID serdez_id);
-      void free_field(FieldID fid, AddressSpaceID source);
+      void free_field(FieldID fid, AddressSpaceID source,const bool collective);
       void free_fields(const std::vector<FieldID> &to_free,
-                       AddressSpaceID source);
+                       AddressSpaceID source, const bool collective);
     public:
       bool allocate_local_fields(const std::vector<FieldID> &fields,
                                  const std::vector<size_t> &sizes,
@@ -2854,7 +2848,8 @@
                                  const std::set<unsigned> &indexes,
                                  std::vector<unsigned> &new_indexes);
       void free_local_fields(const std::vector<FieldID> &to_free,
-                             const std::vector<unsigned> &indexes);
+                             const std::vector<unsigned> &indexes,
+                             const bool collective);
       void update_local_fields(const std::vector<FieldID> &fields,
                                const std::vector<size_t> &sizes,
                                const std::vector<CustomSerdezID> &serdez_ids,
@@ -2877,7 +2872,7 @@
       RtEvent add_instance(LogicalRegion inst, AddressSpaceID source);
       bool has_instance(RegionTreeID tid);
       void remove_instance(RegionNode *inst);
-      bool destroy_node(AddressSpaceID source);
+      bool destroy_node(AddressSpaceID source, bool collective);
     public:
       FieldMask get_field_mask(const std::set<FieldID> &fields) const;
       unsigned get_field_index(FieldID fid) const;
@@ -3187,14 +3182,9 @@
           const FieldMask &check_mask);
     public:
       inline FieldSpaceNode* get_column_source(void) const 
-<<<<<<< HEAD
         { return column_source; }
-    public:
       void update_creation_set(const ShardMapping &mapping);
-=======
-      { return column_source; }
       void find_remote_instances(NodeSet &target_instances);
->>>>>>> 6e30708c
     public:
       RegionTreeForest *const context;
       FieldSpaceNode *const column_source;
@@ -3262,7 +3252,7 @@
       void add_child(PartitionNode *child);
       void remove_child(const LegionColor p);
     public:
-      bool destroy_node(AddressSpaceID source);
+      bool destroy_node(AddressSpaceID source, bool collective);
     public:
       virtual unsigned get_depth(void) const;
       virtual LegionColor get_color(void) const;
@@ -3398,7 +3388,7 @@
       RegionNode* get_child(const LegionColor c);
       void add_child(RegionNode *child);
       void remove_child(const LegionColor c);
-      bool destroy_node(AddressSpaceID source, bool top);
+      bool destroy_node(AddressSpaceID source, bool top, bool collective);
     public:
       virtual unsigned get_depth(void) const;
       virtual LegionColor get_color(void) const;
