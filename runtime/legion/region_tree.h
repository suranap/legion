--- conflicted
+++ resolved
@@ -3995,14 +3995,10 @@
       void merge_new_field_states(LogicalState &state, 
                                   LegionDeque<FieldState> &new_states);
       void filter_prev_epoch_users(LogicalState &state, const FieldMask &mask);
-<<<<<<< HEAD
-      void filter_curr_epoch_users(LogicalState &state, const FieldMask &mask);
+      void filter_curr_epoch_users(LogicalState &state, const FieldMask &mask,
+                                   const bool tracing);
       void filter_disjoint_complete_accesses(LogicalState &state,
                                              const FieldMask &mask);
-=======
-      void filter_curr_epoch_users(LogicalState &state, const FieldMask &mask, 
-                                   const bool tracing);
->>>>>>> 1b95ec4e
       void report_uninitialized_usage(Operation *op, unsigned index,
                                       const RegionUsage usage,
                                       const FieldMask &uninitialized,
