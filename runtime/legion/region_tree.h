/* Copyright 2019 Stanford University, NVIDIA Corporation
 *
 * Licensed under the Apache License, Version 2.0 (the "License");
 * you may not use this file except in compliance with the License.
 * You may obtain a copy of the License at
 *
 *     http://www.apache.org/licenses/LICENSE-2.0
 *
 * Unless required by applicable law or agreed to in writing, software
 * distributed under the License is distributed on an "AS IS" BASIS,
 * WITHOUT WARRANTIES OR CONDITIONS OF ANY KIND, either express or implied.
 * See the License for the specific language governing permissions and
 * limitations under the License.
 */


#ifndef __LEGION_REGION_TREE_H__
#define __LEGION_REGION_TREE_H__

#include "legion/legion_types.h"
#include "legion/legion_utilities.h"
#include "legion/legion_allocation.h"
#include "legion/legion_analysis.h"
#include "legion/garbage_collection.h"
#include "legion/field_tree.h"

namespace Legion {
  namespace Internal {

    /**
     * \struct FieldDataDescriptor
     * A small helper class for performing dependent
     * partitioning operations
     */
    struct FieldDataDescriptor {
    public:
      IndexSpace index_space;
      PhysicalInstance inst;
      size_t field_offset;
    };

    /**
     * \struct IndirectRecord
     * A small helper calss for performing exchanges of
     * instances for indirection copies
     */
    struct IndirectRecord {
    public:
      IndirectRecord(void) { }
      IndirectRecord(const FieldMask &m, PhysicalInstance i,
                     ApEvent e, const Domain &d)
        : fields(m), inst(i), ready_event(e), domain(d) { }
    public:
      FieldMask fields;
      PhysicalInstance inst;
      ApEvent ready_event;
      Domain domain;
    };

    /**
     * \class OperationCreator
     * A base class for handling the creation of index space operations
     */
    class OperationCreator {
    public:
      OperationCreator(void);
      virtual ~OperationCreator(void); 
    public: 
      void produce(IndexSpaceOperation *op);
      IndexSpaceExpression* consume(void);
    public:
      virtual void create_operation(void) = 0;
      virtual IndexSpaceExpression* find_congruence(void) = 0;
    protected:
      IndexSpaceOperation *result;
    };
    
    /**
     * \class RegionTreeForest
     * "In the darkness of the forest resides the one true magic..."
     * Most of the magic in Legion is encoded in the RegionTreeForest
     * class and its children.  This class manages both the shape and 
     * states of the region tree.  We use fine-grained locking on 
     * individual nodes and the node look-up tables to enable easy 
     * updates to the shape of the tree.  Each node has a lock that 
     * protects the pointers to its child nodes.  There is a creation 
     * lock that protects the look-up tables.  The logical and physical
     * states of each of the nodes are stored using deques which can
     * be appended to without worrying about resizing so we don't 
     * require any locks for accessing state.  Each logical and physical
     * task context must maintain its own external locking mechanism
     * for serializing access to its logical and physical states.
     *
     * Modifications to the region tree shape are accompanied by a 
     * runtime mask which says which nodes have seen the update.  The
     * forest will record which nodes have sent updates and then 
     * tell the runtime to send updates to the other nodes which
     * have not observed the updates.
     */
    class RegionTreeForest {
    public:
      struct DisjointnessArgs : public LgTaskArgs<DisjointnessArgs> {
      public:
        static const LgTaskID TASK_ID = LG_DISJOINTNESS_TASK_ID;
      public:
        DisjointnessArgs(IndexPartition h, RtUserEvent r)
          : LgTaskArgs<DisjointnessArgs>(implicit_provenance),
            handle(h), ready(r) { }
      public:
        const IndexPartition handle;
        const RtUserEvent ready;
      };   
      struct DeferPhysicalRegistrationArgs : 
        public LgTaskArgs<DeferPhysicalRegistrationArgs> {
      public:
        static const LgTaskID TASK_ID = LG_DEFER_PHYSICAL_REGISTRATION_TASK_ID;
      public:
        DeferPhysicalRegistrationArgs(UniqueID uid, UpdateAnalysis *ana,
                  InstanceSet &t, RtUserEvent map_applied, ApEvent &res)
          : LgTaskArgs<DeferPhysicalRegistrationArgs>(uid), analysis(ana), 
            map_applied_done(map_applied), targets(t), result(res) 
          { analysis->add_reference(); }
      public:
        UpdateAnalysis *const analysis;
        RtUserEvent map_applied_done;
        InstanceSet &targets;
        ApEvent &result;
      };
    public:
      RegionTreeForest(Runtime *rt);
      RegionTreeForest(const RegionTreeForest &rhs);
      ~RegionTreeForest(void);
    public:
      RegionTreeForest& operator=(const RegionTreeForest &rhs);
    public:
      void create_index_space(IndexSpace handle, const void *realm_is,
                              DistributedID did);
      IndexSpace find_or_create_union_space(TaskContext *ctx,
                              const std::vector<IndexSpace> &sources);
      IndexSpace find_or_create_intersection_space(TaskContext *ctx,
                              const std::vector<IndexSpace> &sources);
      IndexSpace find_or_create_difference_space(TaskContext *ctx,
                              IndexSpace left, IndexSpace right);
      RtEvent create_pending_partition(TaskContext *ctx,
                                       IndexPartition pid,
                                       IndexSpace parent,
                                       IndexSpace color_space,
                                       LegionColor partition_color,
                                       PartitionKind part_kind,
                                       DistributedID did,
                                       ApEvent partition_ready,
            ApUserEvent partial_pending = ApUserEvent::NO_AP_USER_EVENT);
      void create_pending_cross_product(TaskContext *ctx,
                                        IndexPartition handle1,
                                        IndexPartition handle2,
                  std::map<IndexSpace,IndexPartition> &user_handles,
                                           PartitionKind kind,
                                           LegionColor &part_color,
                                           ApEvent domain_ready);
      void compute_partition_disjointness(IndexPartition handle,
                                          RtUserEvent ready_event);
      void destroy_index_space(IndexSpace handle, AddressSpaceID source,
                               std::set<RtEvent> &preconditions);
      void destroy_index_partition(IndexPartition handle, 
                                   AddressSpaceID source,
                                   std::set<RtEvent> &preconditions);
    public:
      ApEvent create_equal_partition(Operation *op, 
                                     IndexPartition pid, 
                                     size_t granularity);
      ApEvent create_partition_by_union(Operation *op,
                                        IndexPartition pid,
                                        IndexPartition handle1,
                                        IndexPartition handle2);
      ApEvent create_partition_by_intersection(Operation *op,
                                               IndexPartition pid,
                                               IndexPartition handle1,
                                               IndexPartition handle2);
      ApEvent create_partition_by_intersection(Operation *op,
                                               IndexPartition pid,
                                               IndexPartition part,
                                               const bool dominates);
      ApEvent create_partition_by_difference(Operation *op,
                                           IndexPartition pid,
                                           IndexPartition handle1,
                                           IndexPartition handle2);
      ApEvent create_partition_by_restriction(IndexPartition pid,
                                              const void *transform,
                                              const void *extent);
      ApEvent create_cross_product_partitions(Operation *op,
                                              IndexPartition base,
                                              IndexPartition source,
                                              LegionColor part_color);
    public:  
      ApEvent create_partition_by_field(Operation *op,
                                        IndexPartition pending,
                    const std::vector<FieldDataDescriptor> &instances,
                                        ApEvent instances_ready);
      ApEvent create_partition_by_image(Operation *op,
                                        IndexPartition pending,
                                        IndexPartition projection,
                    const std::vector<FieldDataDescriptor> &instances,
                                        ApEvent instances_ready);
      ApEvent create_partition_by_image_range(Operation *op,
                                              IndexPartition pending,
                                              IndexPartition projection,
                    const std::vector<FieldDataDescriptor> &instances,
                                              ApEvent instances_ready);
      ApEvent create_partition_by_preimage(Operation *op,
                                           IndexPartition pending,
                                           IndexPartition projection,
                    const std::vector<FieldDataDescriptor> &instances,
                                           ApEvent instances_ready);
      ApEvent create_partition_by_preimage_range(Operation *op,
                                                 IndexPartition pending,
                                                 IndexPartition projection,
                    const std::vector<FieldDataDescriptor> &instances,
                                                 ApEvent instances_ready);
      ApEvent create_association(Operation *op, 
                                 IndexSpace domain, IndexSpace range,
                    const std::vector<FieldDataDescriptor> &instances,
                                 ApEvent instances_ready);
    public:
      bool check_partition_by_field_size(IndexPartition pid,
                                         FieldSpace fspace, FieldID fid,
                                         bool is_range,
                                         bool use_color_space = false);
      bool check_association_field_size(IndexSpace is,
                                        FieldSpace fspace, FieldID fid);
    public:
      IndexSpace find_pending_space(IndexPartition parent,
                                    const void *realm_color,
                                    TypeTag type_tag,
                                    ApUserEvent &domain_ready);
      ApEvent compute_pending_space(Operation *op, IndexSpace result,
                                    const std::vector<IndexSpace> &handles,
                                    bool is_union);
      ApEvent compute_pending_space(Operation *op, IndexSpace result,
                                    IndexPartition handle,
                                    bool is_union);
      ApEvent compute_pending_space(Operation *op, IndexSpace result,
                                    IndexSpace initial,
                                    const std::vector<IndexSpace> &handles);
    public:
      IndexPartition get_index_partition(IndexSpace parent, Color color); 
      bool has_index_subspace(IndexPartition parent,
                              const void *realm_color, TypeTag type_tag);
      IndexSpace get_index_subspace(IndexPartition parent, 
                                    const void *realm_color,
                                    TypeTag type_tag);
      void get_index_space_domain(IndexSpace handle, 
                                  void *realm_is, TypeTag type_tag);
      IndexSpace get_index_partition_color_space(IndexPartition p);
      void get_index_space_partition_colors(IndexSpace sp,
                                            std::set<Color> &colors);
      void get_index_space_color(IndexSpace handle, 
                                 void *realm_color, TypeTag type_tag); 
      Color get_index_partition_color(IndexPartition handle);
      IndexSpace get_parent_index_space(IndexPartition handle);
      bool has_parent_index_partition(IndexSpace handle);
      IndexPartition get_parent_index_partition(IndexSpace handle);
      unsigned get_index_space_depth(IndexSpace handle);
      unsigned get_index_partition_depth(IndexPartition handle);
      size_t get_domain_volume(IndexSpace handle);
      bool is_index_partition_disjoint(IndexPartition p);
      bool is_index_partition_complete(IndexPartition p);
      bool has_index_partition(IndexSpace parent, Color color);
    public:
      void create_field_space(FieldSpace handle, DistributedID did);
      void destroy_field_space(FieldSpace handle, AddressSpaceID source,
                               std::set<RtEvent> &preconditions);
      // Return true if local is set to true and we actually performed the 
      // allocation.  It is an error if the field already existed and the
      // allocation was not local.
      bool allocate_field(FieldSpace handle, size_t field_size, 
                          FieldID fid, CustomSerdezID serdez_id);
      void free_field(FieldSpace handle, FieldID fid,
                      std::set<RtEvent> &preconditions);
      void allocate_fields(FieldSpace handle, const std::vector<size_t> &sizes,
                           const std::vector<FieldID> &resulting_fields,
                           CustomSerdezID serdez_id);
      void free_fields(FieldSpace handle, 
                       const std::vector<FieldID> &to_free,
                       std::set<RtEvent> &preconditions);
    public:
      bool allocate_local_fields(FieldSpace handle, 
                                 const std::vector<FieldID> &resulting_fields,
                                 const std::vector<size_t> &sizes,
                                 CustomSerdezID serdez_id,
                                 const std::set<unsigned> &allocated_indexes,
                                 std::vector<unsigned> &new_indexes);
      void free_local_fields(FieldSpace handle,
                             const std::vector<FieldID> &to_free,
                             const std::vector<unsigned> &indexes);
      void update_local_fields(FieldSpace handle,
                               const std::vector<FieldID> &fields,
                               const std::vector<size_t> &sizes,
                               const std::vector<CustomSerdezID> &serdez_ids,
                               const std::vector<unsigned> &indexes);
      void remove_local_fields(FieldSpace handle,
                               const std::vector<FieldID> &to_remove);
    public:
      void get_all_fields(FieldSpace handle, std::set<FieldID> &fields);
      void get_all_regions(FieldSpace handle, std::set<LogicalRegion> &regions);
      size_t get_field_size(FieldSpace handle, FieldID fid);
      void get_field_space_fields(FieldSpace handle, 
                                  std::vector<FieldID> &fields);
    public:
      void create_logical_region(LogicalRegion handle);
      void destroy_logical_region(LogicalRegion handle, 
                                  AddressSpaceID source,
                                  std::set<RtEvent> &preconditions);
      void destroy_logical_partition(LogicalPartition handle,
                                     AddressSpaceID source,
                                     std::set<RtEvent> &preconditions);
    public:
      LogicalPartition get_logical_partition(LogicalRegion parent, 
                                             IndexPartition handle);
      LogicalPartition get_logical_partition_by_color(LogicalRegion parent, 
                                                      Color color);
      bool has_logical_partition_by_color(LogicalRegion parent, Color color);
      LogicalPartition get_logical_partition_by_tree(
          IndexPartition handle, FieldSpace space, RegionTreeID tid);
      LogicalRegion get_logical_subregion(LogicalPartition parent,
                                          IndexSpace handle);
      LogicalRegion get_logical_subregion_by_color(LogicalPartition parent,
                                  const void *realm_color, TypeTag type_tag);
      bool has_logical_subregion_by_color(LogicalPartition parent,
                                  const void *realm_color, TypeTag type_tag);
      LogicalRegion get_logical_subregion_by_tree(
            IndexSpace handle, FieldSpace space, RegionTreeID tid);
      void get_logical_region_color(LogicalRegion handle, 
                                    void *realm_color, TypeTag type_tag);
      Color get_logical_partition_color(LogicalPartition handle);
      LogicalRegion get_parent_logical_region(LogicalPartition handle);
      bool has_parent_logical_partition(LogicalRegion handle);
      LogicalPartition get_parent_logical_partition(LogicalRegion handle);
      size_t get_domain_volume(LogicalRegion handle);
    public:
      // Index space operation methods
      void find_launch_space_domain(IndexSpace handle, Domain &launch_domain);
      void validate_slicing(IndexSpace input_space,
                            const std::vector<IndexSpace> &slice_spaces,
                            MultiTask *task, MapperManager *mapper);
      void log_launch_space(IndexSpace handle, UniqueID op_id);
    public:
      // Logical analysis methods
      void perform_dependence_analysis(Operation *op, unsigned idx,
                                       RegionRequirement &req,
                                       const ProjectionInfo &projection_info,
                                       RegionTreePath &path);
      void perform_deletion_analysis(DeletionOp *op, unsigned idx,
                                     RegionRequirement &req,
                                     RegionTreePath &path);
      // Used by dependent partition operations
      void find_open_complete_partitions(Operation *op, unsigned idx,
                                         const RegionRequirement &req,
                                     std::vector<LogicalPartition> &partitions);
      // For privileges flowing back across node boundaries
      void send_back_logical_state(RegionTreeContext context,
                                   UniqueID context_uid,
                                   const RegionRequirement &req,
                                   AddressSpaceID target);
    public:
      void perform_versioning_analysis(Operation *op, unsigned idx,
                                       const RegionRequirement &req,
                                       VersionInfo &version_info,
                                       std::set<RtEvent> &ready_events);
      void invalidate_versions(RegionTreeContext ctx, LogicalRegion handle);
      void invalidate_all_versions(RegionTreeContext ctx);
    public:
      void initialize_current_context(RegionTreeContext ctx,
                    const RegionRequirement &req, const bool restricted,
                    const InstanceSet &sources, ApEvent term_event, 
                    InnerContext *context, unsigned index,
                    std::map<PhysicalManager*,InstanceView*> &top_views,
                    std::set<RtEvent> &applied_events);
      void invalidate_current_context(RegionTreeContext ctx, bool users_only,
                                      LogicalRegion handle);
      bool match_instance_fields(const RegionRequirement &req1,
                                 const RegionRequirement &req2,
                                 const InstanceSet &inst1,
                                 const InstanceSet &inst2);
    public: // Physical analysis methods
      void physical_premap_region(Operation *op, unsigned index,
                                  RegionRequirement &req,
                                  VersionInfo &version_info,
                                  InstanceSet &valid_instances,
                                  std::set<RtEvent> &map_applied_events);
      // Return a runtime event for when it's safe to perform
      // the registration for this equivalence set
      RtEvent physical_perform_updates(const RegionRequirement &req,
                                VersionInfo &version_info,
                                Operation *op, unsigned index,
                                ApEvent precondition, ApEvent term_event,
                                const InstanceSet &targets,
                                const PhysicalTraceInfo &trace_info,
                                std::set<RtEvent> &map_applied_events,
                                UpdateAnalysis *&analysis,
#ifdef DEBUG_LEGION
                                const char *log_name,
                                UniqueID uid,
#endif
                                const bool track_effects,
                                const bool record_valid = true,
                                const bool check_initialized = true,
                                const bool defer_copies = true);
      // Return an event for when the copy-out effects of the 
      // registration are done (e.g. for restricted coherence)
      ApEvent physical_perform_registration(UpdateAnalysis *analysis,
                                 InstanceSet &targets,
                                 const PhysicalTraceInfo &trace_info,
                                 std::set<RtEvent> &map_applied_events);
      // Same as the two above merged together
      ApEvent physical_perform_updates_and_registration(
                                   const RegionRequirement &req,
                                   VersionInfo &version_info,
                                   Operation *op, unsigned index,
                                   ApEvent precondition, ApEvent term_event,
                                   InstanceSet &targets,
                                   const PhysicalTraceInfo &trace_info,
                                   std::set<RtEvent> &map_applied_events,
#ifdef DEBUG_LEGION
                                   const char *log_name,
                                   UniqueID uid,
#endif
                                   const bool track_effects,
                                   const bool record_valid = true,
                                   const bool check_initialized = true);
      // A helper method for deferring the computation of registration
      RtEvent defer_physical_perform_registration(RtEvent register_pre,
                           UpdateAnalysis *analysis, InstanceSet &targets,
                           std::set<RtEvent> &map_applied_events,
                           ApEvent &result);
      void handle_defer_registration(const void *args);
      ApEvent acquire_restrictions(const RegionRequirement &req,
                                   VersionInfo &version_info,
                                   AcquireOp *op, unsigned index,
                                   ApEvent term_event,
                                   InstanceSet &restricted_instances,
                                   const PhysicalTraceInfo &trace_info,
                                   std::set<RtEvent> &map_applied_events
#ifdef DEBUG_LEGION
                                   , const char *log_name
                                   , UniqueID uid
#endif
                                   );
      ApEvent release_restrictions(const RegionRequirement &req,
                                   VersionInfo &version_info,
                                   ReleaseOp *op, unsigned index,
                                   ApEvent precondition, ApEvent term_event,
                                   InstanceSet &restricted_instances,
                                   const PhysicalTraceInfo &trace_info,
                                   std::set<RtEvent> &map_applied_events
#ifdef DEBUG_LEGION
                                   , const char *log_name
                                   , UniqueID uid
#endif
                                   );
      ApEvent copy_across(const RegionRequirement &src_req,
                          const RegionRequirement &dst_req,
                          VersionInfo &src_version_info,
                          VersionInfo &dst_version_info,
                          const InstanceSet &src_targets,
                          const InstanceSet &dst_targets, CopyOp *op,
                          unsigned src_index, unsigned dst_index,
                          ApEvent precondition, PredEvent pred_guard,
                          const PhysicalTraceInfo &trace_info,
                          std::set<RtEvent> &map_applied_events);
      ApEvent gather_across(const RegionRequirement &src_req,
                            const RegionRequirement &idx_req,
                            const RegionRequirement &dst_req,
                          const LegionVector<IndirectRecord>::aligned &records,
                            const InstanceRef &idx_target,
                            const InstanceSet &dst_targets,
                            CopyOp *op, unsigned dst_index,
                            const ApEvent precondition, 
                            const PredEvent pred_guard,
                            const PhysicalTraceInfo &trace_info);
      ApEvent scatter_across(const RegionRequirement &src_req,
                             const RegionRequirement &idx_req,
                             const RegionRequirement &dst_req,
                             const InstanceSet &src_targets,
                             const InstanceRef &idx_target,
                          const LegionVector<IndirectRecord>::aligned &records,
                             CopyOp *op, unsigned src_index,
                             const ApEvent precondition, 
                             const PredEvent pred_guard,
                             const PhysicalTraceInfo &trace_info);
      ApEvent indirect_across(const RegionRequirement &src_req,
                              const RegionRequirement &src_idx_req,
                              const RegionRequirement &dst_req,
                              const RegionRequirement &dst_idx_req,
                      const LegionVector<IndirectRecord>::aligned &src_records,
                              const InstanceRef &src_idx_target,
                      const LegionVector<IndirectRecord>::aligned &dst_records,
                              const InstanceRef &dst_idx_target,
                              const ApEvent precondition, 
                              const PredEvent pred_guard,
                              const PhysicalTraceInfo &trace_info);
      // This takes ownership of the value buffer
      ApEvent fill_fields(FillOp *op,
                          const RegionRequirement &req,
                          const unsigned index, FillView *fill_view,
                          VersionInfo &version_info, ApEvent precondition,
                          PredEvent true_guard,
                          const PhysicalTraceInfo &trace_info,
                          std::set<RtEvent> &map_applied_events);
      InstanceRef create_external_instance(AttachOp *attach_op,
                                const RegionRequirement &req,
                                const std::vector<FieldID> &field_set);
      ApEvent attach_external(AttachOp *attach_op, unsigned index,
                              const RegionRequirement &req,
                              // Two views are usually the same but different
                              // in cases of control replication
                              InstanceView *local_view,
                              LogicalView *registration_view,
                              VersionInfo &version_info,
                              const PhysicalTraceInfo &trace_info,
                              std::set<RtEvent> &map_applied_events,
                              const bool restricted);
      ApEvent detach_external(const RegionRequirement &req, DetachOp *detach_op,
                              unsigned index, VersionInfo &version_info, 
                              InstanceView *local_view,
                              const PhysicalTraceInfo &trace_info,
                              std::set<RtEvent> &map_applied_events,
                              LogicalView *registration_view = NULL);
      void invalidate_fields(Operation *op, unsigned index,
                             VersionInfo &version_info,
                             std::set<RtEvent> &map_applied_events);
      // Support for tracing
      void find_invalid_instances(Operation *op, unsigned index,
                                  VersionInfo &version_info,
                                  const FieldMaskSet<InstanceView> &valid_views,
                                  FieldMaskSet<InstanceView> &invalid_instances,
                                  std::set<RtEvent> &map_applied_events);
      void update_valid_instances(Operation *op, unsigned index,
                                  VersionInfo &version_info,
                                  const FieldMaskSet<InstanceView> &valid_views,
                                  std::set<RtEvent> &map_applied_events);
    public:
      int physical_convert_mapping(Operation *op,
                               const RegionRequirement &req,
                               const std::vector<MappingInstance> &chosen,
                               InstanceSet &result, RegionTreeID &bad_tree,
                               std::vector<FieldID> &missing_fields,
                               std::map<PhysicalManager*,
                                    std::pair<unsigned,bool> > *acquired,
                               std::vector<PhysicalManager*> &unacquired,
                               const bool do_acquire_checks);
      bool physical_convert_postmapping(Operation *op,
                               const RegionRequirement &req,
                               const std::vector<MappingInstance> &chosen,
                               InstanceSet &result, RegionTreeID &bad_tree,
                               std::map<PhysicalManager*,
                                    std::pair<unsigned,bool> > *acquired,
                               std::vector<PhysicalManager*> &unacquired,
                               const bool do_acquire_checks);
      void log_mapping_decision(UniqueID uid, unsigned index,
                                const RegionRequirement &req,
                                const InstanceSet &targets,
                                bool postmapping = false);
    public: // helper method for the above two methods
      void perform_missing_acquires(Operation *op,
                 std::map<PhysicalManager*,std::pair<unsigned,bool> > &acquired,
                               const std::vector<PhysicalManager*> &unacquired);
    public:
      bool are_colocated(const std::vector<InstanceSet*> &instances,
                         FieldSpace handle, const std::set<FieldID> &fields,
                         unsigned &idx1, unsigned &idx2);
    public:
<<<<<<< HEAD
=======
      // This takes ownership of the value buffer
      ApEvent fill_fields(Operation *op,
                          const RegionRequirement &req,
                          const unsigned index,
                          const void *value, size_t value_size,
                          VersionInfo &version_info,
                          RestrictInfo &restrict_info,
                          InstanceSet &instances, ApEvent precondition,
                          std::set<RtEvent> &map_applied_events,
                          PredEvent true_guard, PredEvent false_guard,
                          PhysicalTraceInfo &trace_info);
      InstanceManager* create_external_instance(AttachOp *attach_op,
                                const RegionRequirement &req,
                                const std::vector<FieldID> &field_set);
      InstanceRef attach_external(AttachOp *attach_op, unsigned index,
                                  const RegionRequirement &req,
                                  InstanceManager *ext_instance,
                                  ApEvent termination_event,
                                  VersionInfo &version_info,
                                  std::set<RtEvent> &map_applied_events,
                                  PhysicalTraceInfo &trace_info);
      ApEvent detach_external(const RegionRequirement &req, DetachOp *detach_op,
                              unsigned index, VersionInfo &version_info, 
                              const InstanceRef &ref, 
                              std::set<RtEvent> &map_applied_events,
                              PhysicalTraceInfo &trace_info);
    public:
>>>>>>> da96599f
      // Debugging method for checking context state
      void check_context_state(RegionTreeContext ctx);
    public:
      // We know the domain of the index space
      IndexSpaceNode* create_node(IndexSpace is, const void *realm_is, 
                                  IndexPartNode *par, LegionColor color,
                                  DistributedID did,
                                  ApEvent is_ready = ApEvent::NO_AP_EVENT,
                                  IndexSpaceExprID expr_id = 0);
      IndexSpaceNode* create_node(IndexSpace is, const void *realm_is, 
                                  IndexPartNode *par, LegionColor color,
                                  DistributedID did,
                                  ApUserEvent is_ready);
      // We know the disjointness of the index partition
      IndexPartNode*  create_node(IndexPartition p, IndexSpaceNode *par,
                                  IndexSpaceNode *color_space, 
                                  LegionColor color, bool disjoint,int complete,
                                  DistributedID did, ApEvent partition_ready, 
                                  ApUserEvent partial_pending);
      // Give the event for when the disjointness information is ready
      IndexPartNode*  create_node(IndexPartition p, IndexSpaceNode *par,
                                  IndexSpaceNode *color_space,LegionColor color,
                                  RtEvent disjointness_ready_event,int complete,
                                  DistributedID did, ApEvent partition_ready, 
                                  ApUserEvent partial_pending);
      FieldSpaceNode* create_node(FieldSpace space, DistributedID did);
      FieldSpaceNode* create_node(FieldSpace space, DistributedID did, 
                                  Deserializer &derez);
      RegionNode*     create_node(LogicalRegion r, PartitionNode *par);
      PartitionNode*  create_node(LogicalPartition p, RegionNode *par);
    public:
      IndexSpaceNode* get_node(IndexSpace space, RtEvent *defer = NULL);
      IndexPartNode*  get_node(IndexPartition part, RtEvent *defer = NULL);
      FieldSpaceNode* get_node(FieldSpace space, RtEvent *defer = NULL);
      RegionNode*     get_node(LogicalRegion handle, bool need_check = true);
      PartitionNode*  get_node(LogicalPartition handle, bool need_check = true);
      RegionNode*     get_tree(RegionTreeID tid);
      // Request but don't block
      RtEvent request_node(IndexSpace space);
      // Find a local node if it exists and return it with reference
      // otherwise return NULL
      RegionNode*     find_local_node(LogicalRegion handle);
      PartitionNode*  find_local_node(LogicalPartition handle);
    public:
      bool has_node(IndexSpace space);
      bool has_node(IndexPartition part);
      bool has_node(FieldSpace space);
      bool has_node(LogicalRegion handle);
      bool has_node(LogicalPartition handle);
      bool has_tree(RegionTreeID tid);
      bool has_field(FieldSpace space, FieldID fid);
    public:
      void remove_node(IndexSpace space);
      void remove_node(IndexPartition part);
      void remove_node(FieldSpace space);
      void remove_node(LogicalRegion handle, bool top);
      void remove_node(LogicalPartition handle);
    public:
      bool is_top_level_index_space(IndexSpace handle);
      bool is_top_level_region(LogicalRegion handle);
    public:
      bool is_subregion(LogicalRegion child, LogicalRegion parent);
      bool is_subregion(LogicalRegion child, LogicalPartition parent);
      bool is_disjoint(IndexPartition handle);
      bool is_disjoint(LogicalPartition handle);
    public:
      bool are_disjoint(IndexSpace one, IndexSpace two);
      bool are_disjoint(IndexSpace one, IndexPartition two);
      bool are_disjoint(IndexPartition one, IndexPartition two); 
      // Can only use the region tree for proving disjointness here
      bool are_disjoint_tree_only(IndexTreeNode *one, IndexTreeNode *two,
                                  IndexTreeNode *&common_ancestor);
    public:
      bool are_compatible(IndexSpace left, IndexSpace right);
      bool is_dominated(IndexSpace src, IndexSpace dst);
      bool is_dominated_tree_only(IndexSpace test, IndexPartition dominator);
      bool is_dominated_tree_only(IndexPartition test, IndexSpace dominator);
      bool is_dominated_tree_only(IndexPartition test,IndexPartition dominator);
    public:
      bool compute_index_path(IndexSpace parent, IndexSpace child,
                              std::vector<LegionColor> &path);
      bool compute_partition_path(IndexSpace parent, IndexPartition child,
                                  std::vector<LegionColor> &path); 
    public:
      void initialize_path(IndexSpace child, IndexSpace parent,
                           RegionTreePath &path);
      void initialize_path(IndexPartition child, IndexSpace parent,
                           RegionTreePath &path);
      void initialize_path(IndexSpace child, IndexPartition parent,
                           RegionTreePath &path);
      void initialize_path(IndexPartition child, IndexPartition parent,
                           RegionTreePath &path);
      void initialize_path(IndexTreeNode* child, IndexTreeNode *parent,
                           RegionTreePath &path);
#ifdef DEBUG_LEGION
    public:
      unsigned get_projection_depth(LogicalRegion result, LogicalRegion upper);
      unsigned get_projection_depth(LogicalRegion result, 
                                    LogicalPartition upper);
    public:
      // These are debugging methods and are never called from
      // actual code, therefore they never take locks
      void dump_logical_state(LogicalRegion region, ContextID ctx);
      void dump_physical_state(LogicalRegion region, ContextID ctx);
#endif
    public:
      void attach_semantic_information(IndexSpace handle, SemanticTag tag,
                                       AddressSpaceID source,
                                       const void *buffer, size_t size,
                                       bool is_mutable);
      void attach_semantic_information(IndexPartition handle, SemanticTag tag,
                                       AddressSpaceID source,
                                       const void *buffer, size_t size,
                                       bool is_mutable);
      void attach_semantic_information(FieldSpace handle, SemanticTag tag,
                                       AddressSpaceID source,
                                       const void *buffer, size_t size,
                                       bool is_mutable);
      void attach_semantic_information(FieldSpace handle, FieldID fid,
                                       SemanticTag tag, AddressSpaceID source,
                                       const void *buffer, size_t size,
                                       bool is_mutable);
      void attach_semantic_information(LogicalRegion handle, SemanticTag tag,
                                       AddressSpaceID source,
                                       const void *buffer, size_t size,
                                       bool is_mutable);
      void attach_semantic_information(LogicalPartition handle, SemanticTag tag,
                                       AddressSpaceID source,
                                       const void *buffer, size_t size,
                                       bool is_mutable);
    public:
      bool retrieve_semantic_information(IndexSpace handle, SemanticTag tag,
                                         const void *&result, size_t &size,
                                         bool can_fail, bool wait_until);
      bool retrieve_semantic_information(IndexPartition handle, SemanticTag tag,
                                         const void *&result, size_t &size,
                                         bool can_fail, bool wait_until);
      bool retrieve_semantic_information(FieldSpace handle, SemanticTag tag,
                                         const void *&result, size_t &size,
                                         bool can_fail, bool wait_until);
      bool retrieve_semantic_information(FieldSpace handle, FieldID fid,
                                         SemanticTag tag,
                                         const void *&result, size_t &size,
                                         bool can_fail, bool wait_until);
      bool retrieve_semantic_information(LogicalRegion handle, SemanticTag tag,
                                         const void *&result, size_t &size,
                                         bool can_fail, bool wait_until);
      bool retrieve_semantic_information(LogicalPartition part, SemanticTag tag,
                                         const void *&result, size_t &size,
                                         bool can_fail, bool wait_until);
    public:
      // These three methods a something pretty awesome and crazy
      // We want to do common sub-expression elimination on index space
      // unions, intersections, and difference operations to avoid repeating
      // expensive Realm dependent partition calls where possible, by 
      // running everything through this interface we first check to see
      // if these operations have been requested before and if so will 
      // return the common sub-expression, if not we will actually do 
      // the computation and memoize it for the future
      IndexSpaceExpression* union_index_spaces(IndexSpaceExpression *lhs,
                                               IndexSpaceExpression *rhs);
      IndexSpaceExpression* union_index_spaces(
                                 const std::set<IndexSpaceExpression*> &exprs);
    protected:
      // Internal version
      IndexSpaceExpression* union_index_spaces(
                               const std::vector<IndexSpaceExpression*> &exprs,
                               OperationCreator *creator = NULL);
    public:
      IndexSpaceExpression* intersect_index_spaces(
                                               IndexSpaceExpression *lhs,
                                               IndexSpaceExpression *rhs);
      IndexSpaceExpression* intersect_index_spaces(
                                 const std::set<IndexSpaceExpression*> &exprs);
    protected:
      IndexSpaceExpression* intersect_index_spaces(
                               const std::vector<IndexSpaceExpression*> &exprs,
                               OperationCreator *creator = NULL);
    public:
      IndexSpaceExpression* subtract_index_spaces(IndexSpaceExpression *lhs,
                  IndexSpaceExpression *rhs, OperationCreator *creator = NULL);
    public:
      // Methods for removing index space expression when they are done
      void invalidate_index_space_expression(
                            const std::vector<IndexSpaceOperation*> &parents);
      void remove_union_operation(IndexSpaceOperation *expr, 
                            const std::vector<IndexSpaceExpression*> &exprs);
      void remove_intersection_operation(IndexSpaceOperation *expr, 
                            const std::vector<IndexSpaceExpression*> &exprs);
      void remove_subtraction_operation(IndexSpaceOperation *expr,
                       IndexSpaceExpression *lhs, IndexSpaceExpression *rhs);
    public:
      // Remote expression methods
      IndexSpaceExpression* find_or_request_remote_expression(
              IndexSpaceExprID remote_expr_id, 
              IndexSpaceExpression *origin, RtEvent *wait_for = NULL);
      IndexSpaceExpression* find_remote_expression(
              IndexSpaceExprID remote_expr_id);
      void unregister_remote_expression(IndexSpaceExprID remote_expr_id);
      void handle_remote_expression_request(Deserializer &derez,
                                            AddressSpaceID source);
      void handle_remote_expression_response(Deserializer &derez,
                                             AddressSpaceID source);
      void handle_remote_expression_invalidation(Deserializer &derez);
    protected:
      IndexSpaceExpression* unpack_expression_structure(Deserializer &derez,
                                                        AddressSpaceID source);
    public:
      Runtime *const runtime;
    protected:
      mutable LocalLock lookup_lock;
      mutable LocalLock lookup_is_op_lock;
    private:
      // The lookup lock must be held when accessing these
      // data structures
      std::map<IndexSpace,IndexSpaceNode*>     index_nodes;
      std::map<IndexPartition,IndexPartNode*>  index_parts;
      std::map<FieldSpace,FieldSpaceNode*>     field_nodes;
      std::map<LogicalRegion,RegionNode*>     region_nodes;
      std::map<LogicalPartition,PartitionNode*> part_nodes;
      std::map<RegionTreeID,RegionNode*>        tree_nodes;
    private:
      // pending events for requested nodes
      std::map<IndexSpace,RtEvent>       index_space_requests;
      std::map<IndexPartition,RtEvent>    index_part_requests;
      std::map<FieldSpace,RtEvent>       field_space_requests;
      std::map<RegionTreeID,RtEvent>     region_tree_requests;
    private:
      // Index space operations
      std::map<IndexSpaceExprID/*first*/,ExpressionTrieNode*> union_ops;
      std::map<IndexSpaceExprID/*first*/,ExpressionTrieNode*> intersection_ops;
      std::map<IndexSpaceExprID/*lhs*/,ExpressionTrieNode*> difference_ops;
      // Remote expressions
      std::map<IndexSpaceExprID,IndexSpaceExpression*> remote_expressions;
      std::map<IndexSpaceExprID,RtEvent> pending_remote_expressions;
    public:
      static const unsigned MAX_EXPRESSION_FANOUT = 32;
    };

    /**
     * \class IndexSpaceExpression
     * An IndexSpaceExpression represents a set computation
     * one on or more index spaces. IndexSpaceExpressions
     * currently are either IndexSpaceNodes at the leaves
     * or have intermeidate set operations that are either
     * set union, intersection, or difference.
     */
    class IndexSpaceExpression {
    public:
      struct TightenIndexSpaceArgs : public LgTaskArgs<TightenIndexSpaceArgs> {
      public:
        static const LgTaskID TASK_ID = 
          LG_TIGHTEN_INDEX_SPACE_TASK_ID;
      public:
        TightenIndexSpaceArgs(IndexSpaceExpression *proxy)
          : LgTaskArgs<TightenIndexSpaceArgs>(implicit_provenance),
            proxy_this(proxy) { proxy->add_expression_reference(); }
      public:
        IndexSpaceExpression *const proxy_this;
      };
    public:
      template<int N1, typename T1>
      struct UnstructuredIndirectionHelper {
      public:
        UnstructuredIndirectionHelper(FieldID fid, PhysicalInstance inst,
                                      const std::set<IndirectRecord*> &recs)
          : indirect_field(fid), indirect_inst(inst), 
            records(recs), result(NULL) { }
      public:
        template<typename N2, typename T2>
        static inline void demux(UnstructuredIndirectionHelper *helper)
        {
          typename Realm::CopyIndirection<N1,T1>::template
            Unstructured<N2::N,T2> *indirect = new typename 
              Realm::CopyIndirection<N1,T1>::template Unstructured<N2::N,T2>();
          indirect->field_id = helper->indirect_field;
          indirect->inst = helper->indirect_inst;
          indirect->is_ranges = false;
          indirect->subfield_offset = 0;
          indirect->spaces.resize(helper->records.size());
          indirect->insts.resize(helper->records.size());
          unsigned index = 0;
          for (std::set<IndirectRecord*>::const_iterator it = 
                helper->records.begin(); it != 
                helper->records.end(); it++, index++)
          {
#if __cplusplus < 201103L
            indirect->spaces[index] = DomainT<N2::N,T2>((*it)->domain);
#else
            indirect->spaces[index] = (*it)->domain;
#endif
            indirect->insts[index] = (*it)->inst; 
          }
          helper->result = indirect;
        }
      public:
        const FieldID indirect_field;
        const PhysicalInstance indirect_inst;
        const std::set<IndirectRecord*> &records;
        typename Realm::CopyIndirection<N1,T1>::Base *result;
      };
    public:
      IndexSpaceExpression(LocalLock &lock);
      IndexSpaceExpression(TypeTag tag, Runtime *runtime, LocalLock &lock); 
      IndexSpaceExpression(TypeTag tag, IndexSpaceExprID id, LocalLock &lock);
      virtual ~IndexSpaceExpression(void);
    public:
      virtual ApEvent get_expr_index_space(void *result, TypeTag tag, 
                                           bool need_tight_result) = 0;
      virtual Domain get_domain(ApEvent &ready, bool need_tight) = 0;
      virtual void tighten_index_space(void) = 0;
      virtual bool check_empty(void) = 0;
      virtual size_t get_volume(void) = 0;
      virtual void pack_expression(Serializer &rez, AddressSpaceID target) = 0;
      virtual void pack_expression_structure(Serializer &rez,
                                             AddressSpaceID target,
                                             const bool top) = 0;
      virtual void add_expression_reference(void) = 0;
      virtual bool remove_expression_reference(void) = 0;
      virtual bool remove_operation(RegionTreeForest *forest) = 0;
      virtual IndexSpaceNode* find_or_create_node(TaskContext *ctx) = 0;
    public:
      virtual ApEvent issue_fill(const PhysicalTraceInfo &trace_info,
                           const std::vector<CopySrcDstField> &dst_fields,
                           const void *fill_value, size_t fill_size,
#ifdef LEGION_SPY
                           UniqueID fill_uid,
                           FieldSpace handle,
                           RegionTreeID tree_id,
#endif
                           ApEvent precondition, PredEvent pred_guard,
                           // Can be NULL if we're not tracing
                           const FieldMaskSet<FillView> *tracing_srcs,
                           const FieldMaskSet<InstanceView> *tracing_dsts) = 0;
      virtual ApEvent issue_copy(const PhysicalTraceInfo &trace_info,
                           const std::vector<CopySrcDstField> &dst_fields,
                           const std::vector<CopySrcDstField> &src_fields,
#ifdef LEGION_SPY
                           FieldSpace handle,
                           RegionTreeID src_tree_id,
                           RegionTreeID dst_tree_id,
#endif
                           ApEvent precondition, PredEvent pred_guard,
                           ReductionOpID redop, bool reduction_fold,
                           // Can be NULL if we're not tracing
                           const FieldMaskSet<InstanceView> *tracing_srcs,
                           const FieldMaskSet<InstanceView> *tracing_dsts) = 0;
      virtual void construct_indirections(
                           const std::vector<unsigned> &field_indexes,
                           const FieldID indirect_field,
                           const TypeTag indirect_type,
                           const PhysicalInstance indirect_instance,
                           const LegionVector<
                                  IndirectRecord>::aligned &records,
                           std::vector<void*> &indirections,
                           std::vector<unsigned> &indirect_indexes) = 0;
      virtual void destroy_indirections(std::vector<void*> &indirections) = 0;
      virtual ApEvent issue_indirect(const PhysicalTraceInfo &trace_info,
                           const std::vector<CopySrcDstField> &dst_fields,
                           const std::vector<CopySrcDstField> &src_fields,
                           const std::vector<void*> &indirects,
                           ApEvent precondition, PredEvent pred_guard) = 0;
      virtual Realm::InstanceLayoutGeneric*
                   create_layout(const Realm::InstanceLayoutConstraints &ilc,
                                 const OrderingConstraint &constraint) = 0;
    public:
      static void handle_tighten_index_space(const void *args);
      static AddressSpaceID get_owner_space(IndexSpaceExprID id, Runtime *rt);
    public:
      void add_parent_operation(IndexSpaceOperation *op);
      void remove_parent_operation(IndexSpaceOperation *op);
    public:
      inline bool is_empty(void)
      {
        if (!has_empty)
        {
          empty = check_empty();
          __sync_synchronize();
          has_empty = true;
        }
        return empty;
      }
      inline size_t get_num_dims(void) const
        { return NT_TemplateHelper::get_dim(type_tag); }
    protected:
      template<int DIM, typename T>
      inline ApEvent issue_fill_internal(RegionTreeForest *forest,
                               const Realm::IndexSpace<DIM,T> &space,
                               const PhysicalTraceInfo &trace_info,
                               const std::vector<CopySrcDstField> &dst_fields,
                               const void *fill_value, size_t fill_size,
#ifdef LEGION_SPY
                               UniqueID fill_uid,
                               FieldSpace handle,
                               RegionTreeID tree_id,
#endif
                               ApEvent precondition, PredEvent pred_guard,
                               const FieldMaskSet<FillView> *tracing_srcs,
                               const FieldMaskSet<InstanceView> *tracing_dsts);
      template<int DIM, typename T>
      inline ApEvent issue_copy_internal(RegionTreeForest *forest,
                               const Realm::IndexSpace<DIM,T> &space,
                               const PhysicalTraceInfo &trace_info,
                               const std::vector<CopySrcDstField> &dst_fields,
                               const std::vector<CopySrcDstField> &src_fields,
#ifdef LEGION_SPY
                               FieldSpace handle,
                               RegionTreeID src_tree_id,
                               RegionTreeID dst_tree_id,
#endif
                               ApEvent precondition, PredEvent pred_guard,
                               ReductionOpID redop, bool reduction_fold,
                               const FieldMaskSet<InstanceView> *tracing_srcs,
                               const FieldMaskSet<InstanceView> *tracing_dsts);
      template<int DIM, typename T>
      inline void construct_indirections_internal(
                               const std::vector<unsigned> &field_indexes,
                               const FieldID indirect_field,
                               const TypeTag indirect_type,
                               const PhysicalInstance indirect_instance,
                               const LegionVector<
                                      IndirectRecord>::aligned &records,
                               std::vector<void*> &indirections,
                               std::vector<unsigned> &indirect_indexes);
      template<int DIM, typename T>
      inline void destroy_indirections_internal(
                               std::vector<void*> &indirections);
      template<int DIM, typename T>
      inline ApEvent issue_indirect_internal(RegionTreeForest *forest,
                               const Realm::IndexSpace<DIM,T> &space,
                               const PhysicalTraceInfo &trace_info,
                               const std::vector<CopySrcDstField> &dst_fields,
                               const std::vector<CopySrcDstField> &src_fields,
                               const std::vector<void*> &indirects,
                               ApEvent precondition, PredEvent pred_guard);
      template<int DIM, typename T>
      inline Realm::InstanceLayoutGeneric* create_layout_internal(
                               const Realm::IndexSpace<DIM,T> &space,
                               const Realm::InstanceLayoutConstraints &ilc,
                               const OrderingConstraint &constraint) const;
    public:
      static IndexSpaceExpression* unpack_expression(Deserializer &derez,
                         RegionTreeForest *forest, AddressSpaceID source);
      static IndexSpaceExpression* unpack_expression(Deserializer &derez,
                         RegionTreeForest *forest, AddressSpaceID source,
                         bool &is_local,bool &is_index_space,IndexSpace &handle,
                         IndexSpaceExprID &remote_expr_id, RtEvent &wait_for);
    public:
      const TypeTag type_tag;
      const IndexSpaceExprID expr_id;
    private:
      LocalLock &expr_lock;
    protected:
      std::set<IndexSpaceOperation*> parent_operations;
      size_t volume;
      bool has_volume;
      bool empty, has_empty;
    };

    // Shared functionality between index space operation and
    // remote expressions
    class IntermediateExpression : 
      public IndexSpaceExpression, public Collectable {
    public:
      IntermediateExpression(TypeTag tag, RegionTreeForest *ctx);
      IntermediateExpression(TypeTag tag, RegionTreeForest *ctx, 
                             IndexSpaceExprID expr_id);
      virtual ~IntermediateExpression(void);
    public:
      virtual ApEvent get_expr_index_space(void *result, TypeTag tag, 
                                           bool need_tight_result) = 0;
      virtual Domain get_domain(ApEvent &ready, bool need_tight) = 0;
      virtual void tighten_index_space(void) = 0;
      virtual bool check_empty(void) = 0;
      virtual size_t get_volume(void) = 0;
      virtual void pack_expression(Serializer &rez, AddressSpaceID target) = 0; 
      virtual void pack_expression_structure(Serializer &rez,
                                             AddressSpaceID target,
                                             const bool top) = 0;
      virtual void add_expression_reference(void);
      virtual bool remove_expression_reference(void);
      virtual bool remove_operation(RegionTreeForest *forest) = 0;
      virtual IndexSpaceNode* find_or_create_node(TaskContext *ctx) = 0; 
    protected:
      void record_remote_expression(AddressSpaceID target);
    public:
      RegionTreeForest *const context;
    protected:
      mutable LocalLock inter_lock;
    protected:
      // An equivalent index space node with the same IndexSpaceExprID as this
      // We only make this if we actually need to since IndexSpaceNodes
      // are more expensive to maintain
      IndexSpaceNode *node; 
      std::set<AddressSpaceID> *remote_exprs;
    };

    class IndexSpaceOperation : public IntermediateExpression {
    public:
      enum OperationKind {
        UNION_OP_KIND,
        INTERSECT_OP_KIND,
        DIFFERENCE_OP_KIND,
      };
    public:
      IndexSpaceOperation(TypeTag tag, OperationKind kind,
                          RegionTreeForest *ctx);
      IndexSpaceOperation(TypeTag tag, OperationKind kind,
                          RegionTreeForest *ctx, Deserializer &derez);
      virtual ~IndexSpaceOperation(void);
    public:
      virtual ApEvent get_expr_index_space(void *result, TypeTag tag, 
                                           bool need_tight_result) = 0;
      virtual Domain get_domain(ApEvent &ready, bool need_tight) = 0;
      virtual void tighten_index_space(void) = 0;
      virtual bool check_empty(void) = 0;
      virtual size_t get_volume(void) = 0;
      virtual void pack_expression(Serializer &rez, AddressSpaceID target) = 0; 
      virtual void pack_expression_structure(Serializer &rez,
                                             AddressSpaceID target,
                                             const bool top) = 0;
      virtual bool remove_operation(RegionTreeForest *forest) = 0;
      virtual bool remove_expression_reference(void);
      virtual IndexSpaceNode* find_or_create_node(TaskContext *ctx) = 0;
      virtual IndexSpaceExpression* find_congruence(void) = 0;
      virtual void activate_remote(void) = 0;
    public:
      void invalidate_operation(std::deque<IndexSpaceOperation*> &to_remove);
    public:
      static inline IndexSpaceExprID unpack_expr_id(Deserializer &derez)
        {
          IndexSpaceExprID expr_id;
          derez.deserialize(expr_id);
          return expr_id;
        }
      static inline IndexSpaceExpression* unpack_origin_expr(Deserializer &drz)
        {
          IndexSpaceExpression *origin_expr;
          drz.deserialize(origin_expr);
          return origin_expr;
        }
    public:
      const OperationKind op_kind;
      IndexSpaceExpression *const origin_expr;
      const AddressSpaceID origin_space;
    private:
      int invalidated;
    };

    template<int DIM, typename T>
    class IndexSpaceOperationT : public IndexSpaceOperation {
    public:
      IndexSpaceOperationT(OperationKind kind, RegionTreeForest *ctx);
      IndexSpaceOperationT(OperationKind kind, RegionTreeForest *ctx,
                           Deserializer &derez);
      virtual ~IndexSpaceOperationT(void);
    public:
      virtual ApEvent get_expr_index_space(void *result, TypeTag tag,
                                           bool need_tight_result);
      virtual Domain get_domain(ApEvent &ready, bool need_tight);
      virtual void tighten_index_space(void);
      virtual bool check_empty(void);
      virtual size_t get_volume(void);
      virtual void activate_remote(void);
      virtual void pack_expression(Serializer &rez, AddressSpaceID target);
      virtual void pack_expression_structure(Serializer &rez,
                                             AddressSpaceID target,
                                             const bool top) = 0;
      virtual bool remove_operation(RegionTreeForest *forest) = 0;
      virtual IndexSpaceNode* find_or_create_node(TaskContext *ctx);
      virtual IndexSpaceExpression* find_congruence(void) = 0;
    public:
      virtual ApEvent issue_fill(const PhysicalTraceInfo &trace_info,
                           const std::vector<CopySrcDstField> &dst_fields,
                           const void *fill_value, size_t fill_size,
#ifdef LEGION_SPY
                           UniqueID fill_uid,
                           FieldSpace handle,
                           RegionTreeID tree_id,
#endif
                           ApEvent precondition, PredEvent pred_guard,
                           // Can be NULL if we're not tracing
                           const FieldMaskSet<FillView> *tracing_srcs,
                           const FieldMaskSet<InstanceView> *tracing_dsts);
      virtual ApEvent issue_copy(const PhysicalTraceInfo &trace_info,
                           const std::vector<CopySrcDstField> &dst_fields,
                           const std::vector<CopySrcDstField> &src_fields,
#ifdef LEGION_SPY
                           FieldSpace handle,
                           RegionTreeID src_tree_id,
                           RegionTreeID dst_tree_id,
#endif
                           ApEvent precondition, PredEvent pred_guard,
                           ReductionOpID redop, bool reduction_fold,
                           // Can be NULL if we're not tracing
                           const FieldMaskSet<InstanceView> *tracing_srcs,
                           const FieldMaskSet<InstanceView> *tracing_dsts);
      virtual void construct_indirections(
                           const std::vector<unsigned> &field_indexes,
                           const FieldID indirect_field,
                           const TypeTag indirect_type,
                           const PhysicalInstance indirect_instance,
                           const LegionVector<
                                  IndirectRecord>::aligned &records,
                           std::vector<void*> &indirections,
                           std::vector<unsigned> &indirect_indexes);
      virtual void destroy_indirections(std::vector<void*> &indirections);
      virtual ApEvent issue_indirect(const PhysicalTraceInfo &trace_info,
                           const std::vector<CopySrcDstField> &dst_fields,
                           const std::vector<CopySrcDstField> &src_fields,
                           const std::vector<void*> &indirects,
                           ApEvent precondition, PredEvent pred_guard);
      virtual Realm::InstanceLayoutGeneric*
                   create_layout(const Realm::InstanceLayoutConstraints &ilc,
                                 const OrderingConstraint &constraint);
    public:
      ApEvent get_realm_index_space(Realm::IndexSpace<DIM,T> &space,
                                    bool need_tight_result);
    protected:
      Realm::IndexSpace<DIM,T> realm_index_space, tight_index_space;
      ApEvent realm_index_space_ready; 
      RtEvent tight_index_space_ready;
      bool is_index_space_tight;
    };

    template<int DIM, typename T>
    class IndexSpaceUnion : public IndexSpaceOperationT<DIM,T> {
    public:
      IndexSpaceUnion(const std::vector<IndexSpaceExpression*> &to_union,
                      RegionTreeForest *context);
      IndexSpaceUnion(const std::vector<IndexSpaceExpression*> &to_union,
                      RegionTreeForest *context, Deserializer &derez);
      IndexSpaceUnion(const IndexSpaceUnion<DIM,T> &rhs);
      virtual ~IndexSpaceUnion(void);
    public:
      IndexSpaceUnion& operator=(const IndexSpaceUnion &rhs);
    public:
      virtual void pack_expression_structure(Serializer &rez,
                                             AddressSpaceID target,
                                             const bool top);
      virtual bool remove_operation(RegionTreeForest *forest);
      virtual IndexSpaceExpression* find_congruence(void);
    protected:
      const std::vector<IndexSpaceExpression*> sub_expressions;
    }; 

    class UnionOpCreator : public OperationCreator {
    public:
      UnionOpCreator(RegionTreeForest *f, TypeTag t,
                     const std::vector<IndexSpaceExpression*> &e)
        : forest(f), type_tag(t), exprs(e) { }
    public:
      template<typename N, typename T>
      static inline void demux(UnionOpCreator *creator)
      {
        creator->produce(new IndexSpaceUnion<N::N,T>(creator->exprs,
                                                     creator->forest));
      }
    public:
      virtual void create_operation(void)
        { NT_TemplateHelper::demux<UnionOpCreator>(type_tag, this); }
      virtual IndexSpaceExpression* find_congruence(void)
        { return result->find_congruence(); }
    public:
      RegionTreeForest *const forest;
      const TypeTag type_tag;
      const std::vector<IndexSpaceExpression*> &exprs;
    };

    class RemoteUnionOpCreator : public OperationCreator {
    public:
      RemoteUnionOpCreator(RegionTreeForest *f, Deserializer &d,
                           const std::vector<IndexSpaceExpression*> &e)
        : forest(f), type_tag(unpack_type_tag(d)), exprs(e), derez(d) 
      { NT_TemplateHelper::demux<RemoteUnionOpCreator>(type_tag, this); }
    public:
      template<typename N, typename T>
      static inline void demux(RemoteUnionOpCreator *creator)
      {
        creator->produce(new IndexSpaceUnion<N::N,T>(creator->exprs, 
                                  creator->forest, creator->derez));
      }
    public:
      // Nothing to do for this
      virtual void create_operation(void) { }
      // We know there is no congruence or it would have been found on the owner
      virtual IndexSpaceExpression* find_congruence(void)
        { result->activate_remote(); return NULL; }
    public:
      static inline TypeTag unpack_type_tag(Deserializer &derez)
      {
        TypeTag tag;
        derez.deserialize(tag);
        return tag;
      } 
    public:
      RegionTreeForest *const forest;
      const TypeTag type_tag;
      const std::vector<IndexSpaceExpression*> &exprs;
      Deserializer &derez;
    };

    template<int DIM, typename T>
    class IndexSpaceIntersection : public IndexSpaceOperationT<DIM,T> {
    public:
      IndexSpaceIntersection(const std::vector<IndexSpaceExpression*> &to_inter,
                             RegionTreeForest *context);
      IndexSpaceIntersection(const std::vector<IndexSpaceExpression*> &to_inter,
                             RegionTreeForest *context, Deserializer &derez);
      IndexSpaceIntersection(const IndexSpaceIntersection &rhs);
      virtual ~IndexSpaceIntersection(void);
    public:
      IndexSpaceIntersection& operator=(const IndexSpaceIntersection &rhs);
    public:
      virtual void pack_expression_structure(Serializer &rez,
                                             AddressSpaceID target,
                                             const bool top);
      virtual bool remove_operation(RegionTreeForest *forest);
      virtual IndexSpaceExpression* find_congruence(void);
    protected:
      const std::vector<IndexSpaceExpression*> sub_expressions;
    };

    class IntersectionOpCreator : public OperationCreator {
    public:
      IntersectionOpCreator(RegionTreeForest *f, TypeTag t,
                            const std::vector<IndexSpaceExpression*> &e)
        : forest(f), type_tag(t), exprs(e) { }
    public:
      template<typename N, typename T>
      static inline void demux(IntersectionOpCreator *creator)
      {
        creator->produce(new IndexSpaceIntersection<N::N,T>(creator->exprs,
                                                            creator->forest));
      }
    public:
      virtual void create_operation(void)
        { NT_TemplateHelper::demux<IntersectionOpCreator>(type_tag, this); }
      virtual IndexSpaceExpression* find_congruence(void)
        { return result->find_congruence(); }
    public:
      RegionTreeForest *const forest;
      const TypeTag type_tag;
      const std::vector<IndexSpaceExpression*> &exprs;
    };

    class RemoteIntersectionOpCreator : public OperationCreator {
    public:
      RemoteIntersectionOpCreator(RegionTreeForest *f, Deserializer &d,
                           const std::vector<IndexSpaceExpression*> &e)
        : forest(f), type_tag(unpack_type_tag(d)), exprs(e), derez(d) 
      { NT_TemplateHelper::demux<RemoteIntersectionOpCreator>(type_tag, this); }
    public:
      template<typename N, typename T>
      static inline void demux(RemoteIntersectionOpCreator *creator)
      {
        creator->produce(new IndexSpaceIntersection<N::N,T>(creator->exprs,
                                          creator->forest, creator->derez));
      } 
    public:
      // Nothing to do for this
      virtual void create_operation(void) { }
      // We know there is no congruence or it would have been found on the owner
      virtual IndexSpaceExpression* find_congruence(void)
        { result->activate_remote(); return NULL; }
    public:
      static inline TypeTag unpack_type_tag(Deserializer &derez)
      {
        TypeTag tag;
        derez.deserialize(tag);
        return tag;
      }
    public:
      RegionTreeForest *const forest;
      const TypeTag type_tag;
      const std::vector<IndexSpaceExpression*> &exprs;
      Deserializer &derez;
    };

    template<int DIM, typename T>
    class IndexSpaceDifference : public IndexSpaceOperationT<DIM,T> {
    public:
      IndexSpaceDifference(IndexSpaceExpression *lhs,IndexSpaceExpression *rhs,
                           RegionTreeForest *context);
      IndexSpaceDifference(IndexSpaceExpression *lhs,IndexSpaceExpression *rhs,
                           RegionTreeForest *context, Deserializer &derez);
      IndexSpaceDifference(const IndexSpaceDifference &rhs);
      virtual ~IndexSpaceDifference(void);
    public:
      IndexSpaceDifference& operator=(const IndexSpaceDifference &rhs);
    public:
      virtual void pack_expression_structure(Serializer &rez,
                                             AddressSpaceID target,
                                             const bool top);
      virtual bool remove_operation(RegionTreeForest *forest);
      virtual IndexSpaceExpression* find_congruence(void);
    protected:
      IndexSpaceExpression *const lhs;
      IndexSpaceExpression *const rhs;
    };

    class DifferenceOpCreator : public OperationCreator {
    public:
      DifferenceOpCreator(RegionTreeForest *f, TypeTag t,
                          IndexSpaceExpression *l, IndexSpaceExpression *r)
        : forest(f), type_tag(t), lhs(l), rhs(r) { }
    public:
      template<typename N, typename T>
      static inline void demux(DifferenceOpCreator *creator)
      {
        creator->produce(new IndexSpaceDifference<N::N,T>(creator->lhs,
                                          creator->rhs, creator->forest));
      }
    public:
      virtual void create_operation(void)
        { NT_TemplateHelper::demux<DifferenceOpCreator>(type_tag, this); }
      virtual IndexSpaceExpression* find_congruence(void)
        { return result->find_congruence(); }
    public:
      RegionTreeForest *const forest;
      const TypeTag type_tag;
      IndexSpaceExpression *const lhs;
      IndexSpaceExpression *const rhs;
    };

    class RemoteDifferenceOpCreator : public OperationCreator {
    public:
      RemoteDifferenceOpCreator(RegionTreeForest *f, Deserializer &d,
                                IndexSpaceExpression *l,IndexSpaceExpression *r)
        : forest(f), type_tag(unpack_type_tag(d)), lhs(l), rhs(r), derez(d) 
      { NT_TemplateHelper::demux<RemoteDifferenceOpCreator>(type_tag, this); }
    public:
      template<typename N, typename T>
      static inline void demux(RemoteDifferenceOpCreator *creator)
      {
        creator->produce(new IndexSpaceDifference<N::N,T>(creator->lhs,
                              creator->rhs, creator->forest, creator->derez));
      }
    public:
      // Nothing to do for this
      virtual void create_operation(void) { }
      // We know there is no congruence or it would have been found on the owner
      virtual IndexSpaceExpression* find_congruence(void)
        { result->activate_remote(); return NULL; }
    public:
      static inline TypeTag unpack_type_tag(Deserializer &derez)
      {
        TypeTag tag;
        derez.deserialize(tag);
        return tag;
      } 
    public:
      RegionTreeForest *const forest;
      const TypeTag type_tag;
      IndexSpaceExpression *const lhs;
      IndexSpaceExpression *const rhs;
      Deserializer &derez;
    };

    /**
     * \class ExpressionTrieNode
     * This is a class for constructing a trie for index space
     * expressions so we can quickly detect commmon subexpression
     * in O(log N)^M time where N is the number of expressions
     * in total and M is the number of expression in the operation
     */
    class ExpressionTrieNode {
    public:
      ExpressionTrieNode(unsigned depth, IndexSpaceExprID expr_id, 
                         IndexSpaceExpression *op = NULL);
      ExpressionTrieNode(const ExpressionTrieNode &rhs);
      ~ExpressionTrieNode(void);
    public:
      ExpressionTrieNode& operator=(const ExpressionTrieNode &rhs);
    public:
      bool find_operation(
          const std::vector<IndexSpaceExpression*> &expressions,
          IndexSpaceExpression *&result, ExpressionTrieNode *&last);
      IndexSpaceExpression* find_or_create_operation( 
          const std::vector<IndexSpaceExpression*> &expressions,
          OperationCreator &creator);
      bool remove_operation(const std::vector<IndexSpaceExpression*> &exprs);
    public:
      const unsigned depth;
      const IndexSpaceExprID expr;
    protected:
      IndexSpaceExpression *local_operation;
      std::map<IndexSpaceExprID,IndexSpaceExpression*> operations;
      std::map<IndexSpaceExprID,ExpressionTrieNode*> nodes;
    protected:
      mutable LocalLock trie_lock;
    };

    /**
     * \class IndexTreeNode
     * The abstract base class for nodes in the index space trees.
     */
    class IndexTreeNode : public DistributedCollectable {
    public:
      IndexTreeNode(RegionTreeForest *ctx, unsigned depth,
                    LegionColor color, DistributedID did,
                    AddressSpaceID owner); 
      virtual ~IndexTreeNode(void);
    public:
      virtual void notify_active(ReferenceMutator *mutator) { }
      virtual void notify_inactive(ReferenceMutator *mutator) { }
      virtual void notify_valid(ReferenceMutator *mutator) = 0;
      virtual void notify_invalid(ReferenceMutator *mutator) = 0;
    public:
      virtual IndexTreeNode* get_parent(void) const = 0;
      virtual void get_colors(std::vector<LegionColor> &colors) = 0;
      virtual void send_node(AddressSpaceID target, bool up) = 0;
    public:
      virtual bool is_index_space_node(void) const = 0;
#ifdef DEBUG_LEGION
      virtual IndexSpaceNode* as_index_space_node(void) = 0;
      virtual IndexPartNode* as_index_part_node(void) = 0;
#else
      inline IndexSpaceNode* as_index_space_node(void);
      inline IndexPartNode* as_index_part_node(void);
#endif
      virtual AddressSpaceID get_owner_space(void) const = 0;
    public:
      void attach_semantic_information(SemanticTag tag, AddressSpaceID source,
                             const void *buffer, size_t size, bool is_mutable);
      bool retrieve_semantic_information(SemanticTag tag,
                                         const void *&result, size_t &size,
                                         bool can_fail, bool wait_until);
      virtual void send_semantic_request(AddressSpaceID target, 
        SemanticTag tag, bool can_fail, bool wait_until, RtUserEvent ready) = 0;
      virtual void send_semantic_info(AddressSpaceID target, SemanticTag tag,
                        const void *buffer, size_t size, bool is_mutable,
                        RtUserEvent ready = RtUserEvent::NO_RT_USER_EVENT) = 0;
    public:
      RegionTreeForest *const context;
      const unsigned depth;
      const LegionColor color;
    public:
      NodeSet child_creation;
      bool destroyed;
    protected:
      mutable LocalLock node_lock;
    protected:
      std::map<IndexTreeNode*,bool> dominators;
    protected:
      LegionMap<SemanticTag,SemanticInfo>::aligned semantic_info;
    protected:
      std::map<std::pair<LegionColor,LegionColor>,RtEvent> pending_tests;
    };

    /**
     * \class IndexSpaceNode
     * A class for representing a generic index space node.
     */
    class IndexSpaceNode : 
      public IndexTreeNode, public IndexSpaceExpression {
    public:
      struct DynamicIndependenceArgs : 
        public LgTaskArgs<DynamicIndependenceArgs> {
      public:
        static const LgTaskID TASK_ID = LG_PART_INDEPENDENCE_TASK_ID;
      public:
        DynamicIndependenceArgs(IndexSpaceNode *par, 
                                IndexPartNode *l, IndexPartNode *r)
          : LgTaskArgs<DynamicIndependenceArgs>(implicit_provenance),
            parent(par), left(l), right(r) { }
      public:
        IndexSpaceNode *const parent;
        IndexPartNode *const left, *const right;
      };
      struct SemanticRequestArgs : public LgTaskArgs<SemanticRequestArgs> {
      public:
        static const LgTaskID TASK_ID = 
          LG_INDEX_SPACE_SEMANTIC_INFO_REQ_TASK_ID;
      public:
        SemanticRequestArgs(IndexSpaceNode *proxy, 
                            SemanticTag t, AddressSpaceID src)
          : LgTaskArgs<SemanticRequestArgs>(implicit_provenance),
            proxy_this(proxy), tag(t), source(src) { }
      public:
        IndexSpaceNode *const proxy_this;
        const SemanticTag tag;
        const AddressSpaceID source;
      };
      struct DeferChildArgs : public LgTaskArgs<DeferChildArgs> {
      public:
        static const LgTaskID TASK_ID = LG_INDEX_SPACE_DEFER_CHILD_TASK_ID;
      public:
        DeferChildArgs(IndexSpaceNode *proxy, LegionColor child, 
                       IndexPartNode *tar, RtUserEvent trig, AddressSpaceID src)
          : LgTaskArgs<DeferChildArgs>(implicit_provenance),
            proxy_this(proxy), child_color(child), target(tar), 
            to_trigger(trig), source(src) { }
      public:
        IndexSpaceNode *const proxy_this;
        const LegionColor child_color;
        IndexPartNode *const target;
        const RtUserEvent to_trigger;
        const AddressSpaceID source;
      };
      class IndexSpaceSetFunctor {
      public:
        IndexSpaceSetFunctor(Runtime *rt, AddressSpaceID src, Serializer &r)
          : runtime(rt), source(src), rez(r) { }
      public:
        void apply(AddressSpaceID target);
      public:
        Runtime *const runtime;
        const AddressSpaceID source;
        Serializer &rez;
      };
      class DestroyNodeFunctor {
      public:
        DestroyNodeFunctor(IndexSpace h, AddressSpaceID src, Runtime *rt,
                           std::set<RtEvent> &ap)
          : handle(h), source(src), runtime(rt), applied(ap) { }
      public:
        void apply(AddressSpaceID target);
      public:
        const IndexSpace handle;
        const AddressSpaceID source;
        Runtime *const runtime;
        std::set<RtEvent> &applied;
      };
      class DestructionFunctor {
      public:
        DestructionFunctor(IndexSpaceNode *n, ReferenceMutator *m)
          : node(n), mutator(m) { }
      public:
        void apply(AddressSpaceID target);
      public:
        IndexSpaceNode *const node;
        ReferenceMutator *const mutator;
      };
    public:
      IndexSpaceNode(RegionTreeForest *ctx, IndexSpace handle,
                     IndexPartNode *parent, LegionColor color,
                     DistributedID did, ApEvent index_space_ready,
                     IndexSpaceExprID expr_id);
      IndexSpaceNode(const IndexSpaceNode &rhs);
      virtual ~IndexSpaceNode(void);
    public:
      IndexSpaceNode& operator=(const IndexSpaceNode &rhs);
    public:
      virtual void notify_valid(ReferenceMutator *mutator);
      virtual void notify_invalid(ReferenceMutator *mutator);
    public:
      virtual bool is_index_space_node(void) const;
#ifdef DEBUG_LEGION
      virtual IndexSpaceNode* as_index_space_node(void);
      virtual IndexPartNode* as_index_part_node(void);
#endif
      virtual AddressSpaceID get_owner_space(void) const;
      static AddressSpaceID get_owner_space(IndexSpace handle, Runtime *rt);
    public:
      virtual IndexTreeNode* get_parent(void) const;
      virtual void get_colors(std::vector<LegionColor> &colors);
    public:
      virtual void send_semantic_request(AddressSpaceID target, 
           SemanticTag tag, bool can_fail, bool wait_until, RtUserEvent ready);
      virtual void send_semantic_info(AddressSpaceID target, SemanticTag tag,
                           const void *buffer, size_t size, bool is_mutable,
                           RtUserEvent ready = RtUserEvent::NO_RT_USER_EVENT);
      void process_semantic_request(SemanticTag tag, AddressSpaceID source,
                            bool can_fail, bool wait_until, RtUserEvent ready);
      static void handle_semantic_request(RegionTreeForest *forest,
                                 Deserializer &derez, AddressSpaceID source);
      static void handle_semantic_info(RegionTreeForest *forest,
                                 Deserializer &derez, AddressSpaceID source);
    public:
      bool has_color(const LegionColor c);
      IndexPartNode* get_child(const LegionColor c, 
                               RtEvent *defer = NULL, bool can_fail = false);
      void add_child(IndexPartNode *child, ReferenceMutator *mutator);
      void remove_child(const LegionColor c);
      size_t get_num_children(void) const;
    public:
      bool are_disjoint(const LegionColor c1, const LegionColor c2); 
      void record_disjointness(bool disjoint, 
                               const LegionColor c1, const LegionColor c2);
      LegionColor generate_color(void);
      void record_remote_child(IndexPartition pid, LegionColor part_color);
    public:
      void add_instance(RegionNode *inst);
      bool has_instance(RegionTreeID tid);
      void remove_instance(RegionNode *inst);
    public:
      static void handle_disjointness_test(IndexSpaceNode *parent,
                                           IndexPartNode *left,
                                           IndexPartNode *right); 
    public:
      virtual void send_node(AddressSpaceID target, bool up);
      static void handle_node_creation(RegionTreeForest *context,
                                       Deserializer &derez, 
                                       AddressSpaceID source);
    public:
      static void handle_node_request(RegionTreeForest *context,
                                      Deserializer &derez,
                                      AddressSpaceID source);
      static void handle_node_return(Deserializer &derez);
      static void handle_node_child_request(RegionTreeForest *context,
                            Deserializer &derez, AddressSpaceID source);
      static void defer_node_child_request(const void *args);
      static void handle_node_child_response(Deserializer &derez);
      static void handle_colors_request(RegionTreeForest *context,
                            Deserializer &derez, AddressSpaceID source);
      static void handle_colors_response(Deserializer &derez);
      static void handle_index_space_set(RegionTreeForest *forest,
                           Deserializer &derez, AddressSpaceID source);
    public:
      // From IndexSpaceExpression
      virtual ApEvent get_expr_index_space(void *result, TypeTag tag,
                                           bool need_tight_result) = 0;
      virtual Domain get_domain(ApEvent &ready, bool need_tight) = 0;
      virtual void tighten_index_space(void) = 0;
      virtual bool check_empty(void) = 0;
      virtual void pack_expression(Serializer &rez, AddressSpaceID target) = 0;
      virtual void pack_expression_structure(Serializer &rez,
                                             AddressSpaceID target,
                                             const bool top) = 0;
      virtual void add_expression_reference(void);
      virtual bool remove_expression_reference(void);
      virtual bool remove_operation(RegionTreeForest *forest);
      virtual IndexSpaceNode* find_or_create_node(TaskContext *ctx) 
        { return this; }
    public:
      virtual void log_index_space_points(void) = 0;
      virtual ApEvent compute_pending_space(Operation *op,
            const std::vector<IndexSpace> &handles, bool is_union) = 0;
      virtual ApEvent compute_pending_space(Operation *op,
                              IndexPartition handle, bool is_union) = 0;
      virtual ApEvent compute_pending_difference(Operation *op, 
          IndexSpace initial, const std::vector<IndexSpace> &handles) = 0;
      virtual void get_index_space_domain(void *realm_is, TypeTag type_tag) = 0;
      virtual size_t get_volume(void) = 0;
      virtual size_t get_num_dims(void) const = 0;
      virtual bool contains_point(const void *realm_point,TypeTag type_tag) = 0;
      virtual bool destroy_node(AddressSpaceID source,
                                std::set<RtEvent> &applied) = 0;
    public:
      virtual LegionColor get_max_linearized_color(void) = 0;
      virtual LegionColor linearize_color(const void *realm_color,
                                          TypeTag type_tag) = 0;
      virtual void delinearize_color(LegionColor color, 
                                     void *realm_color, TypeTag type_tag) = 0;
      virtual bool contains_color(LegionColor color, 
                                  bool report_error = false) = 0;
      virtual void instantiate_colors(std::vector<LegionColor> &colors) = 0;
      virtual Domain get_color_space_domain(void) = 0;
      virtual DomainPoint get_domain_point_color(void) const = 0;
      virtual DomainPoint delinearize_color_to_point(LegionColor c) = 0;
      // Caller takes ownership for the iterator
      virtual ColorSpaceIterator* create_color_space_iterator(void) = 0;
    public:
      bool intersects_with(IndexSpaceNode *rhs,bool compute = true);
      bool intersects_with(IndexPartNode *rhs, bool compute = true);
      bool dominates(IndexSpaceNode *rhs);
      bool dominates(IndexPartNode *rhs);
    public:
      virtual void pack_index_space(Serializer &rez, 
                                    bool include_size) const = 0;
      virtual void unpack_index_space(Deserializer &derez,
                                      AddressSpaceID source) = 0;
    public:
      virtual ApEvent create_equal_children(Operation *op,
                                            IndexPartNode *partition, 
                                            size_t granularity) = 0;
      virtual ApEvent create_by_union(Operation *op,
                                      IndexPartNode *partition,
                                      IndexPartNode *left,
                                      IndexPartNode *right) = 0;
      virtual ApEvent create_by_intersection(Operation *op,
                                             IndexPartNode *partition,
                                             IndexPartNode *left,
                                             IndexPartNode *right) = 0;
      virtual ApEvent create_by_intersection(Operation *op,
                                             IndexPartNode *partition,
                                             // Left is implicit "this"
                                             IndexPartNode *right,
                                             const bool dominates = false) = 0;
      virtual ApEvent create_by_difference(Operation *op,
                                           IndexPartNode *partition,
                                           IndexPartNode *left,
                                           IndexPartNode *right) = 0;
      // Called on color space and not parent
      virtual ApEvent create_by_restriction(IndexPartNode *partition,
                                            const void *transform,
                                            const void *extent,
                                            int partition_dim) = 0;
      virtual ApEvent create_by_field(Operation *op,
                                      IndexPartNode *partition,
                const std::vector<FieldDataDescriptor> &instances,
                                      ApEvent instances_ready) = 0;
      virtual ApEvent create_by_image(Operation *op,
                                      IndexPartNode *partition,
                                      IndexPartNode *projection,
                const std::vector<FieldDataDescriptor> &instances,
                                      ApEvent instances_ready) = 0;
      virtual ApEvent create_by_image_range(Operation *op,
                                      IndexPartNode *partition,
                                      IndexPartNode *projection,
                const std::vector<FieldDataDescriptor> &instances,
                                      ApEvent instances_ready) = 0;
      virtual ApEvent create_by_preimage(Operation *op,
                                      IndexPartNode *partition,
                                      IndexPartNode *projection,
                const std::vector<FieldDataDescriptor> &instances,
                                      ApEvent instances_ready) = 0;
      virtual ApEvent create_by_preimage_range(Operation *op,
                                      IndexPartNode *partition,
                                      IndexPartNode *projection,
                const std::vector<FieldDataDescriptor> &instances,
                                      ApEvent instances_ready) = 0;
      virtual ApEvent create_association(Operation *op,
                                      IndexSpaceNode *range,
                const std::vector<FieldDataDescriptor> &instances,
                                      ApEvent instances_ready) = 0;
      virtual bool check_field_size(size_t field_size, bool range) = 0;
    public:
      virtual PhysicalInstance create_file_instance(const char *file_name,
				   const std::vector<Realm::FieldID> &field_ids,
                                   const std::vector<size_t> &field_sizes,
                                   legion_file_mode_t file_mode,
                                   ApEvent &ready_event) = 0;
      virtual PhysicalInstance create_hdf5_instance(const char *file_name,
                                   const std::vector<Realm::FieldID> &field_ids,
                                   const std::vector<size_t> &field_sizes,
                                   const std::vector<const char*> &field_files,
                                   bool read_only, ApEvent &ready_event) = 0;
      virtual PhysicalInstance create_external_instance(Memory memory,
                             uintptr_t base, Realm::InstanceLayoutGeneric *ilg,
                             ApEvent &ready_event) = 0;
    public:
      virtual void get_launch_space_domain(Domain &launch_domain) = 0;
      virtual void validate_slicing(const std::vector<IndexSpace> &slice_spaces,
                                    MultiTask *task, MapperManager *mapper) = 0;
      virtual void log_launch_space(UniqueID op_id) = 0;
    public:
      const IndexSpace handle;
      IndexPartNode *const parent;
      const ApEvent index_space_ready;
    protected:
      // On the owner node track when the index space is set
      RtUserEvent               realm_index_space_set;
      // Keep track of whether we've tightened these bounds
      RtUserEvent               tight_index_space_set;
      bool                      tight_index_space;
      // Must hold the node lock when accessing the
      // remaining data structures
      std::map<LegionColor,IndexPartNode*> color_map;
      std::map<LegionColor,IndexPartition> remote_colors;
      std::set<RegionNode*> logical_nodes;
      std::set<std::pair<LegionColor,LegionColor> > disjoint_subsets;
      std::set<std::pair<LegionColor,LegionColor> > aliased_subsets;
    };

    /**
     * \class IndexSpaceNodeT
     * A templated class for handling any templated realm calls
     * associated with realm index spaces
     */
    template<int DIM, typename T>
    class IndexSpaceNodeT : public IndexSpaceNode,
                            public LegionHeapify<IndexSpaceNodeT<DIM,T> > {
    public:
      IndexSpaceNodeT(RegionTreeForest *ctx, IndexSpace handle,
                      IndexPartNode *parent, LegionColor color, 
                      const Realm::IndexSpace<DIM,T> *realm_is,
                      DistributedID did, ApEvent ready_event,
                      IndexSpaceExprID expr_id);
      IndexSpaceNodeT(const IndexSpaceNodeT &rhs);
      virtual ~IndexSpaceNodeT(void);
    public:
      IndexSpaceNodeT& operator=(const IndexSpaceNodeT &rhs);
    public:
      inline ApEvent get_realm_index_space(Realm::IndexSpace<DIM,T> &result,
                                           bool need_tight_result);
      inline void set_realm_index_space(AddressSpaceID source,
                                        const Realm::IndexSpace<DIM,T> &value);
    public:
      // From IndexSpaceExpression
      virtual ApEvent get_expr_index_space(void *result, TypeTag tag,
                                           bool need_tight_result);
      virtual Domain get_domain(ApEvent &ready, bool need_tight);
      virtual void tighten_index_space(void);
      virtual bool check_empty(void);
      virtual void pack_expression(Serializer &rez, AddressSpaceID target);
      virtual void pack_expression_structure(Serializer &rez,
                                             AddressSpaceID target,
                                             const bool top);
    public:
      virtual void log_index_space_points(void);
      void log_index_space_points(const Realm::IndexSpace<DIM,T> &space) const;
      void log_profiler_index_space_points(
                            const Realm::IndexSpace<DIM,T> &tight_space) const;
    public:
      virtual ApEvent compute_pending_space(Operation *op,
            const std::vector<IndexSpace> &handles, bool is_union);
      virtual ApEvent compute_pending_space(Operation *op,
                             IndexPartition handle, bool is_union);
      virtual ApEvent compute_pending_difference(Operation *op,
          IndexSpace initial, const std::vector<IndexSpace> &handles);
      virtual void get_index_space_domain(void *realm_is, TypeTag type_tag);
      virtual size_t get_volume(void);
      virtual size_t get_num_dims(void) const;
      virtual bool contains_point(const void *realm_point, TypeTag type_tag);
      virtual bool destroy_node(AddressSpaceID source,
                                std::set<RtEvent> &applied);
    public:
      virtual LegionColor get_max_linearized_color(void);
      virtual LegionColor linearize_color(const void *realm_color,
                                          TypeTag type_tag);
      LegionColor linearize_color(Point<DIM,T> color); 
      virtual void delinearize_color(LegionColor color, 
                                     void *realm_color, TypeTag type_tag);
      virtual bool contains_color(LegionColor color,
                                  bool report_error = false);
      virtual void instantiate_colors(std::vector<LegionColor> &colors);
      virtual Domain get_color_space_domain(void);
      virtual DomainPoint get_domain_point_color(void) const;
      virtual DomainPoint delinearize_color_to_point(LegionColor c);
      // Caller takes ownership for the iterator
      virtual ColorSpaceIterator* create_color_space_iterator(void);
    public:
      virtual void pack_index_space(Serializer &rez, bool include_size) const;
      virtual void unpack_index_space(Deserializer &derez,
                                      AddressSpaceID source);
    public:
      virtual ApEvent create_equal_children(Operation *op,
                                            IndexPartNode *partition, 
                                            size_t granularity);
      virtual ApEvent create_by_union(Operation *op,
                                      IndexPartNode *partition,
                                      IndexPartNode *left,
                                      IndexPartNode *right);
      virtual ApEvent create_by_intersection(Operation *op,
                                             IndexPartNode *partition,
                                             IndexPartNode *left,
                                             IndexPartNode *right);
      virtual ApEvent create_by_intersection(Operation *op,
                                             IndexPartNode *partition,
                                             // Left is implicit "this"
                                             IndexPartNode *right,
                                             const bool dominates = false);
      virtual ApEvent create_by_difference(Operation *op,
                                           IndexPartNode *partition,
                                           IndexPartNode *left,
                                           IndexPartNode *right);
      // Called on color space and not parent
      virtual ApEvent create_by_restriction(IndexPartNode *partition,
                                            const void *transform,
                                            const void *extent,
                                            int partition_dim);
      template<int N>
      ApEvent create_by_restriction_helper(IndexPartNode *partition,
                                   const Realm::Matrix<N,DIM,T> &transform,
                                   const Realm::Rect<N,T> &extent);
      virtual ApEvent create_by_field(Operation *op,
                                      IndexPartNode *partition,
                const std::vector<FieldDataDescriptor> &instances,
                                      ApEvent instances_ready);
      template<int COLOR_DIM, typename COLOR_T>
      ApEvent create_by_field_helper(Operation *op,
                                     IndexPartNode *partition,
                const std::vector<FieldDataDescriptor> &instances,
                                     ApEvent instances_ready);
      virtual ApEvent create_by_image(Operation *op,
                                      IndexPartNode *partition,
                                      IndexPartNode *projection,
                const std::vector<FieldDataDescriptor> &instances,
                                      ApEvent instances_ready);
      template<int DIM2, typename T2>
      ApEvent create_by_image_helper(Operation *op,
                                      IndexPartNode *partition,
                                      IndexPartNode *projection,
                const std::vector<FieldDataDescriptor> &instances,
                                      ApEvent instances_ready);
      virtual ApEvent create_by_image_range(Operation *op,
                                      IndexPartNode *partition,
                                      IndexPartNode *projection,
                const std::vector<FieldDataDescriptor> &instances,
                                      ApEvent instances_ready);
      template<int DIM2, typename T2>
      ApEvent create_by_image_range_helper(Operation *op,
                                      IndexPartNode *partition,
                                      IndexPartNode *projection,
                const std::vector<FieldDataDescriptor> &instances,
                                      ApEvent instances_ready);
      virtual ApEvent create_by_preimage(Operation *op,
                                      IndexPartNode *partition,
                                      IndexPartNode *projection,
                const std::vector<FieldDataDescriptor> &instances,
                                      ApEvent instances_ready);
      template<int DIM2, typename T2>
      ApEvent create_by_preimage_helper(Operation *op,
                                      IndexPartNode *partition,
                                      IndexPartNode *projection,
                const std::vector<FieldDataDescriptor> &instances,
                                      ApEvent instances_ready);
      virtual ApEvent create_by_preimage_range(Operation *op,
                                      IndexPartNode *partition,
                                      IndexPartNode *projection,
                const std::vector<FieldDataDescriptor> &instances,
                                      ApEvent instances_ready);
      template<int DIM2, typename T2>
      ApEvent create_by_preimage_range_helper(Operation *op,
                                      IndexPartNode *partition,
                                      IndexPartNode *projection,
                const std::vector<FieldDataDescriptor> &instances,
                                      ApEvent instances_ready);
      virtual ApEvent create_association(Operation *op,
                                      IndexSpaceNode *range,
                const std::vector<FieldDataDescriptor> &instances,
                                      ApEvent instances_ready);
      template<int DIM2, typename T2>
      ApEvent create_association_helper(Operation *op,
                                      IndexSpaceNode *range,
                const std::vector<FieldDataDescriptor> &instances,
                                      ApEvent instances_ready);
      virtual bool check_field_size(size_t field_size, bool range);
    public:
      virtual PhysicalInstance create_file_instance(const char *file_name,
                                   const std::vector<Realm::FieldID> &field_ids,
                                   const std::vector<size_t> &field_sizes,
                                   legion_file_mode_t file_mode, 
                                   ApEvent &ready_event);
      virtual PhysicalInstance create_hdf5_instance(const char *file_name,
                                   const std::vector<Realm::FieldID> &field_ids,
                                   const std::vector<size_t> &field_sizes,
                                   const std::vector<const char*> &field_files,
                                   bool read_only, ApEvent &ready_event);
      virtual PhysicalInstance create_external_instance(Memory memory,
                             uintptr_t base, Realm::InstanceLayoutGeneric *ilg,
                             ApEvent &ready_event);
    public:
      virtual ApEvent issue_fill(const PhysicalTraceInfo &trace_info,
                           const std::vector<CopySrcDstField> &dst_fields,
                           const void *fill_value, size_t fill_size,
#ifdef LEGION_SPY
                           UniqueID fill_uid,
                           FieldSpace handle,
                           RegionTreeID tree_id,
#endif
                           ApEvent precondition, PredEvent pred_guard,
                           // Can be NULL if we're not tracing
                           const FieldMaskSet<FillView> *tracing_srcs,
                           const FieldMaskSet<InstanceView> *tracing_dsts);
      virtual ApEvent issue_copy(const PhysicalTraceInfo &trace_info,
                           const std::vector<CopySrcDstField> &dst_fields,
                           const std::vector<CopySrcDstField> &src_fields,
#ifdef LEGION_SPY
                           FieldSpace handle,
                           RegionTreeID src_tree_id,
                           RegionTreeID dst_tree_id,
#endif
                           ApEvent precondition, PredEvent pred_guard,
                           ReductionOpID redop, bool reduction_fold,
                           // Can be NULL if we're not tracing
                           const FieldMaskSet<InstanceView> *tracing_srcs,
                           const FieldMaskSet<InstanceView> *tracing_dsts);
      virtual void construct_indirections(
                           const std::vector<unsigned> &field_indexes,
                           const FieldID indirect_field,
                           const TypeTag indirect_type,
                           const PhysicalInstance indirect_instance,
                           const LegionVector<
                                  IndirectRecord>::aligned &records,
                           std::vector<void*> &indirections,
                           std::vector<unsigned> &indirect_indexes);
      virtual void destroy_indirections(std::vector<void*> &indirections);
      virtual ApEvent issue_indirect(const PhysicalTraceInfo &trace_info,
                           const std::vector<CopySrcDstField> &dst_fields,
                           const std::vector<CopySrcDstField> &src_fields,
                           const std::vector<void*> &indirects,
                           ApEvent precondition, PredEvent pred_guard);
      virtual Realm::InstanceLayoutGeneric*
                   create_layout(const Realm::InstanceLayoutConstraints &ilc,
                                 const OrderingConstraint &constraint);
    public:
      virtual void get_launch_space_domain(Domain &launch_domain);
      virtual void validate_slicing(const std::vector<IndexSpace> &slice_spaces,
                                    MultiTask *task, MapperManager *mapper);
      virtual void log_launch_space(UniqueID op_id);
    public:
      bool contains_point(const Realm::Point<DIM,T> &point);
    protected:
      void compute_linearization_metadata(void);
    protected:
      Realm::IndexSpace<DIM,T> realm_index_space;
    protected: // linearization meta-data, computed on demand
      Realm::Point<DIM,long long> strides;
      Realm::Point<DIM,long long> offset;
      bool linearization_ready;
    public:
      struct CreateByFieldHelper {
      public:
        CreateByFieldHelper(IndexSpaceNodeT<DIM,T> *n,
                            Operation *o, IndexPartNode *p,
                            const std::vector<FieldDataDescriptor> &i,
                            ApEvent r)
          : node(n), op(o), partition(p), instances(i), ready(r) { }
      public:
        template<typename COLOR_DIM, typename COLOR_T>
        static inline void demux(CreateByFieldHelper *creator)
        {
          creator->result = 
           creator->node->template create_by_field_helper<COLOR_DIM::N,COLOR_T>(
           creator->op, creator->partition, creator->instances, creator->ready);
        }
      public:
        IndexSpaceNodeT<DIM,T> *node;
        Operation *op;
        IndexPartNode *partition;
        const std::vector<FieldDataDescriptor> &instances;
        ApEvent ready, result;
      };
      struct CreateByImageHelper {
      public:
        CreateByImageHelper(IndexSpaceNodeT<DIM,T> *n,
                            Operation *o, IndexPartNode *p, IndexPartNode *j,
                            const std::vector<FieldDataDescriptor> &i,
                            ApEvent r)
          : node(n), op(o), partition(p), projection(j), 
            instances(i), ready(r) { }
      public:
        template<typename DIM2, typename T2>
        static inline void demux(CreateByImageHelper *creator)
        {
          creator->result = 
           creator->node->template create_by_image_helper<DIM2::N,T2>(
               creator->op, creator->partition, creator->projection,
               creator->instances, creator->ready);
        }
      public:
        IndexSpaceNodeT<DIM,T> *node;
        Operation *op;
        IndexPartNode *partition;
        IndexPartNode *projection;
        const std::vector<FieldDataDescriptor> &instances;
        ApEvent ready, result;
      };
      struct CreateByImageRangeHelper {
      public:
        CreateByImageRangeHelper(IndexSpaceNodeT<DIM,T> *n,
                            Operation *o, IndexPartNode *p, IndexPartNode *j,
                            const std::vector<FieldDataDescriptor> &i,
                            ApEvent r)
          : node(n), op(o), partition(p), projection(j), 
            instances(i), ready(r) { }
      public:
        template<typename DIM2, typename T2>
        static inline void demux(CreateByImageRangeHelper *creator)
        {
          creator->result = creator->node->template 
            create_by_image_range_helper<DIM2::N,T2>(
               creator->op, creator->partition, creator->projection,
               creator->instances, creator->ready);
        }
      public:
        IndexSpaceNodeT<DIM,T> *node;
        Operation *op;
        IndexPartNode *partition;
        IndexPartNode *projection;
        const std::vector<FieldDataDescriptor> &instances;
        ApEvent ready, result;
      };
      struct CreateByPreimageHelper {
      public:
        CreateByPreimageHelper(IndexSpaceNodeT<DIM,T> *n,
                            Operation *o, IndexPartNode *p, IndexPartNode *j,
                            const std::vector<FieldDataDescriptor> &i,
                            ApEvent r)
          : node(n), op(o), partition(p), projection(j), 
            instances(i), ready(r) { }
      public:
        template<typename DIM2, typename T2>
        static inline void demux(CreateByPreimageHelper *creator)
        {
          creator->result = 
           creator->node->template create_by_preimage_helper<DIM2::N,T2>(
               creator->op, creator->partition, creator->projection,
               creator->instances, creator->ready);
        }
      public:
        IndexSpaceNodeT<DIM,T> *node;
        Operation *op;
        IndexPartNode *partition;
        IndexPartNode *projection;
        const std::vector<FieldDataDescriptor> &instances;
        ApEvent ready, result;
      };
      struct CreateByPreimageRangeHelper {
      public:
        CreateByPreimageRangeHelper(IndexSpaceNodeT<DIM,T> *n,
                            Operation *o, IndexPartNode *p, IndexPartNode *j,
                            const std::vector<FieldDataDescriptor> &i,
                            ApEvent r)
          : node(n), op(o), partition(p), projection(j), 
            instances(i), ready(r) { }
      public:
        template<typename DIM2, typename T2>
        static inline void demux(CreateByPreimageRangeHelper *creator)
        {
          creator->result = creator->node->template 
            create_by_preimage_range_helper<DIM2::N,T2>(
               creator->op, creator->partition, creator->projection,
               creator->instances, creator->ready);
        }
      public:
        IndexSpaceNodeT<DIM,T> *node;
        Operation *op;
        IndexPartNode *partition;
        IndexPartNode *projection;
        const std::vector<FieldDataDescriptor> &instances;
        ApEvent ready, result;
      };
      struct CreateAssociationHelper {
      public:
        CreateAssociationHelper(IndexSpaceNodeT<DIM,T> *n,
                            Operation *o, IndexSpaceNode *g,
                            const std::vector<FieldDataDescriptor> &i,
                            ApEvent r)
          : node(n), op(o), range(g), instances(i), ready(r) { }
      public:
        template<typename DIM2, typename T2>
        static inline void demux(CreateAssociationHelper *creator)
        {
          creator->result = creator->node->template 
            create_association_helper<DIM2::N,T2>(
               creator->op, creator->range, creator->instances, creator->ready);
        }
      public:
        IndexSpaceNodeT<DIM,T> *node;
        Operation *op;
        IndexSpaceNode *range;
        const std::vector<FieldDataDescriptor> &instances;
        ApEvent ready, result;
      };
    };

    /**
     * \class ColorSpaceIterator
     * A helper class for iterating over sparse color spaces
     * It can be used for non-sparse spaces as well, but we
     * usually have more efficient ways of iterating over those
     */
    class ColorSpaceIterator {
    public:
      virtual ~ColorSpaceIterator(void) { }
    public:
      virtual bool is_valid(void) const = 0;
      virtual LegionColor yield_color(void) = 0;
    };

    template<int DIM, typename T>
    class ColorSpaceIteratorT : public ColorSpaceIterator, 
                                public PointInDomainIterator<DIM,T> {
    public:
      ColorSpaceIteratorT(const DomainT<DIM,T> &d,
                          IndexSpaceNodeT<DIM,T> *color_space);
      virtual ~ColorSpaceIteratorT(void) { }
    public:
      virtual bool is_valid(void) const;
      virtual LegionColor yield_color(void);
    public:
      IndexSpaceNodeT<DIM,T> *const color_space;
    };

    /**
     * \class IndexSpaceCreator
     * A small helper class for creating templated index spaces
     */
    class IndexSpaceCreator {
    public:
      IndexSpaceCreator(RegionTreeForest *f, IndexSpace s, const void *i,
                        IndexPartNode *p, LegionColor c, DistributedID d, 
                        ApEvent r, IndexSpaceExprID e)
        : forest(f), space(s), realm_is(i), parent(p), 
          color(c), did(d), ready(r), expr_id(e), result(NULL) { }
    public:
      template<typename N, typename T>
      static inline void demux(IndexSpaceCreator *creator)
      {
        const Realm::IndexSpace<N::N,T> *is = 
          (const Realm::IndexSpace<N::N,T>*)creator->realm_is;
        creator->result = new IndexSpaceNodeT<N::N,T>(creator->forest,
            creator->space, creator->parent, creator->color, is,
            creator->did, creator->ready, creator->expr_id);
      }
    public:
      RegionTreeForest *const forest;
      const IndexSpace space; 
      const void *const realm_is;
      IndexPartNode *const parent;
      const LegionColor color;
      const DistributedID did;
      const ApEvent ready;
      const IndexSpaceExprID expr_id;
      IndexSpaceNode *result;
    };

    /**
     * \class IndexPartNode
     * A node for representing a generic index partition.
     */
    class IndexPartNode : public IndexTreeNode {
    public:
      struct DynamicIndependenceArgs : 
        public LgTaskArgs<DynamicIndependenceArgs> {
      public:
        static const LgTaskID TASK_ID = LG_SPACE_INDEPENDENCE_TASK_ID;
      public:
        DynamicIndependenceArgs(IndexPartNode *par, 
                                IndexSpaceNode *l, IndexSpaceNode *r)
          : LgTaskArgs<DynamicIndependenceArgs>(implicit_provenance),
            parent(par), left(l), right(r) { }
      public:
        IndexPartNode *const parent;
        IndexSpaceNode *const left, *const right;
      };
      struct PendingChildArgs : public LgTaskArgs<PendingChildArgs> {
      public:
        static const LgTaskID TASK_ID = LG_PENDING_CHILD_TASK_ID;
      public:
        PendingChildArgs(IndexPartNode *par, LegionColor child)
          : LgTaskArgs<PendingChildArgs>(implicit_provenance),
            parent(par), pending_child(child) { }
      public:
        IndexPartNode *const parent;
        const LegionColor pending_child;
      };
      struct SemanticRequestArgs : public LgTaskArgs<SemanticRequestArgs> {
      public:
        static const LgTaskID TASK_ID = LG_INDEX_PART_SEMANTIC_INFO_REQ_TASK_ID;
      public:
        SemanticRequestArgs(IndexPartNode *proxy, 
                            SemanticTag t, AddressSpaceID src)
          : LgTaskArgs<SemanticRequestArgs>(implicit_provenance),
            proxy_this(proxy), tag(t), source(src) { }
      public:
        IndexPartNode *const proxy_this;
        const SemanticTag tag;
        const AddressSpaceID source;
      };
      struct DeferChildArgs : public LgTaskArgs<DeferChildArgs> {
      public:
        static const LgTaskID TASK_ID = LG_INDEX_PART_DEFER_CHILD_TASK_ID;
      public:
        DeferChildArgs(IndexPartNode *proxy, LegionColor child,
                       IndexSpace *tar, RtUserEvent trig, AddressSpaceID src)
          : LgTaskArgs<DeferChildArgs>(implicit_provenance),
            proxy_this(proxy), child_color(child), target(tar),
            to_trigger(trig), source(src) { }
      public:
        IndexPartNode *const proxy_this;
        const LegionColor child_color;
        IndexSpace *const target;
        const RtUserEvent to_trigger;
        const AddressSpaceID source;
      };
      class RemoteDisjointnessFunctor {
      public:
        RemoteDisjointnessFunctor(Serializer &r, Runtime *rt)
          : rez(r), runtime(rt) { }
      public:
        void apply(AddressSpaceID target);
      public:
        Serializer &rez;
        Runtime *const runtime;
      };
      class DestructionFunctor {
      public:
        DestructionFunctor(IndexPartNode *n, ReferenceMutator *m)
          : node(n), mutator(m) { }
      public:
        void apply(AddressSpaceID target);
      public:
        IndexPartNode *const node;
        ReferenceMutator *const mutator;
      }; 
    public:
      IndexPartNode(RegionTreeForest *ctx, IndexPartition p,
                    IndexSpaceNode *par, IndexSpaceNode *color_space,
                    LegionColor c, bool disjoint, int complete, 
                    DistributedID did, ApEvent partition_ready, 
                    ApUserEvent partial_pending);
      IndexPartNode(RegionTreeForest *ctx, IndexPartition p,
                    IndexSpaceNode *par, IndexSpaceNode *color_space,
                    LegionColor c, RtEvent disjointness_ready,
                    int complete, DistributedID did,
                    ApEvent partition_ready, ApUserEvent partial_pending);
      IndexPartNode(const IndexPartNode &rhs);
      virtual ~IndexPartNode(void);
    public:
      IndexPartNode& operator=(const IndexPartNode &rhs);
    public:
      virtual void notify_valid(ReferenceMutator *mutator);
      virtual void notify_invalid(ReferenceMutator *mutator);
    public:
      virtual bool is_index_space_node(void) const;
#ifdef DEBUG_LEGION
      virtual IndexSpaceNode* as_index_space_node(void);
      virtual IndexPartNode* as_index_part_node(void);
#endif
      virtual AddressSpaceID get_owner_space(void) const;
      static AddressSpaceID get_owner_space(IndexPartition handle, Runtime *rt);
    public:
      virtual IndexTreeNode* get_parent(void) const;
      virtual void get_colors(std::vector<LegionColor> &colors);
    public:
      virtual void send_semantic_request(AddressSpaceID target, 
           SemanticTag tag, bool can_fail, bool wait_until, RtUserEvent ready);
      virtual void send_semantic_info(AddressSpaceID target, SemanticTag tag,
                             const void *buffer, size_t size, bool is_mutable,
                             RtUserEvent ready = RtUserEvent::NO_RT_USER_EVENT);
      void process_semantic_request(SemanticTag tag, AddressSpaceID source,
                            bool can_fail, bool wait_until, RtUserEvent ready);
      static void handle_semantic_request(RegionTreeForest *forest,
                                   Deserializer &derez, AddressSpaceID source);
      static void handle_semantic_info(RegionTreeForest *forest,
                                   Deserializer &derez, AddressSpaceID source);
    public:
      bool has_color(const LegionColor c);
      IndexSpaceNode* get_child(const LegionColor c, RtEvent *defer = NULL);
      void add_child(IndexSpaceNode *child, ReferenceMutator *mutator);
      void remove_child(const LegionColor c);
      size_t get_num_children(void) const;
      void get_subspace_preconditions(std::set<ApEvent> &preconditions);
    public:
      void compute_disjointness(RtUserEvent ready_event);
      bool is_disjoint(bool from_app = false);
      bool are_disjoint(const LegionColor c1, const LegionColor c2,
                        bool force_compute = false);
      void record_disjointness(bool disjoint,
                               const LegionColor c1, const LegionColor c2);
      bool is_complete(bool from_app = false);
      IndexSpaceExpression* get_union_expression(bool check_complete=true);
      void record_remote_disjoint_ready(RtUserEvent ready);
      void record_remote_disjoint_result(const bool disjoint_result);
    public:
      void add_instance(PartitionNode *inst);
      bool has_instance(RegionTreeID tid);
      void remove_instance(PartitionNode *inst);
    public:
      void add_pending_child(const LegionColor child_color,
                            ApUserEvent domain_ready);
      bool get_pending_child(const LegionColor child_color,
                             ApUserEvent &domain_ready);
      void remove_pending_child(const LegionColor child_color);
      static void handle_pending_child_task(const void *args);
    public:
      ApEvent create_equal_children(Operation *op, size_t granularity);
      ApEvent create_by_union(Operation *Op,
                              IndexPartNode *left, IndexPartNode *right);
      ApEvent create_by_intersection(Operation *op,
                              IndexPartNode *left, IndexPartNode *right);
      ApEvent create_by_intersection(Operation *op, IndexPartNode *original,
                                     const bool dominates);
      ApEvent create_by_difference(Operation *op,
                              IndexPartNode *left, IndexPartNode *right);
      ApEvent create_by_restriction(const void *transform, const void *extent);
    public:
      bool compute_complete(void);
      bool intersects_with(IndexSpaceNode *other, bool compute = true);
      bool intersects_with(IndexPartNode *other, bool compute = true); 
      bool dominates(IndexSpaceNode *other);
      bool dominates(IndexPartNode *other);
      virtual bool destroy_node(AddressSpaceID source, bool top,
                                std::set<RtEvent> &applied) = 0;
    public:
      static void handle_disjointness_test(IndexPartNode *parent,
                                           IndexSpaceNode *left,
                                           IndexSpaceNode *right);
    public:
      virtual void send_node(AddressSpaceID target, bool up);
      static void handle_node_creation(RegionTreeForest *context,
                                       Deserializer &derez, 
                                       AddressSpaceID source);
    public:
      static void handle_node_request(RegionTreeForest *context,
                                      Deserializer &derez,
                                      AddressSpaceID source);
      static void handle_node_return(Deserializer &derez);
      static void handle_node_child_request(
          RegionTreeForest *forest, Deserializer &derez, AddressSpaceID source);
      static void defer_node_child_request(const void *args);
      static void handle_node_child_response(Deserializer &derez);
      static void handle_node_disjoint_update(RegionTreeForest *forest,
                                              Deserializer &derez);
      static void handle_notification(RegionTreeForest *context, 
                                      Deserializer &derez);
    public:
      const IndexPartition handle;
      IndexSpaceNode *const parent;
      IndexSpaceNode *const color_space;
      const LegionColor total_children;
      const LegionColor max_linearized_color;
      const ApEvent partition_ready;
      const ApUserEvent partial_pending;
    protected:
      RtEvent disjoint_ready;
      bool disjoint;
    protected:
      bool has_complete, complete;
      volatile IndexSpaceExpression *union_expr;
    protected:
      // Must hold the node lock when accessing
      // the remaining data structures
      std::map<LegionColor,IndexSpaceNode*> color_map;
      std::map<LegionColor,RtUserEvent> pending_child_map;
      std::set<PartitionNode*> logical_nodes;
      std::set<std::pair<LegionColor,LegionColor> > disjoint_subspaces;
      std::set<std::pair<LegionColor,LegionColor> > aliased_subspaces;
    protected:
      // Support for pending child spaces that still need to be computed
      std::map<LegionColor,ApUserEvent> pending_children;
      // Support for remote disjoint events being stored
      RtUserEvent remote_disjoint_ready;
    };

    /**
     * \class IndexPartNodeT
     * A template class for handling any templated realm calls
     * associated with realm index spaces
     */
    template<int DIM, typename T>
    class IndexPartNodeT : public IndexPartNode,
                           public LegionHeapify<IndexPartNodeT<DIM,T> > {
    public:
      IndexPartNodeT(RegionTreeForest *ctx, IndexPartition p,
                     IndexSpaceNode *par, IndexSpaceNode *color_space,
                     LegionColor c, bool disjoint, int complete,
                     DistributedID did, ApEvent partition_ready, 
                     ApUserEvent pending);
      IndexPartNodeT(RegionTreeForest *ctx, IndexPartition p,
                     IndexSpaceNode *par, IndexSpaceNode *color_space,
                     LegionColor c, RtEvent disjointness_ready, 
                     int complete, DistributedID did,
                     ApEvent partition_ready, ApUserEvent pending);
      IndexPartNodeT(const IndexPartNodeT &rhs);
      virtual ~IndexPartNodeT(void);
    public:
      IndexPartNodeT& operator=(const IndexPartNodeT &rhs);
    public:
      virtual bool destroy_node(AddressSpaceID source, bool top,
                                std::set<RtEvent> &applied); 
    };

    /**
     * \class IndexPartCreator
     * A msall helper class for creating templated index partitions
     */
    class IndexPartCreator {
    public:
      IndexPartCreator(RegionTreeForest *f, IndexPartition p,
                       IndexSpaceNode *par, IndexSpaceNode *cs,
                       LegionColor c, bool d, int k, DistributedID id,
                       ApEvent r, ApUserEvent pend)
        : forest(f), partition(p), parent(par), color_space(cs),
          color(c), disjoint(d), complete(k), did(id), ready(r), 
          pending(pend) { }
      IndexPartCreator(RegionTreeForest *f, IndexPartition p,
                       IndexSpaceNode *par, IndexSpaceNode *cs,
                       LegionColor c, RtEvent d, int k, 
                       DistributedID id, ApEvent r, ApUserEvent pend)
        : forest(f), partition(p), parent(par), color_space(cs),
          color(c), disjoint(false), complete(k), disjoint_ready(d),
          did(id), ready(r), pending(pend) { }
    public:
      template<typename N, typename T>
      static inline void demux(IndexPartCreator *creator)
      {
        if (creator->disjoint_ready.exists()) 
          creator->result = new IndexPartNodeT<N::N,T>(creator->forest,
              creator->partition, creator->parent, creator->color_space,
              creator->color, creator->disjoint_ready, creator->complete,
              creator->did, creator->ready, creator->pending);
        else
          creator->result = new IndexPartNodeT<N::N,T>(creator->forest,
              creator->partition, creator->parent, creator->color_space,
              creator->color, creator->disjoint, creator->complete, 
              creator->did, creator->ready, creator->pending);
      }
    public:
      RegionTreeForest *const forest;
      const IndexPartition partition;
      IndexSpaceNode *const parent;
      IndexSpaceNode *const color_space;
      const LegionColor color;
      const bool disjoint;
      const int complete;
      const RtEvent disjoint_ready;
      const DistributedID did;
      const ApEvent ready;
      const ApUserEvent pending;
      IndexPartNode *result;
    };

    /**
     * \class FieldSpaceNode
     * Represent a generic field space that can be
     * pointed at by nodes in the region trees.
     */
    class FieldSpaceNode : 
      public LegionHeapify<FieldSpaceNode>, public DistributedCollectable {
    public:
      struct FieldInfo {
      public:
        FieldInfo(void) : field_size(0), idx(0), serdez_id(0),
                          destroyed(false) { }
        FieldInfo(size_t size, unsigned id, CustomSerdezID sid)
          : field_size(size), idx(id), serdez_id(sid), destroyed(false) { }
      public:
        size_t field_size;
        unsigned idx;
        CustomSerdezID serdez_id;
        bool destroyed;
      };
      struct FindTargetsFunctor {
      public:
        FindTargetsFunctor(std::deque<AddressSpaceID> &t)
          : targets(t) { }
      public:
        void apply(AddressSpaceID target);
      private:
        std::deque<AddressSpaceID> &targets;
      };
      struct SemanticRequestArgs : public LgTaskArgs<SemanticRequestArgs> {
      public:
        static const LgTaskID TASK_ID = 
          LG_FIELD_SPACE_SEMANTIC_INFO_REQ_TASK_ID;
      public:
        SemanticRequestArgs(FieldSpaceNode *proxy, 
                            SemanticTag t, AddressSpaceID src)
          : LgTaskArgs<SemanticRequestArgs>(implicit_provenance),
            proxy_this(proxy), tag(t), source(src) { }
      public:
        FieldSpaceNode *const proxy_this;
        const SemanticTag tag;
        const AddressSpaceID source;
      };
      struct SemanticFieldRequestArgs : 
        public LgTaskArgs<SemanticFieldRequestArgs> {
      public:
        static const LgTaskID TASK_ID = 
          LG_FIELD_SEMANTIC_INFO_REQ_TASK_ID;
      public:
        SemanticFieldRequestArgs(FieldSpaceNode *proxy, FieldID f,
                                 SemanticTag t, AddressSpaceID src)
          : LgTaskArgs<SemanticFieldRequestArgs>(implicit_provenance),
            proxy_this(proxy), fid(f), tag(t), source(src) { }
      public:
        FieldSpaceNode *const proxy_this;
        const FieldID fid;
        const SemanticTag tag;
        const AddressSpaceID source;
      };
      class DestructionFunctor {
      public:
        DestructionFunctor(FieldSpaceNode *n, ReferenceMutator *m)
          : node(n), mutator(m) { }
      public:
        void apply(AddressSpaceID target);
      public:
        FieldSpaceNode *const node;
        ReferenceMutator *const mutator;
      };
    public:
      FieldSpaceNode(FieldSpace sp, RegionTreeForest *ctx, DistributedID did);
      FieldSpaceNode(FieldSpace sp, RegionTreeForest *ctx,
                     DistributedID did, Deserializer &derez);
      FieldSpaceNode(const FieldSpaceNode &rhs);
      virtual ~FieldSpaceNode(void);
    public:
      FieldSpaceNode& operator=(const FieldSpaceNode &rhs);
      AddressSpaceID get_owner_space(void) const; 
      static AddressSpaceID get_owner_space(FieldSpace handle, Runtime *rt);
    public:
      virtual void notify_active(ReferenceMutator *mutator) { }
      virtual void notify_inactive(ReferenceMutator *mutator) { }
      virtual void notify_valid(ReferenceMutator *mutator);
      virtual void notify_invalid(ReferenceMutator *mutator);
    public:
      void attach_semantic_information(SemanticTag tag, AddressSpaceID source,
                            const void *buffer, size_t size, bool is_mutable);
      void attach_semantic_information(FieldID fid, SemanticTag tag,
                                       AddressSpaceID source,
                                       const void *buffer, size_t size,
                                       bool is_mutable);
      bool retrieve_semantic_information(SemanticTag tag,
             const void *&result, size_t &size, bool can_fail, bool wait_until);
      bool retrieve_semantic_information(FieldID fid, SemanticTag tag,
             const void *&result, size_t &size, bool can_fail, bool wait_until);
      void send_semantic_info(AddressSpaceID target, SemanticTag tag,
                             const void *result, size_t size, bool is_mutable,
                             RtUserEvent ready = RtUserEvent::NO_RT_USER_EVENT);
      void send_semantic_field_info(AddressSpaceID target, FieldID fid,
            SemanticTag tag, const void *result, size_t size, bool is_mutable,
            RtUserEvent ready = RtUserEvent::NO_RT_USER_EVENT);
      void process_semantic_request(SemanticTag tag, AddressSpaceID source,
                             bool can_fail, bool wait_until, RtUserEvent ready);
      void process_semantic_field_request(FieldID fid, SemanticTag tag, 
      AddressSpaceID source, bool can_fail, bool wait_until, RtUserEvent ready);
      static void handle_semantic_request(RegionTreeForest *forest,
                                   Deserializer &derez, AddressSpaceID source);
      static void handle_field_semantic_request(RegionTreeForest *forest,
                                   Deserializer &derez, AddressSpaceID source);
      static void handle_semantic_info(RegionTreeForest *forest,
                                   Deserializer &derez, AddressSpaceID source);
      static void handle_field_semantic_info(RegionTreeForest *forest,
                                   Deserializer &derez, AddressSpaceID source);
    public:
      RtEvent allocate_field(FieldID fid, size_t size,
                             CustomSerdezID serdez_id);
      RtEvent allocate_fields(const std::vector<size_t> &sizes,
                              const std::vector<FieldID> &fids,
                              CustomSerdezID serdez_id);
      void free_field(FieldID fid, AddressSpaceID source,
                      std::set<RtEvent> &applied);
      void free_fields(const std::vector<FieldID> &to_free,
                       AddressSpaceID source, std::set<RtEvent> &applied);
    public:
      bool allocate_local_fields(const std::vector<FieldID> &fields,
                                 const std::vector<size_t> &sizes,
                                 CustomSerdezID serdez_id,
                                 const std::set<unsigned> &indexes,
                                 std::vector<unsigned> &new_indexes);
      void free_local_fields(const std::vector<FieldID> &to_free,
                             const std::vector<unsigned> &indexes);
      void update_local_fields(const std::vector<FieldID> &fields,
                               const std::vector<size_t> &sizes,
                               const std::vector<CustomSerdezID> &serdez_ids,
                               const std::vector<unsigned> &indexes);
      void remove_local_fields(const std::vector<FieldID> &to_removes);
    protected:
      void process_alloc_notification(Deserializer &derez);
    public:
      bool has_field(FieldID fid);
      size_t get_field_size(FieldID fid);
      void get_all_fields(std::vector<FieldID> &to_set);
      void get_all_regions(std::set<LogicalRegion> &regions);
      void get_field_set(const FieldMask &mask, std::set<FieldID> &to_set);
      void get_field_set(const FieldMask &mask, std::vector<FieldID> &to_set);
      void get_field_set(const FieldMask &mask, const std::set<FieldID> &basis,
                         std::set<FieldID> &to_set);
    public:
      void add_instance(RegionNode *inst, ReferenceMutator *mutator);
      RtEvent add_instance(LogicalRegion inst, AddressSpaceID source);
      bool has_instance(RegionTreeID tid);
      void remove_instance(RegionNode *inst);
      bool destroy_node(AddressSpaceID source, std::set<RtEvent> &applied);
    public:
      FieldMask get_field_mask(const std::set<FieldID> &fields) const;
      unsigned get_field_index(FieldID fid) const;
      void get_field_indexes(const std::vector<FieldID> &fields,
                             std::vector<unsigned> &indexes) const;
    public:
      void compute_field_layout(const std::vector<FieldID> &create_fields,
                                std::vector<size_t> &field_sizes,
                                std::vector<unsigned> &mask_index_map,
                                std::vector<CustomSerdezID> &serdez,
                                FieldMask &instance_mask);
    public:
      InstanceRef create_external_instance(
            const std::vector<FieldID> &fields, RegionNode *node, AttachOp *op);
      InstanceManager* create_external_manager(PhysicalInstance inst,
            ApEvent ready_event, size_t instance_footprint, 
            LayoutConstraintSet &constraints, 
            const std::vector<FieldID> &field_set,
            const std::vector<size_t> &field_sizes, const FieldMask &file_mask,
            const std::vector<unsigned> &mask_index_map,
            RegionNode *node, const std::vector<CustomSerdezID> &serdez);
      static void handle_external_create_request(Deserializer &derez,
                                Runtime *runtime, AddressSpaceID source);
      static void handle_external_create_response(Deserializer &derez);
    public:
      LayoutDescription* find_layout_description(const FieldMask &field_mask,
                     unsigned num_dims, const LayoutConstraintSet &constraints);
      LayoutDescription* find_layout_description(const FieldMask &field_mask,
                                                LayoutConstraints *constraints);
      LayoutDescription* create_layout_description(const FieldMask &layout_mask,
                                                   const unsigned total_dims,
                                                 LayoutConstraints *constraints,
                                           const std::vector<unsigned> &indexes,
                                           const std::vector<FieldID> &fids,
                                           const std::vector<size_t> &sizes,
                                     const std::vector<CustomSerdezID> &serdez);
      LayoutDescription* register_layout_description(LayoutDescription *desc);
    public:
      void send_node(AddressSpaceID target);
      static void handle_node_creation(RegionTreeForest *context,
                                       Deserializer &derez, 
                                       AddressSpaceID target);
    public:
      static void handle_node_request(RegionTreeForest *context,
                                      Deserializer &derez,
                                      AddressSpaceID source);
      static void handle_node_return(Deserializer &derez);
    public:
      static void handle_remote_instance_creation(RegionTreeForest *forest,
                                Deserializer &derez, AddressSpaceID source);
      static void handle_remote_reduction_creation(RegionTreeForest *forest,
                                Deserializer &derez, AddressSpaceID source);
    public:
      static void handle_alloc_request(RegionTreeForest *forest,
                                       Deserializer &derez);
      static void handle_alloc_notification(RegionTreeForest *forest,
                                            Deserializer &derez);
      static void handle_top_alloc(RegionTreeForest *forest,
                                   Deserializer &derez, AddressSpaceID source);
      static void handle_field_free(RegionTreeForest *forest,
                                    Deserializer &derez, AddressSpaceID source);
      static void handle_local_alloc_request(RegionTreeForest *forest,
                                             Deserializer &derez,
                                             AddressSpaceID source);
      static void handle_local_alloc_response(Deserializer &derez);
      static void handle_local_free(RegionTreeForest *forest,
                                    Deserializer &derez);
    public:
      // Help with debug printing
      char* to_string(const FieldMask &mask) const;
      void get_field_ids(const FieldMask &mask,
                         std::vector<FieldID> &fields) const;
    protected:
      // Assume we are already holding the node lock
      // when calling these methods
      int allocate_index(size_t field_size, CustomSerdezID serdez, 
                         RtEvent &ready_event);
      void free_index(unsigned index, RtEvent free_event);
    protected:
      bool allocate_local_indexes(CustomSerdezID serdez,
            const std::vector<size_t> &sizes,
            const std::set<unsigned> &current_indexes,
                  std::vector<unsigned> &new_indexes);
    public:
      const FieldSpace handle;
      RegionTreeForest *const context;
    private:
      mutable LocalLock node_lock;
      // Top nodes in the trees for which this field space is used
      std::set<LogicalRegion> logical_trees;
      std::set<RegionNode*> local_trees;
      std::map<FieldID,FieldInfo> fields;
      // Once allocated all indexes have to have the same field size
      // for now because it's too hard to go through and prune out all 
      // the data structures that depend on field sizes being the same.
      std::vector<std::pair<size_t,CustomSerdezID> > index_infos;
      // Local field sizes
      std::vector<std::pair<size_t,CustomSerdezID> > local_index_infos;
      // Use a list here so that we cycle through all the indexes
      // that have been freed before we reuse to avoid false aliasing
      // We may pull things out from the middle though
      std::list<std::pair<unsigned,RtEvent> > available_indexes;
    private:
      // Keep track of the layouts associated with this field space
      // Index them by their hash of their field mask to help
      // differentiate them.
      std::map<LEGION_FIELD_MASK_FIELD_TYPE,LegionList<LayoutDescription*,
                          LAYOUT_DESCRIPTION_ALLOC>::tracked> layouts;
    private:
      LegionMap<SemanticTag,SemanticInfo>::aligned semantic_info;
      LegionMap<std::pair<FieldID,SemanticTag>,SemanticInfo>::aligned 
                                                    semantic_field_info;
    public:
      bool destroyed;
    };
 
    /**
     * \class RegionTreeNode
     * A generic region tree node from which all
     * other kinds of region tree nodes inherit.  Notice
     * that all important analyses are defined on 
     * this kind of node making them general across
     * all kinds of node types.
     */
    class RegionTreeNode : public DistributedCollectable {
    public:
      RegionTreeNode(RegionTreeForest *ctx, FieldSpaceNode *column);
      virtual ~RegionTreeNode(void);
    public:
      virtual void notify_active(ReferenceMutator *mutator);
      virtual void notify_inactive(ReferenceMutator *mutator) = 0;
      virtual void notify_valid(ReferenceMutator *mutator) { assert(false); }
      virtual void notify_invalid(ReferenceMutator *mutator) { assert(false); }
    public:
      static AddressSpaceID get_owner_space(RegionTreeID tid, Runtime *rt);
    public:
      inline LogicalState& get_logical_state(ContextID ctx)
      {
        return *(logical_states.lookup_entry(ctx, this, ctx));
      }
      inline LogicalState* get_logical_state_ptr(ContextID ctx)
      {
        return logical_states.lookup_entry(ctx, this, ctx);
      }
      inline VersionManager& get_current_version_manager(ContextID ctx)
      {
        return *(current_versions.lookup_entry(ctx, this, ctx));
      }
      inline VersionManager* get_current_version_manager_ptr(ContextID ctx)
      {
        return current_versions.lookup_entry(ctx, this, ctx);
      }
    public:
      void attach_semantic_information(SemanticTag tag, AddressSpaceID source,
                            const void *buffer, size_t size, bool is_mutable);
      bool retrieve_semantic_information(SemanticTag tag,
           const void *&result, size_t &size, bool can_fail, bool wait_until);
      virtual void send_semantic_request(AddressSpaceID target, 
        SemanticTag tag, bool can_fail, bool wait_until, RtUserEvent ready) = 0;
      virtual void send_semantic_info(AddressSpaceID target, SemanticTag tag,
                         const void *buffer, size_t size, bool is_mutable,
                         RtUserEvent ready = RtUserEvent::NO_RT_USER_EVENT) = 0;
    public:
      // Logical traversal operations
      void register_logical_user(ContextID ctx,
                                 const LogicalUser &user,
                                 RegionTreePath &path,
                                 const LogicalTraceInfo &trace_info,
                                 const ProjectionInfo &projection_info,
                                 FieldMask &unopened_field_mask,
                                 FieldMask &already_closed_mask);
      void register_local_user(LogicalState &state,
                               const LogicalUser &user,
                               const LogicalTraceInfo &trace_info);
      void add_open_field_state(LogicalState &state, bool arrived,
                                const ProjectionInfo &projection_info,
                                const LogicalUser &user,
                                const FieldMask &open_mask,
                                const LegionColor next_child);
      void close_logical_node(LogicalCloser &closer,
                              const FieldMask &closing_mask,
                              const bool read_only_close);
      void siphon_logical_children(LogicalCloser &closer,
                                   LogicalState &state,
                                   const FieldMask &closing_mask,
                                   const FieldMask *aliased_children,
                                   bool record_close_operations,
                                   const LegionColor next_child,
                                   FieldMask &open_below);
      void siphon_logical_projection(LogicalCloser &closer,
                                     LogicalState &state,
                                     const FieldMask &closing_mask,
                                     const ProjectionInfo &proj_info,
                                     bool record_close_operations,
                                     FieldMask &open_below);
      void flush_logical_reductions(LogicalCloser &closer,
                                    LogicalState &state,
                                    FieldMask &reduction_flush_fields,
                                    bool record_close_operations,
                                    const LegionColor next_child,
                              LegionDeque<FieldState>::aligned &new_states);
      // Note that 'allow_next_child' and 
      // 'record_closed_fields' are mutually exclusive
      void perform_close_operations(LogicalCloser &closer,
                                    const FieldMask &closing_mask,
                                    FieldState &closing_state,
                                    const LegionColor next_child, 
                                    bool allow_next_child,
                                    const FieldMask *aliased_children,
                                    bool upgrade_next_child, 
                                    bool read_only_close,
                                    bool overwriting_close,
                                    bool record_close_operations,
                                    bool record_closed_fields,
                                    FieldMask &output_mask); 
      void merge_new_field_state(LogicalState &state, 
                                 const FieldState &new_state);
      void merge_new_field_states(LogicalState &state, 
                            const LegionDeque<FieldState>::aligned &new_states);
      void filter_prev_epoch_users(LogicalState &state, const FieldMask &mask);
      void filter_curr_epoch_users(LogicalState &state, const FieldMask &mask);
      void report_uninitialized_usage(Operation *op, unsigned index,
                                      const RegionUsage usage,
                                      const FieldMask &uninitialized,
                                      RtUserEvent reported);
      void record_logical_reduction(LogicalState &state, ReductionOpID redop,
                                    const FieldMask &user_mask);
      void clear_logical_reduction_fields(LogicalState &state,
                                          const FieldMask &cleared_mask);
      void sanity_check_logical_state(LogicalState &state);
      void register_logical_dependences(ContextID ctx, Operation *op,
                                        const FieldMask &field_mask,
                                        bool dominate);
      void register_logical_deletion(ContextID ctx,
                                     const LogicalUser &user,
                                     const FieldMask &check_mask,
                                     RegionTreePath &path,
                                     const LogicalTraceInfo &trace_info,
                                     FieldMask &already_closed_mask);
      void siphon_logical_deletion(LogicalCloser &closer,
                                   LogicalState &state,
                                   const FieldMask &current_mask,
                                   const LegionColor next_child,
                                   FieldMask &open_below,
                                   bool force_close_next);
    public:
      void send_back_logical_state(ContextID ctx, UniqueID context_uid,
                                   AddressSpaceID target);
      void process_logical_state_return(ContextID ctx, Deserializer &derez,
                                        AddressSpaceID source);
      static void handle_logical_state_return(Runtime *runtime,
                              Deserializer &derez, AddressSpaceID source); 
    public:
      void initialize_current_state(ContextID ctx);
      void invalidate_current_state(ContextID ctx, bool users_only);
      void invalidate_deleted_state(ContextID ctx, 
                                    const FieldMask &deleted_mask);
      bool invalidate_version_state(ContextID ctx);
      void invalidate_version_managers(void);
    public:
      virtual unsigned get_depth(void) const = 0;
      virtual LegionColor get_color(void) const = 0;
      virtual IndexTreeNode *get_row_source(void) const = 0;
      virtual IndexSpaceExpression* get_index_space_expression(void) const = 0;
      virtual RegionTreeID get_tree_id(void) const = 0;
      virtual RegionTreeNode* get_parent(void) const = 0;
      virtual RegionTreeNode* get_tree_child(const LegionColor c) = 0; 
      virtual bool is_region(void) const = 0;
#ifdef DEBUG_LEGION
      virtual RegionNode* as_region_node(void) const = 0;
      virtual PartitionNode* as_partition_node(void) const = 0;
#else
      inline RegionNode* as_region_node(void) const;
      inline PartitionNode* as_partition_node(void) const;
#endif
      virtual bool visit_node(PathTraverser *traverser) = 0;
      virtual bool visit_node(NodeTraverser *traverser) = 0;
      virtual AddressSpaceID get_owner_space(void) const = 0; 
    public:
      virtual bool are_children_disjoint(const LegionColor c1, 
                                         const LegionColor c2) = 0;
      virtual bool are_all_children_disjoint(void) = 0;
      virtual bool is_complete(void) = 0;
      virtual bool intersects_with(RegionTreeNode *other, 
                                   bool compute = true) = 0;
      virtual bool dominates(RegionTreeNode *other) = 0;
    public:
      virtual size_t get_num_children(void) const = 0;
      virtual void send_node(AddressSpaceID target) = 0;
      virtual void print_logical_context(ContextID ctx, 
                                         TreeStateLogger *logger,
                                         const FieldMask &mask) = 0;
      virtual void print_physical_context(ContextID ctx, 
                                          TreeStateLogger *logger,
                                          const FieldMask &mask,
                                  std::deque<RegionTreeNode*> &to_traverse) = 0;
      virtual void print_context_header(TreeStateLogger *logger) = 0;
#ifdef DEBUG_LEGION
    public:
      // These methods are only ever called by a debugger
      virtual void dump_logical_context(ContextID ctx, 
                                        TreeStateLogger *logger,
                                        const FieldMask &mask) = 0;
      virtual void dump_physical_context(ContextID ctx, 
                                         TreeStateLogger *logger,
                                         const FieldMask &mask) = 0;
#endif
    public:
      // Logical helper operations
      template<AllocationType ALLOC, bool RECORD, bool HAS_SKIP, bool TRACK_DOM>
      static FieldMask perform_dependence_checks(const LogicalUser &user, 
          typename LegionList<LogicalUser, ALLOC>::track_aligned &users, 
          const FieldMask &check_mask, const FieldMask &open_below,
          bool validates_regions, Operation *to_skip = NULL, 
          GenerationID skip_gen = 0);
      template<AllocationType ALLOC>
      static void perform_closing_checks(LogicalCloser &closer,
          typename LegionList<LogicalUser, ALLOC>::track_aligned &users, 
          const FieldMask &check_mask);
    public:
      inline FieldSpaceNode* get_column_source(void) const 
      { return column_source; }
      void find_remote_instances(NodeSet &target_instances);
    public:
      RegionTreeForest *const context;
      FieldSpaceNode *const column_source;
    public:
      NodeSet remote_instances;
      bool registered;
      bool destroyed;
#ifdef DEBUG_LEGION
    protected:
      bool currently_active; // should be monotonic
#endif
    protected:
      DynamicTable<LogicalStateAllocator> logical_states;
      DynamicTable<VersionManagerAllocator> current_versions;
    protected:
      mutable LocalLock node_lock;
    protected:
      LegionMap<SemanticTag,SemanticInfo>::aligned semantic_info;
    };

    /**
     * \class RegionNode
     * Represent a region in a region tree
     */
    class RegionNode : public RegionTreeNode, public LegionHeapify<RegionNode> {
    public:
      struct SemanticRequestArgs : public LgTaskArgs<SemanticRequestArgs> {
      public:
        static const LgTaskID TASK_ID = LG_REGION_SEMANTIC_INFO_REQ_TASK_ID;
      public:
        SemanticRequestArgs(RegionNode *proxy, 
                            SemanticTag t, AddressSpaceID src)
          : LgTaskArgs<SemanticRequestArgs>(implicit_provenance),
            proxy_this(proxy), tag(t), source(src) { }
      public:
        RegionNode *const proxy_this;
        const SemanticTag tag;
        const AddressSpaceID source;
      };
      class DestructionFunctor {
      public:
        DestructionFunctor(LogicalRegion h, Runtime *rt, AddressSpaceID src,
                           std::set<RtEvent> &ap)
          : handle(h), runtime(rt), source(src), applied(ap) { }
      public:
        void apply(AddressSpaceID target);
      public:
        const LogicalRegion handle;
        Runtime *const runtime;
        const AddressSpaceID source;
        std::set<RtEvent> &applied;
      };
    public:
      RegionNode(LogicalRegion r, PartitionNode *par, IndexSpaceNode *row_src,
                 FieldSpaceNode *col_src, RegionTreeForest *ctx);
      RegionNode(const RegionNode &rhs);
      virtual ~RegionNode(void);
    public:
      RegionNode& operator=(const RegionNode &rhs);
    public:
      virtual void notify_inactive(ReferenceMutator *mutator);
    public:
      void record_registered(ReferenceMutator *mutator);
    public:
      bool has_color(const LegionColor p);
      PartitionNode* get_child(const LegionColor p);
      void add_child(PartitionNode *child);
      void remove_child(const LegionColor p);
    public:
      bool destroy_node(AddressSpaceID source, std::set<RtEvent> &applied);
    public:
      virtual unsigned get_depth(void) const;
      virtual LegionColor get_color(void) const;
      virtual IndexTreeNode *get_row_source(void) const;
      virtual IndexSpaceExpression* get_index_space_expression(void) const;
      virtual RegionTreeID get_tree_id(void) const;
      virtual RegionTreeNode* get_parent(void) const;
      virtual RegionTreeNode* get_tree_child(const LegionColor c);
    public:
      virtual bool are_children_disjoint(const LegionColor c1, 
                                         const LegionColor c2);
      virtual bool are_all_children_disjoint(void);
      virtual bool is_region(void) const;
#ifdef DEBUG_LEGION
      virtual RegionNode* as_region_node(void) const;
      virtual PartitionNode* as_partition_node(void) const;
#endif
      virtual AddressSpaceID get_owner_space(void) const;
      static AddressSpaceID get_owner_space(LogicalRegion handle, Runtime *rt);
      virtual bool visit_node(PathTraverser *traverser);
      virtual bool visit_node(NodeTraverser *traverser);
      virtual bool is_complete(void);
      virtual bool intersects_with(RegionTreeNode *other, bool compute = true);
      virtual bool dominates(RegionTreeNode *other);
      virtual size_t get_num_children(void) const;
      virtual void send_node(AddressSpaceID target);
      static void handle_node_creation(RegionTreeForest *context,
                            Deserializer &derez, AddressSpaceID source);
    public:
      virtual void send_semantic_request(AddressSpaceID target, 
           SemanticTag tag, bool can_fail, bool wait_until, RtUserEvent ready);
      virtual void send_semantic_info(AddressSpaceID target, SemanticTag tag,
                             const void *buffer, size_t size, bool is_mutable,
                             RtUserEvent ready = RtUserEvent::NO_RT_USER_EVENT);
      void process_semantic_request(SemanticTag tag, AddressSpaceID source,
                            bool can_fail, bool wait_until, RtUserEvent ready);
      static void handle_semantic_request(RegionTreeForest *forest,
                                   Deserializer &derez, AddressSpaceID source);
      static void handle_semantic_info(RegionTreeForest *forest,
                                   Deserializer &derez, AddressSpaceID source);
    public:
      static void handle_top_level_request(RegionTreeForest *forest,
                                   Deserializer &derez, AddressSpaceID source);
      static void handle_top_level_return(Deserializer &derez);
    public:
      // Logging calls
      virtual void print_logical_context(ContextID ctx, 
                                         TreeStateLogger *logger,
                                         const FieldMask &mask);
      virtual void print_physical_context(ContextID ctx, 
                                          TreeStateLogger *logger,
                                          const FieldMask &mask,
                                      std::deque<RegionTreeNode*> &to_traverse);
      virtual void print_context_header(TreeStateLogger *logger);
      void print_logical_state(LogicalState &state,
                               const FieldMask &capture_mask,
                         LegionMap<LegionColor,FieldMask>::aligned &to_traverse,
                               TreeStateLogger *logger);
#ifdef DEBUG_LEGION
    public:
      // These methods are only ever called by a debugger
      virtual void dump_logical_context(ContextID ctx, 
                                        TreeStateLogger *logger,
                                        const FieldMask &mask);
      virtual void dump_physical_context(ContextID ctx, 
                                         TreeStateLogger *logger,
                                         const FieldMask &mask);
#endif
    public:
      RtEvent perform_versioning_analysis(ContextID ctx,
                                          InnerContext *parent_ctx,
                                          VersionInfo *version_info,
                                          LogicalRegion upper_bound,
                                          const FieldMask &version_mask,
                                          Operation *op);
    public:
      void find_open_complete_partitions(ContextID ctx,
                                         const FieldMask &mask,
                    std::vector<LogicalPartition> &partitions);
    public:
<<<<<<< HEAD
=======
      void premap_region(ContextID ctx, 
                         const RegionRequirement &req,
                         const FieldMask &valid_mask,
                         VersionInfo &version_info,
                         InstanceSet &targets);
      void register_region(const TraversalInfo &info, UniqueID logical_ctx_uid,
                           InnerContext *context, RestrictInfo &restrict_info, 
                           ApEvent term_event, const RegionUsage &usage, 
                           bool defer_add_users, InstanceSet &targets,
                           const ProjectionInfo *proj_info,
                           PhysicalTraceInfo &trace_info);
      void seed_state(ContextID ctx, ApEvent term_event,
                             const RegionUsage &usage,
                             const FieldMask &user_mask,
                             const InstanceSet &targets,
                             InnerContext *context, unsigned init_index,
                             const std::vector<LogicalView*> &corresponding,
                             std::set<RtEvent> &applied_events);
      void close_state(const TraversalInfo &info, RegionUsage &usage, 
                       UniqueID logical_context_uid, InnerContext *context, 
                       InstanceSet &targets);
      void fill_fields(ContextID ctx, const FieldMask &fill_mask,
                       const void *value, size_t value_size, 
                       UniqueID logical_ctx_uid, InnerContext *context, 
                       VersionInfo &version_info,
                       std::set<RtEvent> &map_applied_events,
                       PredEvent true_guard, PredEvent false_guard,
                       PhysicalTraceInfo &trace_info
#ifdef LEGION_SPY
                       , UniqueID fill_op_uid
#endif
                       );
      ApEvent eager_fill_fields(ContextID ctx, Operation *op,
                              const unsigned index, 
                              UniqueID logical_ctx_uid, InnerContext *context,
                              const FieldMask &fill_mask,
                              const void *value, size_t value_size,
                              VersionInfo &version_info, InstanceSet &instances,
                              ApEvent precondition, PredEvent true_guard,
                              std::set<RtEvent> &map_applied_events,
                              PhysicalTraceInfo &trace_info);
      InstanceRef attach_external(ContextID ctx, AttachOp *attach_op,
                                  unsigned index, InnerContext *parent_ctx,
                                  const UniqueID logical_ctx_uid,
                                  const FieldMask &attach_mask,
                                  const RegionRequirement &req, 
                                  InstanceManager *manager, 
                                  ApEvent termination_event,
                                  VersionInfo &version_info,
                                  std::set<RtEvent> &map_applied_events,
                                  PhysicalTraceInfo &trace_info);
      ApEvent detach_external(ContextID ctx, DetachOp *detach_op,
                              unsigned index, InnerContext *context, 
                              const UniqueID logical_ctx_uid,
                              const RegionRequirement &req,
                              VersionInfo &version_info, 
                              const InstanceRef &ref,
                              std::set<RtEvent> &map_applied_events,
                              PhysicalTraceInfo &trace_info);
    public:
      virtual InstanceView* find_context_view(PhysicalManager *manager,
                                              InnerContext *context);
      InstanceView* convert_reference_region(PhysicalManager *manager, 
                                             InnerContext *context);
      void convert_references_region(
                              const std::vector<PhysicalManager*> &managers,
                              std::vector<bool> &up_mask, InnerContext *context,
                              std::vector<InstanceView*> &results);
    public:
>>>>>>> da96599f
      const LogicalRegion handle;
      PartitionNode *const parent;
      IndexSpaceNode *const row_source;
    protected:
      std::map<LegionColor,PartitionNode*> color_map;
    };

    /**
     * \class PartitionNode
     * Represent an instance of a partition in a region tree.
     */
    class PartitionNode : public RegionTreeNode, 
                          public LegionHeapify<PartitionNode> {
    public:
      struct SemanticRequestArgs : public LgTaskArgs<SemanticRequestArgs> {
      public:
        static const LgTaskID TASK_ID = LG_PARTITION_SEMANTIC_INFO_REQ_TASK_ID;
      public:
        SemanticRequestArgs(PartitionNode *proxy,
                            SemanticTag t, AddressSpaceID src)
          : LgTaskArgs<SemanticRequestArgs>(implicit_provenance),
            proxy_this(proxy), tag(t), source(src) { }
      public:
        PartitionNode *const proxy_this;
        const SemanticTag tag;
        const AddressSpaceID source;
      };
      class DestructionFunctor {
      public:
        DestructionFunctor(LogicalPartition h, Runtime *rt, AddressSpaceID src,
                           std::set<RtEvent> &ap)
          : handle(h), runtime(rt), source(src), applied(ap) { }
      public:
        void apply(AddressSpaceID target);
      public:
        const LogicalPartition handle;
        Runtime *const runtime;
        const AddressSpaceID source;
        std::set<RtEvent> &applied;
      };
    public:
      PartitionNode(LogicalPartition p, RegionNode *par, 
                    IndexPartNode *row_src, FieldSpaceNode *col_src,
                    RegionTreeForest *ctx);
      PartitionNode(const PartitionNode &rhs);
      virtual ~PartitionNode(void);
    public:
      PartitionNode& operator=(const PartitionNode &rhs);
    public:
      virtual void notify_inactive(ReferenceMutator *mutator);
    public:
      void record_registered(ReferenceMutator *mutator);
    public:
      bool has_color(const LegionColor c);
      RegionNode* get_child(const LegionColor c);
      void add_child(RegionNode *child);
      void remove_child(const LegionColor c);
      bool destroy_node(AddressSpaceID source, bool top, 
                        std::set<RtEvent> &applied);
    public:
      virtual unsigned get_depth(void) const;
      virtual LegionColor get_color(void) const;
      virtual IndexTreeNode *get_row_source(void) const;
      virtual IndexSpaceExpression* get_index_space_expression(void) const;
      virtual RegionTreeID get_tree_id(void) const;
      virtual RegionTreeNode* get_parent(void) const;
      virtual RegionTreeNode* get_tree_child(const LegionColor c);
    public:
      virtual bool are_children_disjoint(const LegionColor c1, 
                                         const LegionColor c2);
      virtual bool are_all_children_disjoint(void);
      virtual bool is_region(void) const;
#ifdef DEBUG_LEGION
      virtual RegionNode* as_region_node(void) const;
      virtual PartitionNode* as_partition_node(void) const;
#endif
      virtual AddressSpaceID get_owner_space(void) const;
      static AddressSpaceID get_owner_space(LogicalPartition handle, 
                                            Runtime *runtime);
      virtual bool visit_node(PathTraverser *traverser);
      virtual bool visit_node(NodeTraverser *traverser);
      virtual bool is_complete(void);
      virtual bool intersects_with(RegionTreeNode *other, bool compute = true);
      virtual bool dominates(RegionTreeNode *other);
      virtual size_t get_num_children(void) const;
      virtual void send_node(AddressSpaceID target);
    public:
      virtual void send_semantic_request(AddressSpaceID target, 
           SemanticTag tag, bool can_fail, bool wait_until, RtUserEvent ready);
      virtual void send_semantic_info(AddressSpaceID target, SemanticTag tag,
                             const void *buffer, size_t size, bool is_mutable,
                             RtUserEvent ready = RtUserEvent::NO_RT_USER_EVENT);
      void process_semantic_request(SemanticTag tag, AddressSpaceID source,
                            bool can_fail, bool wait_until, RtUserEvent ready);
      static void handle_semantic_request(RegionTreeForest *forest,
                                   Deserializer &derez, AddressSpaceID source);
      static void handle_semantic_info(RegionTreeForest *forest,
                                   Deserializer &derez, AddressSpaceID source);
    public:
      // Logging calls
      virtual void print_logical_context(ContextID ctx, 
                                         TreeStateLogger *logger,
                                         const FieldMask &mask);
      virtual void print_physical_context(ContextID ctx, 
                                          TreeStateLogger *logger,
                                          const FieldMask &mask,
                                      std::deque<RegionTreeNode*> &to_traverse);
      virtual void print_context_header(TreeStateLogger *logger);
      void print_logical_state(LogicalState &state,
                               const FieldMask &capture_mask,
                         LegionMap<LegionColor,FieldMask>::aligned &to_traverse,
                               TreeStateLogger *logger);
#ifdef DEBUG_LEGION
    public:
      // These methods are only ever called by a debugger
      virtual void dump_logical_context(ContextID ctx, 
                                        TreeStateLogger *logger,
                                        const FieldMask &mask);
      virtual void dump_physical_context(ContextID ctx, 
                                         TreeStateLogger *logger,
                                         const FieldMask &mask);
#endif
    public:
      const LogicalPartition handle;
      RegionNode *const parent;
      IndexPartNode *const row_source;
    protected:
      std::map<LegionColor,RegionNode*> color_map;
    }; 

    // some inline implementations
#ifndef DEBUG_LEGION
    //--------------------------------------------------------------------------
    inline IndexSpaceNode* IndexTreeNode::as_index_space_node(void)
    //--------------------------------------------------------------------------
    {
      return static_cast<IndexSpaceNode*>(this);
    }

    //--------------------------------------------------------------------------
    inline IndexPartNode* IndexTreeNode::as_index_part_node(void)
    //--------------------------------------------------------------------------
    {
      return static_cast<IndexPartNode*>(this);
    }

    //--------------------------------------------------------------------------
    inline RegionNode* RegionTreeNode::as_region_node(void) const
    //--------------------------------------------------------------------------
    {
      return static_cast<RegionNode*>(const_cast<RegionTreeNode*>(this));
    }

    //--------------------------------------------------------------------------
    inline PartitionNode* RegionTreeNode::as_partition_node(void) const
    //--------------------------------------------------------------------------
    {
      return static_cast<PartitionNode*>(const_cast<RegionTreeNode*>(this));
    }
#endif

  }; // namespace Internal
}; // namespace Legion

#endif // __LEGION_REGION_TREE_H__

// EOF
<|MERGE_RESOLUTION|>--- conflicted
+++ resolved
@@ -515,6 +515,7 @@
                               // in cases of control replication
                               InstanceView *local_view,
                               LogicalView *registration_view,
+                              const ApEvent termination_event,
                               VersionInfo &version_info,
                               const PhysicalTraceInfo &trace_info,
                               std::set<RtEvent> &map_applied_events,
@@ -569,36 +570,6 @@
                          FieldSpace handle, const std::set<FieldID> &fields,
                          unsigned &idx1, unsigned &idx2);
     public:
-<<<<<<< HEAD
-=======
-      // This takes ownership of the value buffer
-      ApEvent fill_fields(Operation *op,
-                          const RegionRequirement &req,
-                          const unsigned index,
-                          const void *value, size_t value_size,
-                          VersionInfo &version_info,
-                          RestrictInfo &restrict_info,
-                          InstanceSet &instances, ApEvent precondition,
-                          std::set<RtEvent> &map_applied_events,
-                          PredEvent true_guard, PredEvent false_guard,
-                          PhysicalTraceInfo &trace_info);
-      InstanceManager* create_external_instance(AttachOp *attach_op,
-                                const RegionRequirement &req,
-                                const std::vector<FieldID> &field_set);
-      InstanceRef attach_external(AttachOp *attach_op, unsigned index,
-                                  const RegionRequirement &req,
-                                  InstanceManager *ext_instance,
-                                  ApEvent termination_event,
-                                  VersionInfo &version_info,
-                                  std::set<RtEvent> &map_applied_events,
-                                  PhysicalTraceInfo &trace_info);
-      ApEvent detach_external(const RegionRequirement &req, DetachOp *detach_op,
-                              unsigned index, VersionInfo &version_info, 
-                              const InstanceRef &ref, 
-                              std::set<RtEvent> &map_applied_events,
-                              PhysicalTraceInfo &trace_info);
-    public:
->>>>>>> da96599f
       // Debugging method for checking context state
       void check_context_state(RegionTreeContext ctx);
     public:
@@ -3223,78 +3194,6 @@
                                          const FieldMask &mask,
                     std::vector<LogicalPartition> &partitions);
     public:
-<<<<<<< HEAD
-=======
-      void premap_region(ContextID ctx, 
-                         const RegionRequirement &req,
-                         const FieldMask &valid_mask,
-                         VersionInfo &version_info,
-                         InstanceSet &targets);
-      void register_region(const TraversalInfo &info, UniqueID logical_ctx_uid,
-                           InnerContext *context, RestrictInfo &restrict_info, 
-                           ApEvent term_event, const RegionUsage &usage, 
-                           bool defer_add_users, InstanceSet &targets,
-                           const ProjectionInfo *proj_info,
-                           PhysicalTraceInfo &trace_info);
-      void seed_state(ContextID ctx, ApEvent term_event,
-                             const RegionUsage &usage,
-                             const FieldMask &user_mask,
-                             const InstanceSet &targets,
-                             InnerContext *context, unsigned init_index,
-                             const std::vector<LogicalView*> &corresponding,
-                             std::set<RtEvent> &applied_events);
-      void close_state(const TraversalInfo &info, RegionUsage &usage, 
-                       UniqueID logical_context_uid, InnerContext *context, 
-                       InstanceSet &targets);
-      void fill_fields(ContextID ctx, const FieldMask &fill_mask,
-                       const void *value, size_t value_size, 
-                       UniqueID logical_ctx_uid, InnerContext *context, 
-                       VersionInfo &version_info,
-                       std::set<RtEvent> &map_applied_events,
-                       PredEvent true_guard, PredEvent false_guard,
-                       PhysicalTraceInfo &trace_info
-#ifdef LEGION_SPY
-                       , UniqueID fill_op_uid
-#endif
-                       );
-      ApEvent eager_fill_fields(ContextID ctx, Operation *op,
-                              const unsigned index, 
-                              UniqueID logical_ctx_uid, InnerContext *context,
-                              const FieldMask &fill_mask,
-                              const void *value, size_t value_size,
-                              VersionInfo &version_info, InstanceSet &instances,
-                              ApEvent precondition, PredEvent true_guard,
-                              std::set<RtEvent> &map_applied_events,
-                              PhysicalTraceInfo &trace_info);
-      InstanceRef attach_external(ContextID ctx, AttachOp *attach_op,
-                                  unsigned index, InnerContext *parent_ctx,
-                                  const UniqueID logical_ctx_uid,
-                                  const FieldMask &attach_mask,
-                                  const RegionRequirement &req, 
-                                  InstanceManager *manager, 
-                                  ApEvent termination_event,
-                                  VersionInfo &version_info,
-                                  std::set<RtEvent> &map_applied_events,
-                                  PhysicalTraceInfo &trace_info);
-      ApEvent detach_external(ContextID ctx, DetachOp *detach_op,
-                              unsigned index, InnerContext *context, 
-                              const UniqueID logical_ctx_uid,
-                              const RegionRequirement &req,
-                              VersionInfo &version_info, 
-                              const InstanceRef &ref,
-                              std::set<RtEvent> &map_applied_events,
-                              PhysicalTraceInfo &trace_info);
-    public:
-      virtual InstanceView* find_context_view(PhysicalManager *manager,
-                                              InnerContext *context);
-      InstanceView* convert_reference_region(PhysicalManager *manager, 
-                                             InnerContext *context);
-      void convert_references_region(
-                              const std::vector<PhysicalManager*> &managers,
-                              std::vector<bool> &up_mask, InnerContext *context,
-                              std::vector<InstanceView*> &results);
-    public:
->>>>>>> da96599f
       const LogicalRegion handle;
       PartitionNode *const parent;
       IndexSpaceNode *const row_source;
