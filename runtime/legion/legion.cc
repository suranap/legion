--- conflicted
+++ resolved
@@ -1352,16 +1352,11 @@
     //--------------------------------------------------------------------------
     IndexTaskLauncher::IndexTaskLauncher(void)
       : task_id(0), launch_domain(Domain::NO_DOMAIN), 
-<<<<<<< HEAD
         launch_space(IndexSpace::NO_SPACE), global_arg(TaskArgument()), 
         argument_map(ArgumentMap()), predicate(Predicate::TRUE_PRED), 
         must_parallelism(false), map_id(0), tag(0), static_dependences(NULL), 
-=======
-        global_arg(TaskArgument()), argument_map(ArgumentMap()), 
-        predicate(Predicate::TRUE_PRED), must_parallelism(false), 
-        map_id(0), tag(0), static_dependences(NULL), enable_inlining(false),
->>>>>>> fe87ee2b
-        independent_requirements(false), silence_warnings(false)
+        enable_inlining(false), independent_requirements(false), 
+        silence_warnings(false)
     //--------------------------------------------------------------------------
     {
     }
@@ -1373,11 +1368,11 @@
                                      Predicate pred /*= Predicate::TRUE_PRED*/,
                                      bool must /*=false*/, MapperID mid /*=0*/,
                                      MappingTagID t /*=0*/)
-<<<<<<< HEAD
       : task_id(tid), launch_domain(dom), launch_space(IndexSpace::NO_SPACE),
         global_arg(global), argument_map(map), predicate(pred), 
         must_parallelism(must), map_id(mid), tag(t), static_dependences(NULL),
-        independent_requirements(false), silence_warnings(false)
+        enable_inlining(false), independent_requirements(false), 
+        silence_warnings(false)
     //--------------------------------------------------------------------------
     {
     }
@@ -1393,12 +1388,8 @@
       : task_id(tid), launch_domain(Domain::NO_DOMAIN), launch_space(space),
         global_arg(global), argument_map(map), predicate(pred), 
         must_parallelism(must), map_id(mid), tag(t), static_dependences(NULL),
-=======
-      : task_id(tid), launch_domain(dom), global_arg(global), 
-        argument_map(map), predicate(pred), must_parallelism(must),
-        map_id(mid), tag(t), static_dependences(NULL), enable_inlining(false),
->>>>>>> fe87ee2b
-        independent_requirements(false), silence_warnings(false)
+        enable_inlining(false), independent_requirements(false), 
+        silence_warnings(false)
     //--------------------------------------------------------------------------
     {
     }
