/* Copyright 2019 Stanford University, NVIDIA Corporation
 *
 * Licensed under the Apache License, Version 2.0 (the "License");
 * you may not use this file except in compliance with the License.
 * You may obtain a copy of the License at
 *
 *     http://www.apache.org/licenses/LICENSE-2.0
 *
 * Unless required by applicable law or agreed to in writing, software
 * distributed under the License is distributed on an "AS IS" BASIS,
 * WITHOUT WARRANTIES OR CONDITIONS OF ANY KIND, either express or implied.
 * See the License for the specific language governing permissions and
 * limitations under the License.
 */


#include "legion.h"
#include "legion/runtime.h"
#include "legion/legion_ops.h"
#include "legion/legion_tasks.h"
#include "legion/legion_context.h"
#include "legion/legion_profiling.h"
#include "legion/legion_allocation.h"

namespace Legion {
#ifndef DISABLE_PARTITION_SHIM
  namespace PartitionShim {

    template<int COLOR_DIM>
    /*static*/ TaskID ColorPoints<COLOR_DIM>::TASK_ID;
    template<int COLOR_DIM, int RANGE_DIM>
    /*static*/ TaskID ColorRects<COLOR_DIM,RANGE_DIM>::TASK_ID;
    
    //--------------------------------------------------------------------------
    template<int CDIM>
    ColorPoints<CDIM>::ColorPoints(const Coloring &coloring, 
        LogicalRegion region, FieldID color_field, FieldID pointer_field)
      : TaskLauncher(TASK_ID, TaskArgument(), Predicate::TRUE_PRED,
                     PARTITION_SHIM_MAPPER_ID)
    //--------------------------------------------------------------------------
    {
      add_region_requirement(
          RegionRequirement(region, WRITE_DISCARD, EXCLUSIVE, region));
      add_field(0/*index*/, color_field);
      add_field(0/*index*/, pointer_field);
      // Serialize the coloring into the argument buffer 
      assert(CDIM == 1);
      rez.serialize<size_t>(coloring.size());
      for (Coloring::const_iterator cit = coloring.begin(); 
            cit != coloring.end(); cit++)
      {
        const Point<CDIM,coord_t> color = DomainPoint(cit->first); 
        rez.serialize(color);
        rez.serialize<size_t>(cit->second.points.size());
        for (std::set<ptr_t>::const_iterator it = cit->second.points.begin();
              it != cit->second.points.end(); it++)
        {
          const Point<1,coord_t> point = it->value;
          rez.serialize(point);
        }
        // No need to do ranges since we know that they are all empty
      }
      argument = TaskArgument(rez.get_buffer(), rez.get_used_bytes()); 
    }

    //--------------------------------------------------------------------------
    template<int CDIM>
    ColorPoints<CDIM>::ColorPoints(const PointColoring &coloring, 
        LogicalRegion region, FieldID color_field, FieldID pointer_field)
      : TaskLauncher(TASK_ID, TaskArgument(), Predicate::TRUE_PRED,
                     PARTITION_SHIM_MAPPER_ID)
    //--------------------------------------------------------------------------
    {
      add_region_requirement(
          RegionRequirement(region, WRITE_DISCARD, EXCLUSIVE, region));
      add_field(0/*index*/, color_field);
      add_field(0/*index*/, pointer_field);
      // Serialize the coloring into the argument buffer 
      rez.serialize<size_t>(coloring.size());
      for (PointColoring::const_iterator cit = coloring.begin();
            cit != coloring.end(); cit++)
      {
        const Point<CDIM,coord_t> color = cit->first; 
        rez.serialize(color);
        rez.serialize<size_t>(cit->second.points.size());
        for (std::set<ptr_t>::const_iterator it = cit->second.points.begin();
              it != cit->second.points.end(); it++)
        {
          const Point<1,coord_t> point = it->value;
          rez.serialize(point);
        }
        // No need to do any ranges since we know they are all empty
      }
      argument = TaskArgument(rez.get_buffer(), rez.get_used_bytes());
    }
 
    //--------------------------------------------------------------------------
    template<int CDIM>
    /*static*/ void ColorPoints<CDIM>::register_task(void)
    //--------------------------------------------------------------------------
    {
      TASK_ID = Legion::Runtime::generate_static_task_id();
      char variant_name[128];
      snprintf(variant_name,128,"Color Points <%d>", CDIM);
      TaskVariantRegistrar registrar(TASK_ID, variant_name);
      registrar.add_constraint(ProcessorConstraint(Processor::LOC_PROC));
      registrar.set_leaf();
      Legion::Runtime::preregister_task_variant<
        ColorPoints<CDIM>::cpu_variant>(registrar, variant_name);
    }

    //--------------------------------------------------------------------------
    template<int CDIM>
    /*static*/ void ColorPoints<CDIM>::cpu_variant(const Task *task, 
      const std::vector<PhysicalRegion> &regions, Context ctx, Runtime *runtime)
    //--------------------------------------------------------------------------
    {
      const FieldAccessor<WRITE_DISCARD,Point<CDIM,coord_t>,1,coord_t>
        fa_color(regions[0], task->regions[0].instance_fields[0]);
      const FieldAccessor<WRITE_DISCARD,Point<1,coord_t>,1,coord_t>
        fa_point(regions[0], task->regions[0].instance_fields[1]);
      Deserializer derez(task->args, task->arglen);
      size_t num_colors;
      derez.deserialize(num_colors);
      coord_t next_entry = 0;
      for (unsigned cidx = 0; cidx < num_colors; cidx++)
      {
        Point<CDIM,coord_t> color;
        derez.deserialize(color);
        size_t num_points;
        derez.deserialize(num_points);
        for (unsigned idx = 0; idx < num_points; idx++, next_entry++)
        {
          Point<1,coord_t> point;
          derez.deserialize(point);
          fa_color.write(next_entry, color);
          fa_point.write(next_entry, point);
        }
      }
    }

    //--------------------------------------------------------------------------
    template<int CDIM, int RDIM>
    ColorRects<CDIM,RDIM>::ColorRects(const DomainColoring &coloring, 
        LogicalRegion region, FieldID color_field, FieldID range_field)
      : TaskLauncher(TASK_ID, TaskArgument(), Predicate::TRUE_PRED,
                     PARTITION_SHIM_MAPPER_ID)
    //--------------------------------------------------------------------------
    {
      add_region_requirement(
          RegionRequirement(region, WRITE_DISCARD, EXCLUSIVE, region));
      add_field(0/*index*/, color_field);
      add_field(0/*index*/, range_field);
      // Serialize the coloring into the argument buffer 
      assert(CDIM == 1);
      rez.serialize<size_t>(coloring.size());
      for (DomainColoring::const_iterator cit = coloring.begin();
            cit != coloring.end(); cit++)
      {
        const Point<CDIM,coord_t> color = DomainPoint(cit->first);
        rez.serialize(color);
        rez.serialize<size_t>(1); // number of rects
        const Rect<RDIM,coord_t> rect = cit->second;
        rez.serialize(rect);
      }
      argument = TaskArgument(rez.get_buffer(), rez.get_used_bytes());
    }

    //--------------------------------------------------------------------------
    template<int CDIM, int RDIM>
    ColorRects<CDIM,RDIM>::ColorRects(const MultiDomainColoring &coloring, 
        LogicalRegion region, FieldID color_field, FieldID range_field)
      : TaskLauncher(TASK_ID, TaskArgument(), Predicate::TRUE_PRED,
                     PARTITION_SHIM_MAPPER_ID)
    //--------------------------------------------------------------------------
    {
      add_region_requirement(
          RegionRequirement(region, WRITE_DISCARD, EXCLUSIVE, region));
      add_field(0/*index*/, color_field);
      add_field(0/*index*/, range_field);
      // Serialize the coloring into the argument buffer 
      assert(CDIM == 1);
      rez.serialize<size_t>(coloring.size());
      for (MultiDomainColoring::const_iterator cit = coloring.begin();
            cit != coloring.end(); cit++)
      {
        const Point<CDIM,coord_t> color = DomainPoint(cit->first);
        rez.serialize(color);
        rez.serialize<size_t>(cit->second.size());
        for (std::set<Domain>::const_iterator it = cit->second.begin();
              it != cit->second.end(); it++)
        {
          const Rect<RDIM,coord_t> rect = *it;
          rez.serialize(rect);
        }
      }
      argument = TaskArgument(rez.get_buffer(), rez.get_used_bytes());
    }

    //--------------------------------------------------------------------------
    template<int CDIM, int RDIM>
    ColorRects<CDIM,RDIM>::ColorRects(const DomainPointColoring &coloring, 
        LogicalRegion region, FieldID color_field, FieldID range_field)
      : TaskLauncher(TASK_ID, TaskArgument(), Predicate::TRUE_PRED,
                     PARTITION_SHIM_MAPPER_ID)
    //--------------------------------------------------------------------------
    {
      add_region_requirement(
          RegionRequirement(region, WRITE_DISCARD, EXCLUSIVE, region));
      add_field(0/*index*/, color_field);
      add_field(0/*index*/, range_field);
      // Serialize the coloring into the argument buffer 
      rez.serialize<size_t>(coloring.size());
      for (DomainPointColoring::const_iterator cit = coloring.begin();
            cit != coloring.end(); cit++)
      {
        const Point<CDIM,coord_t> color = cit->first;
        rez.serialize(color);
        rez.serialize<size_t>(1); // number of rects
        const Rect<RDIM,coord_t> rect = cit->second;
        rez.serialize(rect);
      }
      argument = TaskArgument(rez.get_buffer(), rez.get_used_bytes());
    }

    //--------------------------------------------------------------------------
    template<int CDIM, int RDIM>
    ColorRects<CDIM,RDIM>::ColorRects(const MultiDomainPointColoring &coloring,
        LogicalRegion region, FieldID color_field, FieldID range_field)
      : TaskLauncher(TASK_ID, TaskArgument(), Predicate::TRUE_PRED,
                     PARTITION_SHIM_MAPPER_ID)
    //--------------------------------------------------------------------------
    {
      add_region_requirement(
          RegionRequirement(region, WRITE_DISCARD, EXCLUSIVE, region));
      add_field(0/*index*/, color_field);
      add_field(0/*index*/, range_field);
      // Serialize the coloring into the argument buffer 
      rez.serialize<size_t>(coloring.size());
      for (MultiDomainPointColoring::const_iterator cit = coloring.begin();
            cit != coloring.end(); cit++)
      {
        const Point<CDIM,coord_t> color = cit->first;
        rez.serialize(color);
        rez.serialize<size_t>(cit->second.size());
        for (std::set<Domain>::const_iterator it = cit->second.begin();
              it != cit->second.end(); it++)
        {
          const Rect<RDIM,coord_t> rect = *it;
          rez.serialize(rect);
        }
      }
      argument = TaskArgument(rez.get_buffer(), rez.get_used_bytes());
    }

    //--------------------------------------------------------------------------
    template<int CDIM, int RDIM>
    ColorRects<CDIM,RDIM>::ColorRects(const Coloring &coloring, 
                 LogicalRegion region, FieldID color_field, FieldID range_field)
      : TaskLauncher(TASK_ID, TaskArgument(), Predicate::TRUE_PRED,
                     PARTITION_SHIM_MAPPER_ID)
    //--------------------------------------------------------------------------
    {
      add_region_requirement(
          RegionRequirement(region, WRITE_DISCARD, EXCLUSIVE, region));
      add_field(0/*index*/, color_field);
      add_field(0/*index*/, range_field);
      rez.serialize<size_t>(coloring.size());
      for (Coloring::const_iterator cit = coloring.begin(); 
            cit != coloring.end(); cit++)
      {
        const Point<CDIM,coord_t> color = DomainPoint(cit->first); 
        rez.serialize(color);
        // Count how many rectangles there will be
        size_t total_rects = cit->second.points.size();
        for (std::set<std::pair<ptr_t,ptr_t> >::const_iterator it = 
              cit->second.ranges.begin(); it != cit->second.ranges.end(); it++)
        {
          // Skip empty ranges
          if (it->first.value > it->second.value)
            continue;
          total_rects++;
        }
        rez.serialize(total_rects);
        for (std::set<ptr_t>::const_iterator it = 
              cit->second.points.begin(); it != cit->second.points.end(); it++)
        {
          const Point<1,coord_t> point(*it);
          const Rect<1,coord_t> rect(point, point);
          rez.serialize(rect);
        }
        for (std::set<std::pair<ptr_t,ptr_t> >::const_iterator it = 
              cit->second.ranges.begin(); it != cit->second.ranges.end(); it++)
        {
          // Skip empty ranges
          if (it->first.value > it->second.value)
            continue;
          const Point<1,coord_t> lo(it->first.value);
          const Point<1,coord_t> hi(it->second.value);
          const Rect<1,coord_t> rect(lo, hi);
          rez.serialize(rect);
        }
      }
      argument = TaskArgument(rez.get_buffer(), rez.get_used_bytes());
    }

    //--------------------------------------------------------------------------
    template<int CDIM, int RDIM>
    ColorRects<CDIM,RDIM>::ColorRects(const PointColoring &coloring, 
                 LogicalRegion region, FieldID color_field, FieldID range_field)
      : TaskLauncher(TASK_ID, TaskArgument(), Predicate::TRUE_PRED,
                     PARTITION_SHIM_MAPPER_ID)
    //--------------------------------------------------------------------------
    {
      add_region_requirement(
          RegionRequirement(region, WRITE_DISCARD, EXCLUSIVE, region));
      add_field(0/*index*/, color_field);
      add_field(0/*index*/, range_field);
      rez.serialize<size_t>(coloring.size());
      for (PointColoring::const_iterator cit = coloring.begin();
            cit != coloring.end(); cit++)
      {
        const Point<CDIM,coord_t> color = cit->first; 
        rez.serialize(color);
        // Count how many rectangles there will be
        size_t total_rects = cit->second.points.size();
        for (std::set<std::pair<ptr_t,ptr_t> >::const_iterator it = 
              cit->second.ranges.begin(); it != cit->second.ranges.end(); it++)
        {
          // Skip empty ranges
          if (it->first.value > it->second.value)
            continue;
          total_rects++;
        }
        rez.serialize(total_rects);
        for (std::set<ptr_t>::const_iterator it = 
              cit->second.points.begin(); it != cit->second.points.end(); it++)
        {
          const Point<1,coord_t> point(*it);
          const Rect<1,coord_t> rect(point, point);
          rez.serialize(rect);
        }
        for (std::set<std::pair<ptr_t,ptr_t> >::const_iterator it = 
              cit->second.ranges.begin(); it != cit->second.ranges.end(); it++)
        {
          // Skip empty ranges
          if (it->first.value > it->second.value)
            continue;
          const Point<1,coord_t> lo(it->first.value);
          const Point<1,coord_t> hi(it->second.value);
          const Rect<1,coord_t> rect(lo, hi);
          rez.serialize(rect);
        }
      }
      argument = TaskArgument(rez.get_buffer(), rez.get_used_bytes());
    }

    //--------------------------------------------------------------------------
    template<int CDIM, int RDIM>
    /*static*/ void ColorRects<CDIM,RDIM>::register_task(void)
    //--------------------------------------------------------------------------
    {
      TASK_ID = Legion::Runtime::generate_static_task_id();
      char variant_name[128];
      snprintf(variant_name,128,"Color Rects <%d,%d>", CDIM, RDIM);
      TaskVariantRegistrar registrar(TASK_ID, variant_name);
      registrar.add_constraint(ProcessorConstraint(Processor::LOC_PROC));
      registrar.set_leaf();
      Legion::Runtime::preregister_task_variant<
        ColorRects<CDIM,RDIM>::cpu_variant>(registrar, variant_name);
    }

    //--------------------------------------------------------------------------
    template<int CDIM, int RDIM>
    /*static*/ void ColorRects<CDIM,RDIM>::cpu_variant(const Task *task,
      const std::vector<PhysicalRegion> &regions, Context ctx, Runtime *runtime)
    //--------------------------------------------------------------------------
    {
      const FieldAccessor<WRITE_DISCARD,Point<CDIM,coord_t>,1,coord_t>
        fa_color(regions[0], task->regions[0].instance_fields[0]);
      const FieldAccessor<WRITE_DISCARD,Rect<RDIM,coord_t>,1,coord_t>
        fa_range(regions[0], task->regions[0].instance_fields[1]);
      Deserializer derez(task->args, task->arglen);
      size_t num_colors;
      derez.deserialize(num_colors);
      coord_t next_entry = 0;
      for (unsigned cidx = 0; cidx < num_colors; cidx++)
      {
        Point<CDIM,coord_t> color;
        derez.deserialize(color);
        size_t num_ranges;
        derez.deserialize(num_ranges);
        for (unsigned idx = 0; idx < num_ranges; idx++, next_entry++)
        {
          Rect<RDIM,coord_t> range;
          derez.deserialize(range);
          fa_color.write(next_entry, color);
          fa_range.write(next_entry, range);
        }
      }
    }

    // Do the explicit instantiation
#define DIMFUNC(DIM) \
    template class ColorPoints<DIM>;
    LEGION_FOREACH_N(DIMFUNC)
#undef DIMFUNC
#define DIMFUNC(D1,D2) \
    template class ColorRects<D1,D2>;
    LEGION_FOREACH_NN(DIMFUNC)
#undef DIMFUNC
  };
#endif // DISABLE_PARTITION_SHIM

    namespace Internal {
      LEGION_EXTERN_LOGGER_DECLARATIONS
    };

    const LogicalRegion LogicalRegion::NO_REGION = LogicalRegion();
    const LogicalPartition LogicalPartition::NO_PART = LogicalPartition();  
    const Domain Domain::NO_DOMAIN = Domain();

    // Cache static type tags so we don't need to recompute them all the time
#define DIMFUNC(DIM) \
    static const TypeTag TYPE_TAG_##DIM##D = \
      Internal::NT_TemplateHelper::encode_tag<DIM,coord_t>();
    LEGION_FOREACH_N(DIMFUNC)
#undef DIMFUNC

    /////////////////////////////////////////////////////////////
    // Mappable 
    /////////////////////////////////////////////////////////////

    //--------------------------------------------------------------------------
    Mappable::Mappable(void)
      : map_id(0), tag(0), mapper_data(NULL), mapper_data_size(0)
    //--------------------------------------------------------------------------
    {
    }

    /////////////////////////////////////////////////////////////
    // Task 
    /////////////////////////////////////////////////////////////

    //--------------------------------------------------------------------------
    Task::Task(void)
      : Mappable(), args(NULL), arglen(0), local_args(NULL), local_arglen(0),
        parent_task(NULL)
    //--------------------------------------------------------------------------
    {
    }

    /////////////////////////////////////////////////////////////
    // Copy 
    /////////////////////////////////////////////////////////////

    //--------------------------------------------------------------------------
    Copy::Copy(void)
      : Mappable(), parent_task(NULL)
    //--------------------------------------------------------------------------
    {
    }

    /////////////////////////////////////////////////////////////
    // Inline Mapping 
    /////////////////////////////////////////////////////////////

    //--------------------------------------------------------------------------
    InlineMapping::InlineMapping(void)
      : Mappable(), parent_task(NULL)
    //--------------------------------------------------------------------------
    {
    }

    /////////////////////////////////////////////////////////////
    // Acquire 
    /////////////////////////////////////////////////////////////

    //--------------------------------------------------------------------------
    Acquire::Acquire(void)
      : Mappable(), parent_task(NULL)
    //--------------------------------------------------------------------------
    {
    }

    /////////////////////////////////////////////////////////////
    // Release 
    /////////////////////////////////////////////////////////////

    //--------------------------------------------------------------------------
    Release::Release(void)
      : Mappable(), parent_task(NULL)
    //--------------------------------------------------------------------------
    {
    }

    /////////////////////////////////////////////////////////////
    // Close 
    /////////////////////////////////////////////////////////////

    //--------------------------------------------------------------------------
    Close::Close(void)
      : Mappable(), parent_task(NULL)
    //--------------------------------------------------------------------------
    {
    }

    /////////////////////////////////////////////////////////////
    // Fill 
    /////////////////////////////////////////////////////////////

    //--------------------------------------------------------------------------
    Fill::Fill(void)
      : Mappable(), parent_task(NULL)
    //--------------------------------------------------------------------------
    {
    }

    /////////////////////////////////////////////////////////////
    // Partition
    /////////////////////////////////////////////////////////////

    //--------------------------------------------------------------------------
    Partition::Partition(void)
      : Mappable(), parent_task(NULL)
    //--------------------------------------------------------------------------
    {
    }

    /////////////////////////////////////////////////////////////
    // IndexSpace 
    /////////////////////////////////////////////////////////////

    /*static*/ const IndexSpace IndexSpace::NO_SPACE = IndexSpace();

    //--------------------------------------------------------------------------
    IndexSpace::IndexSpace(IndexSpaceID _id, IndexTreeID _tid, TypeTag _tag)
      : id(_id), tid(_tid), type_tag(_tag)
    //--------------------------------------------------------------------------
    {
    }

    //--------------------------------------------------------------------------
    IndexSpace::IndexSpace(void)
      : id(0), tid(0), type_tag(0)
    //--------------------------------------------------------------------------
    {
    }

    //--------------------------------------------------------------------------
    IndexSpace::IndexSpace(const IndexSpace &rhs)
      : id(rhs.id), tid(rhs.tid), type_tag(rhs.type_tag)
    //--------------------------------------------------------------------------
    {
    }

    /////////////////////////////////////////////////////////////
    // IndexPartition 
    /////////////////////////////////////////////////////////////

    /*static*/ const IndexPartition IndexPartition::NO_PART = IndexPartition();

    //--------------------------------------------------------------------------
    IndexPartition::IndexPartition(IndexPartitionID _id, 
                                   IndexTreeID _tid, TypeTag _tag)
      : id(_id), tid(_tid), type_tag(_tag)
    //--------------------------------------------------------------------------
    {
    }

    //--------------------------------------------------------------------------
    IndexPartition::IndexPartition(void)
      : id(0), tid(0), type_tag(0)
    //--------------------------------------------------------------------------
    {
    }

    //--------------------------------------------------------------------------
    IndexPartition::IndexPartition(const IndexPartition &rhs)
      : id(rhs.id), tid(rhs.tid), type_tag(rhs.type_tag)
    //--------------------------------------------------------------------------
    {
    }

    /////////////////////////////////////////////////////////////
    // FieldSpace 
    /////////////////////////////////////////////////////////////

    /*static*/ const FieldSpace FieldSpace::NO_SPACE = FieldSpace(0);

    //--------------------------------------------------------------------------
    FieldSpace::FieldSpace(unsigned _id)
      : id(_id)
    //--------------------------------------------------------------------------
    {
    }

    //--------------------------------------------------------------------------
    FieldSpace::FieldSpace(void)
      : id(0)
    //--------------------------------------------------------------------------
    {
    }
    
    //--------------------------------------------------------------------------
    FieldSpace::FieldSpace(const FieldSpace &rhs)
      : id(rhs.id)
    //--------------------------------------------------------------------------
    {
    }

    /////////////////////////////////////////////////////////////
    // Logical Region  
    /////////////////////////////////////////////////////////////

    //--------------------------------------------------------------------------
    LogicalRegion::LogicalRegion(RegionTreeID tid, IndexSpace index, 
                                 FieldSpace field)
      : tree_id(tid), index_space(index), field_space(field)
    //--------------------------------------------------------------------------
    {
    }

    //--------------------------------------------------------------------------
    LogicalRegion::LogicalRegion(void)
      : tree_id(0), index_space(IndexSpace::NO_SPACE), 
        field_space(FieldSpace::NO_SPACE)
    //--------------------------------------------------------------------------
    {
    }

    //--------------------------------------------------------------------------
    LogicalRegion::LogicalRegion(const LogicalRegion &rhs)
      : tree_id(rhs.tree_id), index_space(rhs.index_space), 
        field_space(rhs.field_space)
    //--------------------------------------------------------------------------
    {
    }

    /////////////////////////////////////////////////////////////
    // Logical Partition 
    /////////////////////////////////////////////////////////////

    //--------------------------------------------------------------------------
    LogicalPartition::LogicalPartition(RegionTreeID tid, IndexPartition pid, 
                                       FieldSpace field)
      : tree_id(tid), index_partition(pid), field_space(field)
    //--------------------------------------------------------------------------
    {
    }

    //--------------------------------------------------------------------------
    LogicalPartition::LogicalPartition(void)
      : tree_id(0), index_partition(IndexPartition::NO_PART), 
        field_space(FieldSpace::NO_SPACE)
    //--------------------------------------------------------------------------
    {
    }

    //--------------------------------------------------------------------------
    LogicalPartition::LogicalPartition(const LogicalPartition &rhs)
      : tree_id(rhs.tree_id), index_partition(rhs.index_partition), 
        field_space(rhs.field_space)
    //--------------------------------------------------------------------------
    {
    }

    /////////////////////////////////////////////////////////////
    // Field Allocator 
    /////////////////////////////////////////////////////////////

    //--------------------------------------------------------------------------
    FieldAllocator::FieldAllocator(void)
      : field_space(FieldSpace::NO_SPACE), parent(NULL), runtime(NULL)
    //--------------------------------------------------------------------------
    {
    }

    //--------------------------------------------------------------------------
    FieldAllocator::FieldAllocator(const FieldAllocator &allocator)
      : field_space(allocator.field_space), parent(allocator.parent), 
        runtime(allocator.runtime)
    //--------------------------------------------------------------------------
    {
    }

    //--------------------------------------------------------------------------
    FieldAllocator::FieldAllocator(FieldSpace f, Context p, 
                                   Runtime *rt)
      : field_space(f), parent(p), runtime(rt)
    //--------------------------------------------------------------------------
    {
    }

    //--------------------------------------------------------------------------
    FieldAllocator::~FieldAllocator(void)
    //--------------------------------------------------------------------------
    {
    }

    //--------------------------------------------------------------------------
    FieldAllocator& FieldAllocator::operator=(const FieldAllocator &rhs)
    //--------------------------------------------------------------------------
    {
      field_space = rhs.field_space;
      parent = rhs.parent;
      runtime = rhs.runtime;
      return *this;
    }

    /////////////////////////////////////////////////////////////
    // Argument Map 
    /////////////////////////////////////////////////////////////

    //--------------------------------------------------------------------------
    ArgumentMap::ArgumentMap(void)
    //--------------------------------------------------------------------------
    {
      impl = new Internal::ArgumentMapImpl();
#ifdef DEBUG_LEGION
      assert(impl != NULL);
#endif
      impl->add_reference();
    }

    //--------------------------------------------------------------------------
    ArgumentMap::ArgumentMap(const FutureMap &rhs)
    //--------------------------------------------------------------------------
    {
      impl = new Internal::ArgumentMapImpl(rhs);
#ifdef DEBUG_LEGION
      assert(impl != NULL);
#endif
      impl->add_reference();
    }

    //--------------------------------------------------------------------------
    ArgumentMap::ArgumentMap(const ArgumentMap &rhs)
      : impl(rhs.impl)
    //--------------------------------------------------------------------------
    {
      if (impl != NULL)
        impl->add_reference();
    }

    //--------------------------------------------------------------------------
    ArgumentMap::ArgumentMap(Internal::ArgumentMapImpl *i)
      : impl(i)
    //--------------------------------------------------------------------------
    {
      if (impl != NULL)
        impl->add_reference();
    }

    //--------------------------------------------------------------------------
    ArgumentMap::~ArgumentMap(void)
    //--------------------------------------------------------------------------
    {
      if (impl != NULL)
      {
        // Remove our reference and if we were the
        // last reference holder, then delete it
        if (impl->remove_reference())
        {
          delete impl;
        }
        impl = NULL;
      }
    }

    //--------------------------------------------------------------------------
    ArgumentMap& ArgumentMap::operator=(const FutureMap &rhs)
    //--------------------------------------------------------------------------
    {
      // Check to see if our current impl is not NULL,
      // if so remove our reference
      if (impl != NULL)
      {
        if (impl->remove_reference())
        {
          delete impl;
        }
      }
      impl = new Internal::ArgumentMapImpl(rhs);
      impl->add_reference();
      return *this;
    }
    
    //--------------------------------------------------------------------------
    ArgumentMap& ArgumentMap::operator=(const ArgumentMap &rhs)
    //--------------------------------------------------------------------------
    {
      // Check to see if our current impl is not NULL,
      // if so remove our reference
      if (impl != NULL)
      {
        if (impl->remove_reference())
        {
          delete impl;
        }
      }
      impl = rhs.impl;
      // Add our reference to the new impl
      if (impl != NULL)
      {
        impl->add_reference();
      }
      return *this;
    }

    //--------------------------------------------------------------------------
    bool ArgumentMap::has_point(const DomainPoint &point)
    //--------------------------------------------------------------------------
    {
#ifdef DEBUG_LEGION
      assert(impl != NULL);
#endif
      return impl->has_point(point);
    }

    //--------------------------------------------------------------------------
    void ArgumentMap::set_point(const DomainPoint &point, 
                                const TaskArgument &arg, bool replace/*= true*/)
    //--------------------------------------------------------------------------
    {
#ifdef DEBUG_LEGION
      assert(impl != NULL);
#endif
      impl->set_point(point, arg, replace);
    }

    //--------------------------------------------------------------------------
    bool ArgumentMap::remove_point(const DomainPoint &point)
    //--------------------------------------------------------------------------
    {
#ifdef DEBUG_LEGION
      assert(impl != NULL);
#endif
      return impl->remove_point(point);
    }

    //--------------------------------------------------------------------------
    TaskArgument ArgumentMap::get_point(const DomainPoint &point) const
    //--------------------------------------------------------------------------
    {
#ifdef DEBUG_LEGION
      assert(impl != NULL);
#endif
      return impl->get_point(point);
    }

    /////////////////////////////////////////////////////////////
    // Predicate 
    /////////////////////////////////////////////////////////////

    const Predicate Predicate::TRUE_PRED = Predicate(true);
    const Predicate Predicate::FALSE_PRED = Predicate(false);

    //--------------------------------------------------------------------------
    Predicate::Predicate(void)
      : impl(NULL), const_value(true)
    //--------------------------------------------------------------------------
    {
    }

    //--------------------------------------------------------------------------
    Predicate::Predicate(const Predicate &p)
    //--------------------------------------------------------------------------
    {
      const_value = p.const_value;
      impl = p.impl;
      if (impl != NULL)
        impl->add_predicate_reference();
    }

    //--------------------------------------------------------------------------
    Predicate::Predicate(bool value)
      : impl(NULL), const_value(value)
    //--------------------------------------------------------------------------
    {
    }

    //--------------------------------------------------------------------------
    Predicate::Predicate(Internal::PredicateImpl *i)
      : impl(i)
    //--------------------------------------------------------------------------
    {
      if (impl != NULL)
        impl->add_predicate_reference();
    }

    //--------------------------------------------------------------------------
    Predicate::~Predicate(void)
    //--------------------------------------------------------------------------
    {
      if (impl != NULL)
      {
        impl->remove_predicate_reference();
        impl = NULL;
      }
    }

    //--------------------------------------------------------------------------
    Predicate& Predicate::operator=(const Predicate &rhs)
    //--------------------------------------------------------------------------
    {
      if (impl != NULL)
        impl->remove_predicate_reference();
      const_value = rhs.const_value;
      impl = rhs.impl;
      if (impl != NULL)
        impl->add_predicate_reference();
      return *this;
    }

    /////////////////////////////////////////////////////////////
    // Lock 
    /////////////////////////////////////////////////////////////

    //--------------------------------------------------------------------------
    Lock::Lock(void)
      : reservation_lock(Reservation::NO_RESERVATION)
    //--------------------------------------------------------------------------
    {
    }

    //--------------------------------------------------------------------------
    Lock::Lock(Reservation r)
      : reservation_lock(r)
    //--------------------------------------------------------------------------
    {
    }

    //--------------------------------------------------------------------------
    bool Lock::operator<(const Lock &rhs) const
    //--------------------------------------------------------------------------
    {
      return (reservation_lock < rhs.reservation_lock);
    }

    //--------------------------------------------------------------------------
    bool Lock::operator==(const Lock &rhs) const
    //--------------------------------------------------------------------------
    {
      return (reservation_lock == rhs.reservation_lock);
    }

    //--------------------------------------------------------------------------
    void Lock::acquire(unsigned mode /*=0*/, bool exclusive /*=true*/)
    //--------------------------------------------------------------------------
    {
#ifdef DEBUG_LEGION
      assert(reservation_lock.exists());
#endif
      Internal::ApEvent lock_event(reservation_lock.acquire(mode,exclusive));
      lock_event.wait();
    }

    //--------------------------------------------------------------------------
    void Lock::release(void)
    //--------------------------------------------------------------------------
    {
#ifdef DEBUG_LEGION
      assert(reservation_lock.exists());
#endif
      reservation_lock.release();
    }

    /////////////////////////////////////////////////////////////
    // Grant 
    /////////////////////////////////////////////////////////////

    //--------------------------------------------------------------------------
    Grant::Grant(void)
      : impl(NULL)
    //--------------------------------------------------------------------------
    {
    }

    //--------------------------------------------------------------------------
    Grant::Grant(Internal::GrantImpl *i)
      : impl(i)
    //--------------------------------------------------------------------------
    {
      if (impl != NULL)
        impl->add_reference();
    }

    //--------------------------------------------------------------------------
    Grant::Grant(const Grant &rhs)
      : impl(rhs.impl)
    //--------------------------------------------------------------------------
    {
      if (impl != NULL)
        impl->add_reference();
    }

    //--------------------------------------------------------------------------
    Grant::~Grant(void)
    //--------------------------------------------------------------------------
    {
      if (impl != NULL)
      {
        if (impl->remove_reference())
          delete impl;
        impl = NULL;
      }
    }

    //--------------------------------------------------------------------------
    Grant& Grant::operator=(const Grant &rhs)
    //--------------------------------------------------------------------------
    {
      if (impl != NULL)
      {
        if (impl->remove_reference())
          delete impl;
      }
      impl = rhs.impl;
      if (impl != NULL)
        impl->add_reference();
      return *this;
    }

    /////////////////////////////////////////////////////////////
    // Phase Barrier 
    /////////////////////////////////////////////////////////////

    //--------------------------------------------------------------------------
    PhaseBarrier::PhaseBarrier(void)
      : phase_barrier(Internal::ApBarrier::NO_AP_BARRIER)
    //--------------------------------------------------------------------------
    {
    }

    //--------------------------------------------------------------------------
    PhaseBarrier::PhaseBarrier(Internal::ApBarrier b)
      : phase_barrier(b)
    //--------------------------------------------------------------------------
    {
    }

    //--------------------------------------------------------------------------
    bool PhaseBarrier::operator<(const PhaseBarrier &rhs) const
    //--------------------------------------------------------------------------
    {
      return (phase_barrier < rhs.phase_barrier);
    }

    //--------------------------------------------------------------------------
    bool PhaseBarrier::operator==(const PhaseBarrier &rhs) const
    //--------------------------------------------------------------------------
    {
      return (phase_barrier == rhs.phase_barrier);
    }

    //--------------------------------------------------------------------------
    bool PhaseBarrier::operator!=(const PhaseBarrier &rhs) const
    //--------------------------------------------------------------------------
    {
      return (phase_barrier != rhs.phase_barrier);
    }

    //--------------------------------------------------------------------------
    void PhaseBarrier::arrive(unsigned count /*=1*/)
    //--------------------------------------------------------------------------
    {
#ifdef DEBUG_LEGION
      assert(phase_barrier.exists());
#endif
      Internal::Runtime::phase_barrier_arrive(*this, count);
    }

    //--------------------------------------------------------------------------
    void PhaseBarrier::wait(void)
    //--------------------------------------------------------------------------
    {
#ifdef DEBUG_LEGION
      assert(phase_barrier.exists());
#endif
      Internal::ApEvent e = Internal::Runtime::get_previous_phase(*this);
      e.wait();
    }

    //--------------------------------------------------------------------------
    void PhaseBarrier::alter_arrival_count(int delta)
    //--------------------------------------------------------------------------
    {
      Internal::Runtime::alter_arrival_count(*this, delta);
    }

    //--------------------------------------------------------------------------
    bool PhaseBarrier::exists(void) const
    //--------------------------------------------------------------------------
    {
      return phase_barrier.exists();
    }

    /////////////////////////////////////////////////////////////
    // Dynamic Collective 
    /////////////////////////////////////////////////////////////

    //--------------------------------------------------------------------------
    DynamicCollective::DynamicCollective(void)
      : PhaseBarrier(), redop(0)
    //--------------------------------------------------------------------------
    {
    }

    //--------------------------------------------------------------------------
    DynamicCollective::DynamicCollective(Internal::ApBarrier b, ReductionOpID r)
      : PhaseBarrier(b), redop(r)
    //--------------------------------------------------------------------------
    {
    }

    //--------------------------------------------------------------------------
    void DynamicCollective::arrive(const void *value, size_t size, 
                                   unsigned count /*=1*/)
    //--------------------------------------------------------------------------
    {
      Internal::Runtime::phase_barrier_arrive(*this, count, 
                                  Internal::ApEvent::NO_AP_EVENT, value, size);
    }

    /////////////////////////////////////////////////////////////
    // Region Requirement 
    /////////////////////////////////////////////////////////////

    //--------------------------------------------------------------------------
    RegionRequirement::RegionRequirement(void)
    //--------------------------------------------------------------------------
    {
    }

    //--------------------------------------------------------------------------
    RegionRequirement::RegionRequirement(LogicalRegion _handle, 
                                        const std::set<FieldID> &priv_fields,
                                        const std::vector<FieldID> &inst_fields,
                                        PrivilegeMode _priv, 
                                        CoherenceProperty _prop, 
                                        LogicalRegion _parent,
				        MappingTagID _tag, bool _verified)
      : region(_handle), privilege(_priv), prop(_prop), parent(_parent),
        redop(0), tag(_tag), flags(_verified ? VERIFIED_FLAG : NO_FLAG), 
        handle_type(SINGULAR), projection(0)
    //--------------------------------------------------------------------------
    { 
      privilege_fields = priv_fields;
      instance_fields = inst_fields;
      // For backwards compatibility with the old encoding
      if (privilege == WRITE_PRIV)
        privilege = WRITE_DISCARD;
#ifdef DEBUG_LEGION
      if (IS_REDUCE(*this)) // Shouldn't use this constructor for reductions
        REPORT_LEGION_ERROR(ERROR_USE_REDUCTION_REGION_REQ, 
                                   "Use different RegionRequirement "
                            "constructor for reductions");
#endif
    }

    //--------------------------------------------------------------------------
    RegionRequirement::RegionRequirement(LogicalPartition pid, 
                ProjectionID _proj, 
                const std::set<FieldID> &priv_fields,
                const std::vector<FieldID> &inst_fields,
                PrivilegeMode _priv, CoherenceProperty _prop,
                LogicalRegion _parent, MappingTagID _tag, bool _verified)
      : partition(pid), privilege(_priv), prop(_prop), parent(_parent),
        redop(0), tag(_tag), flags(_verified ? VERIFIED_FLAG : NO_FLAG),
        handle_type(PART_PROJECTION), projection(_proj)
    //--------------------------------------------------------------------------
    { 
      privilege_fields = priv_fields;
      instance_fields = inst_fields;
      // For backwards compatibility with the old encoding
      if (privilege == WRITE_PRIV)
        privilege = WRITE_DISCARD;
#ifdef DEBUG_LEGION
      if (IS_REDUCE(*this))
        REPORT_LEGION_ERROR(ERROR_USE_REDUCTION_REGION_REQ, 
                                   "Use different RegionRequirement "
                            "constructor for reductions");
#endif
    }

    //--------------------------------------------------------------------------
    RegionRequirement::RegionRequirement(LogicalRegion _handle, 
                ProjectionID _proj,
                const std::set<FieldID> &priv_fields,
                const std::vector<FieldID> &inst_fields,
                PrivilegeMode _priv, CoherenceProperty _prop,
                LogicalRegion _parent, MappingTagID _tag, bool _verified)
      : region(_handle), privilege(_priv), prop(_prop), parent(_parent),
        redop(0), tag(_tag), flags(_verified ? VERIFIED_FLAG : NO_FLAG),
        handle_type(REG_PROJECTION), projection(_proj)
    //--------------------------------------------------------------------------
    {
      privilege_fields = priv_fields;
      instance_fields = inst_fields;
      // For backwards compatibility with the old encoding
      if (privilege == WRITE_PRIV)
        privilege = WRITE_DISCARD;
#ifdef DEBUG_LEGION
      if (IS_REDUCE(*this))
        REPORT_LEGION_ERROR(ERROR_USE_REDUCTION_REGION_REQ, 
                                   "Use different RegionRequirement "
                                   "constructor for reductions")
#endif
    }

    //--------------------------------------------------------------------------
    RegionRequirement::RegionRequirement(LogicalRegion _handle,  
                                    const std::set<FieldID> &priv_fields,
                                    const std::vector<FieldID> &inst_fields,
                                    ReductionOpID op, CoherenceProperty _prop, 
                                    LogicalRegion _parent, MappingTagID _tag, 
                                    bool _verified)
      : region(_handle), privilege(REDUCE), prop(_prop), parent(_parent),
        redop(op), tag(_tag), flags(_verified ? VERIFIED_FLAG : NO_FLAG), 
        handle_type(SINGULAR)
    //--------------------------------------------------------------------------
    {
      privilege_fields = priv_fields;
      instance_fields = inst_fields;
#ifdef DEBUG_LEGION
      if (redop == 0)
        REPORT_LEGION_ERROR(ERROR_RESERVED_REDOP_ID, 
                                   "Zero is not a valid ReductionOpID")
#endif
    }

    //--------------------------------------------------------------------------
    RegionRequirement::RegionRequirement(LogicalPartition pid, 
                        ProjectionID _proj,  
                        const std::set<FieldID> &priv_fields,
                        const std::vector<FieldID> &inst_fields,
                        ReductionOpID op, CoherenceProperty _prop,
                        LogicalRegion _parent, MappingTagID _tag, 
                        bool _verified)
      : partition(pid), privilege(REDUCE), prop(_prop), parent(_parent),
        redop(op), tag(_tag), flags(_verified ? VERIFIED_FLAG : NO_FLAG),
        handle_type(PART_PROJECTION), projection(_proj)
    //--------------------------------------------------------------------------
    {
      privilege_fields = priv_fields;
      instance_fields = inst_fields;
#ifdef DEBUG_LEGION
      if (redop == 0)
        REPORT_LEGION_ERROR(ERROR_RESERVED_REDOP_ID, 
                                   "Zero is not a valid ReductionOpID")        
#endif
    }

    //--------------------------------------------------------------------------
    RegionRequirement::RegionRequirement(LogicalRegion _handle, 
                        ProjectionID _proj,
                        const std::set<FieldID> &priv_fields,
                        const std::vector<FieldID> &inst_fields,
                        ReductionOpID op, CoherenceProperty _prop,
                        LogicalRegion _parent, MappingTagID _tag, 
                        bool _verified)
      : region(_handle), privilege(REDUCE), prop(_prop), parent(_parent),
        redop(op), tag(_tag), flags(_verified ? VERIFIED_FLAG : NO_FLAG),
        handle_type(REG_PROJECTION), projection(_proj)
    //--------------------------------------------------------------------------
    {
      privilege_fields = priv_fields;
      instance_fields = inst_fields;
#ifdef DEBUG_LEGION
      if (redop == 0)
        REPORT_LEGION_ERROR(ERROR_RESERVED_REDOP_ID, 
                                   "Zero is not a valid ReductionOpID")
#endif
    }

    //--------------------------------------------------------------------------
    RegionRequirement::RegionRequirement(LogicalRegion _handle, 
                                         PrivilegeMode _priv, 
                                         CoherenceProperty _prop, 
                                         LogicalRegion _parent,
					 MappingTagID _tag, 
                                         bool _verified)
      : region(_handle), privilege(_priv), prop(_prop), parent(_parent),
        redop(0), tag(_tag), flags(_verified ? VERIFIED_FLAG : NO_FLAG), 
        handle_type(SINGULAR)
    //--------------------------------------------------------------------------
    { 
      // For backwards compatibility with the old encoding
      if (privilege == WRITE_PRIV)
        privilege = WRITE_DISCARD;
#ifdef DEBUG_LEGION
      if (IS_REDUCE(*this)) // Shouldn't use this constructor for reductions
        REPORT_LEGION_ERROR(ERROR_USE_REDUCTION_REGION_REQ, 
                                   "Use different RegionRequirement "
                                   "constructor for reductions")
#endif
    }

    //--------------------------------------------------------------------------
    RegionRequirement::RegionRequirement(LogicalPartition pid, 
                                         ProjectionID _proj, 
                                         PrivilegeMode _priv, 
                                         CoherenceProperty _prop,
                                         LogicalRegion _parent, 
                                         MappingTagID _tag, 
                                         bool _verified)
      : partition(pid), privilege(_priv), prop(_prop), parent(_parent),
        redop(0), tag(_tag), flags(_verified ? VERIFIED_FLAG : NO_FLAG), 
        handle_type(PART_PROJECTION), projection(_proj)
    //--------------------------------------------------------------------------
    { 
      // For backwards compatibility with the old encoding
      if (privilege == WRITE_PRIV)
        privilege = WRITE_DISCARD;
#ifdef DEBUG_LEGION
      if (IS_REDUCE(*this))
        REPORT_LEGION_ERROR(ERROR_USE_REDUCTION_REGION_REQ, 
                                   "Use different RegionRequirement "
                                   "constructor for reductions")
#endif
    }

    //--------------------------------------------------------------------------
    RegionRequirement::RegionRequirement(LogicalRegion _handle, 
                                         ProjectionID _proj,
                                         PrivilegeMode _priv, 
                                         CoherenceProperty _prop,
                                         LogicalRegion _parent, 
                                         MappingTagID _tag, 
                                         bool _verified)
      : region(_handle), privilege(_priv), prop(_prop), parent(_parent),
        redop(0), tag(_tag), flags(_verified ? VERIFIED_FLAG : NO_FLAG), 
        handle_type(REG_PROJECTION), projection(_proj)
    //--------------------------------------------------------------------------
    {
      // For backwards compatibility with the old encoding
      if (privilege == WRITE_PRIV)
        privilege = WRITE_DISCARD;
#ifdef DEBUG_LEGION
      if (IS_REDUCE(*this))
        REPORT_LEGION_ERROR(ERROR_USE_REDUCTION_REGION_REQ, 
                                   "Use different RegionRequirement "
                                   "constructor for reductions")
#endif
    }

    //--------------------------------------------------------------------------
    RegionRequirement::RegionRequirement(LogicalRegion _handle,  
                                         ReductionOpID op, 
                                         CoherenceProperty _prop, 
                                         LogicalRegion _parent, 
                                         MappingTagID _tag, 
                                         bool _verified)
      : region(_handle), privilege(REDUCE), prop(_prop), parent(_parent),
        redop(op), tag(_tag), flags(_verified ? VERIFIED_FLAG : NO_FLAG), 
        handle_type(SINGULAR)
    //--------------------------------------------------------------------------
    {
#ifdef DEBUG_LEGION
      if (redop == 0)
        REPORT_LEGION_ERROR(ERROR_RESERVED_REDOP_ID, 
                                   "Zero is not a valid ReductionOpID")        
#endif
    }

    //--------------------------------------------------------------------------
    RegionRequirement::RegionRequirement(LogicalPartition pid, 
                                         ProjectionID _proj,  
                                         ReductionOpID op, 
                                         CoherenceProperty _prop,
                                         LogicalRegion _parent, 
                                         MappingTagID _tag, 
                                         bool _verified)
      : partition(pid), privilege(REDUCE), prop(_prop), parent(_parent),
        redop(op), tag(_tag), flags(_verified ? VERIFIED_FLAG : NO_FLAG), 
        handle_type(PART_PROJECTION), projection(_proj)
    //--------------------------------------------------------------------------
    {
#ifdef DEBUG_LEGION
      if (redop == 0)
        REPORT_LEGION_ERROR(ERROR_RESERVED_REDOP_ID, 
                                   "Zero is not a valid ReductionOpID")
#endif
    }

    //--------------------------------------------------------------------------
    RegionRequirement::RegionRequirement(LogicalRegion _handle, 
                                         ProjectionID _proj,
                                         ReductionOpID op, 
                                         CoherenceProperty _prop,
                                         LogicalRegion _parent, 
                                         MappingTagID _tag, 
                                         bool _verified)
      : region(_handle), privilege(REDUCE), prop(_prop), parent(_parent),
        redop(op), tag(_tag), flags(_verified ? VERIFIED_FLAG : NO_FLAG), 
        handle_type(REG_PROJECTION), projection(_proj)
    //--------------------------------------------------------------------------
    {
#ifdef DEBUG_LEGION
      if (redop == 0)
        REPORT_LEGION_ERROR(ERROR_RESERVED_REDOP_ID, 
                                   "Zero is not a valid ReductionOpID")
#endif
    }

    //--------------------------------------------------------------------------
    bool RegionRequirement::operator==(const RegionRequirement &rhs) const
    //--------------------------------------------------------------------------
    {
      if ((handle_type == rhs.handle_type) && (privilege == rhs.privilege) &&
          (prop == rhs.prop) && (parent == rhs.parent) && (redop == rhs.redop)
          && (tag == rhs.tag) && (flags == rhs.flags))
      {
        if (((handle_type == SINGULAR) && (region == rhs.region)) ||
            ((handle_type == PART_PROJECTION) && (partition == rhs.partition) &&
             (projection == rhs.projection)) ||
            ((handle_type == REG_PROJECTION) && (region == rhs.region)))
        {
          if ((privilege_fields.size() == rhs.privilege_fields.size()) &&
              (instance_fields.size() == rhs.instance_fields.size()))
          {
            return ((privilege_fields == rhs.privilege_fields) 
                && (instance_fields == rhs.instance_fields));
          }
        }
      }
      return false;
    }

    //--------------------------------------------------------------------------
    bool RegionRequirement::operator<(const RegionRequirement &rhs) const
    //--------------------------------------------------------------------------
    {
      if (handle_type < rhs.handle_type)
        return true;
      else if (handle_type > rhs.handle_type)
        return false;
      else
      {
        if (privilege < rhs.privilege)
          return true;
        else if (privilege > rhs.privilege)
          return false;
        else
        {
          if (prop < rhs.prop)
            return true;
          else if (prop > rhs.prop)
            return false;
          else
          {
            if (parent < rhs.parent)
              return true;
            else if (!(parent == rhs.parent)) // therefore greater than
              return false;
            else
            {
              if (redop < rhs.redop)
                return true;
              else if (redop > rhs.redop)
                return false;
              else
              {
                if (tag < rhs.tag)
                  return true;
                else if (tag > rhs.tag)
                  return false;
                else
                {
                  if (flags < rhs.flags)
                    return true;
                  else if (flags > rhs.flags)
                    return false;
                  else
                  {
                    if (privilege_fields < rhs.privilege_fields)
                      return true;
                    else if (privilege_fields > rhs.privilege_fields)
                      return false;
                    else
                    {
                      if (instance_fields < rhs.instance_fields)
                        return true;
                      else if (instance_fields > rhs.instance_fields)
                        return false;
                      else
                      {
                        if (handle_type == SINGULAR)
                          return (region < rhs.region);
                        else if (handle_type == PART_PROJECTION)
                        {
                          if (partition < rhs.partition)
                            return true;
                          // therefore greater than
                          else if (partition != rhs.partition) 
                            return false;
                          else
                            return (projection < rhs.projection);
                        }
                        else
                        {
                          if (region < rhs.region)
                            return true;
                          else if (region != rhs.region)
                            return false;
                          else
                            return (projection < rhs.projection);
                        }
                      }
                    }
                  }
                }
              }
            }
          }
        }
      }
    }

#ifdef PRIVILEGE_CHECKS
    //--------------------------------------------------------------------------
    unsigned RegionRequirement::get_accessor_privilege(void) const
    //--------------------------------------------------------------------------
    {
      switch (privilege)
      {
        case NO_ACCESS:
          return LegionRuntime::ACCESSOR_NONE;
        case READ_ONLY:
          return LegionRuntime::ACCESSOR_READ;
        case READ_WRITE:
        case WRITE_DISCARD:
          return LegionRuntime::ACCESSOR_ALL;
        case REDUCE:
          return LegionRuntime::ACCESSOR_REDUCE;
        default:
          assert(false);
      }
      return LegionRuntime::ACCESSOR_NONE;
    }
#endif

    //--------------------------------------------------------------------------
    bool RegionRequirement::has_field_privilege(FieldID fid) const
    //--------------------------------------------------------------------------
    {
      return (privilege_fields.find(fid) != privilege_fields.end());
    }

    /////////////////////////////////////////////////////////////
    // Index Space Requirement 
    /////////////////////////////////////////////////////////////

    //--------------------------------------------------------------------------
    IndexSpaceRequirement::IndexSpaceRequirement(void)
      : handle(IndexSpace::NO_SPACE), privilege(NO_MEMORY), 
        parent(IndexSpace::NO_SPACE), verified(false)
    //--------------------------------------------------------------------------
    {
    }

    //--------------------------------------------------------------------------
    IndexSpaceRequirement::IndexSpaceRequirement(IndexSpace _handle, 
                                                 AllocateMode _priv,
                                                 IndexSpace _parent, 
                                                 bool _verified /*=false*/)
      : handle(_handle), privilege(_priv), parent(_parent), verified(_verified)
    //--------------------------------------------------------------------------
    {
    }

    //--------------------------------------------------------------------------
    bool IndexSpaceRequirement::operator<(
                                        const IndexSpaceRequirement &rhs) const
    //--------------------------------------------------------------------------
    {
      if (handle < rhs.handle)
        return true;
      else if (handle != rhs.handle) // therefore greater than
        return false;
      else
      {
        if (privilege < rhs.privilege)
          return true;
        else if (privilege > rhs.privilege)
          return false;
        else
        {
          if (parent < rhs.parent)
            return true;
          else if (parent != rhs.parent) // therefore greater than
            return false;
          else
            return verified < rhs.verified;
        }
      }
    }

    //--------------------------------------------------------------------------
    bool IndexSpaceRequirement::operator==(
                                        const IndexSpaceRequirement &rhs) const
    //--------------------------------------------------------------------------
    {
      return (handle == rhs.handle) && (privilege == rhs.privilege) &&
             (parent == rhs.parent) && (verified == rhs.verified);
    }

    /////////////////////////////////////////////////////////////
    // Field Space Requirement 
    /////////////////////////////////////////////////////////////

    //--------------------------------------------------------------------------
    FieldSpaceRequirement::FieldSpaceRequirement(void)
      : handle(FieldSpace::NO_SPACE), privilege(NO_MEMORY), verified(false)
    //--------------------------------------------------------------------------
    {
    }

    //--------------------------------------------------------------------------
    FieldSpaceRequirement::FieldSpaceRequirement(FieldSpace _handle, 
                                                 AllocateMode _priv,
                                                 bool _verified /*=false*/)
      : handle(_handle), privilege(_priv), verified(_verified)
    //--------------------------------------------------------------------------
    {
    }

    //--------------------------------------------------------------------------
    bool FieldSpaceRequirement::operator<(
                                        const FieldSpaceRequirement &rhs) const
    //--------------------------------------------------------------------------
    {
      if (handle < rhs.handle)
        return true;
      else if (!(handle == rhs.handle)) // therefore greater than
        return false;
      else
      {
        if (privilege < rhs.privilege)
          return true;
        else if (privilege > rhs.privilege)
          return false;
        else
          return verified < rhs.verified;
      }
    }

    //--------------------------------------------------------------------------
    bool FieldSpaceRequirement::operator==(
                                        const FieldSpaceRequirement &rhs) const
    //--------------------------------------------------------------------------
    {
      return (handle == rhs.handle) && 
              (privilege == rhs.privilege) && (verified == rhs.verified);
    }

    /////////////////////////////////////////////////////////////
    // StaticDependence 
    /////////////////////////////////////////////////////////////

    //--------------------------------------------------------------------------
    StaticDependence::StaticDependence(void)
      : previous_offset(0), previous_req_index(0), current_req_index(0),
        dependence_type(NO_DEPENDENCE), validates(false), shard_only(false)
    //--------------------------------------------------------------------------
    {
    }

    //--------------------------------------------------------------------------
    StaticDependence::StaticDependence(unsigned prev, unsigned prev_req,
               unsigned current_req, DependenceType dtype, bool val, bool shard)
      : previous_offset(prev), previous_req_index(prev_req),
        current_req_index(current_req), dependence_type(dtype), 
        validates(val), shard_only(shard)
    //--------------------------------------------------------------------------
    {
    }

    /////////////////////////////////////////////////////////////
    // TaskLauncher 
    /////////////////////////////////////////////////////////////

    //--------------------------------------------------------------------------
    TaskLauncher::TaskLauncher(void)
      : task_id(0), argument(TaskArgument()), predicate(Predicate::TRUE_PRED),
        map_id(0), tag(0), point(DomainPoint()), static_dependences(NULL),
        enable_inlining(false), independent_requirements(false), 
        silence_warnings(false)
    //--------------------------------------------------------------------------
    {
    }

    //--------------------------------------------------------------------------
    TaskLauncher::TaskLauncher(Processor::TaskFuncID tid, TaskArgument arg,
                               Predicate pred /*= Predicate::TRUE_PRED*/,
                               MapperID mid /*=0*/, MappingTagID t /*=0*/)
      : task_id(tid), argument(arg), predicate(pred), map_id(mid), tag(t), 
        point(DomainPoint()), static_dependences(NULL), enable_inlining(false),
        independent_requirements(false), silence_warnings(false)
    //--------------------------------------------------------------------------
    {
    }

    /////////////////////////////////////////////////////////////
    // IndexTaskLauncher 
    /////////////////////////////////////////////////////////////

    //--------------------------------------------------------------------------
    IndexTaskLauncher::IndexTaskLauncher(void)
      : task_id(0), launch_domain(Domain::NO_DOMAIN), 
        launch_space(IndexSpace::NO_SPACE), global_arg(TaskArgument()), 
        argument_map(ArgumentMap()), predicate(Predicate::TRUE_PRED), 
        must_parallelism(false), map_id(0), tag(0), static_dependences(NULL), 
        enable_inlining(false), independent_requirements(false), 
        silence_warnings(false)
    //--------------------------------------------------------------------------
    {
    }

    //--------------------------------------------------------------------------
    IndexTaskLauncher::IndexTaskLauncher(Processor::TaskFuncID tid, Domain dom,
                                     TaskArgument global,
                                     ArgumentMap map,
                                     Predicate pred /*= Predicate::TRUE_PRED*/,
                                     bool must /*=false*/, MapperID mid /*=0*/,
                                     MappingTagID t /*=0*/)
      : task_id(tid), launch_domain(dom), launch_space(IndexSpace::NO_SPACE),
        global_arg(global), argument_map(map), predicate(pred), 
        must_parallelism(must), map_id(mid), tag(t), static_dependences(NULL),
        enable_inlining(false), independent_requirements(false), 
        silence_warnings(false)
    //--------------------------------------------------------------------------
    {
    }

    //--------------------------------------------------------------------------
    IndexTaskLauncher::IndexTaskLauncher(Processor::TaskFuncID tid, 
                                     IndexSpace space,
                                     TaskArgument global,
                                     ArgumentMap map,
                                     Predicate pred /*= Predicate::TRUE_PRED*/,
                                     bool must /*=false*/, MapperID mid /*=0*/,
                                     MappingTagID t /*=0*/)
      : task_id(tid), launch_domain(Domain::NO_DOMAIN), launch_space(space),
        global_arg(global), argument_map(map), predicate(pred), 
        must_parallelism(must), map_id(mid), tag(t), static_dependences(NULL),
        enable_inlining(false), independent_requirements(false), 
        silence_warnings(false)
    //--------------------------------------------------------------------------
    {
    }

    /////////////////////////////////////////////////////////////
    // InlineLauncher 
    /////////////////////////////////////////////////////////////

    //--------------------------------------------------------------------------
    InlineLauncher::InlineLauncher(void)
      : map_id(0), tag(0), layout_constraint_id(0), static_dependences(NULL)
    //--------------------------------------------------------------------------
    {
    }

    //--------------------------------------------------------------------------
    InlineLauncher::InlineLauncher(const RegionRequirement &req,
                                   MapperID mid /*=0*/, MappingTagID t /*=0*/,
                                   LayoutConstraintID lay_id /*=0*/)
      : requirement(req), map_id(mid), tag(t), layout_constraint_id(lay_id),
        static_dependences(NULL)
    //--------------------------------------------------------------------------
    {
    }

    /////////////////////////////////////////////////////////////
    // CopyLauncher 
    /////////////////////////////////////////////////////////////

    //--------------------------------------------------------------------------
    CopyLauncher::CopyLauncher(Predicate pred /*= Predicate::TRUE_PRED*/,
                               MapperID mid /*=0*/, MappingTagID t /*=0*/)
      : predicate(pred), map_id(mid), tag(t), static_dependences(NULL), 
        silence_warnings(false)
    //--------------------------------------------------------------------------
    {
    }

    /////////////////////////////////////////////////////////////
    // IndexCopyLauncher 
    /////////////////////////////////////////////////////////////

    //--------------------------------------------------------------------------
    IndexCopyLauncher::IndexCopyLauncher(void) 
      : launch_domain(Domain::NO_DOMAIN), launch_space(IndexSpace::NO_SPACE),
        predicate(Predicate::TRUE_PRED), map_id(0), tag(0),
        static_dependences(NULL), silence_warnings(false)
    //--------------------------------------------------------------------------
    {
    }

    //--------------------------------------------------------------------------
    IndexCopyLauncher::IndexCopyLauncher(Domain dom, 
                                    Predicate pred /*= Predicate::TRUE_PRED*/,
                                    MapperID mid /*=0*/, MappingTagID t /*=0*/) 
      : launch_domain(dom), launch_space(IndexSpace::NO_SPACE), predicate(pred),
        map_id(mid),tag(t), static_dependences(NULL), silence_warnings(false)
    //--------------------------------------------------------------------------
    {
    }

    //--------------------------------------------------------------------------
    IndexCopyLauncher::IndexCopyLauncher(IndexSpace space, 
                                    Predicate pred /*= Predicate::TRUE_PRED*/,
                                    MapperID mid /*=0*/, MappingTagID t /*=0*/) 
      : launch_domain(Domain::NO_DOMAIN), launch_space(space), predicate(pred),
        map_id(mid), tag(t), static_dependences(NULL), silence_warnings(false)
    //--------------------------------------------------------------------------
    {
    }

    /////////////////////////////////////////////////////////////
    // AcquireLauncher 
    /////////////////////////////////////////////////////////////

    //--------------------------------------------------------------------------
    AcquireLauncher::AcquireLauncher(LogicalRegion reg, LogicalRegion par,
                                     PhysicalRegion phy,
                                     Predicate pred /*= Predicate::TRUE_PRED*/,
                                     MapperID id /*=0*/, MappingTagID t /*=0*/)
      : logical_region(reg), parent_region(par), physical_region(phy), 
        predicate(pred), map_id(id), tag(t), static_dependences(NULL),
        silence_warnings(false)
    //--------------------------------------------------------------------------
    {
    }

    /////////////////////////////////////////////////////////////
    // ReleaseLauncher 
    /////////////////////////////////////////////////////////////

    //--------------------------------------------------------------------------
    ReleaseLauncher::ReleaseLauncher(LogicalRegion reg, LogicalRegion par,
                                     PhysicalRegion phy,
                                     Predicate pred /*= Predicate::TRUE_PRED*/,
                                     MapperID id /*=0*/, MappingTagID t /*=0*/)
      : logical_region(reg), parent_region(par), physical_region(phy), 
        predicate(pred), map_id(id), tag(t), static_dependences(NULL),
        silence_warnings(false)
    //--------------------------------------------------------------------------
    {
    }

    /////////////////////////////////////////////////////////////
    // FillLauncher 
    /////////////////////////////////////////////////////////////

    //--------------------------------------------------------------------------
    FillLauncher::FillLauncher(void)
      : handle(LogicalRegion::NO_REGION), parent(LogicalRegion::NO_REGION),
        map_id(0), tag(0), static_dependences(NULL), silence_warnings(false)
    //--------------------------------------------------------------------------
    {
    }

    //--------------------------------------------------------------------------
    FillLauncher::FillLauncher(LogicalRegion h, LogicalRegion p,
                               TaskArgument arg, 
                               Predicate pred /*= Predicate::TRUE_PRED*/,
                               MapperID id /*=0*/, MappingTagID t /*=0*/)
      : handle(h), parent(p), argument(arg), predicate(pred), map_id(id), 
        tag(t), static_dependences(NULL), silence_warnings(false)
    //--------------------------------------------------------------------------
    {
    }

    //--------------------------------------------------------------------------
    FillLauncher::FillLauncher(LogicalRegion h, LogicalRegion p, Future f,
                               Predicate pred /*= Predicate::TRUE_PRED*/,
                               MapperID id /*=0*/, MappingTagID t /*=0*/)
      : handle(h), parent(p), future(f), predicate(pred), map_id(id), tag(t), 
        static_dependences(NULL), silence_warnings(false) 
    //--------------------------------------------------------------------------
    {
    }

    /////////////////////////////////////////////////////////////
    // IndexFillLauncher 
    /////////////////////////////////////////////////////////////

    //--------------------------------------------------------------------------
    IndexFillLauncher::IndexFillLauncher(void)
      : launch_domain(Domain::NO_DOMAIN), launch_space(IndexSpace::NO_SPACE),
        region(LogicalRegion::NO_REGION), partition(LogicalPartition::NO_PART), 
        projection(0), map_id(0), tag(0), static_dependences(NULL), 
        silence_warnings(false) 
    //--------------------------------------------------------------------------
    {
    }

    //--------------------------------------------------------------------------
    IndexFillLauncher::IndexFillLauncher(Domain dom, LogicalRegion h, 
                               LogicalRegion p, TaskArgument arg, 
                               ProjectionID proj, Predicate pred,
                               MapperID id /*=0*/, MappingTagID t /*=0*/)
      : launch_domain(dom), launch_space(IndexSpace::NO_SPACE), region(h), 
        partition(LogicalPartition::NO_PART), parent(p), projection(proj), 
        argument(arg), predicate(pred), map_id(id), tag(t), 
        static_dependences(NULL), silence_warnings(false)
    //--------------------------------------------------------------------------
    {
    }

    //--------------------------------------------------------------------------
    IndexFillLauncher::IndexFillLauncher(Domain dom, LogicalRegion h,
                                LogicalRegion p, Future f,
                                ProjectionID proj, Predicate pred,
                                MapperID id /*=0*/, MappingTagID t /*=0*/)
      : launch_domain(dom), launch_space(IndexSpace::NO_SPACE), region(h), 
        partition(LogicalPartition::NO_PART), parent(p), projection(proj), 
        future(f), predicate(pred), map_id(id), tag(t), 
        static_dependences(NULL), silence_warnings(false)
    //--------------------------------------------------------------------------
    {
    }

    //--------------------------------------------------------------------------
    IndexFillLauncher::IndexFillLauncher(IndexSpace space, LogicalRegion h, 
                               LogicalRegion p, TaskArgument arg, 
                               ProjectionID proj, Predicate pred,
                               MapperID id /*=0*/, MappingTagID t /*=0*/)
      : launch_domain(Domain::NO_DOMAIN), launch_space(space), region(h), 
        partition(LogicalPartition::NO_PART), parent(p), projection(proj), 
        argument(arg), predicate(pred), map_id(id), tag(t), 
        static_dependences(NULL), silence_warnings(false)
    //--------------------------------------------------------------------------
    {
    }

    //--------------------------------------------------------------------------
    IndexFillLauncher::IndexFillLauncher(IndexSpace space, LogicalRegion h,
                                LogicalRegion p, Future f,
                                ProjectionID proj, Predicate pred,
                                MapperID id /*=0*/, MappingTagID t /*=0*/)
      : launch_domain(Domain::NO_DOMAIN), launch_space(space), region(h), 
        partition(LogicalPartition::NO_PART), parent(p), projection(proj), 
        future(f), predicate(pred), map_id(id), tag(t), 
        static_dependences(NULL), silence_warnings(false)
    //--------------------------------------------------------------------------
    {
    }

    //--------------------------------------------------------------------------
    IndexFillLauncher::IndexFillLauncher(Domain dom, LogicalPartition h,
                                         LogicalRegion p, TaskArgument arg,
                                         ProjectionID proj, Predicate pred,
                                         MapperID id /*=0*/, 
                                         MappingTagID t /*=0*/)
      : launch_domain(dom), launch_space(IndexSpace::NO_SPACE), 
        region(LogicalRegion::NO_REGION), partition(h),
        parent(p), projection(proj), argument(arg), predicate(pred),
        map_id(id), tag(t), static_dependences(NULL), silence_warnings(false)
    //--------------------------------------------------------------------------
    {
    }

    //--------------------------------------------------------------------------
    IndexFillLauncher::IndexFillLauncher(Domain dom, LogicalPartition h,
                                         LogicalRegion p, Future f,
                                         ProjectionID proj, Predicate pred,
                                         MapperID id /*=0*/, 
                                         MappingTagID t /*=0*/)
      : launch_domain(dom), launch_space(IndexSpace::NO_SPACE), 
        region(LogicalRegion::NO_REGION), partition(h),
        parent(p), projection(proj), future(f), predicate(pred),
        map_id(id), tag(t), static_dependences(NULL), silence_warnings(false)
    //--------------------------------------------------------------------------
    {
    }

    //--------------------------------------------------------------------------
    IndexFillLauncher::IndexFillLauncher(IndexSpace space, LogicalPartition h,
                                         LogicalRegion p, TaskArgument arg,
                                         ProjectionID proj, Predicate pred,
                                         MapperID id /*=0*/, 
                                         MappingTagID t /*=0*/)
      : launch_domain(Domain::NO_DOMAIN), launch_space(space), 
        region(LogicalRegion::NO_REGION), partition(h),
        parent(p), projection(proj), argument(arg), predicate(pred),
        map_id(id), tag(t), static_dependences(NULL), silence_warnings(false)
    //--------------------------------------------------------------------------
    {
    }

    //--------------------------------------------------------------------------
    IndexFillLauncher::IndexFillLauncher(IndexSpace space, LogicalPartition h,
                                         LogicalRegion p, Future f,
                                         ProjectionID proj, Predicate pred,
                                         MapperID id /*=0*/, 
                                         MappingTagID t /*=0*/)
      : launch_domain(Domain::NO_DOMAIN), launch_space(space), 
        region(LogicalRegion::NO_REGION), partition(h),
        parent(p), projection(proj), future(f), predicate(pred),
        map_id(id), tag(t), static_dependences(NULL), silence_warnings(false)
    //--------------------------------------------------------------------------
    {
    }

    /////////////////////////////////////////////////////////////
    // AttachLauncher
    /////////////////////////////////////////////////////////////

    //--------------------------------------------------------------------------
    AttachLauncher::AttachLauncher(ExternalResource r, 
<<<<<<< HEAD
                                   LogicalRegion h, LogicalRegion p,
                                   const bool restr/*= true*/)
      : resource(r), handle(h), parent(p), restricted(restr),
        file_name(NULL), mode(LEGION_FILE_READ_ONLY), static_dependences(NULL)
=======
                                   LogicalRegion h, LogicalRegion p)
      : resource(r), handle(h), parent(p), file_name(NULL), 
        mode(LEGION_FILE_READ_ONLY), footprint(0), static_dependences(NULL)
>>>>>>> 2acf7495
    //--------------------------------------------------------------------------
    {
    }

    /////////////////////////////////////////////////////////////
    // PredicateLauncher
    /////////////////////////////////////////////////////////////


    //--------------------------------------------------------------------------
    PredicateLauncher::PredicateLauncher(bool and_)
      : and_op(and_)
    //--------------------------------------------------------------------------
    {
    }

    /////////////////////////////////////////////////////////////
    // TimingLauncher
    /////////////////////////////////////////////////////////////

    //--------------------------------------------------------------------------
    TimingLauncher::TimingLauncher(TimingMeasurement m)
      : measurement(m)
    //--------------------------------------------------------------------------
    {
    }

    /////////////////////////////////////////////////////////////
    // MustEpochLauncher 
    /////////////////////////////////////////////////////////////

    //--------------------------------------------------------------------------
    MustEpochLauncher::MustEpochLauncher(MapperID id /*= 0*/,   
                                         MappingTagID tag/*= 0*/)
      : map_id(id), mapping_tag(tag), silence_warnings(false)
    //--------------------------------------------------------------------------
    {
    }

    /////////////////////////////////////////////////////////////
    // LayoutConstraintRegistrar
    /////////////////////////////////////////////////////////////

    //--------------------------------------------------------------------------
    LayoutConstraintRegistrar::LayoutConstraintRegistrar(void)
      : handle(FieldSpace::NO_SPACE), layout_name(NULL)
    //--------------------------------------------------------------------------
    {
    }

    //--------------------------------------------------------------------------
    LayoutConstraintRegistrar::LayoutConstraintRegistrar(FieldSpace h,
                                                  const char *layout/*= NULL*/)
      : handle(h), layout_name(layout)
    //--------------------------------------------------------------------------
    {
    }

    /////////////////////////////////////////////////////////////
    // TaskVariantRegistrar 
    /////////////////////////////////////////////////////////////

    //--------------------------------------------------------------------------
    TaskVariantRegistrar::TaskVariantRegistrar(void)
      : task_id(0), global_registration(true), 
        task_variant_name(NULL), leaf_variant(false), 
        inner_variant(false), idempotent_variant(false)
    //--------------------------------------------------------------------------
    {
    }

    //--------------------------------------------------------------------------
    TaskVariantRegistrar::TaskVariantRegistrar(TaskID task_id, bool global,
                                               const char *variant_name)
      : task_id(task_id), global_registration(global), 
        task_variant_name(variant_name), leaf_variant(false), 
        inner_variant(false), idempotent_variant(false)
    //--------------------------------------------------------------------------
    {
    }

    //--------------------------------------------------------------------------
    TaskVariantRegistrar::TaskVariantRegistrar(TaskID task_id,
					       const char *variant_name,
					       bool global/*=true*/)
      : task_id(task_id), global_registration(global), 
        task_variant_name(variant_name), leaf_variant(false), 
        inner_variant(false), idempotent_variant(false)
    //--------------------------------------------------------------------------
    {
    }

    /////////////////////////////////////////////////////////////
    // MPILegionHandshake 
    /////////////////////////////////////////////////////////////

    //--------------------------------------------------------------------------
    MPILegionHandshake::MPILegionHandshake(void)
      : impl(NULL)
    //--------------------------------------------------------------------------
    {
    }

    //--------------------------------------------------------------------------
    MPILegionHandshake::MPILegionHandshake(const MPILegionHandshake &rhs)
      : impl(rhs.impl)
    //--------------------------------------------------------------------------
    {
      if (impl != NULL)
        impl->add_reference();
    }

    //--------------------------------------------------------------------------
    MPILegionHandshake::~MPILegionHandshake(void)
    //--------------------------------------------------------------------------
    {
      if (impl != NULL)
      {
        if (impl->remove_reference())
          delete impl;
        impl = NULL;
      }
    }

    //--------------------------------------------------------------------------
    MPILegionHandshake::MPILegionHandshake(Internal::MPILegionHandshakeImpl *i)
      : impl(i)
    //--------------------------------------------------------------------------
    {
      if (impl != NULL)
        impl->add_reference();
    }

    //--------------------------------------------------------------------------
    MPILegionHandshake& MPILegionHandshake::operator=(
                                                  const MPILegionHandshake &rhs)
    //--------------------------------------------------------------------------
    {
      if (impl != NULL)
      {
        if (impl->remove_reference())
          delete impl;
      }
      impl = rhs.impl;
      if (impl != NULL)
        impl->add_reference();
      return *this;
    }

    //--------------------------------------------------------------------------
    void MPILegionHandshake::mpi_handoff_to_legion(void) const
    //--------------------------------------------------------------------------
    {
#ifdef DEBUG_LEGION
      assert(impl != NULL);
#endif
      impl->mpi_handoff_to_legion();
    }

    //--------------------------------------------------------------------------
    void MPILegionHandshake::mpi_wait_on_legion(void) const
    //--------------------------------------------------------------------------
    {
#ifdef DEBUG_LEGION
      assert(impl != NULL);
#endif
      impl->mpi_wait_on_legion();
    }

    //--------------------------------------------------------------------------
    void MPILegionHandshake::legion_handoff_to_mpi(void) const
    //--------------------------------------------------------------------------
    {
#ifdef DEBUG_LEGION
      assert(impl != NULL);
#endif
      impl->legion_handoff_to_mpi();
    }

    //--------------------------------------------------------------------------
    void MPILegionHandshake::legion_wait_on_mpi(void) const
    //--------------------------------------------------------------------------
    {
#ifdef DEBUG_LEGION
      assert(impl != NULL);
#endif
      impl->legion_wait_on_mpi();
    }

    //--------------------------------------------------------------------------
    PhaseBarrier MPILegionHandshake::get_legion_wait_phase_barrier(void) const
    //--------------------------------------------------------------------------
    {
#ifdef DEBUG_LEGION
      assert(impl != NULL);
#endif
      return impl->get_legion_wait_phase_barrier();
    }

    //--------------------------------------------------------------------------
    PhaseBarrier MPILegionHandshake::get_legion_arrive_phase_barrier(void) const
    //--------------------------------------------------------------------------
    {
#ifdef DEBUG_LEGION
      assert(impl != NULL);
#endif
      return impl->get_legion_arrive_phase_barrier();
    }
    
    //--------------------------------------------------------------------------
    void MPILegionHandshake::advance_legion_handshake(void) const
    //--------------------------------------------------------------------------
    {
#ifdef DEBUG_LEGION
      assert(impl != NULL);
#endif
      impl->advance_legion_handshake();
    }

    /////////////////////////////////////////////////////////////
    // Future 
    /////////////////////////////////////////////////////////////

    //--------------------------------------------------------------------------
    Future::Future(void)
      : impl(NULL)
    //--------------------------------------------------------------------------
    {
    }

    //--------------------------------------------------------------------------
    Future::Future(const Future &rhs)
      : impl(rhs.impl)
    //--------------------------------------------------------------------------
    {
      if (impl != NULL)
        impl->add_base_gc_ref(Internal::FUTURE_HANDLE_REF);
    }

    //--------------------------------------------------------------------------
    Future::~Future(void)
    //--------------------------------------------------------------------------
    {
      if (impl != NULL)
      {
        if (impl->remove_base_gc_ref(Internal::FUTURE_HANDLE_REF))
          delete impl;
        impl = NULL;
      }
    }

    //--------------------------------------------------------------------------
    Future::Future(Internal::FutureImpl *i, bool need_reference)
      : impl(i)
    //--------------------------------------------------------------------------
    {
      if ((impl != NULL) && need_reference)
        impl->add_base_gc_ref(Internal::FUTURE_HANDLE_REF);
    }

    //--------------------------------------------------------------------------
    Future& Future::operator=(const Future &rhs)
    //--------------------------------------------------------------------------
    {
      if (impl != NULL)
      {
        if (impl->remove_base_gc_ref(Internal::FUTURE_HANDLE_REF))
          delete impl;
      }
      impl = rhs.impl;
      if (impl != NULL)
        impl->add_base_gc_ref(Internal::FUTURE_HANDLE_REF);
      return *this;
    }

    //--------------------------------------------------------------------------
    void Future::get_void_result(bool silence_warnings) const
    //--------------------------------------------------------------------------
    {
      if (impl != NULL)
        impl->get_void_result(silence_warnings);
    }

    //--------------------------------------------------------------------------
    bool Future::is_empty(bool block /*= true*/, 
                          bool silence_warnings/*=false*/) const
    //--------------------------------------------------------------------------
    {
      if (impl != NULL)
        return impl->is_empty(block, silence_warnings);
      return true;
    }

    //--------------------------------------------------------------------------
    bool Future::is_ready(void) const
    //--------------------------------------------------------------------------
    {
      if (impl != NULL)
        return impl->is_ready();
      return true; // Empty futures are always ready
    }

    //--------------------------------------------------------------------------
    void* Future::get_untyped_result(bool silence_warnings) const
    //--------------------------------------------------------------------------
    {
      if (impl == NULL)
        REPORT_LEGION_ERROR(ERROR_REQUEST_FOR_EMPTY_FUTURE, 
                          "Illegal request for future value from empty future")
      return impl->get_untyped_result(silence_warnings);
    }

    //--------------------------------------------------------------------------
    size_t Future::get_untyped_size(void)
    //--------------------------------------------------------------------------
    {
      if (impl == NULL)
        REPORT_LEGION_ERROR(ERROR_REQUEST_FOR_EMPTY_FUTURE, 
                          "Illegal request for future size from empty future");
      return impl->get_untyped_size();
    }

    /////////////////////////////////////////////////////////////
    // Future Map 
    /////////////////////////////////////////////////////////////

    //--------------------------------------------------------------------------
    FutureMap::FutureMap(void)
      : impl(NULL)
    //--------------------------------------------------------------------------
    {
    }

    //--------------------------------------------------------------------------
    FutureMap::FutureMap(const FutureMap &map)
      : impl(map.impl)
    //--------------------------------------------------------------------------
    {
      if (impl != NULL)
        impl->add_base_gc_ref(Internal::FUTURE_HANDLE_REF);
    }

    //--------------------------------------------------------------------------
    FutureMap::FutureMap(Internal::FutureMapImpl *i, bool need_reference)
      : impl(i)
    //--------------------------------------------------------------------------
    {
      if ((impl != NULL) && need_reference)
        impl->add_base_gc_ref(Internal::FUTURE_HANDLE_REF);
    }

    //--------------------------------------------------------------------------
    FutureMap::~FutureMap(void)
    //--------------------------------------------------------------------------
    {
      if (impl != NULL)
      {
        if (impl->remove_base_gc_ref(Internal::FUTURE_HANDLE_REF))
          delete impl;
        impl = NULL;
      }
    }

    //--------------------------------------------------------------------------
    FutureMap& FutureMap::operator=(const FutureMap &rhs)
    //--------------------------------------------------------------------------
    {
      if (impl != NULL)
      {
        if (impl->remove_base_gc_ref(Internal::FUTURE_HANDLE_REF))
          delete impl;
      }
      impl = rhs.impl;
      if (impl != NULL)
        impl->add_base_gc_ref(Internal::FUTURE_HANDLE_REF);
      return *this;
    }

    //--------------------------------------------------------------------------
    Future FutureMap::get_future(const DomainPoint &point)
    //--------------------------------------------------------------------------
    {
#ifdef DEBUG_LEGION
      assert(impl != NULL);
#endif
      return impl->get_future(point);
    }

    //--------------------------------------------------------------------------
    void FutureMap::get_void_result(const DomainPoint &point, 
                                    bool silence_warnings)
    //--------------------------------------------------------------------------
    {
      if (impl != NULL)
        impl->get_void_result(point, silence_warnings);
    }

    //--------------------------------------------------------------------------
    void FutureMap::wait_all_results(bool silence_warnings)
    //--------------------------------------------------------------------------
    {
      if (impl != NULL)
        impl->wait_all_results(silence_warnings);
    }

    /////////////////////////////////////////////////////////////
    // Physical Region 
    /////////////////////////////////////////////////////////////

    //--------------------------------------------------------------------------
    PhysicalRegion::PhysicalRegion(void)
      : impl(NULL)
    //--------------------------------------------------------------------------
    {
    }

    //--------------------------------------------------------------------------
    PhysicalRegion::PhysicalRegion(const PhysicalRegion &rhs)
      : impl(rhs.impl)
    //--------------------------------------------------------------------------
    {
      if (impl != NULL)
        impl->add_reference();
    }

    //--------------------------------------------------------------------------
    PhysicalRegion::PhysicalRegion(Internal::PhysicalRegionImpl *i)
      : impl(i)
    //--------------------------------------------------------------------------
    {
      if (impl != NULL)
        impl->add_reference();
    }

    //--------------------------------------------------------------------------
    PhysicalRegion::~PhysicalRegion(void)
    //--------------------------------------------------------------------------
    {
      if (impl != NULL)
      {
        if (impl->remove_reference())
          delete impl;
        impl = NULL;
      }
    }

    //--------------------------------------------------------------------------
    PhysicalRegion& PhysicalRegion::operator=(const PhysicalRegion &rhs)
    //--------------------------------------------------------------------------
    {
      if (impl != NULL)
      {
        if (impl->remove_reference())
          delete impl;
      }
      impl = rhs.impl;
      if (impl != NULL)
        impl->add_reference();
      return *this;
    }

    //--------------------------------------------------------------------------
    bool PhysicalRegion::is_mapped(void) const
    //--------------------------------------------------------------------------
    {
      if (impl == NULL)
        return false;
      return impl->is_mapped();
    }

    //--------------------------------------------------------------------------
    void PhysicalRegion::wait_until_valid(bool silence_warnings)
    //--------------------------------------------------------------------------
    {
#ifdef DEBUG_LEGION
      assert(impl != NULL);
#endif
      impl->wait_until_valid(silence_warnings);
    }

    //--------------------------------------------------------------------------
    bool PhysicalRegion::is_valid(void) const
    //--------------------------------------------------------------------------
    {
#ifdef DEBUG_LEGION
      assert(impl != NULL);
#endif
      return impl->is_valid();
    }

    //--------------------------------------------------------------------------
    LogicalRegion PhysicalRegion::get_logical_region(void) const
    //--------------------------------------------------------------------------
    {
#ifdef DEBUG_LEGION
      assert(impl != NULL);
#endif
      return impl->get_logical_region();
    }

    //--------------------------------------------------------------------------
    LegionRuntime::Accessor::RegionAccessor<
      LegionRuntime::Accessor::AccessorType::Generic>
        PhysicalRegion::get_accessor(bool silence_warnings) const
    //--------------------------------------------------------------------------
    {
#ifdef DEBUG_LEGION
      assert(impl != NULL);
#endif
      return impl->get_accessor(silence_warnings);
    }

    //--------------------------------------------------------------------------
    LegionRuntime::Accessor::RegionAccessor<
      LegionRuntime::Accessor::AccessorType::Generic>
        PhysicalRegion::get_field_accessor(FieldID fid, 
                                           bool silence_warnings) const
    //--------------------------------------------------------------------------
    {
#ifdef DEBUG_LEGION
      assert(impl != NULL);
#endif
      return impl->get_field_accessor(fid, silence_warnings);
    }

    //--------------------------------------------------------------------------
    void PhysicalRegion::get_memories(std::set<Memory>& memories) const
    //--------------------------------------------------------------------------
    {
      impl->get_memories(memories);
    }

    //--------------------------------------------------------------------------
    void PhysicalRegion::get_fields(std::vector<FieldID>& fields) const
    //--------------------------------------------------------------------------
    {
      impl->get_fields(fields);
    }

    //--------------------------------------------------------------------------
    void PhysicalRegion::get_bounds(void *realm_is, TypeTag type_tag) const 
    //--------------------------------------------------------------------------
    {
      impl->get_bounds(realm_is, type_tag);
    }

    //--------------------------------------------------------------------------
    Realm::RegionInstance PhysicalRegion::get_instance_info(PrivilegeMode mode,
                              FieldID fid, size_t field_size, void *realm_is, 
                              TypeTag type_tag, bool silence_warnings, 
                              bool generic_accessor, bool check_field_size,
                              ReductionOpID redop) const
    //--------------------------------------------------------------------------
    {
      return impl->get_instance_info(mode, fid, field_size, realm_is, type_tag, 
                   silence_warnings, generic_accessor, check_field_size, redop);
    }

    //--------------------------------------------------------------------------
    void PhysicalRegion::fail_bounds_check(DomainPoint p, FieldID fid,
                                           PrivilegeMode mode) const
    //--------------------------------------------------------------------------
    {
      impl->fail_bounds_check(p, fid, mode);
    }

    //--------------------------------------------------------------------------
    void PhysicalRegion::fail_bounds_check(Domain d, FieldID fid,
                                           PrivilegeMode mode) const
    //--------------------------------------------------------------------------
    {
      impl->fail_bounds_check(d, fid, mode);
    }

#ifdef __GNUC__
#pragma GCC diagnostic push
#pragma GCC diagnostic ignored "-Wdeprecated-declarations"
#endif
#ifdef __clang__
#pragma clang diagnostic push
#pragma clang diagnostic ignored "-Wdeprecated-declarations"
#endif
    /////////////////////////////////////////////////////////////
    // Index Iterator  
    /////////////////////////////////////////////////////////////

    //--------------------------------------------------------------------------
    IndexIterator::IndexIterator(void)
    //--------------------------------------------------------------------------
    {
    }

    //--------------------------------------------------------------------------
    IndexIterator::IndexIterator(const Domain &dom, ptr_t start)
    //--------------------------------------------------------------------------
    {
#ifdef DEBUG_LEGION
      assert(dom.get_dim() == 1);
#endif
      const DomainT<1,coord_t> is = dom;
      is_iterator = Realm::IndexSpaceIterator<1,coord_t>(is);
    }

    //--------------------------------------------------------------------------
    IndexIterator::IndexIterator(Runtime *rt, Context ctx,
                                 IndexSpace space, ptr_t start)
    //--------------------------------------------------------------------------
    {
      Domain dom = rt->get_index_space_domain(ctx, space);
#ifdef DEBUG_LEGION
      assert(dom.get_dim() == 1);
#endif
      const DomainT<1,coord_t> is = dom;
      is_iterator = Realm::IndexSpaceIterator<1,coord_t>(is);
    }

    //--------------------------------------------------------------------------
    IndexIterator::IndexIterator(Runtime *rt, Context ctx,
                                 LogicalRegion handle, ptr_t start)
    //--------------------------------------------------------------------------
    {
      Domain dom = rt->get_index_space_domain(ctx, handle.get_index_space());
#ifdef DEBUG_LEGION
      assert(dom.get_dim() == 1);
#endif
      const DomainT<1,coord_t> is = dom;
      is_iterator = Realm::IndexSpaceIterator<1,coord_t>(is);
    }

    //--------------------------------------------------------------------------
    IndexIterator::IndexIterator(Runtime *rt, IndexSpace space, ptr_t start)
    //--------------------------------------------------------------------------
    {
      Domain dom = rt->get_index_space_domain(space);
#ifdef DEBUG_LEGION
      assert(dom.get_dim() == 1);
#endif
      const DomainT<1,coord_t> is = dom;
      is_iterator = Realm::IndexSpaceIterator<1,coord_t>(is);
    }

    //--------------------------------------------------------------------------
    IndexIterator::IndexIterator(const IndexIterator &rhs)
      : is_iterator(rhs.is_iterator), rect_iterator(rhs.rect_iterator)
    //--------------------------------------------------------------------------
    {
    }

    //--------------------------------------------------------------------------
    IndexIterator::~IndexIterator(void)
    //--------------------------------------------------------------------------
    {
    }

    //--------------------------------------------------------------------------
    IndexIterator& IndexIterator::operator=(const IndexIterator &rhs)
    //--------------------------------------------------------------------------
    {
      is_iterator = rhs.is_iterator;
      rect_iterator = rhs.rect_iterator;
      return *this;
    }

    /////////////////////////////////////////////////////////////
    // IndexAllocator 
    /////////////////////////////////////////////////////////////

    //--------------------------------------------------------------------------
    IndexAllocator::IndexAllocator(void)
      : index_space(IndexSpace::NO_SPACE)
    //--------------------------------------------------------------------------
    {
    }

    //--------------------------------------------------------------------------
    IndexAllocator::IndexAllocator(const IndexAllocator &rhs)
      : index_space(rhs.index_space), iterator(rhs.iterator)
    //--------------------------------------------------------------------------
    {
    }

    //--------------------------------------------------------------------------
    IndexAllocator::IndexAllocator(IndexSpace is, IndexIterator itr)
      : index_space(is), iterator(itr)
    //--------------------------------------------------------------------------
    {
    }

    //--------------------------------------------------------------------------
    IndexAllocator::~IndexAllocator(void)
    //--------------------------------------------------------------------------
    {
    }

    //--------------------------------------------------------------------------
    IndexAllocator& IndexAllocator::operator=(const IndexAllocator &rhs)
    //--------------------------------------------------------------------------
    {
      index_space = rhs.index_space;
      iterator = rhs.iterator;
      return *this;
    }

    //--------------------------------------------------------------------------
    ptr_t IndexAllocator::alloc(unsigned num_elements)
    //--------------------------------------------------------------------------
    {
      size_t allocated = 0;
      ptr_t result = iterator.next_span(allocated, num_elements);
      if (allocated == num_elements)
        return result;
      else
        return ptr_t::nil();
    }

    //--------------------------------------------------------------------------
    void IndexAllocator::free(ptr_t ptr, unsigned num_elements)
    //--------------------------------------------------------------------------
    {
      Internal::log_run.error("Dynamic free of index space points is "
                              "no longer supported");
      assert(false);
    }
#ifdef __GNUC__
#pragma GCC diagnostic pop
#endif
#ifdef __clang__
#pragma clang diagnostic pop
#endif

    /////////////////////////////////////////////////////////////
    // Task Config Options 
    /////////////////////////////////////////////////////////////

    //--------------------------------------------------------------------------
    TaskConfigOptions::TaskConfigOptions(bool l /*=false*/,
                                         bool in /*=false*/,
                                         bool idem /*=false*/)
      : leaf(l), inner(in), idempotent(idem)
    //--------------------------------------------------------------------------
    {
    }

    /////////////////////////////////////////////////////////////
    // ProjectionFunctor 
    /////////////////////////////////////////////////////////////

    //--------------------------------------------------------------------------
    ProjectionFunctor::ProjectionFunctor(void)
      : runtime(NULL)
    //--------------------------------------------------------------------------
    {
    }

    //--------------------------------------------------------------------------
    ProjectionFunctor::ProjectionFunctor(Runtime *rt)
      : runtime(rt)
    //--------------------------------------------------------------------------
    {
    }

    //--------------------------------------------------------------------------
    ProjectionFunctor::~ProjectionFunctor(void)
    //--------------------------------------------------------------------------
    {
    }

// FIXME: This exists for backwards compatibility but it is tripping
// over our own deprecation warnings. Turn those off inside this method.
#pragma GCC diagnostic push
#pragma GCC diagnostic ignored "-Wdeprecated-declarations"
    //--------------------------------------------------------------------------
    LogicalRegion ProjectionFunctor::project(const Mappable *mappable, 
            unsigned index, LogicalRegion upper_bound, const DomainPoint &point)
    //--------------------------------------------------------------------------
    {
      if (is_functional())
      {
        switch (mappable->get_mappable_type())
        {
          case Mappable::TASK_MAPPABLE:
            {
              const Task *task = mappable->as_task();
              return project(upper_bound, point, task->index_domain);
            }
          case Mappable::COPY_MAPPABLE:
            {
              const Copy *copy = mappable->as_copy();
              return project(upper_bound, point, copy->index_domain);
            }
          case Mappable::INLINE_MAPPABLE:
          case Mappable::ACQUIRE_MAPPABLE:
          case Mappable::RELEASE_MAPPABLE:
          case Mappable::CLOSE_MAPPABLE:
          case Mappable::DYNAMIC_COLLECTIVE_MAPPABLE:
            {
              const Domain launch_domain(point, point);
              return project(upper_bound, point, launch_domain);
            }
          case Mappable::FILL_MAPPABLE:
            {
              const Fill *fill = mappable->as_fill();
              return project(upper_bound, point, fill->index_domain);
            }
          case Mappable::PARTITION_MAPPABLE:
            {
              const Partition *part = mappable->as_partition();
              return project(upper_bound, point, part->index_domain);
            }
          case Mappable::MUST_EPOCH_MAPPABLE:
            {
              const MustEpoch *must = mappable->as_must_epoch();
              return project(upper_bound, point, must->launch_domain);
            }
          default:
            REPORT_LEGION_ERROR(ERROR_UNKNOWN_MAPPABLE, 
                                "Unknown mappable type passed to projection "
                                "functor! You must override the default "
                                "implementations of the non-deprecated "
                                "'project' methods!");
        }
      }
      else
      {
#ifdef DEBUG_LEGION
        REPORT_LEGION_WARNING(LEGION_WARNING_NEW_PROJECTION_FUNCTORS, 
                              "THERE ARE NEW METHODS FOR PROJECTION FUNCTORS "
                              "THAT MUST BE OVERRIDEN! CALLING DEPRECATED "
                              "METHODS FOR NOW!");
#endif
        switch (mappable->get_mappable_type())
        {
          case Mappable::TASK_MAPPABLE:
            return project(0/*dummy ctx*/, 
                           const_cast<Task*>(mappable->as_task()),
                           index, upper_bound, point);
          default:
            REPORT_LEGION_ERROR(ERROR_UNKNOWN_MAPPABLE, 
                                "Unknown mappable type passed to projection "
                                "functor! You must override the default "
                                "implementations of the non-deprecated "
                                "'project' methods!");
        }
      }
      return LogicalRegion::NO_REGION;
    }
#pragma GCC diagnostic pop

// FIXME: This exists for backwards compatibility but it is tripping
// over our own deprecation warnings. Turn those off inside this method.
#pragma GCC diagnostic push
#pragma GCC diagnostic ignored "-Wdeprecated-declarations"
    //--------------------------------------------------------------------------
    LogicalRegion ProjectionFunctor::project(const Mappable *mappable,
         unsigned index, LogicalPartition upper_bound, const DomainPoint &point)
    //--------------------------------------------------------------------------
    {
      if (is_functional())
      {
        switch (mappable->get_mappable_type())
        {
          case Mappable::TASK_MAPPABLE:
            {
              const Task *task = mappable->as_task();
              return project(upper_bound, point, task->index_domain);
            }
          case Mappable::COPY_MAPPABLE:
            {
              const Copy *copy = mappable->as_copy();
              return project(upper_bound, point, copy->index_domain);
            }
          case Mappable::INLINE_MAPPABLE:
          case Mappable::ACQUIRE_MAPPABLE:
          case Mappable::RELEASE_MAPPABLE:
          case Mappable::CLOSE_MAPPABLE:
          case Mappable::DYNAMIC_COLLECTIVE_MAPPABLE:
            {
              const Domain launch_domain(point, point);
              return project(upper_bound, point, launch_domain);
            }
          case Mappable::FILL_MAPPABLE:
            {
              const Fill *fill = mappable->as_fill();
              return project(upper_bound, point, fill->index_domain);
            }
          case Mappable::PARTITION_MAPPABLE:
            {
              const Partition *part = mappable->as_partition();
              return project(upper_bound, point, part->index_domain);
            }
          case Mappable::MUST_EPOCH_MAPPABLE:
            {
              const MustEpoch *must = mappable->as_must_epoch();
              return project(upper_bound, point, must->launch_domain);
            }
          default:
            REPORT_LEGION_ERROR(ERROR_UNKNOWN_MAPPABLE, 
                                "Unknown mappable type passed to projection "
                                "functor! You must override the default "
                                "implementations of the non-deprecated "
                                "'project' methods!");
        }
      }
      else
      {
#ifdef DEBUG_LEGION
        REPORT_LEGION_WARNING(LEGION_WARNING_NEW_PROJECTION_FUNCTORS, 
                              "THERE ARE NEW METHODS FOR PROJECTION FUNCTORS "
                              "THAT MUST BE OVERRIDEN! CALLING DEPRECATED "
                              "METHODS FOR NOW!");
#endif
        switch (mappable->get_mappable_type())
        {
          case Mappable::TASK_MAPPABLE:
            return project(0/*dummy ctx*/, 
                           const_cast<Task*>(mappable->as_task()),
                           index, upper_bound, point);
          default:
            REPORT_LEGION_ERROR(ERROR_UNKNOWN_MAPPABLE, 
                                "Unknown mappable type passed to projection "
                                "functor! You must override the default "
                                "implementations of the non-deprecated "
                                "'project' methods!");
                assert(false);
        }
      }
      return LogicalRegion::NO_REGION;
    }
#pragma GCC diagnostic pop

    //--------------------------------------------------------------------------
    LogicalRegion ProjectionFunctor::project(LogicalRegion upper_bound,
                                             const DomainPoint &point,
                                             const Domain &launch_domain)
    //--------------------------------------------------------------------------
    {
      REPORT_LEGION_ERROR(ERROR_DEPRECATED_PROJECTION, 
                          "INVOCATION OF DEPRECATED PROJECTION "
                          "FUNCTOR METHOD WITHOUT AN OVERRIDE!");
      return LogicalRegion::NO_REGION;
    }

    //--------------------------------------------------------------------------
    LogicalRegion ProjectionFunctor::project(LogicalPartition upper_bound,
                                             const DomainPoint &point,
                                             const Domain &launch_domain)
    //--------------------------------------------------------------------------
    {
      REPORT_LEGION_ERROR(ERROR_DEPRECATED_PROJECTION, 
                          "INVOCATION OF DEPRECATED PROJECTION "
                          "FUNCTOR METHOD WITHOUT AN OVERRIDE!");
      return LogicalRegion::NO_REGION;
    }

    //--------------------------------------------------------------------------
    LogicalRegion ProjectionFunctor::project(Context ctx, Task *task,
            unsigned index, LogicalRegion upper_bound, const DomainPoint &point)
    //--------------------------------------------------------------------------
    {
      REPORT_LEGION_ERROR(ERROR_DEPRECATED_PROJECTION, 
                          "INVOCATION OF DEPRECATED PROJECTION "
                          "FUNCTOR METHOD WITHOUT AN OVERRIDE!");
      return LogicalRegion::NO_REGION;
    }

    //--------------------------------------------------------------------------
    LogicalRegion ProjectionFunctor::project(Context ctx, Task *task,
         unsigned index, LogicalPartition upper_bound, const DomainPoint &point)
    //--------------------------------------------------------------------------
    {
      REPORT_LEGION_ERROR(ERROR_DEPRECATED_PROJECTION, 
                          "INVOCATION OF DEPRECATED PROJECTION "
                          "FUNCTOR METHOD WITHOUT AN OVERRIDE!");
      return LogicalRegion::NO_REGION;
    }
    
    /////////////////////////////////////////////////////////////
    // Coloring Serializer 
    /////////////////////////////////////////////////////////////

    //--------------------------------------------------------------------------
    ColoringSerializer::ColoringSerializer(const Coloring &c)
      : coloring(c)
    //--------------------------------------------------------------------------
    {
    }

    //--------------------------------------------------------------------------
    size_t ColoringSerializer::legion_buffer_size(void) const
    //--------------------------------------------------------------------------
    {
      size_t result = sizeof(size_t); // number of elements
      for (Coloring::const_iterator it = coloring.begin();
            it != coloring.end(); it++)
      {
        result += sizeof(Color);
        result += 2*sizeof(size_t); // number of each kind of pointer
        result += (it->second.points.size() * sizeof(ptr_t));
        result += (it->second.ranges.size() * 2 * sizeof(ptr_t));
      }
      return result;
    }

    //--------------------------------------------------------------------------
    size_t ColoringSerializer::legion_serialize(void *buffer) const
    //--------------------------------------------------------------------------
    {
      char *target = (char*)buffer; 
      *((size_t*)target) = coloring.size();
      target += sizeof(size_t);
      for (Coloring::const_iterator it = coloring.begin();
            it != coloring.end(); it++)
      {
        *((Color*)target) = it->first;
        target += sizeof(it->first);
        *((size_t*)target) = it->second.points.size();
        target += sizeof(size_t);
        for (std::set<ptr_t>::const_iterator ptr_it = it->second.points.begin();
              ptr_it != it->second.points.end(); ptr_it++)
        {
          *((ptr_t*)target) = *ptr_it;
          target += sizeof(ptr_t);
        }
        *((size_t*)target) = it->second.ranges.size();
        target += sizeof(size_t);
        for (std::set<std::pair<ptr_t,ptr_t> >::const_iterator range_it = 
              it->second.ranges.begin(); range_it != it->second.ranges.end();
              range_it++)
        {
          *((ptr_t*)target) = range_it->first;
          target += sizeof(range_it->first);
          *((ptr_t*)target) = range_it->second;
          target += sizeof(range_it->second);
        }
      }
      return (size_t(target) - size_t(buffer));
    }

    //--------------------------------------------------------------------------
    size_t ColoringSerializer::legion_deserialize(const void *buffer)
    //--------------------------------------------------------------------------
    {
      const char *source = (const char*)buffer;
      size_t num_colors = *((const size_t*)source);
      source += sizeof(num_colors);
      for (unsigned idx = 0; idx < num_colors; idx++)
      {
        Color c = *((const Color*)source);
        source += sizeof(c);
        coloring[c]; // Force coloring to exist even if empty.
        size_t num_points = *((const size_t*)source);
        source += sizeof(num_points);
        for (unsigned p = 0; p < num_points; p++)
        {
          ptr_t ptr = *((const ptr_t*)source);
          source += sizeof(ptr);
          coloring[c].points.insert(ptr);
        }
        size_t num_ranges = *((const size_t*)source);
        source += sizeof(num_ranges);
        for (unsigned r = 0; r < num_ranges; r++)
        {
          ptr_t start = *((const ptr_t*)source);
          source += sizeof(start);
          ptr_t stop = *((const ptr_t*)source);
          source += sizeof(stop);
          coloring[c].ranges.insert(std::pair<ptr_t,ptr_t>(start,stop));
        }
      }
      // Return the number of bytes consumed
      return (size_t(source) - size_t(buffer));
    }

    /////////////////////////////////////////////////////////////
    // Domain Coloring Serializer 
    /////////////////////////////////////////////////////////////

    //--------------------------------------------------------------------------
    DomainColoringSerializer::DomainColoringSerializer(const DomainColoring &d)
      : coloring(d)
    //--------------------------------------------------------------------------
    {
    }

    //--------------------------------------------------------------------------
    size_t DomainColoringSerializer::legion_buffer_size(void) const
    //--------------------------------------------------------------------------
    {
      size_t result = sizeof(size_t); // number of elements
      result += (coloring.size() * (sizeof(Color) + sizeof(Domain)));
      return result;
    }

    //--------------------------------------------------------------------------
    size_t DomainColoringSerializer::legion_serialize(void *buffer) const
    //--------------------------------------------------------------------------
    {
      char *target = (char*)buffer;
      *((size_t*)target) = coloring.size();
      target += sizeof(size_t);
      for (DomainColoring::const_iterator it = coloring.begin();
            it != coloring.end(); it++)
      {
        *((Color*)target) = it->first; 
        target += sizeof(it->first);
        *((Domain*)target) = it->second;
        target += sizeof(it->second);
      }
      return (size_t(target) - size_t(buffer));
    }

    //--------------------------------------------------------------------------
    size_t DomainColoringSerializer::legion_deserialize(const void *buffer)
    //--------------------------------------------------------------------------
    {
      const char *source = (const char*)buffer;
      size_t num_elements = *((const size_t*)source);
      source += sizeof(size_t);
      for (unsigned idx = 0; idx < num_elements; idx++)
      {
        Color c = *((const Color*)source);
        source += sizeof(c);
        Domain d = *((const Domain*)source);
        source += sizeof(d);
        coloring[c] = d;
      }
      // Return the number of bytes consumed
      return (size_t(source) - size_t(buffer));
    }

    /////////////////////////////////////////////////////////////
    // Legion Runtime 
    /////////////////////////////////////////////////////////////

    //--------------------------------------------------------------------------
    Runtime::Runtime(Internal::Runtime *rt)
      : runtime(rt)
    //--------------------------------------------------------------------------
    {
    }

    //--------------------------------------------------------------------------
    IndexSpace Runtime::create_index_space(Context ctx,
                                                    size_t max_num_elmts)
    //--------------------------------------------------------------------------
    {
      Rect<1,coord_t> bounds((Point<1,coord_t>(0)),
                             (Point<1,coord_t>(max_num_elmts-1)));
      DomainT<1,coord_t> realm_index_space(bounds);
      return create_index_space_internal(ctx, &realm_index_space, TYPE_TAG_1D);
    }

    //--------------------------------------------------------------------------
    IndexSpace Runtime::create_index_space(Context ctx, Domain domain)
    //--------------------------------------------------------------------------
    {
      switch (domain.get_dim())
      {
#define DIMFUNC(DIM) \
    case DIM:                       \
      {                             \
        Rect<DIM,coord_t> bounds = domain; \
        DomainT<DIM,coord_t> realm_is(bounds); \
        return create_index_space_internal(ctx, &realm_is, TYPE_TAG_##DIM##D); \
      }
        LEGION_FOREACH_N(DIMFUNC)
#undef DIMFUNC
        default:
          assert(false);
      }
      return IndexSpace::NO_SPACE;
    }

    //--------------------------------------------------------------------------
    IndexSpace Runtime::create_index_space(Context ctx, 
                                           const std::set<Domain> &domains)
    //--------------------------------------------------------------------------
    {
      std::vector<Domain> rects(domains.begin(), domains.end());
      return create_index_space(ctx, rects); 
    }

    //--------------------------------------------------------------------------
    IndexSpace Runtime::create_index_space(Context ctx,
                                         const std::vector<DomainPoint> &points)
    //--------------------------------------------------------------------------
    {
      switch (points[0].get_dim())
      {
#define DIMFUNC(DIM) \
    case DIM: \
      { \
        std::vector<Realm::Point<DIM,coord_t> > realm_points(points.size()); \
        for (unsigned idx = 0; idx < points.size(); idx++) \
          realm_points[idx] = Point<DIM,coord_t>(points[idx]); \
        DomainT<DIM,coord_t> realm_is( \
            (Realm::IndexSpace<DIM,coord_t>(realm_points))); \
        return runtime->create_index_space(ctx, &realm_is, TYPE_TAG_##DIM##D); \
      }
        LEGION_FOREACH_N(DIMFUNC)
#undef DIMFUNC
        default:
          assert(false);
      }
      return IndexSpace::NO_SPACE;
    }

    //--------------------------------------------------------------------------
    IndexSpace Runtime::create_index_space(Context ctx,
                                           const std::vector<Domain> &rects)
    //--------------------------------------------------------------------------
    {
      switch (rects[0].get_dim())
      {
#define DIMFUNC(DIM) \
    case DIM: \
      { \
        std::vector<Realm::Rect<DIM,coord_t> > realm_rects(rects.size()); \
        for (unsigned idx = 0; idx < rects.size(); idx++) \
          realm_rects[idx] = Rect<DIM,coord_t>(rects[idx]); \
        DomainT<DIM,coord_t> realm_is( \
            (Realm::IndexSpace<DIM,coord_t>(realm_rects))); \
        return runtime->create_index_space(ctx, &realm_is, TYPE_TAG_##DIM##D); \
      }
        LEGION_FOREACH_N(DIMFUNC)
#undef DIMFUNC
        default:
          assert(false);
      }
      return IndexSpace::NO_SPACE;
    }

    //--------------------------------------------------------------------------
    IndexSpace Runtime::create_index_space_internal(Context ctx, 
                                         const void *realm_is, TypeTag type_tag)
    //--------------------------------------------------------------------------
    {
      return runtime->create_index_space(ctx, realm_is, type_tag);
    }

    //--------------------------------------------------------------------------
    IndexSpace Runtime::union_index_spaces(Context ctx,
                                          const std::vector<IndexSpace> &spaces)
    //--------------------------------------------------------------------------
    {
      return runtime->union_index_spaces(ctx, spaces);
    }

    //--------------------------------------------------------------------------
    IndexSpace Runtime::intersect_index_spaces(Context ctx,
                                          const std::vector<IndexSpace> &spaces)
    //--------------------------------------------------------------------------
    {
      return runtime->intersect_index_spaces(ctx, spaces);
    }

    //--------------------------------------------------------------------------
    IndexSpace Runtime::subtract_index_spaces(Context ctx,
                                              IndexSpace left, IndexSpace right)
    //--------------------------------------------------------------------------
    {
      return runtime->subtract_index_spaces(ctx, left, right);
    }

    //--------------------------------------------------------------------------
    void Runtime::destroy_index_space(Context ctx, IndexSpace handle)
    //--------------------------------------------------------------------------
    {
      runtime->destroy_index_space(ctx, handle);
    } 

    //--------------------------------------------------------------------------
    IndexPartition Runtime::create_index_partition(Context ctx,
                                          IndexSpace parent,
                                          const Domain &color_space,
                                          const PointColoring &coloring,
                                          PartitionKind part_kind,
                                          Color color, bool allocable)
    //--------------------------------------------------------------------------
    {
#ifndef DISABLE_PARTITION_SHIM
      if (allocable)
        Internal::log_run.warning("WARNING: allocable index partitions are "
                                  "no longer supported");
      // Count how many entries there are in the coloring
      coord_t num_entries = 0;
      bool do_ranges = false;
      for (PointColoring::const_iterator cit = coloring.begin(); 
            cit != coloring.end(); cit++)
      {
#ifdef DEBUG_LEGION
        assert(cit->first.get_dim() == color_space.get_dim());
#endif
        num_entries += cit->second.points.size();
        for (std::set<std::pair<ptr_t,ptr_t> >::const_iterator it = 
              cit->second.ranges.begin(); it != cit->second.ranges.end(); it++)
        {
          // Skip empty ranges
          if (it->first.value > it->second.value)
            continue;
          num_entries++;
          do_ranges = true;
        }
      }
      // Now make a temporary logical region with two fields to handle
      // the colors and points
      Rect<1,coord_t> bounds(Point<1,coord_t>(0),
                                     Point<1,coord_t>(num_entries-1));
      IndexSpaceT<1,coord_t> temp_is = create_index_space(ctx, bounds);
      FieldSpace temp_fs = create_field_space(ctx);
      const FieldID color_fid = 1;
      const FieldID pointer_fid = 2;
      {
        FieldAllocator allocator = create_field_allocator(ctx,temp_fs);
        switch (color_space.get_dim())
        {
#define DIMFUNC(DIM) \
          case DIM: \
            { \
              allocator.allocate_field( \
                  sizeof(Point<DIM,coord_t>), color_fid); \
              break; \
            }
          LEGION_FOREACH_N(DIMFUNC)
#undef DIMFUNC
          default:
            assert(false);
        }
        if (do_ranges)
          allocator.allocate_field(sizeof(Rect<1,coord_t>), 
                                   pointer_fid);
        else
          allocator.allocate_field(sizeof(Point<1,coord_t>), 
                                   pointer_fid);
      }
      LogicalRegionT<1,coord_t> temp_lr = create_logical_region(ctx,
                                            temp_is, temp_fs, true);
      // Fill in the logical region with the data
      // Do this with a task launch to maintain deferred execution
      switch (color_space.get_dim())
      {
#define DIMFUNC(DIM) \
    case DIM: \
      { \
        if (do_ranges) \
        { \
          PartitionShim::ColorRects<DIM,1> launcher(coloring, temp_lr, \
                                            color_fid, pointer_fid); \
          runtime->execute_task(ctx, launcher); \
        } \
        else \
        { \
          PartitionShim::ColorPoints<DIM> launcher(coloring, temp_lr, \
                                            color_fid, pointer_fid); \
          runtime->execute_task(ctx, launcher); \
        } \
        break; \
      }
        LEGION_FOREACH_N(DIMFUNC)
#undef DIMFUNC
        default:
          assert(false);
      }
      // Make an index space for the color space, just leak it for now
      IndexSpace index_color_space = create_index_space(ctx, color_space);
      // Partition the logical region by the color field
      IndexPartition temp_ip = create_partition_by_field(ctx, temp_lr, 
                                    temp_lr, color_fid, index_color_space,
                                    AUTO_GENERATE_ID, PARTITION_SHIM_MAPPER_ID);
      // Then project the partition image through the pointer field
      LogicalPartition temp_lp = get_logical_partition(temp_lr, temp_ip);
      IndexPartition result;
      if (do_ranges)
        result = create_partition_by_image_range(ctx, parent, temp_lp,
                    temp_lr, pointer_fid, index_color_space, part_kind, color,
                    PARTITION_SHIM_MAPPER_ID);
      else
        result = create_partition_by_image(ctx, parent, temp_lp, 
                    temp_lr, pointer_fid, index_color_space, part_kind, color,
                    PARTITION_SHIM_MAPPER_ID);
      // Clean everything up
      destroy_logical_region(ctx, temp_lr);
      destroy_field_space(ctx, temp_fs);
      destroy_index_space(ctx, temp_is);
      return result;
#else // DISABLE_PARTITION_SHIM
      log_run.error("THE PARTITION SHIM HAS BEEN DISABLED!");
      assert(false);
      return IndexPartition::NO_PART;
#endif
    }

    //--------------------------------------------------------------------------
    IndexPartition Runtime::create_index_partition(
                                          Context ctx, IndexSpace parent,
                                          const Coloring &coloring,
                                          bool disjoint,
                                          Color part_color)
    //--------------------------------------------------------------------------
    {
#ifndef DISABLE_PARTITION_SHIM
      // Count how many entries there are in the coloring
      coord_t num_entries = 0;
      bool do_ranges = false;
      Color lower_bound = UINT_MAX, upper_bound = 0;
      for (Coloring::const_iterator cit = coloring.begin(); 
            cit != coloring.end(); cit++)
      {
        if (cit->first < lower_bound)
          lower_bound = cit->first;
        if (cit->first > upper_bound)
          upper_bound = cit->first;
        num_entries += cit->second.points.size();
        for (std::set<std::pair<ptr_t,ptr_t> >::const_iterator it = 
              cit->second.ranges.begin(); it != cit->second.ranges.end(); it++)
        {
          // Skip empty ranges
          if (it->first.value > it->second.value)
            continue;
          num_entries++;
          do_ranges = true;
        }
      }
#ifdef DEBUG_LEGION
      assert(lower_bound <= upper_bound);
#endif
      // Make the color space
      Rect<1,coord_t> 
        color_space((Point<1,coord_t>(lower_bound)),
                    (Point<1,coord_t>(upper_bound)));
      // Now make a temporary logical region with two fields to handle
      // the colors and points
      Rect<1,coord_t> bounds(Point<1,coord_t>(0),
                                     Point<1,coord_t>(num_entries-1));
      IndexSpaceT<1,coord_t> temp_is = create_index_space(ctx, bounds);
      FieldSpace temp_fs = create_field_space(ctx);
      const FieldID color_fid = 1;
      const FieldID pointer_fid = 2;
      {
        FieldAllocator allocator = create_field_allocator(ctx,temp_fs);
        allocator.allocate_field(sizeof(Point<1,coord_t>), color_fid);
        if (do_ranges)
          allocator.allocate_field(sizeof(Rect<1,coord_t>),
                                   pointer_fid);
        else
          allocator.allocate_field(sizeof(Point<1,coord_t>), 
                                   pointer_fid);
      }
      LogicalRegionT<1,coord_t> temp_lr = create_logical_region(ctx,
                                            temp_is, temp_fs, true);
      // Fill in the logical region with the data
      // Do this with a task launch to maintain deferred execution
      if (do_ranges)
      {
        PartitionShim::ColorRects<1,1> launcher(coloring, temp_lr, 
                                              color_fid, pointer_fid);
        runtime->execute_task(ctx, launcher);
      }
      else
      {
        PartitionShim::ColorPoints<1> launcher(coloring, temp_lr, 
                                               color_fid, pointer_fid);
        runtime->execute_task(ctx, launcher);
      }
      
      // Make an index space for the color space, we'll leak it for now
      IndexSpaceT<1,coord_t> index_color_space = 
                                  create_index_space(ctx, color_space);
      // Partition the logical region by the color field
      IndexPartitionT<1,coord_t> temp_ip = create_partition_by_field(ctx,
                            temp_lr, temp_lr, color_fid, index_color_space,
                            AUTO_GENERATE_ID, PARTITION_SHIM_MAPPER_ID);
      // Then project the partition image through the pointer field
      LogicalPartitionT<1,coord_t> temp_lp = 
                                     get_logical_partition(temp_lr, temp_ip);
      IndexPartitionT<1,coord_t> result;
      if (do_ranges)
        result = create_partition_by_image_range(ctx, 
            IndexSpaceT<1,coord_t>(parent), temp_lp, temp_lr, pointer_fid,
            index_color_space, (disjoint ? DISJOINT_KIND : ALIASED_KIND),
            part_color, PARTITION_SHIM_MAPPER_ID);
      else
        result = create_partition_by_image(ctx,
            IndexSpaceT<1,coord_t>(parent), temp_lp, temp_lr, pointer_fid, 
            index_color_space, (disjoint ? DISJOINT_KIND : ALIASED_KIND), 
            part_color, PARTITION_SHIM_MAPPER_ID);
      // Clean everything up
      destroy_logical_region(ctx, temp_lr);
      destroy_field_space(ctx, temp_fs);
      destroy_index_space(ctx, temp_is);
      return result;
#else // DISABLE_PARTITION_SHIM
      log_run.error("THE PARTITION SHIM HAS BEEN DISABLED!");
      assert(false);
      return IndexPartition::NO_PART;
#endif
    }

    //--------------------------------------------------------------------------
    IndexPartition Runtime::create_index_partition(Context ctx,
                                          IndexSpace parent, 
                                          const Domain &color_space,
                                          const DomainPointColoring &coloring,
                                          PartitionKind part_kind, Color color)
    //--------------------------------------------------------------------------
    {
#ifndef DISABLE_PARTITION_SHIM
      // Count how many entries there are in the coloring
      const coord_t num_entries = coloring.size();
      // Now make a temporary logical region with two fields to handle
      // the colors and points
      Rect<1,coord_t> bounds(Point<1,coord_t>(0),
                                     Point<1,coord_t>(num_entries-1));
      IndexSpaceT<1,coord_t> temp_is = create_index_space(ctx, bounds);
      FieldSpace temp_fs = create_field_space(ctx);
      const FieldID color_fid = 1;
      const FieldID range_fid = 2;
      const int color_dim = color_space.get_dim();
      const int range_dim = coloring.begin()->second.get_dim();
      {
        FieldAllocator allocator = create_field_allocator(ctx,temp_fs);
        switch (color_dim)
        {
#define DIMFUNC(DIM) \
          case DIM: \
            { \
              allocator.allocate_field( \
                  sizeof(Point<DIM,coord_t>), color_fid); \
              break; \
            }
          LEGION_FOREACH_N(DIMFUNC)
#undef DIMFUNC
          default:
            assert(false);
        }
        switch (range_dim)
        {
#define DIMFUNC(DIM) \
          case DIM: \
            { \
              allocator.allocate_field( \
                  sizeof(Rect<DIM,coord_t>), range_fid); \
              break; \
            }
          LEGION_FOREACH_N(DIMFUNC)
#undef DIMFUNC
          default:
            assert(false);
        }
      }
      LogicalRegionT<1,coord_t> temp_lr = create_logical_region(ctx,
                                            temp_is, temp_fs, true);
      // Fill in the logical region with the data
      // Do this with a task launch to maintain deferred execution
      switch ((color_dim-1) * LEGION_MAX_DIM + (range_dim-1))
      {
#define DIMFUNC(D1,D2) \
        case ((D1-1)*LEGION_MAX_DIM+(D2-1)): \
          { \
            PartitionShim::ColorRects<D1,D2> launcher(coloring, \
                temp_lr, color_fid, range_fid); \
            runtime->execute_task(ctx, launcher); \
            break; \
          }
        LEGION_FOREACH_NN(DIMFUNC)
#undef DIMFUNC
      }
      // Make an index space for the color space, just leak it for now
      IndexSpace index_color_space = create_index_space(ctx, color_space);
      // Partition the logical region by the color field
      IndexPartition temp_ip = create_partition_by_field(ctx, temp_lr, 
                                temp_lr, color_fid, index_color_space,
                                AUTO_GENERATE_ID, PARTITION_SHIM_MAPPER_ID);
      // Then project the partition image through the range field
      LogicalPartition temp_lp = get_logical_partition(temp_lr, temp_ip);
      IndexPartition result = create_partition_by_image_range(ctx, parent, 
                           temp_lp, temp_lr, range_fid, index_color_space, 
                           part_kind, color, PARTITION_SHIM_MAPPER_ID);
      // Clean everything up
      destroy_logical_region(ctx, temp_lr);
      destroy_field_space(ctx, temp_fs);
      destroy_index_space(ctx, temp_is);
      return result;
#else // DISABLE_PARTITION_SHIM
      log_run.error("THE PARTITION SHIM HAS BEEN DISABLED!");
      assert(false);
      return IndexPartition::NO_PART;
#endif
    }

    //--------------------------------------------------------------------------
    IndexPartition Runtime::create_index_partition(
                                          Context ctx, IndexSpace parent,
                                          Domain color_space,
                                          const DomainColoring &coloring,
                                          bool disjoint, Color part_color)
    //--------------------------------------------------------------------------
    {
#ifndef DISABLE_PARTITION_SHIM
      // Count how many entries there are in the coloring
      const coord_t num_entries = coloring.size();
      // Now make a temporary logical region with two fields to handle
      // the colors and points
      Rect<1,coord_t> bounds(Point<1,coord_t>(0),
                                     Point<1,coord_t>(num_entries-1));
      IndexSpaceT<1,coord_t> temp_is = create_index_space(ctx, bounds);
      FieldSpace temp_fs = create_field_space(ctx);
      const FieldID color_fid = 1;
      const FieldID range_fid = 2;
      const int range_dim = coloring.begin()->second.get_dim();
      {
        FieldAllocator allocator = create_field_allocator(ctx,temp_fs);
        allocator.allocate_field(sizeof(Point<1,coord_t>), color_fid);
        switch (range_dim)
        {
#define DIMFUNC(DIM) \
          case DIM: \
            { \
              allocator.allocate_field( \
                  sizeof(Rect<DIM,coord_t>), range_fid); \
              break; \
            }
          LEGION_FOREACH_N(DIMFUNC)
#undef DIMFUNC
          default:
            assert(false);
        }
      }
      LogicalRegionT<1,coord_t> temp_lr = create_logical_region(ctx,
                                            temp_is, temp_fs, true);
      // Fill in the logical region with the data
      // Do this with a task launch to maintain deferred execution
      switch (range_dim)
      {
#define DIMFUNC(DIM) \
        case DIM: \
          { \
            PartitionShim::ColorRects<1,DIM> launcher(coloring, \
                temp_lr, color_fid, range_fid); \
            runtime->execute_task(ctx, launcher); \
            break; \
          } 
        LEGION_FOREACH_N(DIMFUNC)
#undef DIMFUNC
        default:
          assert(false);
      }

      IndexSpaceT<1,coord_t> index_color_space = 
                            create_index_space<1,coord_t>(ctx, color_space);
      // Partition the logical region by the color field
      IndexPartition temp_ip = create_partition_by_field(ctx, temp_lr,
                                    temp_lr, color_fid, index_color_space,
                                    AUTO_GENERATE_ID, PARTITION_SHIM_MAPPER_ID);
      // Then project the partition image through the pointer field
      LogicalPartition temp_lp = get_logical_partition(temp_lr, temp_ip);
      IndexPartition result = create_partition_by_image_range(ctx,
          parent, temp_lp, temp_lr, range_fid, index_color_space, 
          (disjoint ? DISJOINT_KIND : ALIASED_KIND), part_color,
          PARTITION_SHIM_MAPPER_ID);
      // Clean everything up
      destroy_logical_region(ctx, temp_lr);
      destroy_field_space(ctx, temp_fs);
      destroy_index_space(ctx, temp_is);
      return result;
#else // DISABLE_PARTITION_SHIM
      log_run.error("THE PARTITION SHIM HAS BEEN DISABLED!");
      assert(false);
      return IndexPartition::NO_PART;
#endif
    }

    //--------------------------------------------------------------------------
    IndexPartition Runtime::create_index_partition(Context ctx,
                                       IndexSpace parent,
                                       const Domain &color_space,
                                       const MultiDomainPointColoring &coloring,
                                       PartitionKind part_kind, Color color)
    //--------------------------------------------------------------------------
    {
#ifndef DISABLE_PARTITION_SHIM
      // Count how many entries there are in the coloring
      coord_t num_entries = 0;
      for (MultiDomainPointColoring::const_iterator it = coloring.begin();
            it != coloring.end(); it++)
        num_entries += it->second.size(); 
      // Now make a temporary logical region with two fields to handle
      // the colors and points
      Rect<1,coord_t> bounds(Point<1,coord_t>(0),
                                     Point<1,coord_t>(num_entries-1));
      IndexSpaceT<1,coord_t> temp_is = create_index_space(ctx, bounds);
      FieldSpace temp_fs = create_field_space(ctx);
      const FieldID color_fid = 1;
      const FieldID range_fid = 2;
      const int color_dim = color_space.get_dim();
      const int range_dim = coloring.begin()->second.begin()->get_dim();
      {
        FieldAllocator allocator = create_field_allocator(ctx,temp_fs);
        switch (color_dim)
        {
#define DIMFUNC(DIM) \
          case DIM: \
            { \
              allocator.allocate_field( \
                  sizeof(Point<DIM,coord_t>), color_fid); \
              break; \
            }
          LEGION_FOREACH_N(DIMFUNC)
#undef DIMFUNC
          default:
            assert(false);
        }
        switch (range_dim)
        {
#define DIMFUNC(DIM) \
          case DIM: \
            { \
              allocator.allocate_field( \
                  sizeof(Rect<DIM,coord_t>), range_fid); \
              break; \
            }
          LEGION_FOREACH_N(DIMFUNC)
#undef DIMFUNC
          default:
            assert(false);
        }
      }
      LogicalRegionT<1,coord_t> temp_lr = create_logical_region(ctx,
                                            temp_is, temp_fs, true);
      // Fill in the logical region with the data
      // Do this with a task launch to maintain deferred execution
      switch ((color_dim-1) * LEGION_MAX_DIM + (range_dim-1))
      {
#define DIMFUNC(D1,D2) \
        case ((D1-1)*LEGION_MAX_DIM+(D2-1)): \
          { \
            PartitionShim::ColorRects<D1,D2> launcher(coloring, \
                temp_lr, color_fid, range_fid); \
            runtime->execute_task(ctx, launcher); \
            break; \
          }
        LEGION_FOREACH_NN(DIMFUNC)
#undef DIMFUNC
      }
      // Make an index space for the color space, just leak it for now
      IndexSpace index_color_space = create_index_space(ctx, color_space);
      // Partition the logical region by the color field
      IndexPartition temp_ip = create_partition_by_field(ctx, temp_lr, 
                                    temp_lr, color_fid, index_color_space,
                                    AUTO_GENERATE_ID, PARTITION_SHIM_MAPPER_ID);
      // Then project the partition image through the range field
      LogicalPartition temp_lp = get_logical_partition(temp_lr, temp_ip);
      IndexPartition result = create_partition_by_image_range(ctx, parent, 
            temp_lp, temp_lr, range_fid, index_color_space, part_kind, color,
            PARTITION_SHIM_MAPPER_ID);
      // Clean everything up
      destroy_logical_region(ctx, temp_lr);
      destroy_field_space(ctx, temp_fs);
      destroy_index_space(ctx, temp_is);
      return result;
#else // DISABLE_PARTITION_SHIM
      log_run.error("THE PARTITION SHIM HAS BEEN DISABLED!");
      assert(false);
      return IndexPartition::NO_PART;
#endif
    }

    //--------------------------------------------------------------------------
    IndexPartition Runtime::create_index_partition(
                                          Context ctx, IndexSpace parent,
                                          Domain color_space,
                                          const MultiDomainColoring &coloring,
                                          bool disjoint, Color part_color)
    //--------------------------------------------------------------------------
    {
#ifndef DISABLE_PARTITION_SHIM
      // Count how many entries there are in the coloring
      coord_t num_entries = 0;
      for (MultiDomainColoring::const_iterator it = coloring.begin();
            it != coloring.end(); it++)
        num_entries += it->second.size();
      // Now make a temporary logical region with two fields to handle
      // the colors and points
      Rect<1,coord_t> bounds(Point<1,coord_t>(0),
                                     Point<1,coord_t>(num_entries-1));
      IndexSpaceT<1,coord_t> temp_is = create_index_space(ctx, bounds);
      FieldSpace temp_fs = create_field_space(ctx);
      const FieldID color_fid = 1;
      const FieldID range_fid = 2;
      const int range_dim = coloring.begin()->second.begin()->get_dim();
      {
        FieldAllocator allocator = create_field_allocator(ctx,temp_fs);
        allocator.allocate_field(sizeof(Point<1,coord_t>), color_fid);
        switch (range_dim)
        {
#define DIMFUNC(DIM) \
          case DIM: \
            { \
              allocator.allocate_field( \
                  sizeof(Rect<DIM,coord_t>), range_fid); \
              break; \
            }
          LEGION_FOREACH_N(DIMFUNC)
#undef DIMFUNC
          default:
            assert(false);
        }
      }
      LogicalRegionT<1,coord_t> temp_lr = create_logical_region(ctx,
                                            temp_is, temp_fs, true);
      // Fill in the logical region with the data
      // Do this with a task launch to maintain deferred execution
      switch (range_dim)
      {
#define DIMFUNC(DIM) \
        case DIM: \
          { \
            PartitionShim::ColorRects<1,DIM> launcher(coloring, \
                temp_lr, color_fid, range_fid); \
            runtime->execute_task(ctx, launcher); \
            break; \
          }
        LEGION_FOREACH_N(DIMFUNC)
#undef DIMFUNC
        default:
          assert(false);
      }
      IndexSpaceT<1,coord_t> index_color_space = 
                            create_index_space<1,coord_t>(ctx, color_space);
      // Partition the logical region by the color field
      IndexPartition temp_ip = create_partition_by_field(ctx, temp_lr,
                                    temp_lr, color_fid, index_color_space,
                                    AUTO_GENERATE_ID, PARTITION_SHIM_MAPPER_ID);
      // Then project the partition image through the pointer field
      LogicalPartition temp_lp = get_logical_partition(temp_lr, temp_ip);
      IndexPartition result = create_partition_by_image_range(ctx,
          parent, temp_lp, temp_lr, range_fid, index_color_space, 
          (disjoint ? DISJOINT_KIND : ALIASED_KIND), part_color,
          PARTITION_SHIM_MAPPER_ID);
      // Clean everything up
      destroy_logical_region(ctx, temp_lr);
      destroy_field_space(ctx, temp_fs);
      destroy_index_space(ctx, temp_is);
      return result;
#else // DISABLE_PARTITION_SHIM
      log_run.error("THE PARTITION SHIM HAS BEEN DISABLED!");
      assert(false);
      return IndexPartition::NO_PART; 
#endif
    }

    //--------------------------------------------------------------------------
    IndexPartition Runtime::create_index_partition(
                                          Context ctx, IndexSpace parent,
    LegionRuntime::Accessor::RegionAccessor<
      LegionRuntime::Accessor::AccessorType::Generic> field_accessor,
                                                      Color part_color)
    //--------------------------------------------------------------------------
    {
      Internal::log_run.error("Call to deprecated 'create_index_partition' "
                    "method with an accessor in task %s (UID %lld) should be "
                    "replaced with a call to create_partition_by_field.",
                    ctx->get_task_name(), ctx->get_unique_id());
      assert(false);
      return IndexPartition::NO_PART;
    }

    //--------------------------------------------------------------------------
    void Runtime::destroy_index_partition(Context ctx, 
                                                   IndexPartition handle)
    //--------------------------------------------------------------------------
    {
      runtime->destroy_index_partition(ctx, handle);
    }

    //--------------------------------------------------------------------------
    IndexPartition Runtime::create_equal_partition(Context ctx, 
                                                      IndexSpace parent,
                                                      IndexSpace color_space,
                                                      size_t granularity,
                                                      Color color)
    //--------------------------------------------------------------------------
    {
      return runtime->create_equal_partition(ctx, parent, color_space,
                                             granularity, color);
    }

    //--------------------------------------------------------------------------
    IndexPartition Runtime::create_partition_by_union(Context ctx,
                                    IndexSpace parent, IndexPartition handle1,
                                    IndexPartition handle2, 
                                    IndexSpace color_space, PartitionKind kind,
                                    Color color)
    //--------------------------------------------------------------------------
    {
      return runtime->create_partition_by_union(ctx, parent, handle1, handle2, 
                                                color_space, kind, color);
    }

    //--------------------------------------------------------------------------
    IndexPartition Runtime::create_partition_by_intersection(
                                                Context ctx, IndexSpace parent,
                                                IndexPartition handle1, 
                                                IndexPartition handle2,
                                                IndexSpace color_space,
                                                PartitionKind kind, Color color) 
    //--------------------------------------------------------------------------
    {
      return runtime->create_partition_by_intersection(ctx, parent, handle1,
                                                       handle2, color_space,
                                                       kind, color);
    }

    //--------------------------------------------------------------------------
    IndexPartition Runtime::create_partition_by_difference(
                                                Context ctx, IndexSpace parent,
                                                IndexPartition handle1,
                                                IndexPartition handle2,
                                                IndexSpace color_space,
                                                PartitionKind kind, Color color)
    //--------------------------------------------------------------------------
    {
      return runtime->create_partition_by_difference(ctx, parent, handle1,
                                                     handle2, color_space,
                                                     kind, color);
    }

    //--------------------------------------------------------------------------
    Color Runtime::create_cross_product_partitions(Context ctx,
                                IndexPartition handle1, IndexPartition handle2,
                                std::map<IndexSpace,IndexPartition> &handles,
                                PartitionKind kind, Color color)
    //--------------------------------------------------------------------------
    {
      return runtime->create_cross_product_partitions(ctx, handle1, handle2, 
                                                      handles, kind, color);
    }

    //--------------------------------------------------------------------------
    void Runtime::create_association(Context ctx,
                                     LogicalRegion domain,
                                     LogicalRegion domain_parent,
                                     FieldID domain_fid,
                                     IndexSpace range,
                                     MapperID id, MappingTagID tag)
    //--------------------------------------------------------------------------
    {
      runtime->create_association(ctx, domain, domain_parent, domain_fid,
                                  range, id, tag);
    }

    //--------------------------------------------------------------------------
    void Runtime::create_bidirectional_association(Context ctx,
                                      LogicalRegion domain,
                                      LogicalRegion domain_parent,
                                      FieldID domain_fid,
                                      LogicalRegion range,
                                      LogicalRegion range_parent,
                                      FieldID range_fid,
                                      MapperID id, MappingTagID tag)
    //--------------------------------------------------------------------------
    {
      // Realm guarantees that creating association in either direction
      // will produce the same result, so we can do these separately
      create_association(ctx, domain, domain_parent, domain_fid, 
                         range.get_index_space(), id, tag);
      create_association(ctx, range, range_parent, range_fid, 
                         domain.get_index_space(), id, tag);
    }

    //--------------------------------------------------------------------------
    IndexPartition Runtime::create_partition_by_restriction(Context ctx,
                                                        IndexSpace par,
                                                        IndexSpace cs,
                                                        DomainTransform tran,
                                                        Domain ext,
                                                        PartitionKind part_kind,
                                                        Color color)
    //--------------------------------------------------------------------------
    {
      switch ((ext.get_dim()-1) * LEGION_MAX_DIM + (tran.n-1))
      {
#define DIMFUNC(D1,D2) \
        case (D1-1)*LEGION_MAX_DIM+(D2-1): \
          { \
            const IndexSpaceT<D1,coord_t> parent(par); \
            const Rect<D1,coord_t> extent(ext); \
            const Transform<D1,D2> transform(tran); \
            const IndexSpaceT<D2,coord_t> color_space(cs); \
            return create_partition_by_restriction<D1,D2,coord_t>(ctx, \
                parent, color_space, transform, extent, part_kind, color); \
          }
        LEGION_FOREACH_NN(DIMFUNC)
#undef DIMFUNC
      }
      return IndexPartition::NO_PART;
    }

    //--------------------------------------------------------------------------
    IndexPartition Runtime::create_partition_by_blockify(Context ctx,
                                                         IndexSpace par,
                                                         DomainPoint bf,
                                                         Color color)
    //--------------------------------------------------------------------------
    {
      switch (bf.get_dim())
      {
#define DIMFUNC(DIM) \
        case DIM: \
          { \
            const IndexSpaceT<DIM,coord_t> parent(par); \
            const Point<DIM,coord_t> blocking_factor(bf); \
            return create_partition_by_blockify<DIM,coord_t>(ctx, parent, \
                                                blocking_factor, color); \
          }
        LEGION_FOREACH_N(DIMFUNC)
#undef DIMFUNC
        default:
          assert(false);
      }
      return IndexPartition::NO_PART;
    }

    //--------------------------------------------------------------------------
    IndexPartition Runtime::create_partition_by_blockify(Context ctx,
                                                         IndexSpace par,
                                                         DomainPoint bf,
                                                         DomainPoint orig,
                                                         Color color)
    //--------------------------------------------------------------------------
    {
      switch (bf.get_dim())
      {
#define DIMFUNC(DIM) \
        case DIM: \
          { \
            const IndexSpaceT<DIM,coord_t> parent(par); \
            const Point<DIM,coord_t> blocking_factor(bf); \
            const Point<DIM,coord_t> origin(orig); \
            return create_partition_by_blockify<DIM,coord_t>(ctx, parent, \
                                        blocking_factor, origin, color); \
          }
        LEGION_FOREACH_N(DIMFUNC)
#undef DIMFUNC
        default:
          assert(false);
      }
      return IndexPartition::NO_PART;
    }

    //--------------------------------------------------------------------------
    IndexPartition Runtime::create_restricted_partition(Context ctx,
                                                        IndexSpace parent, 
                                                        IndexSpace color_space,
                                                        const void *transform,
                                                        size_t transform_size,
                                                        const void *extent, 
                                                        size_t extent_size,
                                                        PartitionKind part_kind,
                                                        Color color)
    //--------------------------------------------------------------------------
    {
      return runtime->create_restricted_partition(ctx, parent, color_space,
                            transform, transform_size, extent, extent_size,
                            part_kind, color);
    }

    //--------------------------------------------------------------------------
    IndexPartition Runtime::create_partition_by_field(Context ctx,
                   LogicalRegion handle, LogicalRegion parent, FieldID fid, 
                   IndexSpace color_space, Color color, 
                   MapperID id, MappingTagID tag)
    //--------------------------------------------------------------------------
    {
      return runtime->create_partition_by_field(ctx, handle, parent, fid,
                                                color_space, color, id, tag);
    }

    //--------------------------------------------------------------------------
    IndexPartition Runtime::create_partition_by_image(Context ctx,
                  IndexSpace handle, LogicalPartition projection,
                  LogicalRegion parent, FieldID fid, IndexSpace color_space,
                  PartitionKind part_kind, Color color,
                  MapperID id, MappingTagID tag)
    //--------------------------------------------------------------------------
    {
      return runtime->create_partition_by_image(ctx, handle, projection,
                                                parent, fid, color_space,
                                                part_kind, color, id, tag);
    }

    //--------------------------------------------------------------------------
    IndexPartition Runtime::create_partition_by_image_range(Context ctx,
                  IndexSpace handle, LogicalPartition projection,
                  LogicalRegion parent, FieldID fid, IndexSpace color_space,
                  PartitionKind part_kind, Color color, 
                  MapperID id, MappingTagID tag)
    //--------------------------------------------------------------------------
    {
      return runtime->create_partition_by_image_range(ctx, handle, projection,
                                                      parent, fid, color_space,
                                                      part_kind, color, id,tag);
    }

    //--------------------------------------------------------------------------
    IndexPartition Runtime::create_partition_by_preimage(Context ctx,
                  IndexPartition projection, LogicalRegion handle,
                  LogicalRegion parent, FieldID fid, IndexSpace color_space,
                  PartitionKind part_kind, Color color,
                  MapperID id, MappingTagID tag)
    //--------------------------------------------------------------------------
    {
      return runtime->create_partition_by_preimage(ctx, projection, handle,
                                                   parent, fid, color_space,
                                                   part_kind, color, id, tag);
    }

    //--------------------------------------------------------------------------
    IndexPartition Runtime::create_partition_by_preimage_range(Context ctx,
                  IndexPartition projection, LogicalRegion handle,
                  LogicalRegion parent, FieldID fid, IndexSpace color_space,
                  PartitionKind part_kind, Color color,
                  MapperID id, MappingTagID tag)
    //--------------------------------------------------------------------------
    {
      return runtime->create_partition_by_preimage_range(ctx, projection,handle,
                                                       parent, fid, color_space,
                                                       part_kind, color,id,tag);
    }

    //--------------------------------------------------------------------------
    IndexPartition Runtime::create_pending_partition(Context ctx,
                             IndexSpace parent, IndexSpace color_space, 
                             PartitionKind part_kind, Color color)
    //--------------------------------------------------------------------------
    {
      return runtime->create_pending_partition(ctx, parent, color_space, 
                                               part_kind, color);
    }

    //--------------------------------------------------------------------------
    IndexSpace Runtime::create_index_space_union(Context ctx,
                      IndexPartition parent, const DomainPoint &color,
                      const std::vector<IndexSpace> &handles) 
    //--------------------------------------------------------------------------
    {
      switch (color.get_dim())
      {
#define DIMFUNC(DIM) \
        case DIM: \
          { \
            Point<DIM,coord_t> point = color; \
            return runtime->create_index_space_union(ctx, parent, &point, \
                                             TYPE_TAG_##DIM##D, handles); \
          }
        LEGION_FOREACH_N(DIMFUNC)
#undef DIMFUNC
        default:
          assert(false);
      }
      return IndexSpace::NO_SPACE;
    }

    //--------------------------------------------------------------------------
    IndexSpace Runtime::create_index_space_union_internal(Context ctx,
                    IndexPartition parent, const void *color, TypeTag type_tag,
                    const std::vector<IndexSpace> &handles)
    //--------------------------------------------------------------------------
    {
      return runtime->create_index_space_union(ctx, parent, 
                                               color, type_tag, handles);
    }

    //--------------------------------------------------------------------------
    IndexSpace Runtime::create_index_space_union(Context ctx,
                      IndexPartition parent, const DomainPoint &color,
                      IndexPartition handle)
    //--------------------------------------------------------------------------
    {
      switch (color.get_dim())
      {
#define DIMFUNC(DIM) \
        case DIM: \
          { \
            Point<DIM,coord_t> point = color; \
            return runtime->create_index_space_union(ctx, parent, &point, \
                                               TYPE_TAG_##DIM##D, handle); \
          }
        LEGION_FOREACH_N(DIMFUNC)
#undef DIMFUNC
        default:
          assert(false);
      }
      return IndexSpace::NO_SPACE;
    }

    //--------------------------------------------------------------------------
    IndexSpace Runtime::create_index_space_union_internal(Context ctx,
                        IndexPartition parent, const void *realm_color, 
                        TypeTag type_tag, IndexPartition handle)
    //--------------------------------------------------------------------------
    {
      return runtime->create_index_space_union(ctx, parent, realm_color,
                                               type_tag, handle);
    }

    //--------------------------------------------------------------------------
    IndexSpace Runtime::create_index_space_intersection(Context ctx,
                      IndexPartition parent, const DomainPoint &color,
                      const std::vector<IndexSpace> &handles) 
    //--------------------------------------------------------------------------
    {
      switch (color.get_dim())
      {
#define DIMFUNC(DIM) \
      case DIM: \
        { \
          Point<DIM,coord_t> point = color; \
          return runtime->create_index_space_intersection(ctx, parent, &point, \
                                                  TYPE_TAG_##DIM##D, handles); \
        }
        LEGION_FOREACH_N(DIMFUNC)
#undef DIMFUNC
        default:
          assert(false);
      }
      return IndexSpace::NO_SPACE;
    }

    //--------------------------------------------------------------------------
    IndexSpace Runtime::create_index_space_intersection_internal(Context ctx,
                    IndexPartition parent, const void *color, TypeTag type_tag,
                    const std::vector<IndexSpace> &handles)
    //--------------------------------------------------------------------------
    {
      return runtime->create_index_space_intersection(ctx, parent, 
                                                      color, type_tag, handles);
    }

    //--------------------------------------------------------------------------
    IndexSpace Runtime::create_index_space_intersection(Context ctx,
                      IndexPartition parent, const DomainPoint &color,
                      IndexPartition handle)
    //--------------------------------------------------------------------------
    {
      switch (color.get_dim())
      {
#define DIMFUNC(DIM) \
      case DIM: \
        { \
          Point<DIM,coord_t> point = color; \
          return runtime->create_index_space_intersection(ctx, parent, &point, \
                                                   TYPE_TAG_##DIM##D, handle); \
        }
        LEGION_FOREACH_N(DIMFUNC)
#undef DIMFUNC
        default:
          assert(false);
      }
      return IndexSpace::NO_SPACE;
    }

    //--------------------------------------------------------------------------
    IndexSpace Runtime::create_index_space_intersection_internal(Context ctx,
                        IndexPartition parent, const void *realm_color, 
                        TypeTag type_tag, IndexPartition handle)
    //--------------------------------------------------------------------------
    {
      return runtime->create_index_space_intersection(ctx, parent, realm_color,
                                                      type_tag, handle);
    }

    //--------------------------------------------------------------------------
    IndexSpace Runtime::create_index_space_difference(Context ctx,
          IndexPartition parent, const DomainPoint &color, IndexSpace initial, 
          const std::vector<IndexSpace> &handles)
    //--------------------------------------------------------------------------
    {
      switch (color.get_dim())
      {
#define DIMFUNC(DIM) \
      case DIM: \
        { \
          Point<DIM,coord_t> point = color; \
          return runtime->create_index_space_difference(ctx, parent, &point, \
                                        TYPE_TAG_##DIM##D, initial, handles); \
        }
        LEGION_FOREACH_N(DIMFUNC)
#undef DIMFUNC
        default:
          assert(false);
      }
      return IndexSpace::NO_SPACE;
    }

    //--------------------------------------------------------------------------
    IndexSpace Runtime::create_index_space_difference_internal(Context ctx,
        IndexPartition parent, const void *realm_color, TypeTag type_tag,
        IndexSpace initial, const std::vector<IndexSpace> &handles)
    //--------------------------------------------------------------------------
    {
      return runtime->create_index_space_difference(ctx, parent,
                        realm_color, type_tag, initial, handles);
    }

    //--------------------------------------------------------------------------
    IndexPartition Runtime::get_index_partition(Context ctx, 
                                                IndexSpace parent, Color color)
    //--------------------------------------------------------------------------
    {
      return runtime->get_index_partition(ctx, parent, color);
    }

    //--------------------------------------------------------------------------
    IndexPartition Runtime::get_index_partition(Context ctx,
                                    IndexSpace parent, const DomainPoint &color)
    //--------------------------------------------------------------------------
    {
      return get_index_partition(ctx, parent, color.get_color());
    }

    //--------------------------------------------------------------------------
    IndexPartition Runtime::get_index_partition(IndexSpace parent, Color color)
    //--------------------------------------------------------------------------
    {
      return runtime->get_index_partition(parent, color);
    }

    //--------------------------------------------------------------------------
    IndexPartition Runtime::get_index_partition(IndexSpace parent,
                                                const DomainPoint &color)
    //--------------------------------------------------------------------------
    {
      return get_index_partition(parent, color.get_color());
    }

    //--------------------------------------------------------------------------
    bool Runtime::has_index_partition(Context ctx, IndexSpace parent, Color c)
    //--------------------------------------------------------------------------
    {
      return runtime->has_index_partition(ctx, parent, c);
    }

    //--------------------------------------------------------------------------
    bool Runtime::has_index_partition(Context ctx, IndexSpace parent,
                                               const DomainPoint &color)
    //--------------------------------------------------------------------------
    {
      return runtime->has_index_partition(ctx, parent, color.get_color());
    }

    //--------------------------------------------------------------------------
    bool Runtime::has_index_partition(IndexSpace parent, Color c)
    //--------------------------------------------------------------------------
    {
      return runtime->has_index_partition(parent, c);
    }

    //--------------------------------------------------------------------------
    bool Runtime::has_index_partition(IndexSpace parent,
                                      const DomainPoint &color)
    //--------------------------------------------------------------------------
    {
      return runtime->has_index_partition(parent, color.get_color());
    }

    //--------------------------------------------------------------------------
    IndexSpace Runtime::get_index_subspace(Context ctx, 
                                                  IndexPartition p, Color color)
    //--------------------------------------------------------------------------
    {
      Point<1,coord_t> point = color;
      return runtime->get_index_subspace(ctx, p, &point, TYPE_TAG_1D);
    }

    //--------------------------------------------------------------------------
    IndexSpace Runtime::get_index_subspace(Context ctx,
                                     IndexPartition p, const DomainPoint &color)
    //--------------------------------------------------------------------------
    {
      switch (color.get_dim())
      {
#define DIMFUNC(DIM) \
    case DIM: \
      { \
        Point<DIM,coord_t> point = color; \
        return runtime->get_index_subspace(ctx, p, &point, TYPE_TAG_##DIM##D); \
      }
        LEGION_FOREACH_N(DIMFUNC)
#undef DIMFUNC
        default:
          assert(false);
      }
      return IndexSpace::NO_SPACE;
    }

    //--------------------------------------------------------------------------
    IndexSpace Runtime::get_index_subspace(IndexPartition p, Color color)
    //--------------------------------------------------------------------------
    {
      Point<1,coord_t> point = color;
      return runtime->get_index_subspace(p, &point, TYPE_TAG_1D);
    }

    //--------------------------------------------------------------------------
    IndexSpace Runtime::get_index_subspace(IndexPartition p, 
                                           const DomainPoint &color)
    //--------------------------------------------------------------------------
    {
      switch (color.get_dim())
      {
#define DIMFUNC(DIM) \
        case DIM: \
          { \
            Point<DIM,coord_t> point = color; \
            return runtime->get_index_subspace(p, &point, TYPE_TAG_##DIM##D); \
          }
        LEGION_FOREACH_N(DIMFUNC)
#undef DIMFUNC
        default:
          assert(false);
      }
      return IndexSpace::NO_SPACE;
    }

    //--------------------------------------------------------------------------
    IndexSpace Runtime::get_index_subspace_internal(IndexPartition p,
                                      const void *realm_color, TypeTag type_tag)
    //--------------------------------------------------------------------------
    {
      return runtime->get_index_subspace(p, realm_color, type_tag);
    }

    //--------------------------------------------------------------------------
    bool Runtime::has_index_subspace(Context ctx, 
                                     IndexPartition p, const DomainPoint &color)
    //--------------------------------------------------------------------------
    {
      switch (color.get_dim())
      {
#define DIMFUNC(DIM) \
    case DIM: \
      { \
        Point<DIM,coord_t> point = color; \
        return runtime->has_index_subspace(ctx, p, &point, TYPE_TAG_##DIM##D); \
      }
        LEGION_FOREACH_N(DIMFUNC)
#undef DIMFUNC
        default:
          assert(false);
      }
      return false;
    }

    //--------------------------------------------------------------------------
    bool Runtime::has_index_subspace(IndexPartition p, const DomainPoint &color)
    //--------------------------------------------------------------------------
    {
      switch (color.get_dim())
      {
#define DIMFUNC(DIM) \
        case DIM: \
          { \
            Point<DIM,coord_t> point = color; \
            return runtime->has_index_subspace(p, &point, TYPE_TAG_##DIM##D); \
          }
        LEGION_FOREACH_N(DIMFUNC)
#undef DIMFUNC
        default:
          assert(false);
      }
      return false;
    }

    //--------------------------------------------------------------------------
    bool Runtime::has_index_subspace_internal(IndexPartition p,
                                      const void *realm_color, TypeTag type_tag)
    //--------------------------------------------------------------------------
    {
      return runtime->has_index_subspace(p, realm_color, type_tag);
    }

    //--------------------------------------------------------------------------
    bool Runtime::has_multiple_domains(Context ctx, IndexSpace handle)
    //--------------------------------------------------------------------------
    {
      // Multiple domains supported implicitly
      return false;
    }

    //--------------------------------------------------------------------------
    bool Runtime::has_multiple_domains(IndexSpace handle)
    //--------------------------------------------------------------------------
    {
      // Multiple domains supported implicitly
      return false;
    }

    //--------------------------------------------------------------------------
    Domain Runtime::get_index_space_domain(Context ctx, IndexSpace handle)
    //--------------------------------------------------------------------------
    {
      const TypeTag type_tag = handle.get_type_tag();
      switch (Internal::NT_TemplateHelper::get_dim(type_tag))
      {
#define DIMFUNC(DIM) \
        case DIM: \
          { \
            DomainT<DIM,coord_t> realm_is; \
            runtime->get_index_space_domain(ctx, handle, &realm_is, type_tag); \
            return Domain(realm_is); \
          }
        LEGION_FOREACH_N(DIMFUNC)
#undef DIMFUNC
        default:
          assert(false);
      }
      return Domain::NO_DOMAIN;
    }

    //--------------------------------------------------------------------------
    Domain Runtime::get_index_space_domain(IndexSpace handle)
    //--------------------------------------------------------------------------
    {
      const TypeTag type_tag = handle.get_type_tag();
      switch (Internal::NT_TemplateHelper::get_dim(type_tag))
      {
#define DIMFUNC(DIM) \
        case DIM: \
          { \
            DomainT<DIM,coord_t> realm_is; \
            runtime->get_index_space_domain(handle, &realm_is, type_tag); \
            return Domain(realm_is); \
          }
        LEGION_FOREACH_N(DIMFUNC)
#undef DIMFUNC
        default:
          assert(false);
      }
      return Domain::NO_DOMAIN;
    }

    //--------------------------------------------------------------------------
    void Runtime::get_index_space_domain_internal(IndexSpace handle,
                                         void *realm_is, TypeTag type_tag)
    //--------------------------------------------------------------------------
    {
      runtime->get_index_space_domain(handle, realm_is, type_tag);
    }

    //--------------------------------------------------------------------------
    void Runtime::get_index_space_domains(Context ctx, 
                                IndexSpace handle, std::vector<Domain> &domains)
    //--------------------------------------------------------------------------
    {
      domains.push_back(get_index_space_domain(ctx, handle));
    }

    //--------------------------------------------------------------------------
    void Runtime::get_index_space_domains(IndexSpace handle,
                                          std::vector<Domain> &domains)
    //--------------------------------------------------------------------------
    {
      domains.push_back(get_index_space_domain(handle));
    }

    //--------------------------------------------------------------------------
    Domain Runtime::get_index_partition_color_space(Context ctx, 
                                                    IndexPartition p)
    //--------------------------------------------------------------------------
    {
      return runtime->get_index_partition_color_space(ctx, p);
    }

    //--------------------------------------------------------------------------
    Domain Runtime::get_index_partition_color_space(IndexPartition p)
    //--------------------------------------------------------------------------
    {
      return runtime->get_index_partition_color_space(p);
    }

    //--------------------------------------------------------------------------
    void Runtime::get_index_partition_color_space_internal(IndexPartition p,
                                               void *realm_is, TypeTag type_tag)
    //--------------------------------------------------------------------------
    {
      runtime->get_index_partition_color_space(p, realm_is, type_tag);
    }

    //--------------------------------------------------------------------------
    IndexSpace Runtime::get_index_partition_color_space_name(Context ctx,
                                                             IndexPartition p)
    //--------------------------------------------------------------------------
    {
      return runtime->get_index_partition_color_space_name(ctx, p);
    }

    //--------------------------------------------------------------------------
    IndexSpace Runtime::get_index_partition_color_space_name(IndexPartition p)
    //--------------------------------------------------------------------------
    {
      return runtime->get_index_partition_color_space_name(p);
    }

    //--------------------------------------------------------------------------
    void Runtime::get_index_space_partition_colors(Context ctx, IndexSpace sp,
                                                        std::set<Color> &colors)
    //--------------------------------------------------------------------------
    {
      runtime->get_index_space_partition_colors(ctx, sp, colors);
    }

    //--------------------------------------------------------------------------
    void Runtime::get_index_space_partition_colors(Context ctx, IndexSpace sp,
                                                  std::set<DomainPoint> &colors)
    //--------------------------------------------------------------------------
    {
      std::set<Color> temp_colors;
      runtime->get_index_space_partition_colors(ctx, sp, temp_colors);
      for (std::set<Color>::const_iterator it = temp_colors.begin();
            it != temp_colors.end(); it++)
        colors.insert(DomainPoint(*it));
    }
    
    //--------------------------------------------------------------------------
    void Runtime::get_index_space_partition_colors(IndexSpace sp,
                                                   std::set<Color> &colors)
    //--------------------------------------------------------------------------
    {
      runtime->get_index_space_partition_colors(sp, colors);
    }

    //--------------------------------------------------------------------------
    void Runtime::get_index_space_partition_colors(IndexSpace sp,
                                                  std::set<DomainPoint> &colors)
    //--------------------------------------------------------------------------
    {
      std::set<Color> temp_colors;
      runtime->get_index_space_partition_colors(sp, temp_colors);
      for (std::set<Color>::const_iterator it = temp_colors.begin();
            it != temp_colors.end(); it++)
        colors.insert(DomainPoint(*it));
    }

    //--------------------------------------------------------------------------
    bool Runtime::is_index_partition_disjoint(Context ctx, IndexPartition p)
    //--------------------------------------------------------------------------
    {
      return runtime->is_index_partition_disjoint(ctx, p);
    }

    //--------------------------------------------------------------------------
    bool Runtime::is_index_partition_disjoint(IndexPartition p)
    //--------------------------------------------------------------------------
    {
      return runtime->is_index_partition_disjoint(p);
    }

    //--------------------------------------------------------------------------
    bool Runtime::is_index_partition_complete(Context ctx, IndexPartition p)
    //--------------------------------------------------------------------------
    {
      return runtime->is_index_partition_complete(ctx, p);
    }

    //--------------------------------------------------------------------------
    bool Runtime::is_index_partition_complete(IndexPartition p)
    //--------------------------------------------------------------------------
    {
      return runtime->is_index_partition_complete(p);
    }

    //--------------------------------------------------------------------------
    Color Runtime::get_index_space_color(Context ctx, 
                                                  IndexSpace handle)
    //--------------------------------------------------------------------------
    {
      Point<1,coord_t> point;
      runtime->get_index_space_color_point(ctx, handle, &point, TYPE_TAG_1D);
      return point[0];
    }

    //--------------------------------------------------------------------------
    Color Runtime::get_index_space_color(IndexSpace handle)
    //--------------------------------------------------------------------------
    {
      Point<1,coord_t> point;
      runtime->get_index_space_color_point(handle, &point, TYPE_TAG_1D);
      return point[0];
    }

    //--------------------------------------------------------------------------
    DomainPoint Runtime::get_index_space_color_point(Context ctx,
                                                              IndexSpace handle)
    //--------------------------------------------------------------------------
    {
      return runtime->get_index_space_color_point(ctx, handle); 
    }

    //--------------------------------------------------------------------------
    DomainPoint Runtime::get_index_space_color_point(IndexSpace handle)
    //--------------------------------------------------------------------------
    {
      return runtime->get_index_space_color_point(handle);
    }

    //--------------------------------------------------------------------------
    void Runtime::get_index_space_color_internal(IndexSpace handle,
                                            void *realm_color, TypeTag type_tag)
    //--------------------------------------------------------------------------
    {
      runtime->get_index_space_color_point(handle, realm_color, type_tag);
    }

    //--------------------------------------------------------------------------
    Color Runtime::get_index_partition_color(Context ctx,
                                                      IndexPartition handle)
    //--------------------------------------------------------------------------
    {
      return runtime->get_index_partition_color(ctx, handle);
    }

    //--------------------------------------------------------------------------
    Color Runtime::get_index_partition_color(IndexPartition handle)
    //--------------------------------------------------------------------------
    {
      return runtime->get_index_partition_color(handle);
    }

    //--------------------------------------------------------------------------
    DomainPoint Runtime::get_index_partition_color_point(Context ctx,
                                                          IndexPartition handle)
    //--------------------------------------------------------------------------
    {
      return DomainPoint(runtime->get_index_partition_color(ctx, handle));
    }
    
    //--------------------------------------------------------------------------
    DomainPoint Runtime::get_index_partition_color_point(IndexPartition handle)
    //--------------------------------------------------------------------------
    {
      return DomainPoint(runtime->get_index_partition_color(handle));
    }

    //--------------------------------------------------------------------------
    IndexSpace Runtime::get_parent_index_space(Context ctx,
                                                        IndexPartition handle)
    //--------------------------------------------------------------------------
    {
      return runtime->get_parent_index_space(ctx, handle);
    }

    //--------------------------------------------------------------------------
    IndexSpace Runtime::get_parent_index_space(IndexPartition handle)
    //--------------------------------------------------------------------------
    {
      return runtime->get_parent_index_space(handle);
    }

    //--------------------------------------------------------------------------
    bool Runtime::has_parent_index_partition(Context ctx,
                                                      IndexSpace handle)
    //--------------------------------------------------------------------------
    {
      return runtime->has_parent_index_partition(ctx, handle);
    }

    //--------------------------------------------------------------------------
    bool Runtime::has_parent_index_partition(IndexSpace handle)
    //--------------------------------------------------------------------------
    {
      return runtime->has_parent_index_partition(handle);
    }

    //--------------------------------------------------------------------------
    IndexPartition Runtime::get_parent_index_partition(Context ctx,
                                                              IndexSpace handle)
    //--------------------------------------------------------------------------
    {
      return runtime->get_parent_index_partition(ctx, handle);
    }

    //--------------------------------------------------------------------------
    IndexPartition Runtime::get_parent_index_partition(IndexSpace handle)
    //--------------------------------------------------------------------------
    {
      return runtime->get_parent_index_partition(handle);
    }

    //--------------------------------------------------------------------------
    unsigned Runtime::get_index_space_depth(Context ctx, IndexSpace handle)
    //--------------------------------------------------------------------------
    {
      return runtime->get_index_space_depth(ctx, handle);
    }

    //--------------------------------------------------------------------------
    unsigned Runtime::get_index_space_depth(IndexSpace handle)
    //--------------------------------------------------------------------------
    {
      return runtime->get_index_space_depth(handle);
    }

    //--------------------------------------------------------------------------
    unsigned Runtime::get_index_partition_depth(Context ctx,  
                                                IndexPartition handle)
    //--------------------------------------------------------------------------
    {
      return runtime->get_index_partition_depth(ctx, handle);
    }

    //--------------------------------------------------------------------------
    unsigned Runtime::get_index_partition_depth(IndexPartition handle)
    //--------------------------------------------------------------------------
    {
      return runtime->get_index_partition_depth(handle);
    }

    //--------------------------------------------------------------------------
    ptr_t Runtime::safe_cast(Context ctx, ptr_t pointer, 
                                      LogicalRegion region)
    //--------------------------------------------------------------------------
    {
      if (pointer.is_null())
        return pointer;
      Point<1,coord_t> p(pointer.value);
      if (runtime->safe_cast(ctx, region, &p, TYPE_TAG_1D))
        return pointer;
      return ptr_t::nil();
    }

    //--------------------------------------------------------------------------
    DomainPoint Runtime::safe_cast(Context ctx, DomainPoint point, 
                                            LogicalRegion region)
    //--------------------------------------------------------------------------
    {
      switch (point.get_dim())
      {
#define DIMFUNC(DIM) \
        case DIM: \
          { \
            Point<DIM,coord_t> p(point); \
            if (runtime->safe_cast(ctx, region, &p, TYPE_TAG_##DIM##D)) \
              return point; \
            break; \
          }
        LEGION_FOREACH_N(DIMFUNC)
#undef DIMFUNC
        default:
          assert(false);
      }
      return DomainPoint::nil();
    }

    //--------------------------------------------------------------------------
    bool Runtime::safe_cast_internal(Context ctx, LogicalRegion region,
                                     const void *realm_point, TypeTag type_tag) 
    //--------------------------------------------------------------------------
    {
      return runtime->safe_cast(ctx, region, realm_point, type_tag);
    }

    //--------------------------------------------------------------------------
    FieldSpace Runtime::create_field_space(Context ctx)
    //--------------------------------------------------------------------------
    {
      return runtime->create_field_space(ctx);
    }

    //--------------------------------------------------------------------------
    void Runtime::destroy_field_space(Context ctx, FieldSpace handle)
    //--------------------------------------------------------------------------
    {
      runtime->destroy_field_space(ctx, handle);
    }

    //--------------------------------------------------------------------------
    size_t Runtime::get_field_size(Context ctx, FieldSpace handle,
                                            FieldID fid)
    //--------------------------------------------------------------------------
    {
      return runtime->get_field_size(ctx, handle, fid);
    }

    //--------------------------------------------------------------------------
    size_t Runtime::get_field_size(FieldSpace handle, FieldID fid)
    //--------------------------------------------------------------------------
    {
      return runtime->get_field_size(handle, fid);
    }

    //--------------------------------------------------------------------------
    void Runtime::get_field_space_fields(Context ctx, FieldSpace handle,
                                         std::vector<FieldID> &fields)
    //--------------------------------------------------------------------------
    {
      runtime->get_field_space_fields(ctx, handle, fields);
    }

    //--------------------------------------------------------------------------
    void Runtime::get_field_space_fields(FieldSpace handle,
                                         std::vector<FieldID> &fields)
    //--------------------------------------------------------------------------
    {
      runtime->get_field_space_fields(handle, fields);
    }

    //--------------------------------------------------------------------------
    void Runtime::get_field_space_fields(Context ctx, FieldSpace handle,
                                         std::set<FieldID> &fields)
    //--------------------------------------------------------------------------
    {
      std::vector<FieldID> local;
      runtime->get_field_space_fields(ctx, handle, local);
      fields.insert(local.begin(), local.end());
    }

    //--------------------------------------------------------------------------
    void Runtime::get_field_space_fields(FieldSpace handle,
                                         std::set<FieldID> &fields)
    //--------------------------------------------------------------------------
    {
      std::vector<FieldID> local;
      runtime->get_field_space_fields(handle, local);
      fields.insert(local.begin(), local.end());
    }

    //--------------------------------------------------------------------------
    LogicalRegion Runtime::create_logical_region(Context ctx, 
                           IndexSpace index, FieldSpace fields, bool task_local)
    //--------------------------------------------------------------------------
    {
      return runtime->create_logical_region(ctx, index, fields, task_local);
    }

    //--------------------------------------------------------------------------
    void Runtime::destroy_logical_region(Context ctx, 
                                                  LogicalRegion handle)
    //--------------------------------------------------------------------------
    {
      runtime->destroy_logical_region(ctx, handle);
    }

    //--------------------------------------------------------------------------
    void Runtime::destroy_logical_partition(Context ctx, 
                                                     LogicalPartition handle)
    //--------------------------------------------------------------------------
    {
      runtime->destroy_logical_partition(ctx, handle);
    }

    //--------------------------------------------------------------------------
    LogicalPartition Runtime::get_logical_partition(Context ctx, 
                                    LogicalRegion parent, IndexPartition handle)
    //--------------------------------------------------------------------------
    {
      return runtime->get_logical_partition(ctx, parent, handle);
    }

    //--------------------------------------------------------------------------
    LogicalPartition Runtime::get_logical_partition(LogicalRegion parent, 
                                                    IndexPartition handle)
    //--------------------------------------------------------------------------
    {
      return runtime->get_logical_partition(parent, handle);
    }

    //--------------------------------------------------------------------------
    LogicalPartition Runtime::get_logical_partition_by_color(
                                    Context ctx, LogicalRegion parent, Color c)
    //--------------------------------------------------------------------------
    {
      return runtime->get_logical_partition_by_color(ctx, parent, c);
    }

    //--------------------------------------------------------------------------
    LogicalPartition Runtime::get_logical_partition_by_color(
                        Context ctx, LogicalRegion parent, const DomainPoint &c)
    //--------------------------------------------------------------------------
    {
      return runtime->get_logical_partition_by_color(ctx, parent,c.get_color());
    }

    //--------------------------------------------------------------------------
    LogicalPartition Runtime::get_logical_partition_by_color(
                                                  LogicalRegion parent, Color c)
    //--------------------------------------------------------------------------
    {
      return runtime->get_logical_partition_by_color(parent, c);
    }

    //--------------------------------------------------------------------------
    LogicalPartition Runtime::get_logical_partition_by_color(
                                     LogicalRegion parent, const DomainPoint &c)
    //--------------------------------------------------------------------------
    {
      return runtime->get_logical_partition_by_color(parent, c.get_color());
    }

    //--------------------------------------------------------------------------
    bool Runtime::has_logical_partition_by_color(Context ctx,
                                     LogicalRegion parent, const DomainPoint &c)
    //--------------------------------------------------------------------------
    {
      return runtime->has_logical_partition_by_color(ctx, parent,c.get_color());
    }

    //--------------------------------------------------------------------------
    bool Runtime::has_logical_partition_by_color(LogicalRegion parent, 
                                                 const DomainPoint &c)
    //--------------------------------------------------------------------------
    {
      return runtime->has_logical_partition_by_color(parent, c.get_color());
    }

    //--------------------------------------------------------------------------
    LogicalPartition Runtime::get_logical_partition_by_tree(
                                            Context ctx, IndexPartition handle, 
                                            FieldSpace fspace, RegionTreeID tid) 
    //--------------------------------------------------------------------------
    {
      return runtime->get_logical_partition_by_tree(ctx, handle, fspace, tid);
    }

    //--------------------------------------------------------------------------
    LogicalPartition Runtime::get_logical_partition_by_tree(
                                            IndexPartition handle, 
                                            FieldSpace fspace, RegionTreeID tid) 
    //--------------------------------------------------------------------------
    {
      return runtime->get_logical_partition_by_tree(handle, fspace, tid);
    }

    //--------------------------------------------------------------------------
    LogicalRegion Runtime::get_logical_subregion(Context ctx, 
                                    LogicalPartition parent, IndexSpace handle)
    //--------------------------------------------------------------------------
    {
      return runtime->get_logical_subregion(ctx, parent, handle);
    }

    //--------------------------------------------------------------------------
    LogicalRegion Runtime::get_logical_subregion(LogicalPartition parent, 
                                                 IndexSpace handle)
    //--------------------------------------------------------------------------
    {
      return runtime->get_logical_subregion(parent, handle);
    }

    //--------------------------------------------------------------------------
    LogicalRegion Runtime::get_logical_subregion_by_color(Context ctx, 
                                             LogicalPartition parent, Color c)
    //--------------------------------------------------------------------------
    {
      Point<1,coord_t> point(c);
      return runtime->get_logical_subregion_by_color(ctx, parent, 
                                                     &point, TYPE_TAG_1D);
    }

    //--------------------------------------------------------------------------
    LogicalRegion Runtime::get_logical_subregion_by_color(Context ctx,
                                  LogicalPartition parent, const DomainPoint &c)
    //--------------------------------------------------------------------------
    {
      switch (c.get_dim())
      {
#define DIMFUNC(DIM) \
        case DIM: \
          { \
            Point<DIM,coord_t> point(c); \
            return runtime->get_logical_subregion_by_color(ctx, parent,  \
                                             &point, TYPE_TAG_##DIM##D); \
          }
        LEGION_FOREACH_N(DIMFUNC)
#undef DIMFUNC
        default:
          assert(false);
      }
      return LogicalRegion::NO_REGION;
    }

    //--------------------------------------------------------------------------
    LogicalRegion Runtime::get_logical_subregion_by_color(
                                               LogicalPartition parent, Color c)
    //--------------------------------------------------------------------------
    {
      Point<1,coord_t> point(c);
      return runtime->get_logical_subregion_by_color(parent,&point,TYPE_TAG_1D);
    }

    //--------------------------------------------------------------------------
    LogicalRegion Runtime::get_logical_subregion_by_color(
                                  LogicalPartition parent, const DomainPoint &c)
    //--------------------------------------------------------------------------
    {
      switch (c.get_dim())
      {
#define DIMFUNC(DIM) \
        case DIM: \
          { \
            Point<DIM,coord_t> point(c); \
            return runtime->get_logical_subregion_by_color(parent, &point, \
                                                       TYPE_TAG_##DIM##D); \
          }
        LEGION_FOREACH_N(DIMFUNC)
#undef DIMFUNC
        default:
          assert(false);
      }
      return LogicalRegion::NO_REGION;
    }

    //--------------------------------------------------------------------------
    LogicalRegion Runtime::get_logical_subregion_by_color_internal(
             LogicalPartition parent, const void *realm_color, TypeTag type_tag)
    //--------------------------------------------------------------------------
    {
      return runtime->get_logical_subregion_by_color(parent, 
                                                     realm_color, type_tag);
    }
    
    //--------------------------------------------------------------------------
    bool Runtime::has_logical_subregion_by_color(Context ctx,
                                  LogicalPartition parent, const DomainPoint &c)
    //--------------------------------------------------------------------------
    {
      switch (c.get_dim())
      {
#define DIMFUNC(DIM) \
      case DIM: \
        { \
          Point<DIM,coord_t> point(c); \
          return runtime->has_logical_subregion_by_color(ctx, parent, &point, \
                                                         TYPE_TAG_##DIM##D); \
        }
        LEGION_FOREACH_N(DIMFUNC)
#undef DIMFUNC
        default:
          assert(false);
      }
      return false;
    }

    //--------------------------------------------------------------------------
    bool Runtime::has_logical_subregion_by_color(LogicalPartition parent, 
                                                 const DomainPoint &c)
    //--------------------------------------------------------------------------
    {
      switch (c.get_dim())
      {
#define DIMFUNC(DIM) \
        case DIM: \
          { \
            Point<DIM,coord_t> point(c); \
            return runtime->has_logical_subregion_by_color(parent, &point, \
                                                       TYPE_TAG_##DIM##D); \
          }
        LEGION_FOREACH_N(DIMFUNC)
#undef DIMFUNC
        default:
          assert(false);
      }
      return false;
    }

    //--------------------------------------------------------------------------
    bool Runtime::has_logical_subregion_by_color_internal(
             LogicalPartition parent, const void *realm_color, TypeTag type_tag)
    //--------------------------------------------------------------------------
    {
      return runtime->has_logical_subregion_by_color(parent, 
                                                     realm_color, type_tag);
    }

    //--------------------------------------------------------------------------
    LogicalRegion Runtime::get_logical_subregion_by_tree(Context ctx, 
                        IndexSpace handle, FieldSpace fspace, RegionTreeID tid)
    //--------------------------------------------------------------------------
    {
      return runtime->get_logical_subregion_by_tree(ctx, handle, fspace, tid);
    }

    //--------------------------------------------------------------------------
    LogicalRegion Runtime::get_logical_subregion_by_tree(IndexSpace handle, 
                                            FieldSpace fspace, RegionTreeID tid)
    //--------------------------------------------------------------------------
    {
      return runtime->get_logical_subregion_by_tree(handle, fspace, tid);
    }

    //--------------------------------------------------------------------------
    Color Runtime::get_logical_region_color(Context ctx, LogicalRegion handle)
    //--------------------------------------------------------------------------
    {
      Point<1,coord_t> point;
      runtime->get_logical_region_color(ctx, handle, &point, TYPE_TAG_1D);
      return point[0];
    }

    //--------------------------------------------------------------------------
    DomainPoint Runtime::get_logical_region_color_point(Context ctx,
                                                        LogicalRegion handle)
    //--------------------------------------------------------------------------
    {
      return runtime->get_logical_region_color_point(ctx, handle); 
    }

    //--------------------------------------------------------------------------
    Color Runtime::get_logical_region_color(LogicalRegion handle)
    //--------------------------------------------------------------------------
    {
      Point<1,coord_t> point;
      runtime->get_logical_region_color(handle, &point, TYPE_TAG_1D);
      return point[0];
    }

    //--------------------------------------------------------------------------
    DomainPoint Runtime::get_logical_region_color_point(LogicalRegion handle)
    //--------------------------------------------------------------------------
    {
      return runtime->get_logical_region_color_point(handle); 
    }

    //--------------------------------------------------------------------------
    Color Runtime::get_logical_partition_color(Context ctx,
                                                        LogicalPartition handle)
    //--------------------------------------------------------------------------
    {
      return runtime->get_logical_partition_color(ctx, handle);
    }

    //--------------------------------------------------------------------------
    DomainPoint Runtime::get_logical_partition_color_point(Context ctx,
                                                        LogicalPartition handle)
    //--------------------------------------------------------------------------
    {
      return DomainPoint(runtime->get_logical_partition_color(ctx, handle));
    }

    //--------------------------------------------------------------------------
    Color Runtime::get_logical_partition_color(LogicalPartition handle)
    //--------------------------------------------------------------------------
    {
      return runtime->get_logical_partition_color(handle);
    }

    //--------------------------------------------------------------------------
    DomainPoint Runtime::get_logical_partition_color_point(
                                                        LogicalPartition handle)
    //--------------------------------------------------------------------------
    {
      return DomainPoint(runtime->get_logical_partition_color(handle));
    }

    //--------------------------------------------------------------------------
    LogicalRegion Runtime::get_parent_logical_region(Context ctx,
                                                        LogicalPartition handle)
    //--------------------------------------------------------------------------
    {
      return runtime->get_parent_logical_region(ctx, handle);
    }

    //--------------------------------------------------------------------------
    LogicalRegion Runtime::get_parent_logical_region(LogicalPartition handle)
    //--------------------------------------------------------------------------
    {
      return runtime->get_parent_logical_region(handle);
    }

    //--------------------------------------------------------------------------
    bool Runtime::has_parent_logical_partition(Context ctx,
                                                        LogicalRegion handle)
    //--------------------------------------------------------------------------
    {
      return runtime->has_parent_logical_partition(ctx, handle);
    }

    //--------------------------------------------------------------------------
    bool Runtime::has_parent_logical_partition(LogicalRegion handle)
    //--------------------------------------------------------------------------
    {
      return runtime->has_parent_logical_partition(handle);
    }

    //--------------------------------------------------------------------------
    LogicalPartition Runtime::get_parent_logical_partition(Context ctx,
                                                           LogicalRegion handle)
    //--------------------------------------------------------------------------
    {
      return runtime->get_parent_logical_partition(ctx, handle);
    }

    //--------------------------------------------------------------------------
    LogicalPartition Runtime::get_parent_logical_partition(LogicalRegion handle)
    //--------------------------------------------------------------------------
    {
      return runtime->get_parent_logical_partition(handle);
    }

#ifdef __GNUC__
#pragma GCC diagnostic push
#pragma GCC diagnostic ignored "-Wdeprecated-declarations"
#endif
#ifdef __clang__
#pragma clang diagnostic push
#pragma clang diagnostic ignored "-Wdeprecated-declarations"
#endif
    //--------------------------------------------------------------------------
    IndexAllocator Runtime::create_index_allocator(Context ctx, IndexSpace is)
    //--------------------------------------------------------------------------
    {
      Internal::log_run.warning("Dynamic index space allocation is no longer "
                                "supported. You can only make one allocator "
                                "per index space and it must always be in the "
                                "same task that created the index space.");
      return IndexAllocator(is, IndexIterator(this, ctx, is));
    }
#ifdef __GNUC__
#pragma GCC diagnostic pop
#endif
#ifdef __clang__
#pragma clang diagnostic pop
#endif

    //--------------------------------------------------------------------------
    FieldAllocator Runtime::create_field_allocator(Context ctx, 
                                                            FieldSpace handle)
    //--------------------------------------------------------------------------
    {
      return runtime->create_field_allocator(ctx, handle);
    }

    //--------------------------------------------------------------------------
    ArgumentMap Runtime::create_argument_map(Context ctx)
    //--------------------------------------------------------------------------
    {
      return runtime->create_argument_map();
    }

    //--------------------------------------------------------------------------
    Future Runtime::execute_task(Context ctx, 
                                          const TaskLauncher &launcher)
    //--------------------------------------------------------------------------
    {
      return runtime->execute_task(ctx, launcher);
    }

    //--------------------------------------------------------------------------
    FutureMap Runtime::execute_index_space(Context ctx, 
                                              const IndexTaskLauncher &launcher)
    //--------------------------------------------------------------------------
    {
      return runtime->execute_index_space(ctx, launcher);
    }

    //--------------------------------------------------------------------------
    Future Runtime::execute_index_space(Context ctx, 
                         const IndexTaskLauncher &launcher, ReductionOpID redop)
    //--------------------------------------------------------------------------
    {
      return runtime->execute_index_space(ctx, launcher, redop);
    }

    //--------------------------------------------------------------------------
    Future Runtime::execute_task(Context ctx, 
                        Processor::TaskFuncID task_id,
                        const std::vector<IndexSpaceRequirement> &indexes,
                        const std::vector<FieldSpaceRequirement> &fields,
                        const std::vector<RegionRequirement> &regions,
                        const TaskArgument &arg, 
                        const Predicate &predicate,
                        MapperID id, 
                        MappingTagID tag)
    //--------------------------------------------------------------------------
    {
      TaskLauncher launcher(task_id, arg, predicate, id, tag);
      launcher.index_requirements = indexes;
      launcher.region_requirements = regions;
      return runtime->execute_task(ctx, launcher);
    }

    //--------------------------------------------------------------------------
    FutureMap Runtime::execute_index_space(Context ctx, 
                        Processor::TaskFuncID task_id,
                        const Domain domain,
                        const std::vector<IndexSpaceRequirement> &indexes,
                        const std::vector<FieldSpaceRequirement> &fields,
                        const std::vector<RegionRequirement> &regions,
                        const TaskArgument &global_arg, 
                        const ArgumentMap &arg_map,
                        const Predicate &predicate,
                        bool must_parallelism, 
                        MapperID id, 
                        MappingTagID tag)
    //--------------------------------------------------------------------------
    {
      IndexTaskLauncher launcher(task_id, domain, global_arg, arg_map,
                                 predicate, must_parallelism, id, tag);
      launcher.index_requirements = indexes;
      launcher.region_requirements = regions;
      return runtime->execute_index_space(ctx, launcher);
    }


    //--------------------------------------------------------------------------
    Future Runtime::execute_index_space(Context ctx, 
                        Processor::TaskFuncID task_id,
                        const Domain domain,
                        const std::vector<IndexSpaceRequirement> &indexes,
                        const std::vector<FieldSpaceRequirement> &fields,
                        const std::vector<RegionRequirement> &regions,
                        const TaskArgument &global_arg, 
                        const ArgumentMap &arg_map,
                        ReductionOpID reduction, 
                        const TaskArgument &initial_value,
                        const Predicate &predicate,
                        bool must_parallelism, 
                        MapperID id, 
                        MappingTagID tag)
    //--------------------------------------------------------------------------
    {
      IndexTaskLauncher launcher(task_id, domain, global_arg, arg_map,
                                 predicate, must_parallelism, id, tag);
      launcher.index_requirements = indexes;
      launcher.region_requirements = regions;
      return runtime->execute_index_space(ctx, launcher, reduction);
    }

    //--------------------------------------------------------------------------
    PhysicalRegion Runtime::map_region(Context ctx, 
                                                const InlineLauncher &launcher)
    //--------------------------------------------------------------------------
    {
      return runtime->map_region(ctx, launcher);
    }

    //--------------------------------------------------------------------------
    PhysicalRegion Runtime::map_region(Context ctx, 
                    const RegionRequirement &req, MapperID id, MappingTagID tag)
    //--------------------------------------------------------------------------
    {
      InlineLauncher launcher(req, id, tag);
      return runtime->map_region(ctx, launcher);
    }

    //--------------------------------------------------------------------------
    PhysicalRegion Runtime::map_region(Context ctx, unsigned idx, 
                                                  MapperID id, MappingTagID tag)
    //--------------------------------------------------------------------------
    {
      return runtime->map_region(ctx, idx, id, tag);
    }

    //--------------------------------------------------------------------------
    void Runtime::remap_region(Context ctx, PhysicalRegion region)
    //--------------------------------------------------------------------------
    {
      runtime->remap_region(ctx, region);
    }

    //--------------------------------------------------------------------------
    void Runtime::unmap_region(Context ctx, PhysicalRegion region)
    //--------------------------------------------------------------------------
    {
      runtime->unmap_region(ctx, region);
    }

    //--------------------------------------------------------------------------
    void Runtime::unmap_all_regions(Context ctx)
    //--------------------------------------------------------------------------
    {
      runtime->unmap_all_regions(ctx);
    }

    //--------------------------------------------------------------------------
    void Runtime::fill_field(Context ctx, LogicalRegion handle,
                                      LogicalRegion parent, FieldID fid,
                                      const void *value, size_t size,
                                      Predicate pred)
    //--------------------------------------------------------------------------
    {
      FillLauncher launcher(handle, parent, TaskArgument(value, size), pred);
      launcher.add_field(fid);
      runtime->fill_fields(ctx, launcher);
    }

    //--------------------------------------------------------------------------
    void Runtime::fill_field(Context ctx, LogicalRegion handle,
                                      LogicalRegion parent, FieldID fid,
                                      Future f, Predicate pred)
    //--------------------------------------------------------------------------
    {
      FillLauncher launcher(handle, parent, TaskArgument(), pred);
      launcher.set_future(f);
      launcher.add_field(fid);
      runtime->fill_fields(ctx, launcher);
    }

    //--------------------------------------------------------------------------
    void Runtime::fill_fields(Context ctx, LogicalRegion handle,
                                       LogicalRegion parent,
                                       const std::set<FieldID> &fields,
                                       const void *value, size_t size,
                                       Predicate pred)
    //--------------------------------------------------------------------------
    {
      FillLauncher launcher(handle, parent, TaskArgument(value, size), pred);
      launcher.fields = fields;
      runtime->fill_fields(ctx, launcher);
    }

    //--------------------------------------------------------------------------
    void Runtime::fill_fields(Context ctx, LogicalRegion handle,
                                       LogicalRegion parent, 
                                       const std::set<FieldID> &fields,
                                       Future f, Predicate pred)
    //--------------------------------------------------------------------------
    {
      FillLauncher launcher(handle, parent, TaskArgument(), pred);
      launcher.set_future(f);
      launcher.fields = fields;
      runtime->fill_fields(ctx, launcher);
    }

    //--------------------------------------------------------------------------
    void Runtime::fill_fields(Context ctx, const FillLauncher &launcher)
    //--------------------------------------------------------------------------
    {
      runtime->fill_fields(ctx, launcher);
    }

    //--------------------------------------------------------------------------
    void Runtime::fill_fields(Context ctx, const IndexFillLauncher &launcher)
    //--------------------------------------------------------------------------
    {
      runtime->fill_fields(ctx, launcher);
    }

    //--------------------------------------------------------------------------
    PhysicalRegion Runtime::attach_external_resource(Context ctx, 
                                                 const AttachLauncher &launcher)
    //--------------------------------------------------------------------------
    {
      return runtime->attach_external_resource(ctx, launcher);
    }

    //--------------------------------------------------------------------------
    Future Runtime::detach_external_resource(Context ctx, PhysicalRegion region,
                                             const bool flush /*= true*/)
    //--------------------------------------------------------------------------
    {
      return runtime->detach_external_resource(ctx, region, flush);
    }

    //--------------------------------------------------------------------------
    PhysicalRegion Runtime::attach_hdf5(Context ctx, 
                                                 const char *file_name,
                                                 LogicalRegion handle,
                                                 LogicalRegion parent,
                                 const std::map<FieldID,const char*> &field_map,
                                                 LegionFileMode mode)
    //--------------------------------------------------------------------------
    {
      AttachLauncher launcher(EXTERNAL_HDF5_FILE, handle, parent);
      launcher.attach_hdf5(file_name, field_map, mode);
      return runtime->attach_external_resource(ctx, launcher);
    }

    //--------------------------------------------------------------------------
    void Runtime::detach_hdf5(Context ctx, PhysicalRegion region)
    //--------------------------------------------------------------------------
    {
      runtime->detach_external_resource(ctx, region, true/*flush*/);
    }

    //--------------------------------------------------------------------------
    PhysicalRegion Runtime::attach_file(Context ctx,
                                                 const char *file_name,
                                                 LogicalRegion handle,
                                                 LogicalRegion parent,
                                 const std::vector<FieldID> &field_vec,
                                                 LegionFileMode mode)
    //--------------------------------------------------------------------------
    {
      AttachLauncher launcher(EXTERNAL_POSIX_FILE, handle, parent);
      launcher.attach_file(file_name, field_vec, mode);
      return runtime->attach_external_resource(ctx, launcher);
    }

    //--------------------------------------------------------------------------
    void Runtime::detach_file(Context ctx, PhysicalRegion region)
    //--------------------------------------------------------------------------
    {
      runtime->detach_external_resource(ctx, region, true/*flush*/);
    }
    
    //--------------------------------------------------------------------------
    void Runtime::issue_copy_operation(Context ctx,const CopyLauncher &launcher)
    //--------------------------------------------------------------------------
    {
      runtime->issue_copy_operation(ctx, launcher);
    }

    //--------------------------------------------------------------------------
    void Runtime::issue_copy_operation(Context ctx,
                                       const IndexCopyLauncher &launcher)
    //--------------------------------------------------------------------------
    {
      runtime->issue_copy_operation(ctx, launcher);
    }

    //--------------------------------------------------------------------------
    Predicate Runtime::create_predicate(Context ctx, const Future &f)
    //--------------------------------------------------------------------------
    {
      return runtime->create_predicate(ctx, f);
    }

    //--------------------------------------------------------------------------
    Predicate Runtime::predicate_not(Context ctx, const Predicate &p) 
    //--------------------------------------------------------------------------
    {
      return runtime->predicate_not(ctx, p);
    }

    //--------------------------------------------------------------------------
    Predicate Runtime::predicate_and(Context ctx, 
                                       const Predicate &p1, const Predicate &p2)
    //--------------------------------------------------------------------------
    {
      PredicateLauncher launcher(true/*and*/);
      launcher.add_predicate(p1);
      launcher.add_predicate(p2);
      return runtime->create_predicate(ctx, launcher);
    }

    //--------------------------------------------------------------------------
    Predicate Runtime::predicate_or(Context ctx,
                                       const Predicate &p1, const Predicate &p2)  
    //--------------------------------------------------------------------------
    {
      PredicateLauncher launcher(false/*and*/);
      launcher.add_predicate(p1);
      launcher.add_predicate(p2);
      return runtime->create_predicate(ctx, launcher);
    }

    //--------------------------------------------------------------------------
    Predicate Runtime::create_predicate(Context ctx, 
                                        const PredicateLauncher &launcher)
    //--------------------------------------------------------------------------
    {
      return runtime->create_predicate(ctx, launcher);
    }

    //--------------------------------------------------------------------------
    Future Runtime::get_predicate_future(Context ctx, const Predicate &p)
    //--------------------------------------------------------------------------
    {
      return runtime->get_predicate_future(ctx, p);
    }

    //--------------------------------------------------------------------------
    Lock Runtime::create_lock(Context ctx)
    //--------------------------------------------------------------------------
    {
      return runtime->create_lock(ctx);
    }

    //--------------------------------------------------------------------------
    void Runtime::destroy_lock(Context ctx, Lock l)
    //--------------------------------------------------------------------------
    {
      runtime->destroy_lock(ctx, l);
    }

    //--------------------------------------------------------------------------
    Grant Runtime::acquire_grant(Context ctx,
                                      const std::vector<LockRequest> &requests)
    //--------------------------------------------------------------------------
    {
      return runtime->acquire_grant(ctx, requests);
    }

    //--------------------------------------------------------------------------
    void Runtime::release_grant(Context ctx, Grant grant)
    //--------------------------------------------------------------------------
    {
      runtime->release_grant(ctx, grant);
    }

    //--------------------------------------------------------------------------
    PhaseBarrier Runtime::create_phase_barrier(Context ctx, 
                                                        unsigned arrivals)
    //--------------------------------------------------------------------------
    {
      return runtime->create_phase_barrier(ctx, arrivals);
    }

    //--------------------------------------------------------------------------
    void Runtime::destroy_phase_barrier(Context ctx, PhaseBarrier pb)
    //--------------------------------------------------------------------------
    {
      runtime->destroy_phase_barrier(ctx, pb);
    }

    //--------------------------------------------------------------------------
    PhaseBarrier Runtime::advance_phase_barrier(Context ctx, 
                                                         PhaseBarrier pb)
    //--------------------------------------------------------------------------
    {
      return runtime->advance_phase_barrier(ctx, pb);
    }

    //--------------------------------------------------------------------------
    DynamicCollective Runtime::create_dynamic_collective(Context ctx,
                                                        unsigned arrivals,
                                                        ReductionOpID redop,
                                                        const void *init_value,
                                                        size_t init_size)
    //--------------------------------------------------------------------------
    {
      return runtime->create_dynamic_collective(ctx, arrivals, redop,
                                                init_value, init_size);
    }
    
    //--------------------------------------------------------------------------
    void Runtime::destroy_dynamic_collective(Context ctx, 
                                                      DynamicCollective dc)
    //--------------------------------------------------------------------------
    {
      runtime->destroy_dynamic_collective(ctx, dc);
    }

    //--------------------------------------------------------------------------
    void Runtime::arrive_dynamic_collective(Context ctx,
                                                     DynamicCollective dc,
                                                     const void *buffer,
                                                     size_t size, 
                                                     unsigned count)
    //--------------------------------------------------------------------------
    {
      runtime->arrive_dynamic_collective(ctx, dc, buffer, size, count);
    }

    //--------------------------------------------------------------------------
    void Runtime::defer_dynamic_collective_arrival(Context ctx,
                                                   DynamicCollective dc,
                                                   const Future &f, 
                                                   unsigned count)
    //--------------------------------------------------------------------------
    {
      runtime->defer_dynamic_collective_arrival(ctx, dc, f, count);
    }

    //--------------------------------------------------------------------------
    Future Runtime::get_dynamic_collective_result(Context ctx,
                                                           DynamicCollective dc)
    //--------------------------------------------------------------------------
    {
      return runtime->get_dynamic_collective_result(ctx, dc);
    }

    //--------------------------------------------------------------------------
    DynamicCollective Runtime::advance_dynamic_collective(Context ctx,
                                                           DynamicCollective dc)
    //--------------------------------------------------------------------------
    {
      return runtime->advance_dynamic_collective(ctx, dc);
    }

    //--------------------------------------------------------------------------
    void Runtime::issue_acquire(Context ctx,
                                         const AcquireLauncher &launcher)
    //--------------------------------------------------------------------------
    {
      runtime->issue_acquire(ctx, launcher);
    }

    //--------------------------------------------------------------------------
    void Runtime::issue_release(Context ctx,
                                         const ReleaseLauncher &launcher)
    //--------------------------------------------------------------------------
    {
      runtime->issue_release(ctx, launcher);
    }

    //--------------------------------------------------------------------------
    void Runtime::issue_mapping_fence(Context ctx)
    //--------------------------------------------------------------------------
    {
      return runtime->issue_mapping_fence(ctx);
    }

    //--------------------------------------------------------------------------
    void Runtime::issue_execution_fence(Context ctx)
    //--------------------------------------------------------------------------
    {
      return runtime->issue_execution_fence(ctx);
    }

    //--------------------------------------------------------------------------
    void Runtime::begin_trace(
                        Context ctx, TraceID tid, bool logical_only /*= false*/)
    //--------------------------------------------------------------------------
    {
      runtime->begin_trace(ctx, tid, logical_only);
    }

    //--------------------------------------------------------------------------
    void Runtime::end_trace(Context ctx, TraceID tid)
    //--------------------------------------------------------------------------
    {
      runtime->end_trace(ctx, tid);
    }

    //--------------------------------------------------------------------------
    void Runtime::begin_static_trace(Context ctx,
                                     const std::set<RegionTreeID> *managed)
    //--------------------------------------------------------------------------
    {
      runtime->begin_static_trace(ctx, managed);
    }

    //--------------------------------------------------------------------------
    void Runtime::end_static_trace(Context ctx)
    //--------------------------------------------------------------------------
    {
      runtime->end_static_trace(ctx);
    }

    //--------------------------------------------------------------------------
    void Runtime::complete_frame(Context ctx)
    //--------------------------------------------------------------------------
    {
      runtime->complete_frame(ctx);
    }

    //--------------------------------------------------------------------------
    FutureMap Runtime::execute_must_epoch(Context ctx,
                                              const MustEpochLauncher &launcher)
    //--------------------------------------------------------------------------
    {
      return runtime->execute_must_epoch(ctx, launcher);
    }

    //--------------------------------------------------------------------------
    Future Runtime::select_tunable_value(Context ctx, TunableID tid,
                                         MapperID mid, MappingTagID tag)
    //--------------------------------------------------------------------------
    {
      return runtime->select_tunable_value(ctx, tid, mid, tag);
    }

    //--------------------------------------------------------------------------
    int Runtime::get_tunable_value(Context ctx, TunableID tid,
                                            MapperID mid, MappingTagID tag)
    //--------------------------------------------------------------------------
    {
      return runtime->get_tunable_value(ctx, tid, mid, tag);
    }

    //--------------------------------------------------------------------------
    const Task* Runtime::get_local_task(Context ctx)
    //--------------------------------------------------------------------------
    {
      return ctx->get_task();
    }

    //--------------------------------------------------------------------------
    void* Runtime::get_local_task_variable_untyped(Context ctx,
                                                   LocalVariableID id)
    //--------------------------------------------------------------------------
    {
      return runtime->get_local_task_variable(ctx, id);
    }

    //--------------------------------------------------------------------------
    void Runtime::set_local_task_variable_untyped(Context ctx,
               LocalVariableID id, const void* value, void (*destructor)(void*))
    //--------------------------------------------------------------------------
    {
      runtime->set_local_task_variable(ctx, id, value, destructor);
    }

    //--------------------------------------------------------------------------
    Future Runtime::get_current_time(Context ctx, Future precondition)
    //--------------------------------------------------------------------------
    {
      TimingLauncher launcher(MEASURE_SECONDS);
      launcher.add_precondition(precondition);
      return runtime->issue_timing_measurement(ctx, launcher);
    }

    //--------------------------------------------------------------------------
    Future Runtime::get_current_time_in_microseconds(Context ctx, Future pre)
    //--------------------------------------------------------------------------
    {
      TimingLauncher launcher(MEASURE_MICRO_SECONDS);
      launcher.add_precondition(pre);
      return runtime->issue_timing_measurement(ctx, launcher);
    }

    //--------------------------------------------------------------------------
    Future Runtime::get_current_time_in_nanoseconds(Context ctx, Future pre)
    //--------------------------------------------------------------------------
    {
      TimingLauncher launcher(MEASURE_NANO_SECONDS);
      launcher.add_precondition(pre);
      return runtime->issue_timing_measurement(ctx, launcher);
    }

    //--------------------------------------------------------------------------
    Future Runtime::issue_timing_measurement(Context ctx, 
                                             const TimingLauncher &launcher)
    //--------------------------------------------------------------------------
    {
      return runtime->issue_timing_measurement(ctx, launcher);
    }

    //--------------------------------------------------------------------------
    /*static*/ long long Runtime::get_zero_time(void)
    //--------------------------------------------------------------------------
    {
      return Realm::Clock::get_zero_time();
    }

    //--------------------------------------------------------------------------
    Mapping::Mapper* Runtime::get_mapper(Context ctx, MapperID id,
                                         Processor target)
    //--------------------------------------------------------------------------
    {
      return runtime->get_mapper(ctx, id, target);
    }

    //--------------------------------------------------------------------------
    Processor Runtime::get_executing_processor(Context ctx)
    //--------------------------------------------------------------------------
    {
      return runtime->get_executing_processor(ctx);
    }

    //--------------------------------------------------------------------------
    const Task* Runtime::get_current_task(Context ctx)
    //--------------------------------------------------------------------------
    {
      if (ctx == DUMMY_CONTEXT)
        return NULL;
      return ctx->get_task();
    }

    //--------------------------------------------------------------------------
    void Runtime::raise_region_exception(Context ctx, 
                                                  PhysicalRegion region,
                                                  bool nuclear)
    //--------------------------------------------------------------------------
    {
      runtime->raise_region_exception(ctx, region, nuclear);
    }

    //--------------------------------------------------------------------------
    const std::map<int,AddressSpace>& 
                                Runtime::find_forward_MPI_mapping(void)
    //--------------------------------------------------------------------------
    {
      return runtime->find_forward_MPI_mapping();
    }

    //--------------------------------------------------------------------------
    const std::map<AddressSpace,int>&
                                Runtime::find_reverse_MPI_mapping(void)
    //--------------------------------------------------------------------------
    {
      return runtime->find_reverse_MPI_mapping();
    }

    //--------------------------------------------------------------------------
    int Runtime::find_local_MPI_rank(void)
    //--------------------------------------------------------------------------
    {
      return runtime->find_local_MPI_rank();
    }

    //--------------------------------------------------------------------------
    bool Runtime::is_MPI_interop_configured(void)
    //--------------------------------------------------------------------------
    {
      return runtime->is_MPI_interop_configured();
    }

    //--------------------------------------------------------------------------
    Mapping::MapperRuntime* Runtime::get_mapper_runtime(void)
    //--------------------------------------------------------------------------
    {
      return runtime->get_mapper_runtime();
    }

    //--------------------------------------------------------------------------
    MapperID Runtime::generate_dynamic_mapper_id(void)
    //--------------------------------------------------------------------------
    {
      return runtime->generate_dynamic_mapper_id();
    }

    //--------------------------------------------------------------------------
    MapperID Runtime::generate_library_mapper_ids(const char *name, size_t cnt)
    //--------------------------------------------------------------------------
    {
      return runtime->generate_library_mapper_ids(name, cnt);
    }

    //--------------------------------------------------------------------------
    /*static*/ MapperID Runtime::generate_static_mapper_id(void)
    //--------------------------------------------------------------------------
    {
      return Internal::Runtime::generate_static_mapper_id();
    }

    //--------------------------------------------------------------------------
    void Runtime::add_mapper(MapperID map_id, Mapping::Mapper *mapper, 
                             Processor proc)
    //--------------------------------------------------------------------------
    {
      runtime->add_mapper(map_id, mapper, proc);
    }

    //--------------------------------------------------------------------------
    void Runtime::replace_default_mapper(Mapping::Mapper *mapper,Processor proc)
    //--------------------------------------------------------------------------
    {
      runtime->replace_default_mapper(mapper, proc);
    }

    //--------------------------------------------------------------------------
    ProjectionID Runtime::generate_dynamic_projection_id(void)
    //--------------------------------------------------------------------------
    {
      return runtime->generate_dynamic_projection_id();
    }

    //--------------------------------------------------------------------------
    ProjectionID Runtime::generate_library_projection_ids(const char *name,
                                                          size_t count)
    //--------------------------------------------------------------------------
    {
      return runtime->generate_library_projection_ids(name, count);
    }

    //--------------------------------------------------------------------------
    /*static*/ ProjectionID Runtime::generate_static_projection_id(void)
    //--------------------------------------------------------------------------
    {
      return Internal::Runtime::generate_static_projection_id();
    }

    //--------------------------------------------------------------------------
    void Runtime::register_projection_functor(ProjectionID pid,
                                              ProjectionFunctor *func,
                                              bool silence_warnings)
    //--------------------------------------------------------------------------
    {
      runtime->register_projection_functor(pid, func, true/*need zero check*/,
                                           silence_warnings);
    }

    //--------------------------------------------------------------------------
    /*static*/ void Runtime::preregister_projection_functor(ProjectionID pid,
                                                        ProjectionFunctor *func)
    //--------------------------------------------------------------------------
    {
      Internal::Runtime::preregister_projection_functor(pid, func);
    }

    //--------------------------------------------------------------------------
    ShardingID Runtime::generate_dynamic_sharding_id(void)
    //--------------------------------------------------------------------------
    {
      // Not implemented until control replication
      return 0;  
    }

    //--------------------------------------------------------------------------
    ShardingID Runtime::generate_library_sharding_ids(
                                                 const char *name, size_t count)
    //--------------------------------------------------------------------------
    {
      // Not implemented until control replication
      return 0;
    }

    //--------------------------------------------------------------------------
    ShardingID Runtime::generate_static_sharding_id(void)
    //--------------------------------------------------------------------------
    {
      // Not implemented until control replication
      return 0;
    }

    //--------------------------------------------------------------------------
    void Runtime::register_sharding_functor(ShardingID sid,
                                            ShardingFunctor *functor,
                                            bool silence_warnings)
    //--------------------------------------------------------------------------
    {
      // Not implemented until control replication
    }

    //--------------------------------------------------------------------------
    /*static*/ void Runtime::preregister_sharding_functor(ShardingID sid,
                                                       ShardingFunctor *functor)
    //--------------------------------------------------------------------------
    {
      // Not implemented until control replication
    }

    //--------------------------------------------------------------------------
    void Runtime::attach_semantic_information(TaskID task_id, SemanticTag tag,
                                   const void *buffer, size_t size, bool is_mut)
    //--------------------------------------------------------------------------
    {
      runtime->attach_semantic_information(task_id, tag, buffer, size, is_mut);
    }

    //--------------------------------------------------------------------------
    void Runtime::attach_semantic_information(IndexSpace handle,
                                                       SemanticTag tag,
                                                       const void *buffer,
                                                       size_t size, bool is_mut)
    //--------------------------------------------------------------------------
    {
      runtime->attach_semantic_information(handle, tag, buffer, size, is_mut);
    }

    //--------------------------------------------------------------------------
    void Runtime::attach_semantic_information(IndexPartition handle,
                                                       SemanticTag tag,
                                                       const void *buffer,
                                                       size_t size, bool is_mut)
    //--------------------------------------------------------------------------
    {
      runtime->attach_semantic_information(handle, tag, buffer, size, is_mut);
    }

    //--------------------------------------------------------------------------
    void Runtime::attach_semantic_information(FieldSpace handle,
                                                       SemanticTag tag,
                                                       const void *buffer,
                                                       size_t size, bool is_mut)
    //--------------------------------------------------------------------------
    {
      runtime->attach_semantic_information(handle, tag, buffer, size, is_mut);
    }

    //--------------------------------------------------------------------------
    void Runtime::attach_semantic_information(FieldSpace handle,
                                                       FieldID fid,
                                                       SemanticTag tag,
                                                       const void *buffer,
                                                       size_t size, bool is_mut)
    //--------------------------------------------------------------------------
    {
      runtime->attach_semantic_information(handle, fid, tag, buffer, 
                                           size, is_mut);
    }

    //--------------------------------------------------------------------------
    void Runtime::attach_semantic_information(LogicalRegion handle,
                                                       SemanticTag tag,
                                                       const void *buffer,
                                                       size_t size, bool is_mut)
    //--------------------------------------------------------------------------
    {
      runtime->attach_semantic_information(handle, tag, buffer, size, is_mut);
    }

    //--------------------------------------------------------------------------
    void Runtime::attach_semantic_information(LogicalPartition handle,
                                                       SemanticTag tag,
                                                       const void *buffer,
                                                       size_t size, bool is_mut)
    //--------------------------------------------------------------------------
    {
      runtime->attach_semantic_information(handle, tag, buffer, size, is_mut);
    }

    //--------------------------------------------------------------------------
    void Runtime::attach_name(TaskID task_id, const char *name, bool is_mutable)
    //--------------------------------------------------------------------------
    {
      Runtime::attach_semantic_information(task_id,
          NAME_SEMANTIC_TAG, name, strlen(name) + 1, is_mutable);
    }

    //--------------------------------------------------------------------------
    void Runtime::attach_name(IndexSpace handle, const char *name, bool is_mut)
    //--------------------------------------------------------------------------
    {
      Runtime::attach_semantic_information(handle,
          NAME_SEMANTIC_TAG, name, strlen(name) + 1, is_mut);
    }

    //--------------------------------------------------------------------------
    void Runtime::attach_name(IndexPartition handle, const char *name, bool ism)
    //--------------------------------------------------------------------------
    {
      Runtime::attach_semantic_information(handle,
          NAME_SEMANTIC_TAG, name, strlen(name) + 1, ism);
    }

    //--------------------------------------------------------------------------
    void Runtime::attach_name(FieldSpace handle, const char *name, bool is_mut)
    //--------------------------------------------------------------------------
    {
      Runtime::attach_semantic_information(handle,
          NAME_SEMANTIC_TAG, name, strlen(name) + 1, is_mut);
    }

    //--------------------------------------------------------------------------
    void Runtime::attach_name(FieldSpace handle,
                                       FieldID fid,
                                       const char *name, bool is_mutable)
    //--------------------------------------------------------------------------
    {
      Runtime::attach_semantic_information(handle, fid,
          NAME_SEMANTIC_TAG, name, strlen(name) + 1, is_mutable);
    }

    //--------------------------------------------------------------------------
    void Runtime::attach_name(LogicalRegion handle, const char *name, bool ism)
    //--------------------------------------------------------------------------
    {
      Runtime::attach_semantic_information(handle,
          NAME_SEMANTIC_TAG, name, strlen(name) + 1, ism);
    }

    //--------------------------------------------------------------------------
    void Runtime::attach_name(LogicalPartition handle, const char *name, bool m)
    //--------------------------------------------------------------------------
    {
      Runtime::attach_semantic_information(handle,
          NAME_SEMANTIC_TAG, name, strlen(name) + 1, m);
    }

    //--------------------------------------------------------------------------
    bool Runtime::retrieve_semantic_information(TaskID task_id, SemanticTag tag,
                                              const void *&result, size_t &size,
                                                bool can_fail, bool wait_until)
    //--------------------------------------------------------------------------
    {
      return runtime->retrieve_semantic_information(task_id, tag, result, size,
                                                    can_fail, wait_until);
    }

    //--------------------------------------------------------------------------
    bool Runtime::retrieve_semantic_information(IndexSpace handle,
                                                         SemanticTag tag,
                                                         const void *&result,
                                                         size_t &size,
                                                         bool can_fail,
                                                         bool wait_until)
    //--------------------------------------------------------------------------
    {
      return runtime->retrieve_semantic_information(handle, tag, result, size,
                                                    can_fail, wait_until);
    }

    //--------------------------------------------------------------------------
    bool Runtime::retrieve_semantic_information(IndexPartition handle,
                                                         SemanticTag tag,
                                                         const void *&result,
                                                         size_t &size,
                                                         bool can_fail,
                                                         bool wait_until)
    //--------------------------------------------------------------------------
    {
      return runtime->retrieve_semantic_information(handle, tag, result, size,
                                                    can_fail, wait_until);
    }

    //--------------------------------------------------------------------------
    bool Runtime::retrieve_semantic_information(FieldSpace handle,
                                                         SemanticTag tag,
                                                         const void *&result,
                                                         size_t &size,
                                                         bool can_fail,
                                                         bool wait_until)
    //--------------------------------------------------------------------------
    {
      return runtime->retrieve_semantic_information(handle, tag, result, size,
                                                    can_fail, wait_until);
    }

    //--------------------------------------------------------------------------
    bool Runtime::retrieve_semantic_information(FieldSpace handle,
                                                         FieldID fid,
                                                         SemanticTag tag,
                                                         const void *&result,
                                                         size_t &size,
                                                         bool can_fail,
                                                         bool wait_until)
    //--------------------------------------------------------------------------
    {
      return runtime->retrieve_semantic_information(handle, fid, tag, result, 
                                                    size, can_fail, wait_until);
    }

    //--------------------------------------------------------------------------
    bool Runtime::retrieve_semantic_information(LogicalRegion handle,
                                                         SemanticTag tag,
                                                         const void *&result,
                                                         size_t &size,
                                                         bool can_fail,
                                                         bool wait_until)
    //--------------------------------------------------------------------------
    {
      return runtime->retrieve_semantic_information(handle, tag, result, size,
                                                    can_fail, wait_until);
    }

    //--------------------------------------------------------------------------
    bool Runtime::retrieve_semantic_information(LogicalPartition part,
                                                         SemanticTag tag,
                                                         const void *&result,
                                                         size_t &size,
                                                         bool can_fail,
                                                         bool wait_until)
    //--------------------------------------------------------------------------
    {
      return runtime->retrieve_semantic_information(part, tag, result, size,
                                                    can_fail, wait_until);
    }

    //--------------------------------------------------------------------------
    void Runtime::retrieve_name(TaskID task_id, const char *&result)
    //--------------------------------------------------------------------------
    {
      const void* dummy_ptr; size_t dummy_size;
      Runtime::retrieve_semantic_information(task_id, NAME_SEMANTIC_TAG,
                                         dummy_ptr, dummy_size, false, false);
      result = reinterpret_cast<const char*>(dummy_ptr);
    }

    //--------------------------------------------------------------------------
    void Runtime::retrieve_name(IndexSpace handle, const char *&result)
    //--------------------------------------------------------------------------
    {
      const void* dummy_ptr; size_t dummy_size;
      Runtime::retrieve_semantic_information(handle,
          NAME_SEMANTIC_TAG, dummy_ptr, dummy_size, false, false);
      result = reinterpret_cast<const char*>(dummy_ptr);
    }

    //--------------------------------------------------------------------------
    void Runtime::retrieve_name(IndexPartition handle,
                                         const char *&result)
    //--------------------------------------------------------------------------
    {
      const void* dummy_ptr; size_t dummy_size;
      Runtime::retrieve_semantic_information(handle,
          NAME_SEMANTIC_TAG, dummy_ptr, dummy_size, false, false);
      result = reinterpret_cast<const char*>(dummy_ptr);
    }

    //--------------------------------------------------------------------------
    void Runtime::retrieve_name(FieldSpace handle, const char *&result)
    //--------------------------------------------------------------------------
    {
      const void* dummy_ptr; size_t dummy_size;
      Runtime::retrieve_semantic_information(handle,
          NAME_SEMANTIC_TAG, dummy_ptr, dummy_size, false, false);
      result = reinterpret_cast<const char*>(dummy_ptr);
    }

    //--------------------------------------------------------------------------
    void Runtime::retrieve_name(FieldSpace handle,
                                         FieldID fid,
                                         const char *&result)
    //--------------------------------------------------------------------------
    {
      const void* dummy_ptr; size_t dummy_size;
      Runtime::retrieve_semantic_information(handle, fid,
          NAME_SEMANTIC_TAG, dummy_ptr, dummy_size, false, false);
      result = reinterpret_cast<const char*>(dummy_ptr);
    }

    //--------------------------------------------------------------------------
    void Runtime::retrieve_name(LogicalRegion handle,
                                         const char *&result)
    //--------------------------------------------------------------------------
    {
      const void* dummy_ptr; size_t dummy_size;
      Runtime::retrieve_semantic_information(handle,
          NAME_SEMANTIC_TAG, dummy_ptr, dummy_size, false, false);
      result = reinterpret_cast<const char*>(dummy_ptr);
    }

    //--------------------------------------------------------------------------
    void Runtime::retrieve_name(LogicalPartition part,
                                         const char *&result)
    //--------------------------------------------------------------------------
    {
      const void* dummy_ptr; size_t dummy_size;
      Runtime::retrieve_semantic_information(part,
          NAME_SEMANTIC_TAG, dummy_ptr, dummy_size, false, false);
      result = reinterpret_cast<const char*>(dummy_ptr);
    }

    //--------------------------------------------------------------------------
    void Runtime::print_once(Context ctx, FILE *f, const char *message)
    //--------------------------------------------------------------------------
    {
      fprintf(f, "%s", message);
    }

    //--------------------------------------------------------------------------
    void Runtime::log_once(Context ctx, Realm::LoggerMessage &message)
    //--------------------------------------------------------------------------
    {
      // Do nothing, just don't deactivate it
    }

    //--------------------------------------------------------------------------
    FieldID Runtime::allocate_field(Context ctx, FieldSpace space,
                                             size_t field_size, FieldID fid,
                                             bool local, CustomSerdezID sd_id)
    //--------------------------------------------------------------------------
    {
      return runtime->allocate_field(ctx, space, field_size, fid, local, sd_id);
    }

    //--------------------------------------------------------------------------
    void Runtime::free_field(Context ctx, FieldSpace sp, FieldID fid)
    //--------------------------------------------------------------------------
    {
      runtime->free_field(ctx, sp, fid);
    }

    //--------------------------------------------------------------------------
    void Runtime::allocate_fields(Context ctx, FieldSpace space,
                                           const std::vector<size_t> &sizes,
                                         std::vector<FieldID> &resulting_fields,
                                         bool local, CustomSerdezID _id)
    //--------------------------------------------------------------------------
    {
      runtime->allocate_fields(ctx, space, sizes, resulting_fields, local, _id);
    }

    //--------------------------------------------------------------------------
    void Runtime::free_fields(Context ctx, FieldSpace space,
                                       const std::set<FieldID> &to_free)
    //--------------------------------------------------------------------------
    {
      runtime->free_fields(ctx, space, to_free);
    }

    //--------------------------------------------------------------------------
    Future Runtime::from_value(const void *value, 
                                        size_t value_size, bool owned)
    //--------------------------------------------------------------------------
    {
      Future result = runtime->help_create_future();
      // Set the future result
      result.impl->set_result(value, value_size, owned);
      // Complete the future right away so that it is always complete
      result.impl->complete_future();
      return result;
    }

    //--------------------------------------------------------------------------
    /*static*/ int Runtime::start(int argc, char **argv, bool background)
    //--------------------------------------------------------------------------
    {
      return Internal::Runtime::start(argc, argv, background);
    }

    //--------------------------------------------------------------------------
    /*static*/ void Runtime::initialize(int *argc, char ***argv)
    //--------------------------------------------------------------------------
    {
      Internal::Runtime::initialize(argc, argv);
    }

    //--------------------------------------------------------------------------
    /*static*/ void Runtime::wait_for_shutdown(void)
    //--------------------------------------------------------------------------
    {
      Internal::Runtime::wait_for_shutdown();
    }

    //--------------------------------------------------------------------------
    /*static*/ void Runtime::set_top_level_task_id(Processor::TaskFuncID top_id)
    //--------------------------------------------------------------------------
    {
      Internal::Runtime::set_top_level_task_id(top_id);
    }

    //--------------------------------------------------------------------------
    /*static*/ void Runtime::configure_MPI_interoperability(int rank)
    //--------------------------------------------------------------------------
    {
      Internal::Runtime::configure_MPI_interoperability(rank);
    }

    //--------------------------------------------------------------------------
    /*static*/ MPILegionHandshake Runtime::create_handshake(bool init_in_MPI,
                                                        int mpi_participants,
                                                        int legion_participants)
    //--------------------------------------------------------------------------
    {
#ifdef DEBUG_LEGION
      assert(mpi_participants > 0);
      assert(legion_participants > 0);
#endif
      MPILegionHandshake result(
          new Internal::MPILegionHandshakeImpl(init_in_MPI,
                                       mpi_participants, legion_participants));
      Internal::Runtime::register_handshake(result);
      return result;
    }

    //--------------------------------------------------------------------------
    /*static*/ const ReductionOp* Runtime::get_reduction_op(
                                                        ReductionOpID redop_id)
    //--------------------------------------------------------------------------
    {
      return Internal::Runtime::get_reduction_op(redop_id);
    }

    //--------------------------------------------------------------------------
    /*static*/ const SerdezOp* Runtime::get_serdez_op(CustomSerdezID serdez_id)
    //--------------------------------------------------------------------------
    {
      return Internal::Runtime::get_serdez_op(serdez_id);
    }

    //--------------------------------------------------------------------------
    /*static*/ void Runtime::add_registration_callback(
                                            RegistrationCallbackFnptr callback)
    //--------------------------------------------------------------------------
    {
      Internal::Runtime::add_registration_callback(callback);
    }

    //--------------------------------------------------------------------------
    /*static*/ void Runtime::set_registration_callback(
                                            RegistrationCallbackFnptr callback)
    //--------------------------------------------------------------------------
    {
      Internal::Runtime::add_registration_callback(callback);
    }

    //--------------------------------------------------------------------------
    /*static*/ const InputArgs& Runtime::get_input_args(void)
    //--------------------------------------------------------------------------
    {
      // If we have an implicit runtime we use that
      if (Internal::implicit_runtime != NULL)
        return Internal::implicit_runtime->input_args;
      // Otherwise this is not from a Legion task, so fallback to the_runtime
      return Internal::Runtime::the_runtime->input_args;
    }

    //--------------------------------------------------------------------------
    /*static*/ Runtime* Runtime::get_runtime(Processor p)
    //--------------------------------------------------------------------------
    {
      // If we have an implicit runtime we use that
      if (Internal::implicit_runtime != NULL)
        return Internal::implicit_runtime->external;
      // Otherwise this is not from a Legion task, so fallback to the_runtime
      return Internal::Runtime::the_runtime->external;
    }

    //--------------------------------------------------------------------------
    /*static*/ Context Runtime::get_context(void)
    //--------------------------------------------------------------------------
    {
      return Internal::implicit_context;
    }

    //--------------------------------------------------------------------------
    /*static*/ ReductionOpTable& Runtime::get_reduction_table(void)
    //--------------------------------------------------------------------------
    {
      return Internal::Runtime::get_reduction_table();
    }

    //--------------------------------------------------------------------------
    /*static*/ SerdezOpTable& Runtime::get_serdez_table(void)
    //--------------------------------------------------------------------------
    {
      return Internal::Runtime::get_serdez_table();
    }

    /*static*/ SerdezRedopTable& Runtime::get_serdez_redop_table(void)
    //--------------------------------------------------------------------------
    {
      return Internal::Runtime::get_serdez_redop_table();
    }

    //--------------------------------------------------------------------------
    TaskID Runtime::generate_dynamic_task_id(void)
    //--------------------------------------------------------------------------
    {
      return runtime->generate_dynamic_task_id();
    }

    //--------------------------------------------------------------------------
    TaskID Runtime::generate_library_task_ids(const char *name, size_t count)
    //--------------------------------------------------------------------------
    {
      return runtime->generate_library_task_ids(name, count);
    }

    //--------------------------------------------------------------------------
    /*static*/ TaskID Runtime::generate_static_task_id(void)
    //--------------------------------------------------------------------------
    {
      return Internal::Runtime::generate_static_task_id();
    }

    //--------------------------------------------------------------------------
    VariantID Runtime::register_task_variant(
                  const TaskVariantRegistrar &registrar,
		  const CodeDescriptor &codedesc,
		  const void *user_data /*= NULL*/,
		  size_t user_len /*= 0*/)
    //--------------------------------------------------------------------------
    {
      // if this needs to be correct, we need two versions...
      bool has_return = false;
      CodeDescriptor *realm_desc = new CodeDescriptor(codedesc);
      return register_variant(registrar, has_return, user_data, user_len,
                              realm_desc);
    }

    //--------------------------------------------------------------------------
    /*static*/ VariantID Runtime::preregister_task_variant(
              const TaskVariantRegistrar &registrar,
	      const CodeDescriptor &codedesc,
	      const void *user_data /*= NULL*/,
	      size_t user_len /*= 0*/,
	      const char *task_name /*= NULL*/)
    //--------------------------------------------------------------------------
    {
      // if this needs to be correct, we need two versions...
      bool has_return = false;
      CodeDescriptor *realm_desc = new CodeDescriptor(codedesc);
      return preregister_variant(registrar, user_data, user_len,
				 realm_desc, has_return, task_name,
                                 AUTO_GENERATE_ID);
    }

    //--------------------------------------------------------------------------
    /*static*/ void Runtime::legion_task_preamble(
                                       const void *data, size_t datalen,
                                       Processor p, const Task *& task,
                                       const std::vector<PhysicalRegion> *& reg,
                                       Context& ctx, Runtime *& runtime)
    //--------------------------------------------------------------------------
    {
      // Read the context out of the buffer
#ifdef DEBUG_LEGION
      assert(datalen == sizeof(Context));
#endif
      ctx = *((const Context*)data);
      task = ctx->get_task();

      reg = &ctx->begin_task(runtime);
    }

    //--------------------------------------------------------------------------
    /*static*/ void Runtime::legion_task_postamble(Runtime *runtime,Context ctx,
                                                   const void *retvalptr,
                                                   size_t retvalsize)
    //--------------------------------------------------------------------------
    {
      ctx->end_task(retvalptr, retvalsize, false/*owned*/);
    }

    //--------------------------------------------------------------------------
    VariantID Runtime::register_variant(const TaskVariantRegistrar &registrar,
                  bool has_return, const void *user_data, size_t user_data_size,
                  CodeDescriptor *realm)
    //--------------------------------------------------------------------------
    {
      return runtime->register_variant(registrar, user_data, user_data_size,
                                       realm, has_return);
    }
    
    //--------------------------------------------------------------------------
    /*static*/ VariantID Runtime::preregister_variant(
                                  const TaskVariantRegistrar &registrar,
                                  const void *user_data, size_t user_data_size,
                                  CodeDescriptor *realm,
                                  bool has_return, const char *task_name, 
                                  VariantID vid, bool check_task_id)
    //--------------------------------------------------------------------------
    {
      return Internal::Runtime::preregister_variant(registrar, user_data, 
          user_data_size, realm, has_return, task_name, vid, check_task_id);
    } 

    //--------------------------------------------------------------------------
    /*static*/ void Runtime::enable_profiling(void)
    //--------------------------------------------------------------------------
    {
    }

    //--------------------------------------------------------------------------
    /*static*/ void Runtime::disable_profiling(void)
    //--------------------------------------------------------------------------
    {
    }

    //--------------------------------------------------------------------------
    /*static*/ void Runtime::dump_profiling(void)
    //--------------------------------------------------------------------------
    {
    }

    //--------------------------------------------------------------------------
    LayoutConstraintID Runtime::register_layout(
                                     const LayoutConstraintRegistrar &registrar)
    //--------------------------------------------------------------------------
    {
      return runtime->register_layout(registrar, AUTO_GENERATE_ID);
    }

    //--------------------------------------------------------------------------
    void Runtime::release_layout(LayoutConstraintID layout_id)
    //--------------------------------------------------------------------------
    {
      runtime->release_layout(layout_id);
    }

    //--------------------------------------------------------------------------
    /*static*/ LayoutConstraintID Runtime::preregister_layout(
                                     const LayoutConstraintRegistrar &registrar,
                                     LayoutConstraintID layout_id)
    //--------------------------------------------------------------------------
    {
      return Internal::Runtime::preregister_layout(registrar, layout_id);
    }

    //--------------------------------------------------------------------------
    FieldSpace Runtime::get_layout_constraint_field_space(
                                                   LayoutConstraintID layout_id)
    //--------------------------------------------------------------------------
    {
      return runtime->get_layout_constraint_field_space(layout_id);
    }

    //--------------------------------------------------------------------------
    void Runtime::get_layout_constraints(LayoutConstraintID layout_id,
                                        LayoutConstraintSet &layout_constraints)
    //--------------------------------------------------------------------------
    {
      runtime->get_layout_constraints(layout_id, layout_constraints);
    }

    //--------------------------------------------------------------------------
    const char* Runtime::get_layout_constraints_name(LayoutConstraintID id)
    //--------------------------------------------------------------------------
    {
      return runtime->get_layout_constraints_name(id);
    }

}; // namespace Legion

// EOF
<|MERGE_RESOLUTION|>--- conflicted
+++ resolved
@@ -2011,16 +2011,11 @@
 
     //--------------------------------------------------------------------------
     AttachLauncher::AttachLauncher(ExternalResource r, 
-<<<<<<< HEAD
                                    LogicalRegion h, LogicalRegion p,
                                    const bool restr/*= true*/)
       : resource(r), handle(h), parent(p), restricted(restr),
-        file_name(NULL), mode(LEGION_FILE_READ_ONLY), static_dependences(NULL)
-=======
-                                   LogicalRegion h, LogicalRegion p)
-      : resource(r), handle(h), parent(p), file_name(NULL), 
-        mode(LEGION_FILE_READ_ONLY), footprint(0), static_dependences(NULL)
->>>>>>> 2acf7495
+        file_name(NULL), mode(LEGION_FILE_READ_ONLY), footprint(0),
+        static_dependences(NULL)
     //--------------------------------------------------------------------------
     {
     }
