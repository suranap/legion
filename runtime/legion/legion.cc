/* Copyright 2021 Stanford University, NVIDIA Corporation
 *
 * Licensed under the Apache License, Version 2.0 (the "License");
 * you may not use this file except in compliance with the License.
 * You may obtain a copy of the License at
 *
 *     http://www.apache.org/licenses/LICENSE-2.0
 *
 * Unless required by applicable law or agreed to in writing, software
 * distributed under the License is distributed on an "AS IS" BASIS,
 * WITHOUT WARRANTIES OR CONDITIONS OF ANY KIND, either express or implied.
 * See the License for the specific language governing permissions and
 * limitations under the License.
 */

#include "legion.h"
#include "legion/runtime.h"
#include "legion/legion_ops.h"
#include "legion/legion_tasks.h"
#include "legion/legion_context.h"
#include "legion/legion_profiling.h"
#include "legion/legion_allocation.h"

namespace Legion {
    namespace Internal {
      LEGION_EXTERN_LOGGER_DECLARATIONS
    };

    // Make sure all the handle types are trivially copyable.

    // Note: GCC 4.9 breaks even with C++11, so for now peg this on
    // C++14 until we deprecate GCC 4.9 support.
#if __cplusplus >= 201402L
    static_assert(std::is_trivially_copyable<IndexSpace>::value,
                  "IndexSpace is not trivially copyable");
    static_assert(std::is_trivially_copyable<IndexPartition>::value,
                  "IndexPartition is not trivially copyable");
    static_assert(std::is_trivially_copyable<FieldSpace>::value,
                  "FieldSpace is not trivially copyable");
    static_assert(std::is_trivially_copyable<LogicalRegion>::value,
                  "LogicalRegion is not trivially copyable");
    static_assert(std::is_trivially_copyable<LogicalPartition>::value,
                  "LogicalPartition is not trivially copyable");
#define DIMFUNC(DIM) \
    static_assert(std::is_trivially_copyable<IndexSpaceT<DIM> >::value, \
                  "IndexSpaceT is not trivially copyable"); \
    static_assert(std::is_trivially_copyable<IndexPartitionT<DIM> >::value, \
                  "IndexPartitionT is not trivially copyable"); \
    static_assert(std::is_trivially_copyable<LogicalRegionT<DIM> >::value, \
                  "LogicalRegionT is not trivially copyable"); \
    static_assert(std::is_trivially_copyable<LogicalPartitionT<DIM> >::value, \
                  "LogicalPartitionT is not trivially copyable");
    LEGION_FOREACH_N(DIMFUNC)
#undef DIMFUNC
#endif

    const LogicalRegion LogicalRegion::NO_REGION = LogicalRegion();
    const LogicalPartition LogicalPartition::NO_PART = LogicalPartition();  
    const Domain Domain::NO_DOMAIN = Domain();

    // Cache static type tags so we don't need to recompute them all the time
#define DIMFUNC(DIM) \
    static const TypeTag TYPE_TAG_##DIM##D = \
      Internal::NT_TemplateHelper::encode_tag<DIM,coord_t>();
    LEGION_FOREACH_N(DIMFUNC)
#undef DIMFUNC

    /////////////////////////////////////////////////////////////
    // Mappable 
    /////////////////////////////////////////////////////////////

    //--------------------------------------------------------------------------
    Mappable::Mappable(void)
      : map_id(0),tag(0),parent_task(NULL),mapper_data(NULL),mapper_data_size(0)
    //--------------------------------------------------------------------------
    {
    }

    /////////////////////////////////////////////////////////////
    // Task 
    /////////////////////////////////////////////////////////////

    //--------------------------------------------------------------------------
    Task::Task(void)
      : Mappable(), args(NULL), arglen(0), local_args(NULL), local_arglen(0)
    //--------------------------------------------------------------------------
    {
    }

    /////////////////////////////////////////////////////////////
    // Copy 
    /////////////////////////////////////////////////////////////

    //--------------------------------------------------------------------------
    Copy::Copy(void)
      : Mappable()
    //--------------------------------------------------------------------------
    {
    }

    /////////////////////////////////////////////////////////////
    // Inline Mapping 
    /////////////////////////////////////////////////////////////

    //--------------------------------------------------------------------------
    InlineMapping::InlineMapping(void)
      : Mappable()
    //--------------------------------------------------------------------------
    {
    }

    /////////////////////////////////////////////////////////////
    // Acquire 
    /////////////////////////////////////////////////////////////

    //--------------------------------------------------------------------------
    Acquire::Acquire(void)
      : Mappable()
    //--------------------------------------------------------------------------
    {
    }

    /////////////////////////////////////////////////////////////
    // Release 
    /////////////////////////////////////////////////////////////

    //--------------------------------------------------------------------------
    Release::Release(void)
      : Mappable()
    //--------------------------------------------------------------------------
    {
    }

    /////////////////////////////////////////////////////////////
    // Close 
    /////////////////////////////////////////////////////////////

    //--------------------------------------------------------------------------
    Close::Close(void)
      : Mappable()
    //--------------------------------------------------------------------------
    {
    }

    /////////////////////////////////////////////////////////////
    // Fill 
    /////////////////////////////////////////////////////////////

    //--------------------------------------------------------------------------
    Fill::Fill(void)
      : Mappable()
    //--------------------------------------------------------------------------
    {
    }

    /////////////////////////////////////////////////////////////
    // Partition
    /////////////////////////////////////////////////////////////

    //--------------------------------------------------------------------------
    Partition::Partition(void)
      : Mappable()
    //--------------------------------------------------------------------------
    {
    }

    /////////////////////////////////////////////////////////////
    // MustEpoch 
    /////////////////////////////////////////////////////////////

    //--------------------------------------------------------------------------
    MustEpoch::MustEpoch(void)
      : Mappable()
    //--------------------------------------------------------------------------
    {
    }

    /////////////////////////////////////////////////////////////
    // IndexSpace 
    /////////////////////////////////////////////////////////////

    /*static*/ const IndexSpace IndexSpace::NO_SPACE = IndexSpace();

    //--------------------------------------------------------------------------
    IndexSpace::IndexSpace(IndexSpaceID _id, IndexTreeID _tid, TypeTag _tag)
      : id(_id), tid(_tid), type_tag(_tag)
    //--------------------------------------------------------------------------
    {
    }

    //--------------------------------------------------------------------------
    IndexSpace::IndexSpace(void)
      : id(0), tid(0), type_tag(0)
    //--------------------------------------------------------------------------
    {
    }

    /////////////////////////////////////////////////////////////
    // IndexPartition 
    /////////////////////////////////////////////////////////////

    /*static*/ const IndexPartition IndexPartition::NO_PART = IndexPartition();

    //--------------------------------------------------------------------------
    IndexPartition::IndexPartition(IndexPartitionID _id, 
                                   IndexTreeID _tid, TypeTag _tag)
      : id(_id), tid(_tid), type_tag(_tag)
    //--------------------------------------------------------------------------
    {
    }

    //--------------------------------------------------------------------------
    IndexPartition::IndexPartition(void)
      : id(0), tid(0), type_tag(0)
    //--------------------------------------------------------------------------
    {
    }

    /////////////////////////////////////////////////////////////
    // FieldSpace 
    /////////////////////////////////////////////////////////////

    /*static*/ const FieldSpace FieldSpace::NO_SPACE = FieldSpace(0);

    //--------------------------------------------------------------------------
    FieldSpace::FieldSpace(unsigned _id)
      : id(_id)
    //--------------------------------------------------------------------------
    {
    }

    //--------------------------------------------------------------------------
    FieldSpace::FieldSpace(void)
      : id(0)
    //--------------------------------------------------------------------------
    {
    }
    
    /////////////////////////////////////////////////////////////
    // Logical Region  
    /////////////////////////////////////////////////////////////

    //--------------------------------------------------------------------------
    LogicalRegion::LogicalRegion(RegionTreeID tid, IndexSpace index, 
                                 FieldSpace field)
      : tree_id(tid), index_space(index), field_space(field)
    //--------------------------------------------------------------------------
    {
    }

    //--------------------------------------------------------------------------
    LogicalRegion::LogicalRegion(void)
      : tree_id(0), index_space(IndexSpace::NO_SPACE), 
        field_space(FieldSpace::NO_SPACE)
    //--------------------------------------------------------------------------
    {
    }

    /////////////////////////////////////////////////////////////
    // Logical Partition 
    /////////////////////////////////////////////////////////////

    //--------------------------------------------------------------------------
    LogicalPartition::LogicalPartition(RegionTreeID tid, IndexPartition pid, 
                                       FieldSpace field)
      : tree_id(tid), index_partition(pid), field_space(field)
    //--------------------------------------------------------------------------
    {
    }

    //--------------------------------------------------------------------------
    LogicalPartition::LogicalPartition(void)
      : tree_id(0), index_partition(IndexPartition::NO_PART), 
        field_space(FieldSpace::NO_SPACE)
    //--------------------------------------------------------------------------
    {
    }

    /////////////////////////////////////////////////////////////
    // Argument Map 
    /////////////////////////////////////////////////////////////

    //--------------------------------------------------------------------------
    ArgumentMap::ArgumentMap(void)
    //--------------------------------------------------------------------------
    {
      impl = new Internal::ArgumentMapImpl();
#ifdef DEBUG_LEGION
      assert(impl != NULL);
#endif
      impl->add_reference();
    }

    //--------------------------------------------------------------------------
    ArgumentMap::ArgumentMap(const FutureMap &rhs)
    //--------------------------------------------------------------------------
    {
      impl = new Internal::ArgumentMapImpl(rhs);
#ifdef DEBUG_LEGION
      assert(impl != NULL);
#endif
      impl->add_reference();
    }

    //--------------------------------------------------------------------------
    ArgumentMap::ArgumentMap(const ArgumentMap &rhs)
      : impl(rhs.impl)
    //--------------------------------------------------------------------------
    {
      if (impl != NULL)
        impl->add_reference();
    }

    //--------------------------------------------------------------------------
    ArgumentMap::ArgumentMap(ArgumentMap &&rhs)
      : impl(rhs.impl)
    //--------------------------------------------------------------------------
    {
      rhs.impl = NULL;
    }

    //--------------------------------------------------------------------------
    ArgumentMap::ArgumentMap(Internal::ArgumentMapImpl *i)
      : impl(i)
    //--------------------------------------------------------------------------
    {
      if (impl != NULL)
        impl->add_reference();
    }

    //--------------------------------------------------------------------------
    ArgumentMap::~ArgumentMap(void)
    //--------------------------------------------------------------------------
    {
      if (impl != NULL)
      {
        // Remove our reference and if we were the
        // last reference holder, then delete it
        if (impl->remove_reference())
        {
          delete impl;
        }
        impl = NULL;
      }
    }

    //--------------------------------------------------------------------------
    ArgumentMap& ArgumentMap::operator=(const FutureMap &rhs)
    //--------------------------------------------------------------------------
    {
      // Check to see if our current impl is not NULL,
      // if so remove our reference
      if (impl != NULL)
      {
        if (impl->remove_reference())
        {
          delete impl;
        }
      }
      impl = new Internal::ArgumentMapImpl(rhs);
      impl->add_reference();
      return *this;
    }
    
    //--------------------------------------------------------------------------
    ArgumentMap& ArgumentMap::operator=(const ArgumentMap &rhs)
    //--------------------------------------------------------------------------
    {
      // Check to see if our current impl is not NULL,
      // if so remove our reference
      if (impl != NULL)
      {
        if (impl->remove_reference())
        {
          delete impl;
        }
      }
      impl = rhs.impl;
      // Add our reference to the new impl
      if (impl != NULL)
      {
        impl->add_reference();
      }
      return *this;
    }

    //--------------------------------------------------------------------------
    ArgumentMap& ArgumentMap::operator=(ArgumentMap &&rhs)
    //--------------------------------------------------------------------------
    {
      if ((impl != NULL) && impl->remove_reference())
        delete impl;
      impl = rhs.impl;
      rhs.impl = NULL;
      return *this;
    }

    //--------------------------------------------------------------------------
    bool ArgumentMap::has_point(const DomainPoint &point)
    //--------------------------------------------------------------------------
    {
#ifdef DEBUG_LEGION
      assert(impl != NULL);
#endif
      return impl->has_point(point);
    }

    //--------------------------------------------------------------------------
    void ArgumentMap::set_point(const DomainPoint &point, 
                                const TaskArgument &arg, bool replace/*= true*/)
    //--------------------------------------------------------------------------
    {
#ifdef DEBUG_LEGION
      assert(impl != NULL);
#endif
      impl->set_point(point, arg, replace);
    }

    //--------------------------------------------------------------------------
    void ArgumentMap::set_point(const DomainPoint &point, 
                                const Future &f, bool replace/*= true*/)
    //--------------------------------------------------------------------------
    {
#ifdef DEBUG_LEGION
      assert(impl != NULL);
#endif
      impl->set_point(point, f, replace);
    }

    //--------------------------------------------------------------------------
    bool ArgumentMap::remove_point(const DomainPoint &point)
    //--------------------------------------------------------------------------
    {
#ifdef DEBUG_LEGION
      assert(impl != NULL);
#endif
      return impl->remove_point(point);
    }

    //--------------------------------------------------------------------------
    TaskArgument ArgumentMap::get_point(const DomainPoint &point) const
    //--------------------------------------------------------------------------
    {
#ifdef DEBUG_LEGION
      assert(impl != NULL);
#endif
      return impl->get_point(point);
    }

    /////////////////////////////////////////////////////////////
    // Predicate 
    /////////////////////////////////////////////////////////////

    const Predicate Predicate::TRUE_PRED = Predicate(true);
    const Predicate Predicate::FALSE_PRED = Predicate(false);

    //--------------------------------------------------------------------------
    Predicate::Predicate(void)
      : impl(NULL), const_value(true)
    //--------------------------------------------------------------------------
    {
    }

    //--------------------------------------------------------------------------
    Predicate::Predicate(const Predicate &p)
    //--------------------------------------------------------------------------
    {
      const_value = p.const_value;
      impl = p.impl;
      if (impl != NULL)
        impl->add_predicate_reference();
    }

    //--------------------------------------------------------------------------
    Predicate::Predicate(Predicate &&p)
    //--------------------------------------------------------------------------
    {
      const_value = p.const_value;
      impl = p.impl;
      p.impl = NULL;
    }

    //--------------------------------------------------------------------------
    Predicate::Predicate(bool value)
      : impl(NULL), const_value(value)
    //--------------------------------------------------------------------------
    {
    }

    //--------------------------------------------------------------------------
    Predicate::Predicate(Internal::PredicateImpl *i)
      : impl(i)
    //--------------------------------------------------------------------------
    {
      if (impl != NULL)
        impl->add_predicate_reference();
    }

    //--------------------------------------------------------------------------
    Predicate::~Predicate(void)
    //--------------------------------------------------------------------------
    {
      if (impl != NULL)
      {
        impl->remove_predicate_reference();
        impl = NULL;
      }
    }

    //--------------------------------------------------------------------------
    Predicate& Predicate::operator=(const Predicate &rhs)
    //--------------------------------------------------------------------------
    {
      if (impl != NULL)
        impl->remove_predicate_reference();
      const_value = rhs.const_value;
      impl = rhs.impl;
      if (impl != NULL)
        impl->add_predicate_reference();
      return *this;
    }

    //--------------------------------------------------------------------------
    Predicate& Predicate::operator=(Predicate &&rhs)
    //--------------------------------------------------------------------------
    {
      if (impl != NULL)
        impl->remove_predicate_reference();
      const_value = rhs.const_value;
      impl = rhs.impl;
      rhs.impl = NULL;
      return *this;
    }

    /////////////////////////////////////////////////////////////
    // Lock 
    /////////////////////////////////////////////////////////////

    //--------------------------------------------------------------------------
    Lock::Lock(void)
      : reservation_lock(Reservation::NO_RESERVATION)
    //--------------------------------------------------------------------------
    {
    }

    //--------------------------------------------------------------------------
    Lock::Lock(Reservation r)
      : reservation_lock(r)
    //--------------------------------------------------------------------------
    {
    }

    //--------------------------------------------------------------------------
    bool Lock::operator<(const Lock &rhs) const
    //--------------------------------------------------------------------------
    {
      return (reservation_lock < rhs.reservation_lock);
    }

    //--------------------------------------------------------------------------
    bool Lock::operator==(const Lock &rhs) const
    //--------------------------------------------------------------------------
    {
      return (reservation_lock == rhs.reservation_lock);
    }

    //--------------------------------------------------------------------------
    void Lock::acquire(unsigned mode /*=0*/, bool exclusive /*=true*/)
    //--------------------------------------------------------------------------
    {
#ifdef DEBUG_LEGION
      assert(reservation_lock.exists());
#endif
      Internal::ApEvent lock_event(reservation_lock.acquire(mode,exclusive));
      bool poisoned = false;
      lock_event.wait_faultaware(poisoned);
      if (poisoned)
        Internal::implicit_context->raise_poison_exception();
    }

    //--------------------------------------------------------------------------
    void Lock::release(void)
    //--------------------------------------------------------------------------
    {
#ifdef DEBUG_LEGION
      assert(reservation_lock.exists());
#endif
      reservation_lock.release();
    }

    /////////////////////////////////////////////////////////////
    // Lock Request
    /////////////////////////////////////////////////////////////

    //--------------------------------------------------------------------------
    LockRequest::LockRequest(Lock l, unsigned m, bool excl)
      : lock(l), mode(m), exclusive(excl)
    //--------------------------------------------------------------------------
    {
    }

    /////////////////////////////////////////////////////////////
    // Grant 
    /////////////////////////////////////////////////////////////

    //--------------------------------------------------------------------------
    Grant::Grant(void)
      : impl(NULL)
    //--------------------------------------------------------------------------
    {
    }

    //--------------------------------------------------------------------------
    Grant::Grant(Internal::GrantImpl *i)
      : impl(i)
    //--------------------------------------------------------------------------
    {
      if (impl != NULL)
        impl->add_reference();
    }

    //--------------------------------------------------------------------------
    Grant::Grant(const Grant &rhs)
      : impl(rhs.impl)
    //--------------------------------------------------------------------------
    {
      if (impl != NULL)
        impl->add_reference();
    }

    //--------------------------------------------------------------------------
    Grant::~Grant(void)
    //--------------------------------------------------------------------------
    {
      if (impl != NULL)
      {
        if (impl->remove_reference())
          delete impl;
        impl = NULL;
      }
    }

    //--------------------------------------------------------------------------
    Grant& Grant::operator=(const Grant &rhs)
    //--------------------------------------------------------------------------
    {
      if (impl != NULL)
      {
        if (impl->remove_reference())
          delete impl;
      }
      impl = rhs.impl;
      if (impl != NULL)
        impl->add_reference();
      return *this;
    }

    /////////////////////////////////////////////////////////////
    // Phase Barrier 
    /////////////////////////////////////////////////////////////

    //--------------------------------------------------------------------------
    PhaseBarrier::PhaseBarrier(void)
      : phase_barrier(Internal::ApBarrier::NO_AP_BARRIER)
    //--------------------------------------------------------------------------
    {
    }

    //--------------------------------------------------------------------------
    PhaseBarrier::PhaseBarrier(Internal::ApBarrier b)
      : phase_barrier(b)
    //--------------------------------------------------------------------------
    {
    }

    //--------------------------------------------------------------------------
    bool PhaseBarrier::operator<(const PhaseBarrier &rhs) const
    //--------------------------------------------------------------------------
    {
      return (phase_barrier < rhs.phase_barrier);
    }

    //--------------------------------------------------------------------------
    bool PhaseBarrier::operator==(const PhaseBarrier &rhs) const
    //--------------------------------------------------------------------------
    {
      return (phase_barrier == rhs.phase_barrier);
    }

    //--------------------------------------------------------------------------
    bool PhaseBarrier::operator!=(const PhaseBarrier &rhs) const
    //--------------------------------------------------------------------------
    {
      return (phase_barrier != rhs.phase_barrier);
    }

    //--------------------------------------------------------------------------
    void PhaseBarrier::arrive(unsigned count /*=1*/)
    //--------------------------------------------------------------------------
    {
#ifdef DEBUG_LEGION
      assert(phase_barrier.exists());
#endif
      Internal::Runtime::phase_barrier_arrive(*this, count);
    }

    //--------------------------------------------------------------------------
    void PhaseBarrier::wait(void)
    //--------------------------------------------------------------------------
    {
#ifdef DEBUG_LEGION
      assert(phase_barrier.exists());
#endif
      Internal::ApEvent e = Internal::Runtime::get_previous_phase(*this);
      bool poisoned = false;
      e.wait_faultaware(poisoned);
      if (poisoned)
        Internal::implicit_context->raise_poison_exception();
    }

    //--------------------------------------------------------------------------
    void PhaseBarrier::alter_arrival_count(int delta)
    //--------------------------------------------------------------------------
    {
      Internal::Runtime::alter_arrival_count(*this, delta);
    }

    //--------------------------------------------------------------------------
    bool PhaseBarrier::exists(void) const
    //--------------------------------------------------------------------------
    {
      return phase_barrier.exists();
    }

    /////////////////////////////////////////////////////////////
    // Dynamic Collective 
    /////////////////////////////////////////////////////////////

    //--------------------------------------------------------------------------
    DynamicCollective::DynamicCollective(void)
      : PhaseBarrier(), redop(0)
    //--------------------------------------------------------------------------
    {
    }

    //--------------------------------------------------------------------------
    DynamicCollective::DynamicCollective(Internal::ApBarrier b, ReductionOpID r)
      : PhaseBarrier(b), redop(r)
    //--------------------------------------------------------------------------
    {
    }

    //--------------------------------------------------------------------------
    void DynamicCollective::arrive(const void *value, size_t size, 
                                   unsigned count /*=1*/)
    //--------------------------------------------------------------------------
    {
      Internal::Runtime::phase_barrier_arrive(*this, count, 
                                  Internal::ApEvent::NO_AP_EVENT, value, size);
    }

    /////////////////////////////////////////////////////////////
    // Region Requirement 
    /////////////////////////////////////////////////////////////

    //--------------------------------------------------------------------------
    RegionRequirement::RegionRequirement(void)
      : region(LogicalRegion::NO_REGION), partition(LogicalPartition::NO_PART),
        privilege(LEGION_NO_ACCESS), prop(LEGION_EXCLUSIVE), 
        parent(LogicalRegion::NO_REGION), redop(0), tag(0), 
        flags(LEGION_NO_FLAG), handle_type(LEGION_SINGULAR_PROJECTION), 
        projection(0), projection_args(NULL), projection_args_size(0)
    //--------------------------------------------------------------------------
    {
    }

    //--------------------------------------------------------------------------
    RegionRequirement::RegionRequirement(LogicalRegion _handle, 
                                        const std::set<FieldID> &priv_fields,
                                        const std::vector<FieldID> &inst_fields,
                                        PrivilegeMode _priv, 
                                        CoherenceProperty _prop, 
                                        LogicalRegion _parent,
				        MappingTagID _tag, bool _verified)
      : region(_handle), privilege(_priv), prop(_prop), parent(_parent),
        redop(0), tag(_tag), flags(_verified ? LEGION_VERIFIED_FLAG : 
            LEGION_NO_FLAG), handle_type(LEGION_SINGULAR_PROJECTION), 
        projection(0), projection_args(NULL), projection_args_size(0)
    //--------------------------------------------------------------------------
    { 
      privilege_fields = priv_fields;
      instance_fields = inst_fields;
      // For backwards compatibility with the old encoding
      if (privilege == LEGION_WRITE_PRIV)
        privilege = LEGION_WRITE_DISCARD;
#ifdef DEBUG_LEGION
      if (IS_REDUCE(*this)) // Shouldn't use this constructor for reductions
        REPORT_LEGION_ERROR(ERROR_USE_REDUCTION_REGION_REQ, 
                                   "Use different RegionRequirement "
                            "constructor for reductions");
#endif
    }

    //--------------------------------------------------------------------------
    RegionRequirement::RegionRequirement(LogicalPartition pid, 
                ProjectionID _proj, 
                const std::set<FieldID> &priv_fields,
                const std::vector<FieldID> &inst_fields,
                PrivilegeMode _priv, CoherenceProperty _prop,
                LogicalRegion _parent, MappingTagID _tag, bool _verified)
      : partition(pid), privilege(_priv), prop(_prop), parent(_parent),
        redop(0), tag(_tag), flags(_verified ? LEGION_VERIFIED_FLAG : 
            LEGION_NO_FLAG), handle_type(LEGION_PARTITION_PROJECTION), 
        projection(_proj), projection_args(NULL), projection_args_size(0)
    //--------------------------------------------------------------------------
    { 
      privilege_fields = priv_fields;
      instance_fields = inst_fields;
      // For backwards compatibility with the old encoding
      if (privilege == LEGION_WRITE_PRIV)
        privilege = LEGION_WRITE_DISCARD;
#ifdef DEBUG_LEGION
      if (IS_REDUCE(*this))
        REPORT_LEGION_ERROR(ERROR_USE_REDUCTION_REGION_REQ, 
                                   "Use different RegionRequirement "
                            "constructor for reductions");
#endif
    }

    //--------------------------------------------------------------------------
    RegionRequirement::RegionRequirement(LogicalRegion _handle, 
                ProjectionID _proj,
                const std::set<FieldID> &priv_fields,
                const std::vector<FieldID> &inst_fields,
                PrivilegeMode _priv, CoherenceProperty _prop,
                LogicalRegion _parent, MappingTagID _tag, bool _verified)
      : region(_handle), privilege(_priv), prop(_prop), parent(_parent),
        redop(0), tag(_tag), flags(_verified ? LEGION_VERIFIED_FLAG : 
            LEGION_NO_FLAG), handle_type(LEGION_REGION_PROJECTION), 
        projection(_proj), projection_args(NULL), projection_args_size(0)
    //--------------------------------------------------------------------------
    {
      privilege_fields = priv_fields;
      instance_fields = inst_fields;
      // For backwards compatibility with the old encoding
      if (privilege == LEGION_WRITE_PRIV)
        privilege = LEGION_WRITE_DISCARD;
#ifdef DEBUG_LEGION
      if (IS_REDUCE(*this))
        REPORT_LEGION_ERROR(ERROR_USE_REDUCTION_REGION_REQ, 
                                   "Use different RegionRequirement "
                                   "constructor for reductions")
#endif
    }

    //--------------------------------------------------------------------------
    RegionRequirement::RegionRequirement(LogicalRegion _handle,  
                                    const std::set<FieldID> &priv_fields,
                                    const std::vector<FieldID> &inst_fields,
                                    ReductionOpID op, CoherenceProperty _prop, 
                                    LogicalRegion _parent, MappingTagID _tag, 
                                    bool _verified)
      : region(_handle), privilege(LEGION_REDUCE), prop(_prop), parent(_parent),
        redop(op), tag(_tag), flags(_verified ? LEGION_VERIFIED_FLAG : 
            LEGION_NO_FLAG), handle_type(LEGION_SINGULAR_PROJECTION), 
        projection(0), projection_args(NULL), projection_args_size(0)
    //--------------------------------------------------------------------------
    {
      privilege_fields = priv_fields;
      instance_fields = inst_fields;
#ifdef DEBUG_LEGION
      if (redop == 0)
        REPORT_LEGION_ERROR(ERROR_RESERVED_REDOP_ID, 
                                   "Zero is not a valid ReductionOpID")
#endif
    }

    //--------------------------------------------------------------------------
    RegionRequirement::RegionRequirement(LogicalPartition pid, 
                        ProjectionID _proj,  
                        const std::set<FieldID> &priv_fields,
                        const std::vector<FieldID> &inst_fields,
                        ReductionOpID op, CoherenceProperty _prop,
                        LogicalRegion _parent, MappingTagID _tag, 
                        bool _verified)
      : partition(pid), privilege(LEGION_REDUCE), prop(_prop), parent(_parent),
        redop(op), tag(_tag), flags(_verified ? LEGION_VERIFIED_FLAG : 
            LEGION_NO_FLAG), handle_type(LEGION_PARTITION_PROJECTION), 
        projection(_proj), projection_args(NULL), projection_args_size(0)
    //--------------------------------------------------------------------------
    {
      privilege_fields = priv_fields;
      instance_fields = inst_fields;
#ifdef DEBUG_LEGION
      if (redop == 0)
        REPORT_LEGION_ERROR(ERROR_RESERVED_REDOP_ID, 
                                   "Zero is not a valid ReductionOpID")        
#endif
    }

    //--------------------------------------------------------------------------
    RegionRequirement::RegionRequirement(LogicalRegion _handle, 
                        ProjectionID _proj,
                        const std::set<FieldID> &priv_fields,
                        const std::vector<FieldID> &inst_fields,
                        ReductionOpID op, CoherenceProperty _prop,
                        LogicalRegion _parent, MappingTagID _tag, 
                        bool _verified)
      : region(_handle), privilege(LEGION_REDUCE), prop(_prop), parent(_parent),
        redop(op), tag(_tag), flags(_verified ? LEGION_VERIFIED_FLAG : 
            LEGION_NO_FLAG), handle_type(LEGION_REGION_PROJECTION), 
        projection(_proj), projection_args(NULL), projection_args_size(0)
    //--------------------------------------------------------------------------
    {
      privilege_fields = priv_fields;
      instance_fields = inst_fields;
#ifdef DEBUG_LEGION
      if (redop == 0)
        REPORT_LEGION_ERROR(ERROR_RESERVED_REDOP_ID, 
                                   "Zero is not a valid ReductionOpID")
#endif
    }

    //--------------------------------------------------------------------------
    RegionRequirement::RegionRequirement(LogicalRegion _handle, 
                                         PrivilegeMode _priv, 
                                         CoherenceProperty _prop, 
                                         LogicalRegion _parent,
					 MappingTagID _tag, 
                                         bool _verified)
      : region(_handle), privilege(_priv), prop(_prop), parent(_parent),
        redop(0), tag(_tag), flags(_verified ? LEGION_VERIFIED_FLAG : 
            LEGION_NO_FLAG), handle_type(LEGION_SINGULAR_PROJECTION), 
        projection(), projection_args(NULL), projection_args_size(0)
    //--------------------------------------------------------------------------
    { 
      // For backwards compatibility with the old encoding
      if (privilege == LEGION_WRITE_PRIV)
        privilege = LEGION_WRITE_DISCARD;
#ifdef DEBUG_LEGION
      if (IS_REDUCE(*this)) // Shouldn't use this constructor for reductions
        REPORT_LEGION_ERROR(ERROR_USE_REDUCTION_REGION_REQ, 
                                   "Use different RegionRequirement "
                                   "constructor for reductions")
#endif
    }

    //--------------------------------------------------------------------------
    RegionRequirement::RegionRequirement(LogicalPartition pid, 
                                         ProjectionID _proj, 
                                         PrivilegeMode _priv, 
                                         CoherenceProperty _prop,
                                         LogicalRegion _parent, 
                                         MappingTagID _tag, 
                                         bool _verified)
      : partition(pid), privilege(_priv), prop(_prop), parent(_parent),
        redop(0), tag(_tag), flags(_verified ? LEGION_VERIFIED_FLAG : 
            LEGION_NO_FLAG), handle_type(LEGION_PARTITION_PROJECTION), 
        projection(_proj), projection_args(NULL), projection_args_size(0)
    //--------------------------------------------------------------------------
    { 
      // For backwards compatibility with the old encoding
      if (privilege == LEGION_WRITE_PRIV)
        privilege = LEGION_WRITE_DISCARD;
#ifdef DEBUG_LEGION
      if (IS_REDUCE(*this))
        REPORT_LEGION_ERROR(ERROR_USE_REDUCTION_REGION_REQ, 
                                   "Use different RegionRequirement "
                                   "constructor for reductions")
#endif
    }

    //--------------------------------------------------------------------------
    RegionRequirement::RegionRequirement(LogicalRegion _handle, 
                                         ProjectionID _proj,
                                         PrivilegeMode _priv, 
                                         CoherenceProperty _prop,
                                         LogicalRegion _parent, 
                                         MappingTagID _tag, 
                                         bool _verified)
      : region(_handle), privilege(_priv), prop(_prop), parent(_parent),
        redop(0), tag(_tag), flags(_verified ? LEGION_VERIFIED_FLAG : 
            LEGION_NO_FLAG), handle_type(LEGION_REGION_PROJECTION), 
        projection(_proj), projection_args(NULL), projection_args_size(0)
    //--------------------------------------------------------------------------
    {
      // For backwards compatibility with the old encoding
      if (privilege == LEGION_WRITE_PRIV)
        privilege = LEGION_WRITE_DISCARD;
#ifdef DEBUG_LEGION
      if (IS_REDUCE(*this))
        REPORT_LEGION_ERROR(ERROR_USE_REDUCTION_REGION_REQ, 
                                   "Use different RegionRequirement "
                                   "constructor for reductions")
#endif
    }

    //--------------------------------------------------------------------------
    RegionRequirement::RegionRequirement(LogicalRegion _handle,  
                                         ReductionOpID op, 
                                         CoherenceProperty _prop, 
                                         LogicalRegion _parent, 
                                         MappingTagID _tag, 
                                         bool _verified)
      : region(_handle), privilege(LEGION_REDUCE), prop(_prop), parent(_parent),
        redop(op), tag(_tag), flags(_verified ? LEGION_VERIFIED_FLAG : 
            LEGION_NO_FLAG), handle_type(LEGION_SINGULAR_PROJECTION), 
        projection(0), projection_args(NULL), projection_args_size(0)
    //--------------------------------------------------------------------------
    {
#ifdef DEBUG_LEGION
      if (redop == 0)
        REPORT_LEGION_ERROR(ERROR_RESERVED_REDOP_ID, 
                                   "Zero is not a valid ReductionOpID")        
#endif
    }

    //--------------------------------------------------------------------------
    RegionRequirement::RegionRequirement(LogicalPartition pid, 
                                         ProjectionID _proj,  
                                         ReductionOpID op, 
                                         CoherenceProperty _prop,
                                         LogicalRegion _parent, 
                                         MappingTagID _tag, 
                                         bool _verified)
      : partition(pid), privilege(LEGION_REDUCE), prop(_prop), parent(_parent),
        redop(op), tag(_tag), flags(_verified ? LEGION_VERIFIED_FLAG : 
            LEGION_NO_FLAG), handle_type(LEGION_PARTITION_PROJECTION), 
        projection(_proj), projection_args(NULL), projection_args_size(0)
    //--------------------------------------------------------------------------
    {
#ifdef DEBUG_LEGION
      if (redop == 0)
        REPORT_LEGION_ERROR(ERROR_RESERVED_REDOP_ID, 
                                   "Zero is not a valid ReductionOpID")
#endif
    }

    //--------------------------------------------------------------------------
    RegionRequirement::RegionRequirement(LogicalRegion _handle, 
                                         ProjectionID _proj,
                                         ReductionOpID op, 
                                         CoherenceProperty _prop,
                                         LogicalRegion _parent, 
                                         MappingTagID _tag, 
                                         bool _verified)
      : region(_handle), privilege(LEGION_REDUCE), prop(_prop), parent(_parent),
        redop(op), tag(_tag), flags(_verified ? LEGION_VERIFIED_FLAG : 
            LEGION_NO_FLAG), handle_type(LEGION_REGION_PROJECTION), 
        projection(_proj), projection_args(NULL), projection_args_size(0)
    //--------------------------------------------------------------------------
    {
#ifdef DEBUG_LEGION
      if (redop == 0)
        REPORT_LEGION_ERROR(ERROR_RESERVED_REDOP_ID, 
                                   "Zero is not a valid ReductionOpID")
#endif
    }

    //--------------------------------------------------------------------------
    RegionRequirement::RegionRequirement(const RegionRequirement &rhs)
      : region(rhs.region), partition(rhs.partition), 
        privilege_fields(rhs.privilege_fields), 
        instance_fields(rhs.instance_fields), privilege(rhs.privilege),
        prop(rhs.prop), parent(rhs.parent), redop(rhs.redop), tag(rhs.tag),
        flags(rhs.flags), handle_type(rhs.handle_type), 
        projection(rhs.projection), projection_args(NULL),
        projection_args_size(rhs.projection_args_size)
    //--------------------------------------------------------------------------
    {
      if (projection_args_size > 0)
      {
        projection_args = malloc(projection_args_size);
        memcpy(projection_args, rhs.projection_args, projection_args_size);
      }
    }

    //--------------------------------------------------------------------------
    RegionRequirement::~RegionRequirement(void)
    //--------------------------------------------------------------------------
    {
      if (projection_args_size > 0)
        free(projection_args);
    }

    //--------------------------------------------------------------------------
    RegionRequirement& RegionRequirement::operator=(
                                                   const RegionRequirement &rhs)
    //--------------------------------------------------------------------------
    {
      region = rhs.region;
      partition = rhs.partition;
      privilege_fields = rhs.privilege_fields;
      instance_fields = rhs.instance_fields;
      privilege = rhs.privilege;
      prop = rhs.prop;
      parent = rhs.parent;
      redop = rhs.redop;
      tag = rhs.tag;
      flags = rhs.flags;
      handle_type = rhs.handle_type;
      projection = rhs.projection;
      projection_args_size = rhs.projection_args_size;
      if (projection_args != NULL)
      {
        free(projection_args);
        projection_args = NULL;
      }
      if (projection_args_size > 0)
      {
        projection_args = malloc(projection_args_size);
        memcpy(projection_args, rhs.projection_args, projection_args_size);
      }
      return *this;
    }

    //--------------------------------------------------------------------------
    bool RegionRequirement::operator==(const RegionRequirement &rhs) const
    //--------------------------------------------------------------------------
    {
      if ((handle_type == rhs.handle_type) && (privilege == rhs.privilege) &&
          (prop == rhs.prop) && (parent == rhs.parent) && (redop == rhs.redop)
          && (tag == rhs.tag) && (flags == rhs.flags))
      {
        if (((handle_type == LEGION_SINGULAR_PROJECTION) && 
              (region == rhs.region)) ||
            ((handle_type == LEGION_PARTITION_PROJECTION) && 
             (partition == rhs.partition) && (projection == rhs.projection)) ||
            ((handle_type == LEGION_REGION_PROJECTION) && 
             (region == rhs.region)))
        {
          if ((privilege_fields.size() == rhs.privilege_fields.size()) &&
              (instance_fields.size() == rhs.instance_fields.size()))
          {
            if (projection_args_size == rhs.projection_args_size)
            {
              if ((projection_args_size == 0) ||
                  (memcmp(projection_args, rhs.projection_args, 
                          projection_args_size) == 0))
              {
                return ((privilege_fields == rhs.privilege_fields) 
                    && (instance_fields == rhs.instance_fields));
              }
            }
          }
        }
      }
      return false;
    }

    //--------------------------------------------------------------------------
    bool RegionRequirement::operator<(const RegionRequirement &rhs) const
    //--------------------------------------------------------------------------
    {
      if (handle_type < rhs.handle_type)
        return true;
      else if (handle_type > rhs.handle_type)
        return false;
      else
      {
        if (privilege < rhs.privilege)
          return true;
        else if (privilege > rhs.privilege)
          return false;
        else
        {
          if (prop < rhs.prop)
            return true;
          else if (prop > rhs.prop)
            return false;
          else
          {
            if (parent < rhs.parent)
              return true;
            else if (!(parent == rhs.parent)) // therefore greater than
              return false;
            else
            {
              if (redop < rhs.redop)
                return true;
              else if (redop > rhs.redop)
                return false;
              else
              {
                if (tag < rhs.tag)
                  return true;
                else if (tag > rhs.tag)
                  return false;
                else
                {
                  if (flags < rhs.flags)
                    return true;
                  else if (flags > rhs.flags)
                    return false;
                  else
                  {
                    if (privilege_fields < rhs.privilege_fields)
                      return true;
                    else if (privilege_fields > rhs.privilege_fields)
                      return false;
                    else
                    {
                      if (instance_fields < rhs.instance_fields)
                        return true;
                      else if (instance_fields > rhs.instance_fields)
                        return false;
                      else
                      {
                        if (handle_type == LEGION_SINGULAR_PROJECTION)
                          return (region < rhs.region);
                        else if (projection_args_size < 
                                  rhs.projection_args_size)
                          return true;
                        else if (projection_args_size > 
                                  rhs.projection_args_size)
                          return false;
                        else if ((projection_args_size > 0) &&
                            (memcmp(projection_args, rhs.projection_args, 
                                    projection_args_size) < 0))
                          return true;
                        else if ((projection_args_size > 0) && 
                            (memcmp(projection_args, rhs.projection_args,
                                    projection_args_size) > 0))
                          return false;
                        else if (handle_type == LEGION_PARTITION_PROJECTION)
                        {
                          if (partition < rhs.partition)
                            return true;
                          // therefore greater than
                          else if (partition != rhs.partition) 
                            return false;
                          else
                            return (projection < rhs.projection);
                        }
                        else
                        {
                          if (region < rhs.region)
                            return true;
                          else if (region != rhs.region)
                            return false;
                          else
                            return (projection < rhs.projection);
                        }
                      }
                    }
                  }
                }
              }
            }
          }
        }
      }
    }

#ifdef LEGION_PRIVILEGE_CHECKS
    //--------------------------------------------------------------------------
    unsigned RegionRequirement::get_accessor_privilege(void) const
    //--------------------------------------------------------------------------
    {
      switch (privilege)
      {
        case LEGION_NO_ACCESS:
          return LegionRuntime::ACCESSOR_NONE;
        case LEGION_READ_ONLY:
          return LegionRuntime::ACCESSOR_READ;
        case LEGION_READ_WRITE:
        case LEGION_WRITE_DISCARD:
          return LegionRuntime::ACCESSOR_ALL;
        case LEGION_REDUCE:
          return LegionRuntime::ACCESSOR_REDUCE;
        default:
          assert(false);
      }
      return LegionRuntime::ACCESSOR_NONE;
    }
#endif

    //--------------------------------------------------------------------------
    bool RegionRequirement::has_field_privilege(FieldID fid) const
    //--------------------------------------------------------------------------
    {
      return (privilege_fields.find(fid) != privilege_fields.end());
    }

    //--------------------------------------------------------------------------
    const void* RegionRequirement::get_projection_args(size_t *size) const
    //--------------------------------------------------------------------------
    {
      if (size != NULL)
        *size = projection_args_size;
      return projection_args;
    }

    //--------------------------------------------------------------------------
    void RegionRequirement::set_projection_args(const void *args, size_t size,
                                                bool own)
    //--------------------------------------------------------------------------
    {
      if (projection_args_size > 0)
      {
        free(projection_args);
        projection_args = NULL;
      }
      projection_args_size = size;
      if (projection_args_size > 0)
      {
        if (!own)
        {
          projection_args = malloc(projection_args_size);
          memcpy(projection_args, args, projection_args_size);
        }
        else
          projection_args = const_cast<void*>(args);
      }
    }

    /////////////////////////////////////////////////////////////
    // Output Requirement
    /////////////////////////////////////////////////////////////

    //--------------------------------------------------------------------------
    OutputRequirement::OutputRequirement(bool valid)
      : RegionRequirement(), field_space(FieldSpace::NO_SPACE),
        global_indexing(false), valid_requirement(valid)
    //--------------------------------------------------------------------------
    {
    }

    //--------------------------------------------------------------------------
    OutputRequirement::OutputRequirement(const RegionRequirement &req)
      : RegionRequirement(req), global_indexing(false), valid_requirement(true)
    //--------------------------------------------------------------------------
    {
    }

    //--------------------------------------------------------------------------
    OutputRequirement::OutputRequirement(FieldSpace _field_space,
                                        const std::set<FieldID> &fields,
                                        bool _global_indexing /*=false*/)
      : RegionRequirement(), field_space(_field_space),
        global_indexing(_global_indexing), valid_requirement(false)
    //--------------------------------------------------------------------------
    {
      for (std::set<FieldID>::const_iterator it = fields.begin();
           it != fields.end(); ++it)
        RegionRequirement::add_field(*it);
    }

    //--------------------------------------------------------------------------
    OutputRequirement::OutputRequirement(const OutputRequirement &other)
      : RegionRequirement(static_cast<const RegionRequirement&>(other)),
        field_space(other.field_space), global_indexing(other.global_indexing),
        valid_requirement(other.valid_requirement)
    //--------------------------------------------------------------------------
    {
    }

    //--------------------------------------------------------------------------
    OutputRequirement::~OutputRequirement(void)
    //--------------------------------------------------------------------------
    {
    }

    //--------------------------------------------------------------------------
    OutputRequirement& OutputRequirement::operator=(
                                                   const OutputRequirement &rhs)
    //--------------------------------------------------------------------------
    {
      static_cast<RegionRequirement&>(*this) =
        static_cast<const OutputRequirement&>(rhs);
      field_space = rhs.field_space;
      global_indexing = rhs.global_indexing;
      valid_requirement = rhs.valid_requirement;
      return *this;
    }

    //--------------------------------------------------------------------------
    OutputRequirement& OutputRequirement::operator=(
                                                   const RegionRequirement &rhs)
    //--------------------------------------------------------------------------
    {
      static_cast<RegionRequirement&>(*this) =
        static_cast<const OutputRequirement&>(rhs);
      field_space = FieldSpace::NO_SPACE;
      global_indexing = false;
      valid_requirement = true;
      return *this;
    }

    //--------------------------------------------------------------------------
    bool OutputRequirement::operator==(const OutputRequirement &rhs) const
    //--------------------------------------------------------------------------
    {
      if ((field_space != rhs.field_space) ||
          (global_indexing != rhs.global_indexing) ||
          (valid_requirement != rhs.valid_requirement))
        return false;
      return static_cast<const RegionRequirement&>(*this) ==
             static_cast<const OutputRequirement&>(rhs);
    }

    //--------------------------------------------------------------------------
    bool OutputRequirement::operator<(const OutputRequirement &rhs) const
    //--------------------------------------------------------------------------
    {
      if (field_space < rhs.field_space)
        return true;
      if(field_space > rhs.field_space)
        return false;
      if (global_indexing < rhs.global_indexing)
        return true;
      if (global_indexing > rhs.global_indexing)
        return false;
      if (valid_requirement < rhs.valid_requirement)
        return true;
      if (valid_requirement > rhs.valid_requirement)
        return false;
      return static_cast<const RegionRequirement&>(*this) <
             static_cast<const OutputRequirement&>(rhs);
    }

    /////////////////////////////////////////////////////////////
    // Index Space Requirement 
    /////////////////////////////////////////////////////////////

    //--------------------------------------------------------------------------
    IndexSpaceRequirement::IndexSpaceRequirement(void)
      : handle(IndexSpace::NO_SPACE), privilege(LEGION_NO_MEMORY), 
        parent(IndexSpace::NO_SPACE), verified(false)
    //--------------------------------------------------------------------------
    {
    }

    //--------------------------------------------------------------------------
    IndexSpaceRequirement::IndexSpaceRequirement(IndexSpace _handle, 
                                                 AllocateMode _priv,
                                                 IndexSpace _parent, 
                                                 bool _verified /*=false*/)
      : handle(_handle), privilege(_priv), parent(_parent), verified(_verified)
    //--------------------------------------------------------------------------
    {
    }

    //--------------------------------------------------------------------------
    bool IndexSpaceRequirement::operator<(
                                        const IndexSpaceRequirement &rhs) const
    //--------------------------------------------------------------------------
    {
      if (handle < rhs.handle)
        return true;
      else if (handle != rhs.handle) // therefore greater than
        return false;
      else
      {
        if (privilege < rhs.privilege)
          return true;
        else if (privilege > rhs.privilege)
          return false;
        else
        {
          if (parent < rhs.parent)
            return true;
          else if (parent != rhs.parent) // therefore greater than
            return false;
          else
            return verified < rhs.verified;
        }
      }
    }

    //--------------------------------------------------------------------------
    bool IndexSpaceRequirement::operator==(
                                        const IndexSpaceRequirement &rhs) const
    //--------------------------------------------------------------------------
    {
      return (handle == rhs.handle) && (privilege == rhs.privilege) &&
             (parent == rhs.parent) && (verified == rhs.verified);
    }

    /////////////////////////////////////////////////////////////
    // Field Space Requirement 
    /////////////////////////////////////////////////////////////

    //--------------------------------------------------------------------------
    FieldSpaceRequirement::FieldSpaceRequirement(void)
      : handle(FieldSpace::NO_SPACE),privilege(LEGION_NO_MEMORY),verified(false)
    //--------------------------------------------------------------------------
    {
    }

    //--------------------------------------------------------------------------
    FieldSpaceRequirement::FieldSpaceRequirement(FieldSpace _handle, 
                                                 AllocateMode _priv,
                                                 bool _verified /*=false*/)
      : handle(_handle), privilege(_priv), verified(_verified)
    //--------------------------------------------------------------------------
    {
    }

    //--------------------------------------------------------------------------
    bool FieldSpaceRequirement::operator<(
                                        const FieldSpaceRequirement &rhs) const
    //--------------------------------------------------------------------------
    {
      if (handle < rhs.handle)
        return true;
      else if (!(handle == rhs.handle)) // therefore greater than
        return false;
      else
      {
        if (privilege < rhs.privilege)
          return true;
        else if (privilege > rhs.privilege)
          return false;
        else
          return verified < rhs.verified;
      }
    }

    //--------------------------------------------------------------------------
    bool FieldSpaceRequirement::operator==(
                                        const FieldSpaceRequirement &rhs) const
    //--------------------------------------------------------------------------
    {
      return (handle == rhs.handle) && 
              (privilege == rhs.privilege) && (verified == rhs.verified);
    }

    /////////////////////////////////////////////////////////////
    // StaticDependence 
    /////////////////////////////////////////////////////////////

    //--------------------------------------------------------------------------
    StaticDependence::StaticDependence(void)
      : previous_offset(0), previous_req_index(0), current_req_index(0),
        dependence_type(LEGION_NO_DEPENDENCE),validates(false),shard_only(false)
    //--------------------------------------------------------------------------
    {
    }

    //--------------------------------------------------------------------------
    StaticDependence::StaticDependence(unsigned prev, unsigned prev_req,
                           unsigned current_req, DependenceType dtype, 
                           bool val, bool shard)
      : previous_offset(prev), previous_req_index(prev_req),
        current_req_index(current_req), dependence_type(dtype), 
        validates(val), shard_only(shard)
    //--------------------------------------------------------------------------
    {
    }

    /////////////////////////////////////////////////////////////
    // TaskLauncher 
    /////////////////////////////////////////////////////////////

    //--------------------------------------------------------------------------
    TaskLauncher::TaskLauncher(void)
      : task_id(0), argument(TaskArgument()), predicate(Predicate::TRUE_PRED),
        map_id(0), tag(0), point(DomainPoint(0)), 
        sharding_space(IndexSpace::NO_SPACE), static_dependences(NULL),
        enable_inlining(false), local_function_task(false),
        independent_requirements(false), silence_warnings(false)
    //--------------------------------------------------------------------------
    {
    }

    //--------------------------------------------------------------------------
    TaskLauncher::TaskLauncher(TaskID tid, TaskArgument arg,
                               Predicate pred /*= Predicate::TRUE_PRED*/,
                               MapperID mid /*=0*/, MappingTagID t /*=0*/)
      : task_id(tid), argument(arg), predicate(pred), map_id(mid), tag(t), 
        point(DomainPoint(0)), sharding_space(IndexSpace::NO_SPACE), 
        static_dependences(NULL), enable_inlining(false),
        local_function_task(false), independent_requirements(false), 
        silence_warnings(false)
    //--------------------------------------------------------------------------
    {
    }

    /////////////////////////////////////////////////////////////
    // IndexTaskLauncher 
    /////////////////////////////////////////////////////////////

    //--------------------------------------------------------------------------
    IndexTaskLauncher::IndexTaskLauncher(void)
      : task_id(0), launch_domain(Domain::NO_DOMAIN), 
        launch_space(IndexSpace::NO_SPACE), 
        sharding_space(IndexSpace::NO_SPACE), global_arg(TaskArgument()), 
        argument_map(ArgumentMap()), predicate(Predicate::TRUE_PRED), 
        must_parallelism(false), map_id(0), tag(0), static_dependences(NULL), 
        enable_inlining(false), independent_requirements(false), 
        silence_warnings(false)
    //--------------------------------------------------------------------------
    {
    }

    //--------------------------------------------------------------------------
    IndexTaskLauncher::IndexTaskLauncher(TaskID tid, Domain dom,
                                     TaskArgument global,
                                     ArgumentMap map,
                                     Predicate pred /*= Predicate::TRUE_PRED*/,
                                     bool must /*=false*/, MapperID mid /*=0*/,
                                     MappingTagID t /*=0*/)
      : task_id(tid), launch_domain(dom), launch_space(IndexSpace::NO_SPACE),
        sharding_space(IndexSpace::NO_SPACE), global_arg(global), 
        argument_map(map), predicate(pred), must_parallelism(must), map_id(mid),
        tag(t), static_dependences(NULL), enable_inlining(false), 
        independent_requirements(false), silence_warnings(false)
    //--------------------------------------------------------------------------
    {
    }

    //--------------------------------------------------------------------------
    IndexTaskLauncher::IndexTaskLauncher(TaskID tid, 
                                     IndexSpace space,
                                     TaskArgument global,
                                     ArgumentMap map,
                                     Predicate pred /*= Predicate::TRUE_PRED*/,
                                     bool must /*=false*/, MapperID mid /*=0*/,
                                     MappingTagID t /*=0*/)
      : task_id(tid), launch_domain(Domain::NO_DOMAIN), launch_space(space),
        sharding_space(IndexSpace::NO_SPACE), global_arg(global), 
        argument_map(map), predicate(pred), must_parallelism(must), map_id(mid),
        tag(t), static_dependences(NULL), enable_inlining(false), 
        independent_requirements(false), silence_warnings(false)
    //--------------------------------------------------------------------------
    {
    }

    /////////////////////////////////////////////////////////////
    // InlineLauncher 
    /////////////////////////////////////////////////////////////

    //--------------------------------------------------------------------------
    InlineLauncher::InlineLauncher(void)
      : map_id(0), tag(0), layout_constraint_id(0), static_dependences(NULL)
    //--------------------------------------------------------------------------
    {
    }

    //--------------------------------------------------------------------------
    InlineLauncher::InlineLauncher(const RegionRequirement &req,
                                   MapperID mid /*=0*/, MappingTagID t /*=0*/,
                                   LayoutConstraintID lay_id /*=0*/)
      : requirement(req), map_id(mid), tag(t), layout_constraint_id(lay_id),
        static_dependences(NULL)
    //--------------------------------------------------------------------------
    {
    }

    /////////////////////////////////////////////////////////////
    // CopyLauncher 
    /////////////////////////////////////////////////////////////

    //--------------------------------------------------------------------------
    CopyLauncher::CopyLauncher(Predicate pred /*= Predicate::TRUE_PRED*/,
                               MapperID mid /*=0*/, MappingTagID t /*=0*/)
      : predicate(pred), map_id(mid), tag(t), point(DomainPoint(0)),
        sharding_space(IndexSpace::NO_SPACE), static_dependences(NULL), 
        possible_src_indirect_out_of_range(true),
        possible_dst_indirect_out_of_range(true),
        possible_dst_indirect_aliasing(true), silence_warnings(false)
    //--------------------------------------------------------------------------
    {
    }

    /////////////////////////////////////////////////////////////
    // IndexCopyLauncher 
    /////////////////////////////////////////////////////////////

    //--------------------------------------------------------------------------
    IndexCopyLauncher::IndexCopyLauncher(void) 
      : launch_domain(Domain::NO_DOMAIN), launch_space(IndexSpace::NO_SPACE),
        sharding_space(IndexSpace::NO_SPACE), predicate(Predicate::TRUE_PRED), 
        map_id(0), tag(0), static_dependences(NULL),
        possible_src_indirect_out_of_range(true),
        possible_dst_indirect_out_of_range(true),
        possible_dst_indirect_aliasing(true), 
        collective_src_indirect_points(true),
        collective_dst_indirect_points(true), silence_warnings(false)
    //--------------------------------------------------------------------------
    {
    }

    //--------------------------------------------------------------------------
    IndexCopyLauncher::IndexCopyLauncher(Domain dom, 
                                    Predicate pred /*= Predicate::TRUE_PRED*/,
                                    MapperID mid /*=0*/, MappingTagID t /*=0*/) 
      : launch_domain(dom), launch_space(IndexSpace::NO_SPACE), 
        sharding_space(IndexSpace::NO_SPACE), predicate(pred), map_id(mid),
        tag(t), static_dependences(NULL),
        possible_src_indirect_out_of_range(true),
        possible_dst_indirect_out_of_range(true),
        possible_dst_indirect_aliasing(true), 
        collective_src_indirect_points(true),
        collective_dst_indirect_points(true), silence_warnings(false)
    //--------------------------------------------------------------------------
    {
    }

    //--------------------------------------------------------------------------
    IndexCopyLauncher::IndexCopyLauncher(IndexSpace space, 
                                    Predicate pred /*= Predicate::TRUE_PRED*/,
                                    MapperID mid /*=0*/, MappingTagID t /*=0*/) 
      : launch_domain(Domain::NO_DOMAIN), launch_space(space), 
        sharding_space(IndexSpace::NO_SPACE), predicate(pred), map_id(mid), 
        tag(t), static_dependences(NULL),
        possible_src_indirect_out_of_range(true),
        possible_dst_indirect_out_of_range(true),
        possible_dst_indirect_aliasing(true), 
        collective_src_indirect_points(true),
        collective_dst_indirect_points(true), silence_warnings(false)
    //--------------------------------------------------------------------------
    {
    }

    /////////////////////////////////////////////////////////////
    // AcquireLauncher 
    /////////////////////////////////////////////////////////////

    //--------------------------------------------------------------------------
    AcquireLauncher::AcquireLauncher(LogicalRegion reg, LogicalRegion par,
                                     PhysicalRegion phy,
                                     Predicate pred /*= Predicate::TRUE_PRED*/,
                                     MapperID id /*=0*/, MappingTagID t /*=0*/)
      : logical_region(reg), parent_region(par), physical_region(phy), 
        predicate(pred), map_id(id), tag(t), static_dependences(NULL),
        silence_warnings(false)
    //--------------------------------------------------------------------------
    {
    }

    /////////////////////////////////////////////////////////////
    // ReleaseLauncher 
    /////////////////////////////////////////////////////////////

    //--------------------------------------------------------------------------
    ReleaseLauncher::ReleaseLauncher(LogicalRegion reg, LogicalRegion par,
                                     PhysicalRegion phy,
                                     Predicate pred /*= Predicate::TRUE_PRED*/,
                                     MapperID id /*=0*/, MappingTagID t /*=0*/)
      : logical_region(reg), parent_region(par), physical_region(phy), 
        predicate(pred), map_id(id), tag(t), static_dependences(NULL),
        silence_warnings(false)
    //--------------------------------------------------------------------------
    {
    }

    /////////////////////////////////////////////////////////////
    // FillLauncher 
    /////////////////////////////////////////////////////////////

    //--------------------------------------------------------------------------
    FillLauncher::FillLauncher(void)
      : handle(LogicalRegion::NO_REGION), parent(LogicalRegion::NO_REGION),
        map_id(0), tag(0), point(DomainPoint(0)), static_dependences(NULL), 
        silence_warnings(false)
    //--------------------------------------------------------------------------
    {
    }

    //--------------------------------------------------------------------------
    FillLauncher::FillLauncher(LogicalRegion h, LogicalRegion p,
                               TaskArgument arg, 
                               Predicate pred /*= Predicate::TRUE_PRED*/,
                               MapperID id /*=0*/, MappingTagID t /*=0*/)
      : handle(h), parent(p), argument(arg), predicate(pred), map_id(id), 
        tag(t), point(DomainPoint(0)), static_dependences(NULL), 
        silence_warnings(false)
    //--------------------------------------------------------------------------
    {
    }

    //--------------------------------------------------------------------------
    FillLauncher::FillLauncher(LogicalRegion h, LogicalRegion p, Future f,
                               Predicate pred /*= Predicate::TRUE_PRED*/,
                               MapperID id /*=0*/, MappingTagID t /*=0*/)
      : handle(h), parent(p), future(f), predicate(pred), map_id(id), tag(t), 
        point(DomainPoint(0)), static_dependences(NULL), silence_warnings(false) 
    //--------------------------------------------------------------------------
    {
    }

    /////////////////////////////////////////////////////////////
    // IndexFillLauncher 
    /////////////////////////////////////////////////////////////

    //--------------------------------------------------------------------------
    IndexFillLauncher::IndexFillLauncher(void)
      : launch_domain(Domain::NO_DOMAIN), launch_space(IndexSpace::NO_SPACE),
        sharding_space(IndexSpace::NO_SPACE), region(LogicalRegion::NO_REGION),
        partition(LogicalPartition::NO_PART), projection(0), map_id(0), tag(0),
        static_dependences(NULL), silence_warnings(false) 
    //--------------------------------------------------------------------------
    {
    }

    //--------------------------------------------------------------------------
    IndexFillLauncher::IndexFillLauncher(Domain dom, LogicalRegion h, 
                               LogicalRegion p, TaskArgument arg, 
                               ProjectionID proj, Predicate pred,
                               MapperID id /*=0*/, MappingTagID t /*=0*/)
      : launch_domain(dom), launch_space(IndexSpace::NO_SPACE), 
        sharding_space(IndexSpace::NO_SPACE), region(h), 
        partition(LogicalPartition::NO_PART), parent(p), projection(proj), 
        argument(arg), predicate(pred), map_id(id), tag(t), 
        static_dependences(NULL), silence_warnings(false)
    //--------------------------------------------------------------------------
    {
    }

    //--------------------------------------------------------------------------
    IndexFillLauncher::IndexFillLauncher(Domain dom, LogicalRegion h,
                                LogicalRegion p, Future f,
                                ProjectionID proj, Predicate pred,
                                MapperID id /*=0*/, MappingTagID t /*=0*/)
      : launch_domain(dom), launch_space(IndexSpace::NO_SPACE), 
        sharding_space(IndexSpace::NO_SPACE), region(h), 
        partition(LogicalPartition::NO_PART), parent(p), projection(proj), 
        future(f), predicate(pred), map_id(id), tag(t), 
        static_dependences(NULL), silence_warnings(false)
    //--------------------------------------------------------------------------
    {
    }

    //--------------------------------------------------------------------------
    IndexFillLauncher::IndexFillLauncher(IndexSpace space, LogicalRegion h, 
                               LogicalRegion p, TaskArgument arg, 
                               ProjectionID proj, Predicate pred,
                               MapperID id /*=0*/, MappingTagID t /*=0*/)
      : launch_domain(Domain::NO_DOMAIN), launch_space(space), 
        sharding_space(IndexSpace::NO_SPACE), region(h), 
        partition(LogicalPartition::NO_PART), parent(p), projection(proj), 
        argument(arg), predicate(pred), map_id(id), tag(t), 
        static_dependences(NULL), silence_warnings(false)
    //--------------------------------------------------------------------------
    {
    }

    //--------------------------------------------------------------------------
    IndexFillLauncher::IndexFillLauncher(IndexSpace space, LogicalRegion h,
                                LogicalRegion p, Future f,
                                ProjectionID proj, Predicate pred,
                                MapperID id /*=0*/, MappingTagID t /*=0*/)
      : launch_domain(Domain::NO_DOMAIN), launch_space(space), 
        sharding_space(IndexSpace::NO_SPACE), region(h), 
        partition(LogicalPartition::NO_PART), parent(p), projection(proj), 
        future(f), predicate(pred), map_id(id), tag(t), 
        static_dependences(NULL), silence_warnings(false)
    //--------------------------------------------------------------------------
    {
    }

    //--------------------------------------------------------------------------
    IndexFillLauncher::IndexFillLauncher(Domain dom, LogicalPartition h,
                                         LogicalRegion p, TaskArgument arg,
                                         ProjectionID proj, Predicate pred,
                                         MapperID id /*=0*/, 
                                         MappingTagID t /*=0*/)
      : launch_domain(dom), launch_space(IndexSpace::NO_SPACE), 
        sharding_space(IndexSpace::NO_SPACE), region(LogicalRegion::NO_REGION), 
        partition(h), parent(p), projection(proj),argument(arg),predicate(pred),
        map_id(id), tag(t), static_dependences(NULL), silence_warnings(false)
    //--------------------------------------------------------------------------
    {
    }

    //--------------------------------------------------------------------------
    IndexFillLauncher::IndexFillLauncher(Domain dom, LogicalPartition h,
                                         LogicalRegion p, Future f,
                                         ProjectionID proj, Predicate pred,
                                         MapperID id /*=0*/, 
                                         MappingTagID t /*=0*/)
      : launch_domain(dom), launch_space(IndexSpace::NO_SPACE), 
        sharding_space(IndexSpace::NO_SPACE), region(LogicalRegion::NO_REGION), 
        partition(h), parent(p), projection(proj), future(f), predicate(pred),
        map_id(id), tag(t), static_dependences(NULL), silence_warnings(false)
    //--------------------------------------------------------------------------
    {
    }

    //--------------------------------------------------------------------------
    IndexFillLauncher::IndexFillLauncher(IndexSpace space, LogicalPartition h,
                                         LogicalRegion p, TaskArgument arg,
                                         ProjectionID proj, Predicate pred,
                                         MapperID id /*=0*/, 
                                         MappingTagID t /*=0*/)
      : launch_domain(Domain::NO_DOMAIN), launch_space(space), 
        sharding_space(IndexSpace::NO_SPACE), region(LogicalRegion::NO_REGION), 
        partition(h), parent(p), projection(proj),argument(arg),predicate(pred),
        map_id(id), tag(t), static_dependences(NULL), silence_warnings(false)
    //--------------------------------------------------------------------------
    {
    }

    //--------------------------------------------------------------------------
    IndexFillLauncher::IndexFillLauncher(IndexSpace space, LogicalPartition h,
                                         LogicalRegion p, Future f,
                                         ProjectionID proj, Predicate pred,
                                         MapperID id /*=0*/, 
                                         MappingTagID t /*=0*/)
      : launch_domain(Domain::NO_DOMAIN), launch_space(space), 
        sharding_space(IndexSpace::NO_SPACE), region(LogicalRegion::NO_REGION),
        partition(h), parent(p), projection(proj), future(f), predicate(pred),
        map_id(id), tag(t), static_dependences(NULL), silence_warnings(false)
    //--------------------------------------------------------------------------
    {
    }

    /////////////////////////////////////////////////////////////
    // AttachLauncher
    /////////////////////////////////////////////////////////////

    //--------------------------------------------------------------------------
    AttachLauncher::AttachLauncher(ExternalResource r, 
                                   LogicalRegion h, LogicalRegion p,
                                   const bool restr/*= true*/,
                                   const bool map/*= true*/)
      : resource(r), handle(h), parent(p), restricted(restr), mapped(map),
        file_name(NULL), mode(LEGION_FILE_READ_ONLY), footprint(0),
        static_dependences(NULL)
    //--------------------------------------------------------------------------
    {
    }

    /////////////////////////////////////////////////////////////
    // IndexAttachLauncher
    /////////////////////////////////////////////////////////////

    //--------------------------------------------------------------------------
    IndexAttachLauncher::IndexAttachLauncher(ExternalResource r,
                                             LogicalRegion p, const bool restr)
      : resource(r), parent(p), restricted(restr), mode(LEGION_FILE_READ_ONLY),
        static_dependences(NULL)
    //--------------------------------------------------------------------------
    {
    }

    /////////////////////////////////////////////////////////////
    // PredicateLauncher
    /////////////////////////////////////////////////////////////


    //--------------------------------------------------------------------------
    PredicateLauncher::PredicateLauncher(bool and_)
      : and_op(and_)
    //--------------------------------------------------------------------------
    {
    }

    /////////////////////////////////////////////////////////////
    // TimingLauncher
    /////////////////////////////////////////////////////////////

    //--------------------------------------------------------------------------
    TimingLauncher::TimingLauncher(TimingMeasurement m)
      : measurement(m)
    //--------------------------------------------------------------------------
    {
    }

    /////////////////////////////////////////////////////////////
    // MustEpochLauncher 
    /////////////////////////////////////////////////////////////

    //--------------------------------------------------------------------------
    MustEpochLauncher::MustEpochLauncher(MapperID id /*= 0*/,   
                                         MappingTagID tag/*= 0*/)
      : map_id(id), mapping_tag(tag), launch_domain(Domain::NO_DOMAIN),
        launch_space(IndexSpace::NO_SPACE), 
        sharding_space(IndexSpace::NO_SPACE), silence_warnings(false)
    //--------------------------------------------------------------------------
    {
    }

    /////////////////////////////////////////////////////////////
    // LayoutConstraintRegistrar
    /////////////////////////////////////////////////////////////

    //--------------------------------------------------------------------------
    LayoutConstraintRegistrar::LayoutConstraintRegistrar(void)
      : handle(FieldSpace::NO_SPACE), layout_name(NULL)
    //--------------------------------------------------------------------------
    {
    }

    //--------------------------------------------------------------------------
    LayoutConstraintRegistrar::LayoutConstraintRegistrar(FieldSpace h,
                                                  const char *layout/*= NULL*/)
      : handle(h), layout_name(layout)
    //--------------------------------------------------------------------------
    {
    }

    /////////////////////////////////////////////////////////////
    // TaskVariantRegistrar 
    /////////////////////////////////////////////////////////////

    //--------------------------------------------------------------------------
    TaskVariantRegistrar::TaskVariantRegistrar(void)
      : task_id(0), global_registration(true), 
        task_variant_name(NULL), leaf_variant(false), 
        inner_variant(false), idempotent_variant(false), 
        replicable_variant(false)
    //--------------------------------------------------------------------------
    {
    }

    //--------------------------------------------------------------------------
    TaskVariantRegistrar::TaskVariantRegistrar(TaskID task_id, bool global,
                                               const char *variant_name)
      : task_id(task_id), global_registration(global), 
        task_variant_name(variant_name), leaf_variant(false), 
        inner_variant(false), idempotent_variant(false),
        replicable_variant(false)
    //--------------------------------------------------------------------------
    {
    }

    //--------------------------------------------------------------------------
    TaskVariantRegistrar::TaskVariantRegistrar(TaskID task_id,
					       const char *variant_name,
					       bool global/*=true*/)
      : task_id(task_id), global_registration(global), 
        task_variant_name(variant_name), leaf_variant(false), 
        inner_variant(false), idempotent_variant(false),
        replicable_variant(false)
    //--------------------------------------------------------------------------
    {
    }

    /////////////////////////////////////////////////////////////
    // LegionHandshake 
    /////////////////////////////////////////////////////////////

    //--------------------------------------------------------------------------
    LegionHandshake::LegionHandshake(void)
      : impl(NULL)
    //--------------------------------------------------------------------------
    {
    }

    //--------------------------------------------------------------------------
    LegionHandshake::LegionHandshake(const LegionHandshake &rhs)
      : impl(rhs.impl)
    //--------------------------------------------------------------------------
    {
      if (impl != NULL)
        impl->add_reference();
    }

    //--------------------------------------------------------------------------
    LegionHandshake::~LegionHandshake(void)
    //--------------------------------------------------------------------------
    {
      if (impl != NULL)
      {
        if (impl->remove_reference())
          delete impl;
        impl = NULL;
      }
    }

    //--------------------------------------------------------------------------
    LegionHandshake::LegionHandshake(Internal::LegionHandshakeImpl *i)
      : impl(i)
    //--------------------------------------------------------------------------
    {
      if (impl != NULL)
        impl->add_reference();
    }

    //--------------------------------------------------------------------------
    LegionHandshake& LegionHandshake::operator=(const LegionHandshake &rhs)
    //--------------------------------------------------------------------------
    {
      if (impl != NULL)
      {
        if (impl->remove_reference())
          delete impl;
      }
      impl = rhs.impl;
      if (impl != NULL)
        impl->add_reference();
      return *this;
    }

    //--------------------------------------------------------------------------
    void LegionHandshake::ext_handoff_to_legion(void) const
    //--------------------------------------------------------------------------
    {
#ifdef DEBUG_LEGION
      assert(impl != NULL);
#endif
      impl->ext_handoff_to_legion();
    }

    //--------------------------------------------------------------------------
    void LegionHandshake::ext_wait_on_legion(void) const
    //--------------------------------------------------------------------------
    {
#ifdef DEBUG_LEGION
      assert(impl != NULL);
#endif
      impl->ext_wait_on_legion();
    }

    //--------------------------------------------------------------------------
    void LegionHandshake::legion_handoff_to_ext(void) const
    //--------------------------------------------------------------------------
    {
#ifdef DEBUG_LEGION
      assert(impl != NULL);
#endif
      impl->legion_handoff_to_ext();
    }

    //--------------------------------------------------------------------------
    void LegionHandshake::legion_wait_on_ext(void) const
    //--------------------------------------------------------------------------
    {
#ifdef DEBUG_LEGION
      assert(impl != NULL);
#endif
      impl->legion_wait_on_ext();
    }

    //--------------------------------------------------------------------------
    PhaseBarrier LegionHandshake::get_legion_wait_phase_barrier(void) const
    //--------------------------------------------------------------------------
    {
#ifdef DEBUG_LEGION
      assert(impl != NULL);
#endif
      return impl->get_legion_wait_phase_barrier();
    }

    //--------------------------------------------------------------------------
    PhaseBarrier LegionHandshake::get_legion_arrive_phase_barrier(void) const
    //--------------------------------------------------------------------------
    {
#ifdef DEBUG_LEGION
      assert(impl != NULL);
#endif
      return impl->get_legion_arrive_phase_barrier();
    }
    
    //--------------------------------------------------------------------------
    void LegionHandshake::advance_legion_handshake(void) const
    //--------------------------------------------------------------------------
    {
#ifdef DEBUG_LEGION
      assert(impl != NULL);
#endif
      impl->advance_legion_handshake();
    }

    /////////////////////////////////////////////////////////////
    // MPILegionHandshake 
    /////////////////////////////////////////////////////////////

    //--------------------------------------------------------------------------
    MPILegionHandshake::MPILegionHandshake(void)
      : LegionHandshake()
    //--------------------------------------------------------------------------
    {
    }

    //--------------------------------------------------------------------------
    MPILegionHandshake::MPILegionHandshake(const MPILegionHandshake &rhs)
      : LegionHandshake(rhs)
    //--------------------------------------------------------------------------
    {
    }

    //--------------------------------------------------------------------------
    MPILegionHandshake::~MPILegionHandshake(void)
    //--------------------------------------------------------------------------
    {
    }

    //--------------------------------------------------------------------------
    MPILegionHandshake::MPILegionHandshake(Internal::LegionHandshakeImpl *i)
      : LegionHandshake(i)
    //--------------------------------------------------------------------------
    {
    }

    //--------------------------------------------------------------------------
    MPILegionHandshake& MPILegionHandshake::operator=(
                                                  const MPILegionHandshake &rhs)
    //--------------------------------------------------------------------------
    {
      if (impl != NULL)
      {
        if (impl->remove_reference())
          delete impl;
      }
      impl = rhs.impl;
      if (impl != NULL)
        impl->add_reference();
      return *this;
    }

    /////////////////////////////////////////////////////////////
    // Future 
    /////////////////////////////////////////////////////////////

    //--------------------------------------------------------------------------
    Future::Future(void)
      : impl(NULL)
    //--------------------------------------------------------------------------
    {
    }

    //--------------------------------------------------------------------------
    Future::Future(const Future &rhs)
      : impl(rhs.impl)
    //--------------------------------------------------------------------------
    {
      if (impl != NULL)
        impl->add_base_gc_ref(Internal::FUTURE_HANDLE_REF);
    }

    //--------------------------------------------------------------------------
    Future::Future(Future &&rhs)
      : impl(rhs.impl)
    //--------------------------------------------------------------------------
    {
      rhs.impl = NULL;
    }

    //--------------------------------------------------------------------------
    Future::~Future(void)
    //--------------------------------------------------------------------------
    {
      if (impl != NULL)
      {
        if (impl->remove_base_gc_ref(Internal::FUTURE_HANDLE_REF))
          delete impl;
        impl = NULL;
      }
    }

    //--------------------------------------------------------------------------
    Future::Future(Internal::FutureImpl *i, bool need_reference)
      : impl(i)
    //--------------------------------------------------------------------------
    {
      if ((impl != NULL) && need_reference)
        impl->add_base_gc_ref(Internal::FUTURE_HANDLE_REF);
    }

    //--------------------------------------------------------------------------
    Future& Future::operator=(const Future &rhs)
    //--------------------------------------------------------------------------
    {
      if (impl != NULL)
      {
        if (impl->remove_base_gc_ref(Internal::FUTURE_HANDLE_REF))
          delete impl;
      }
      impl = rhs.impl;
      if (impl != NULL)
        impl->add_base_gc_ref(Internal::FUTURE_HANDLE_REF);
      return *this;
    }

    //--------------------------------------------------------------------------
    Future& Future::operator=(Future &&rhs)
    //--------------------------------------------------------------------------
    {
      if ((impl != NULL) && 
          impl->remove_base_gc_ref(Internal::FUTURE_HANDLE_REF))
        delete impl;
      impl = rhs.impl;
      rhs.impl = NULL;
      return *this;
    }

    //--------------------------------------------------------------------------
    void Future::get_void_result(bool silence_warnings,
                                 const char *warning_string) const
    //--------------------------------------------------------------------------
    {
      if (impl != NULL)
        impl->wait(silence_warnings, warning_string);
    }

    //--------------------------------------------------------------------------
    bool Future::is_empty(bool block /*= true*/, 
                          bool silence_warnings/*=false*/,
                          const char *warning_string /*=NULL*/) const
    //--------------------------------------------------------------------------
    {
      if (impl != NULL)
        return impl->is_empty(block, silence_warnings, warning_string);
      return true;
    }

    //--------------------------------------------------------------------------
    bool Future::is_ready(bool subscribe) const
    //--------------------------------------------------------------------------
    {
      if (impl != NULL)
      {
        if (subscribe)
          impl->subscribe();
        const Internal::ApEvent ready = impl->get_ready_event();
        // Always subscribe to the Realm event to know when it triggers
        ready.subscribe();
        bool poisoned = false;
        if (ready.has_triggered_faultaware(poisoned))
          return true;
        if (poisoned && (Internal::implicit_context != NULL))
          Internal::implicit_context->raise_poison_exception();
        return false;
      }
      return true; // Empty futures are always ready
    }

    //--------------------------------------------------------------------------
    const void* Future::get_buffer(Memory::Kind memory, size_t *extent_in_bytes,
       bool check_size, bool silence_warnings, const char *warning_string) const
    //--------------------------------------------------------------------------
    {
      if (impl == NULL)
        REPORT_LEGION_ERROR(ERROR_REQUEST_FOR_EMPTY_FUTURE, 
                          "Illegal request for future value from empty future")
      Processor proc = Internal::implicit_context->get_executing_processor();
      return impl->get_buffer(proc, memory, extent_in_bytes, check_size,
                              silence_warnings, warning_string);
    }

    //--------------------------------------------------------------------------
    size_t Future::get_untyped_size(void) const
    //--------------------------------------------------------------------------
    {
      if (impl == NULL)
        REPORT_LEGION_ERROR(ERROR_REQUEST_FOR_EMPTY_FUTURE, 
                          "Illegal request for future size from empty future");
      return impl->get_untyped_size();
    }

    //--------------------------------------------------------------------------
    const void* Future::get_metadata(size_t *size) const
    //--------------------------------------------------------------------------
    {
      if (impl == NULL)
        REPORT_LEGION_ERROR(ERROR_REQUEST_FOR_EMPTY_FUTURE, 
                          "Illegal request for metadata from empty future");
      return impl->get_metadata(size);
    }

    /////////////////////////////////////////////////////////////
    // Future Functor
    /////////////////////////////////////////////////////////////

    //--------------------------------------------------------------------------
    FutureFunctor::~FutureFunctor(void)
    //--------------------------------------------------------------------------
    {
    }

    //--------------------------------------------------------------------------
    void* FutureFunctor::callback_get_future(Memory::Kind &kind, size_t &size,
                                  bool &owned, void (*&freefunc)(void*,size_t),
                                  const void *&metadata, size_t &metasize)
    //--------------------------------------------------------------------------
    {
      kind = Memory::SYSTEM_MEM;
      size = callback_get_future_size();
      owned = true;
      freefunc = NULL;
      metadata = NULL;
      metasize = 0;
      if (size == 0)
        return NULL;
      void *result = malloc(size);
      callback_pack_future(result, size);
      return result;
    }

    //--------------------------------------------------------------------------
    size_t FutureFunctor::callback_get_future_size(void)
    //--------------------------------------------------------------------------
    {
      return 0;
    }

    //--------------------------------------------------------------------------
    void FutureFunctor::callback_pack_future(void *buffer, size_t size)
    //--------------------------------------------------------------------------
    {
      assert(false);
    }

    /////////////////////////////////////////////////////////////
    // Future Map 
    /////////////////////////////////////////////////////////////

    //--------------------------------------------------------------------------
    FutureMap::FutureMap(void)
      : impl(NULL)
    //--------------------------------------------------------------------------
    {
    }

    //--------------------------------------------------------------------------
    FutureMap::FutureMap(const FutureMap &map)
      : impl(map.impl)
    //--------------------------------------------------------------------------
    {
      if (impl != NULL)
        impl->add_base_gc_ref(Internal::FUTURE_HANDLE_REF);
    }

    //--------------------------------------------------------------------------
    FutureMap::FutureMap(FutureMap &&map)
      : impl(map.impl)
    //--------------------------------------------------------------------------
    {
      map.impl = NULL;
    }

    //--------------------------------------------------------------------------
    FutureMap::FutureMap(Internal::FutureMapImpl *i, bool need_reference)
      : impl(i)
    //--------------------------------------------------------------------------
    {
      if ((impl != NULL) && need_reference)
        impl->add_base_gc_ref(Internal::FUTURE_HANDLE_REF);
    }

    //--------------------------------------------------------------------------
    FutureMap::~FutureMap(void)
    //--------------------------------------------------------------------------
    {
      if (impl != NULL)
      {
        if (impl->remove_base_gc_ref(Internal::FUTURE_HANDLE_REF))
          delete impl;
        impl = NULL;
      }
    }

    //--------------------------------------------------------------------------
    FutureMap& FutureMap::operator=(const FutureMap &rhs)
    //--------------------------------------------------------------------------
    {
      if (impl != NULL)
      {
        if (impl->remove_base_gc_ref(Internal::FUTURE_HANDLE_REF))
          delete impl;
      }
      impl = rhs.impl;
      if (impl != NULL)
        impl->add_base_gc_ref(Internal::FUTURE_HANDLE_REF);
      return *this;
    }

    //--------------------------------------------------------------------------
    FutureMap& FutureMap::operator=(FutureMap &&rhs)
    //--------------------------------------------------------------------------
    {
      if ((impl != NULL) && 
          impl->remove_base_gc_ref(Internal::FUTURE_HANDLE_REF))
        delete impl;
      impl = rhs.impl;
      rhs.impl = NULL;
      return *this;
    }

    //--------------------------------------------------------------------------
    Future FutureMap::get_future(const DomainPoint &point) const
    //--------------------------------------------------------------------------
    {
#ifdef DEBUG_LEGION
      assert(impl != NULL);
#endif
      return impl->get_future(point, false/*internal*/);
    }

    //--------------------------------------------------------------------------
    void FutureMap::get_void_result(const DomainPoint &point, 
                                    bool silence_warnings,
                                    const char *warning_string) const
    //--------------------------------------------------------------------------
    {
      if (impl != NULL)
        impl->get_void_result(point, silence_warnings, warning_string);
    }

    //--------------------------------------------------------------------------
    void FutureMap::wait_all_results(bool silence_warnings,
                                     const char *warning_string) const
    //--------------------------------------------------------------------------
    {
      if (impl != NULL)
        impl->wait_all_results(silence_warnings, warning_string);
    }

    //--------------------------------------------------------------------------
    const Domain& FutureMap::get_future_map_domain(void) const
    //--------------------------------------------------------------------------
    {
      if (impl == NULL)
        return Domain::NO_DOMAIN;
      else
        return impl->future_map_domain;
    }

    /////////////////////////////////////////////////////////////
    // Physical Region 
    /////////////////////////////////////////////////////////////

    //--------------------------------------------------------------------------
    PhysicalRegion::PhysicalRegion(void)
      : impl(NULL)
    //--------------------------------------------------------------------------
    {
    }

    //--------------------------------------------------------------------------
    PhysicalRegion::PhysicalRegion(const PhysicalRegion &rhs)
      : impl(rhs.impl)
    //--------------------------------------------------------------------------
    {
      if (impl != NULL)
        impl->add_reference();
    }

    //--------------------------------------------------------------------------
    PhysicalRegion::PhysicalRegion(PhysicalRegion &&rhs)
      : impl(rhs.impl)
    //--------------------------------------------------------------------------
    {
      rhs.impl = NULL;
    }

    //--------------------------------------------------------------------------
    PhysicalRegion::PhysicalRegion(Internal::PhysicalRegionImpl *i)
      : impl(i)
    //--------------------------------------------------------------------------
    {
      if (impl != NULL)
        impl->add_reference();
    }

    //--------------------------------------------------------------------------
    PhysicalRegion::~PhysicalRegion(void)
    //--------------------------------------------------------------------------
    {
      if (impl != NULL)
      {
        if (impl->remove_reference())
          delete impl;
        impl = NULL;
      }
    }

    //--------------------------------------------------------------------------
    PhysicalRegion& PhysicalRegion::operator=(const PhysicalRegion &rhs)
    //--------------------------------------------------------------------------
    {
      if (impl != NULL)
      {
        if (impl->remove_reference())
          delete impl;
      }
      impl = rhs.impl;
      if (impl != NULL)
        impl->add_reference();
      return *this;
    }

    //--------------------------------------------------------------------------
    PhysicalRegion& PhysicalRegion::operator=(PhysicalRegion &&rhs)
    //--------------------------------------------------------------------------
    {
      if ((impl != NULL) && impl->remove_reference())
        delete impl;
      impl = rhs.impl;
      rhs.impl = NULL;
      return *this;
    }

    //--------------------------------------------------------------------------
    bool PhysicalRegion::is_mapped(void) const
    //--------------------------------------------------------------------------
    {
      if (impl == NULL)
        return false;
      return impl->is_mapped();
    }

    //--------------------------------------------------------------------------
    void PhysicalRegion::wait_until_valid(bool silence_warnings,
                                          const char *warning_string)
    //--------------------------------------------------------------------------
    {
#ifdef DEBUG_LEGION
      assert(impl != NULL);
#endif
      impl->wait_until_valid(silence_warnings, warning_string);
    }

    //--------------------------------------------------------------------------
    bool PhysicalRegion::is_valid(void) const
    //--------------------------------------------------------------------------
    {
      if (impl != NULL)
        return impl->is_valid();
      else
        return false;
    }

    //--------------------------------------------------------------------------
    LogicalRegion PhysicalRegion::get_logical_region(void) const
    //--------------------------------------------------------------------------
    {
      if (impl != NULL)
        return impl->get_logical_region();
      else
        return LogicalRegion::NO_REGION;
    }

    //--------------------------------------------------------------------------
    PrivilegeMode PhysicalRegion::get_privilege(void) const
    //--------------------------------------------------------------------------
    {
      if (impl != NULL)
        return impl->get_privilege();
      else
        return LEGION_NO_ACCESS;
    }

    //--------------------------------------------------------------------------
    LegionRuntime::Accessor::RegionAccessor<
      LegionRuntime::Accessor::AccessorType::Generic>
        PhysicalRegion::get_accessor(bool silence_warnings) const
    //--------------------------------------------------------------------------
    {
#ifdef DEBUG_LEGION
      assert(impl != NULL);
#endif
      return impl->get_accessor(silence_warnings);
    }

    //--------------------------------------------------------------------------
    LegionRuntime::Accessor::RegionAccessor<
      LegionRuntime::Accessor::AccessorType::Generic>
        PhysicalRegion::get_field_accessor(FieldID fid, 
                                           bool silence_warnings) const
    //--------------------------------------------------------------------------
    {
#ifdef DEBUG_LEGION
      assert(impl != NULL);
#endif
      return impl->get_field_accessor(fid, silence_warnings);
    }

    //--------------------------------------------------------------------------
    void PhysicalRegion::get_memories(std::set<Memory>& memories,
                        bool silence_warnings, const char *warning_string) const
    //--------------------------------------------------------------------------
    {
      impl->get_memories(memories, silence_warnings, warning_string);
    }

    //--------------------------------------------------------------------------
    void PhysicalRegion::get_fields(std::vector<FieldID>& fields) const
    //--------------------------------------------------------------------------
    {
      impl->get_fields(fields);
    }

    //--------------------------------------------------------------------------
    void PhysicalRegion::get_bounds(void *realm_is, TypeTag type_tag) const 
    //--------------------------------------------------------------------------
    {
      impl->get_bounds(realm_is, type_tag);
    }

    //--------------------------------------------------------------------------
    Realm::RegionInstance PhysicalRegion::get_instance_info(PrivilegeMode mode,
                              FieldID fid, size_t field_size, void *realm_is, 
                              TypeTag type_tag, const char *warning_string,
                              bool silence_warnings, bool generic_accessor, 
                              bool check_field_size, ReductionOpID redop) const
    //--------------------------------------------------------------------------
    {
      if (impl == NULL)
        REPORT_LEGION_ERROR(ERROR_PHYSICAL_REGION_UNMAPPED,
            "Illegal request to create an accessor for uninitialized physical "
            "region in task %s (UID %lld)",
            Internal::implicit_context->get_task_name(),
            Internal::implicit_context->get_unique_id())
      return impl->get_instance_info(mode, fid, field_size, realm_is, type_tag, 
                                     warning_string, silence_warnings, 
                                     generic_accessor, check_field_size, redop);
    }

    //--------------------------------------------------------------------------
    void PhysicalRegion::report_incompatible_accessor(const char *accessor_kind,
                              Realm::RegionInstance instance, FieldID fid) const
    //--------------------------------------------------------------------------
    {
      impl->report_incompatible_accessor(accessor_kind, instance, fid);
    }

    //--------------------------------------------------------------------------
    void PhysicalRegion::report_incompatible_multi_accessor(unsigned index,
    FieldID fid, Realm::RegionInstance inst1, Realm::RegionInstance inst2) const
    //--------------------------------------------------------------------------
    {
      impl->report_incompatible_multi_accessor(index, fid, inst1, inst2);
    }

    //--------------------------------------------------------------------------
    /*static*/ void PhysicalRegion::fail_bounds_check(DomainPoint p,FieldID fid,
                                                 PrivilegeMode mode, bool multi)
    //--------------------------------------------------------------------------
    {
      Internal::PhysicalRegionImpl::fail_bounds_check(p, fid, mode, multi);
    }

    //--------------------------------------------------------------------------
    /*static*/ void PhysicalRegion::fail_bounds_check(Domain d, FieldID fid,
                                                 PrivilegeMode mode, bool multi)
    //--------------------------------------------------------------------------
    {
      Internal::PhysicalRegionImpl::fail_bounds_check(d, fid, mode, multi);
    }

    //--------------------------------------------------------------------------
    /*static*/ void PhysicalRegion::fail_privilege_check(DomainPoint p, 
                                                FieldID fid, PrivilegeMode mode)
    //--------------------------------------------------------------------------
    {
      Internal::PhysicalRegionImpl::fail_privilege_check(p, fid, mode);
    }

    //--------------------------------------------------------------------------
    /*static*/ void PhysicalRegion::fail_privilege_check(Domain d, FieldID fid, 
                                                         PrivilegeMode mode)
    //--------------------------------------------------------------------------
    {
      Internal::PhysicalRegionImpl::fail_privilege_check(d, fid, mode);
    }

    /////////////////////////////////////////////////////////////
    // Output Region
    /////////////////////////////////////////////////////////////

    //--------------------------------------------------------------------------
    OutputRegion::OutputRegion(void)
      : impl(NULL)
    //--------------------------------------------------------------------------
    {
    }

    //--------------------------------------------------------------------------
    OutputRegion::OutputRegion(const OutputRegion &rhs)
      : impl(rhs.impl)
    //--------------------------------------------------------------------------
    {
      if (impl != NULL)
        impl->add_reference();
    }

    //--------------------------------------------------------------------------
    OutputRegion::OutputRegion(Internal::OutputRegionImpl *i)
      : impl(i)
    //--------------------------------------------------------------------------
    {
      if (impl != NULL)
        impl->add_reference();
    }

    //--------------------------------------------------------------------------
    OutputRegion::~OutputRegion(void)
    //--------------------------------------------------------------------------
    {
      if (impl != NULL)
      {
        if (impl->remove_reference())
          delete impl;
        impl = NULL;
      }
    }

    //--------------------------------------------------------------------------
    OutputRegion& OutputRegion::operator=(const OutputRegion &rhs)
    //--------------------------------------------------------------------------
    {
      if (impl != NULL)
      {
        if (impl->remove_reference())
          delete impl;
      }
      impl = rhs.impl;
      if (impl != NULL)
        impl->add_reference();
      return *this;
    }

    //--------------------------------------------------------------------------
    Memory OutputRegion::target_memory(void) const
    //--------------------------------------------------------------------------
    {
      return impl->target_memory();
    }

    //--------------------------------------------------------------------------
    LogicalRegion OutputRegion::get_logical_region(void) const
    //--------------------------------------------------------------------------
    {
      return impl->get_logical_region();
    }

    //--------------------------------------------------------------------------
    bool OutputRegion::is_valid_output_region(void) const
    //--------------------------------------------------------------------------
    {
      return impl->is_valid_output_region();
    }

    //--------------------------------------------------------------------------
    void OutputRegion::return_data(size_t num_elements,
                                   FieldID field_id,
                                   void *ptr,
                                   size_t alignment /*= 0*/)
    //--------------------------------------------------------------------------
    {
#ifdef DEBUG_LEGION
      assert(impl != NULL);
#endif
      impl->return_data(
          num_elements, field_id, reinterpret_cast<uintptr_t>(ptr), alignment);
    }

    //--------------------------------------------------------------------------
    void OutputRegion::return_data(size_t num_elements,
                                   std::map<FieldID,void*> ptrs,
                                std::map<FieldID,size_t> *alignments /*= NULL*/)
    //--------------------------------------------------------------------------
    {
#ifdef DEBUG_LEGION
      assert(impl != NULL);
#endif
      impl->return_data(num_elements, ptrs, alignments);
    }

    //--------------------------------------------------------------------------
    void OutputRegion::return_data(FieldID field_id,
                                   Realm::RegionInstance instance,
                                   size_t field_size,
                                   const size_t *num_elements)
    //--------------------------------------------------------------------------
    {
#ifdef DEBUG_LEGION
      assert(impl != NULL);
#endif
      impl->return_data(field_id, instance, field_size, num_elements);
    }

    /////////////////////////////////////////////////////////////
    // ExternalResources
    /////////////////////////////////////////////////////////////

    //--------------------------------------------------------------------------
    ExternalResources::ExternalResources(void)
      : impl(NULL)
    //--------------------------------------------------------------------------
    {
    }

    ExternalResources::ExternalResources(const ExternalResources &rhs)
      : impl(rhs.impl)
    //--------------------------------------------------------------------------
    {
      if (impl != NULL)
        impl->add_reference();
    }

    //--------------------------------------------------------------------------
    ExternalResources::ExternalResources(Internal::ExternalResourcesImpl *i)
      : impl(i)
    //--------------------------------------------------------------------------
    {
      if (impl != NULL)
        impl->add_reference();
    }

    //--------------------------------------------------------------------------
    ExternalResources::ExternalResources(ExternalResources &&rhs)
      : impl(rhs.impl)
    //--------------------------------------------------------------------------
    {
      rhs.impl = NULL;
    }

    //--------------------------------------------------------------------------
    ExternalResources::~ExternalResources(void)
    //--------------------------------------------------------------------------
    {
      if ((impl != NULL) && impl->remove_reference())
        delete impl;
    }

    //--------------------------------------------------------------------------
    ExternalResources& ExternalResources::operator=(
                                                   const ExternalResources &rhs)
    //--------------------------------------------------------------------------
    {
      if ((impl != NULL) && impl->remove_reference())
        delete impl;
      impl = rhs.impl;
      if (impl != NULL)
        impl->add_reference();
      return *this;
    }

    //--------------------------------------------------------------------------
    ExternalResources& ExternalResources::operator=(ExternalResources &&rhs)
    //--------------------------------------------------------------------------
    {
      if ((impl != NULL) && impl->remove_reference())
        delete impl;
      impl = rhs.impl;
      rhs.impl = NULL;
      return *this;
    }

    //--------------------------------------------------------------------------
    size_t ExternalResources::size(void) const
    //--------------------------------------------------------------------------
    {
      if (impl == NULL)
        return 0;
      return impl->size();
    }

    //--------------------------------------------------------------------------
    PhysicalRegion ExternalResources::operator[](unsigned index) const
    //--------------------------------------------------------------------------
    {
      if (impl == NULL)
        return PhysicalRegion();
      return impl->get_region(index);
    }

    /////////////////////////////////////////////////////////////
    // Piece Iterator
    /////////////////////////////////////////////////////////////

    //--------------------------------------------------------------------------
    PieceIterator::PieceIterator(void)
      : impl(NULL), index(-1)
    //--------------------------------------------------------------------------
    {
    }

    //--------------------------------------------------------------------------
    PieceIterator::PieceIterator(const PhysicalRegion &region, FieldID fid,
                                 bool privilege_only, bool silence_warnings,
                                 const char *warning_string)
      : impl(NULL), index(-1)
    //--------------------------------------------------------------------------
    {
      if (region.impl != NULL)
        impl = region.impl->get_piece_iterator(fid, privilege_only,
                                  silence_warnings, warning_string);
      if (impl != NULL)
      {
        impl->add_reference();
        index = impl->get_next(index, current_piece);
      }
    }

    //--------------------------------------------------------------------------
    PieceIterator::PieceIterator(const PieceIterator &rhs)
      : impl(rhs.impl), index(rhs.index), current_piece(rhs.current_piece)
    //--------------------------------------------------------------------------
    {
      if (impl != NULL)
        impl->add_reference();
    }

    //--------------------------------------------------------------------------
    PieceIterator::PieceIterator(PieceIterator &&rhs)
      : impl(rhs.impl), index(rhs.index), current_piece(rhs.current_piece)
    //--------------------------------------------------------------------------
    {
      rhs.impl = NULL;
    }

    //--------------------------------------------------------------------------
    PieceIterator::~PieceIterator(void)
    //--------------------------------------------------------------------------
    {
      if ((impl != NULL) && impl->remove_reference())
        delete impl;
    }

    //--------------------------------------------------------------------------
    PieceIterator& PieceIterator::operator=(const PieceIterator &rhs)
    //--------------------------------------------------------------------------
    {
      if ((impl != NULL) && impl->remove_reference())
        delete impl;
      impl = rhs.impl;
      index = rhs.index;
      current_piece = rhs.current_piece;
      if (impl != NULL)
        impl->add_reference();
      return *this;
    }

    //--------------------------------------------------------------------------
    PieceIterator& PieceIterator::operator=(PieceIterator &&rhs)
    //--------------------------------------------------------------------------
    {
      if ((impl != NULL) && impl->remove_reference())
        delete impl;
      impl = rhs.impl;
      rhs.impl = NULL;
      index = rhs.index;
      current_piece = rhs.current_piece;
      return *this;
    }

    //--------------------------------------------------------------------------
    bool PieceIterator::step(void)
    //--------------------------------------------------------------------------
    {
      if ((impl != NULL) && (index >= 0))
        index = impl->get_next(index, current_piece);
      return valid();
    }

#ifdef __GNUC__
#pragma GCC diagnostic push
#pragma GCC diagnostic ignored "-Wdeprecated-declarations"
#endif
#ifdef __clang__
#pragma clang diagnostic push
#pragma clang diagnostic ignored "-Wdeprecated-declarations"
#endif
#ifdef __PGIC__
#pragma warning (push)
#pragma diag_suppress 1445
#endif
    /////////////////////////////////////////////////////////////
    // Index Iterator  
    /////////////////////////////////////////////////////////////

    //--------------------------------------------------------------------------
    IndexIterator::IndexIterator(void)
    //--------------------------------------------------------------------------
    {
    }

    //--------------------------------------------------------------------------
    IndexIterator::IndexIterator(const Domain &dom, ptr_t start)
    //--------------------------------------------------------------------------
    {
#ifdef DEBUG_LEGION
      assert(dom.get_dim() == 1);
#endif
      const DomainT<1,coord_t> is = dom;
      is_iterator = Realm::IndexSpaceIterator<1,coord_t>(is);
    }

    //--------------------------------------------------------------------------
    IndexIterator::IndexIterator(Runtime *rt, Context ctx,
                                 IndexSpace space, ptr_t start)
    //--------------------------------------------------------------------------
    {
      Domain dom = rt->get_index_space_domain(ctx, space);
#ifdef DEBUG_LEGION
      assert(dom.get_dim() == 1);
#endif
      const DomainT<1,coord_t> is = dom;
      is_iterator = Realm::IndexSpaceIterator<1,coord_t>(is);
    }

    //--------------------------------------------------------------------------
    IndexIterator::IndexIterator(Runtime *rt, Context ctx,
                                 LogicalRegion handle, ptr_t start)
    //--------------------------------------------------------------------------
    {
      Domain dom = rt->get_index_space_domain(ctx, handle.get_index_space());
#ifdef DEBUG_LEGION
      assert(dom.get_dim() == 1);
#endif
      const DomainT<1,coord_t> is = dom;
      is_iterator = Realm::IndexSpaceIterator<1,coord_t>(is);
    }

    //--------------------------------------------------------------------------
    IndexIterator::IndexIterator(Runtime *rt, IndexSpace space, ptr_t start)
    //--------------------------------------------------------------------------
    {
      Domain dom = rt->get_index_space_domain(space);
#ifdef DEBUG_LEGION
      assert(dom.get_dim() == 1);
#endif
      const DomainT<1,coord_t> is = dom;
      is_iterator = Realm::IndexSpaceIterator<1,coord_t>(is);
    }

    //--------------------------------------------------------------------------
    IndexIterator::IndexIterator(const IndexIterator &rhs)
      : is_iterator(rhs.is_iterator), rect_iterator(rhs.rect_iterator)
    //--------------------------------------------------------------------------
    {
    }

    //--------------------------------------------------------------------------
    IndexIterator::~IndexIterator(void)
    //--------------------------------------------------------------------------
    {
    }

    //--------------------------------------------------------------------------
    IndexIterator& IndexIterator::operator=(const IndexIterator &rhs)
    //--------------------------------------------------------------------------
    {
      is_iterator = rhs.is_iterator;
      rect_iterator = rhs.rect_iterator;
      return *this;
    }

    /////////////////////////////////////////////////////////////
    // IndexAllocator 
    /////////////////////////////////////////////////////////////

    //--------------------------------------------------------------------------
    IndexAllocator::IndexAllocator(void)
      : index_space(IndexSpace::NO_SPACE)
    //--------------------------------------------------------------------------
    {
    }

    //--------------------------------------------------------------------------
    IndexAllocator::IndexAllocator(const IndexAllocator &rhs)
      : index_space(rhs.index_space), iterator(rhs.iterator)
    //--------------------------------------------------------------------------
    {
    }

    //--------------------------------------------------------------------------
    IndexAllocator::IndexAllocator(IndexSpace is, IndexIterator itr)
      : index_space(is), iterator(itr)
    //--------------------------------------------------------------------------
    {
    }

    //--------------------------------------------------------------------------
    IndexAllocator::~IndexAllocator(void)
    //--------------------------------------------------------------------------
    {
    }

    //--------------------------------------------------------------------------
    IndexAllocator& IndexAllocator::operator=(const IndexAllocator &rhs)
    //--------------------------------------------------------------------------
    {
      index_space = rhs.index_space;
      iterator = rhs.iterator;
      return *this;
    }

    //--------------------------------------------------------------------------
    ptr_t IndexAllocator::alloc(unsigned num_elements)
    //--------------------------------------------------------------------------
    {
      size_t allocated = 0;
      ptr_t result = iterator.next_span(allocated, num_elements);
      if (allocated == num_elements)
        return result;
      else
        return ptr_t::nil();
    }

    //--------------------------------------------------------------------------
    void IndexAllocator::free(ptr_t ptr, unsigned num_elements)
    //--------------------------------------------------------------------------
    {
      Internal::log_run.error("Dynamic free of index space points is "
                              "no longer supported");
      assert(false);
    }
#ifdef __GNUC__
#pragma GCC diagnostic pop
#endif
#ifdef __clang__
#pragma clang diagnostic pop
#endif
#ifdef __PGIC__
#pragma warning (pop)
#endif

    /////////////////////////////////////////////////////////////
    // Field Allocator
    /////////////////////////////////////////////////////////////

    //--------------------------------------------------------------------------
    FieldAllocator::FieldAllocator(void)
      : impl(NULL)
    //--------------------------------------------------------------------------
    {
    }
    
    //--------------------------------------------------------------------------
    FieldAllocator::FieldAllocator(const FieldAllocator &rhs)
      : impl(rhs.impl)
    //--------------------------------------------------------------------------
    {
      if (impl != NULL)
        impl->add_reference();
    }

    //--------------------------------------------------------------------------
    FieldAllocator::FieldAllocator(FieldAllocator &&rhs)
      : impl(rhs.impl)
    //--------------------------------------------------------------------------
    {
      rhs.impl = NULL;
    }

    //--------------------------------------------------------------------------
    FieldAllocator::~FieldAllocator(void)
    //--------------------------------------------------------------------------
    {
      if (impl != NULL)
      {
        if (impl->remove_reference())
          delete impl;
        impl = NULL;
      }
    }

    //--------------------------------------------------------------------------
    FieldAllocator::FieldAllocator(Internal::FieldAllocatorImpl *i)
      : impl(i)
    //--------------------------------------------------------------------------
    {
      if (impl != NULL)
        impl->add_reference();
    }

    //--------------------------------------------------------------------------
    FieldAllocator& FieldAllocator::operator=(const FieldAllocator &rhs)
    //--------------------------------------------------------------------------
    {
      if ((impl != NULL) && impl->remove_reference())
        delete impl;
      impl = rhs.impl;
      if (impl != NULL)
        impl->add_reference();
      return *this;
    }

    //--------------------------------------------------------------------------
    FieldAllocator& FieldAllocator::operator=(FieldAllocator &&rhs)
    //--------------------------------------------------------------------------
    {
      if ((impl != NULL) && impl->remove_reference())
        delete impl;
      impl = rhs.impl;
      rhs.impl = NULL;
      return *this;
    }

    //--------------------------------------------------------------------------
    FieldID FieldAllocator::allocate_field(size_t field_size,
                                           FieldID desired_fieldid,
                                           CustomSerdezID serdez_id, bool local)
    //--------------------------------------------------------------------------
    {
#ifdef DEBUG_LEGION
      assert(impl != NULL);
#endif
      return impl->allocate_field(field_size, desired_fieldid, serdez_id,local);
    }

    //--------------------------------------------------------------------------
    FieldID FieldAllocator::allocate_field(const Future &field_size,
                                           FieldID desired_fieldid,
                                           CustomSerdezID serdez_id, bool local)
    //--------------------------------------------------------------------------
    {
#ifdef DEBUG_LEGION
      assert(impl != NULL);
#endif
      return impl->allocate_field(field_size, desired_fieldid, serdez_id,local);
    }

    //--------------------------------------------------------------------------
    void FieldAllocator::free_field(FieldID fid, const bool unordered)
    //--------------------------------------------------------------------------
    {
#ifdef DEBUG_LEGION
      assert(impl != NULL);
#endif     
      impl->free_field(fid, unordered);
    }

    //--------------------------------------------------------------------------
    FieldID FieldAllocator::allocate_local_field(size_t field_size,
                                                 FieldID desired_fieldid,
                                                 CustomSerdezID serdez_id)
    //--------------------------------------------------------------------------
    {
#ifdef DEBUG_LEGION
      assert(impl != NULL);
#endif
      return impl->allocate_field(field_size, desired_fieldid, 
                                  serdez_id, true/*local*/);
    }

    //--------------------------------------------------------------------------
    void FieldAllocator::allocate_fields(const std::vector<size_t> &field_sizes,
                                         std::vector<FieldID> &resulting_fields,
                                         CustomSerdezID serdez_id, bool local)
    //--------------------------------------------------------------------------
    {
#ifdef DEBUG_LEGION
      assert(impl != NULL);
#endif
      impl->allocate_fields(field_sizes, resulting_fields, serdez_id, local);
    }

    //--------------------------------------------------------------------------
    void FieldAllocator::allocate_fields(const std::vector<Future> &field_sizes,
                                         std::vector<FieldID> &resulting_fields,
                                         CustomSerdezID serdez_id, bool local)
    //--------------------------------------------------------------------------
    {
#ifdef DEBUG_LEGION
      assert(impl != NULL);
#endif
      impl->allocate_fields(field_sizes, resulting_fields, serdez_id, local);
    }

    //--------------------------------------------------------------------------
    void FieldAllocator::free_fields(const std::set<FieldID> &to_free,
                                     const bool unordered)
    //--------------------------------------------------------------------------
    {
#ifdef DEBUG_LEGION
      assert(impl != NULL);
#endif
      impl->free_fields(to_free, unordered);
    }

    //--------------------------------------------------------------------------
    void FieldAllocator::allocate_local_fields(
                                        const std::vector<size_t> &field_sizes,
                                        std::vector<FieldID> &resulting_fields,
                                        CustomSerdezID serdez_id)
    //--------------------------------------------------------------------------
    {
#ifdef DEBUG_LEGION
      assert(impl != NULL);
#endif
      impl->allocate_fields(field_sizes, resulting_fields, 
                            serdez_id, true/*local*/); 
    }

    //--------------------------------------------------------------------------
    FieldSpace FieldAllocator::get_field_space(void) const
    //--------------------------------------------------------------------------
    {
      if (impl == NULL)
        return FieldSpace::NO_SPACE;
      else
        return impl->get_field_space();
    }

    /////////////////////////////////////////////////////////////
    // Task Config Options 
    /////////////////////////////////////////////////////////////

    //--------------------------------------------------------------------------
    TaskConfigOptions::TaskConfigOptions(bool l /*=false*/,
                                         bool in /*=false*/,
                                         bool idem /*=false*/)
      : leaf(l), inner(in), idempotent(idem)
    //--------------------------------------------------------------------------
    {
    }

    /////////////////////////////////////////////////////////////
    // ProjectionFunctor 
    /////////////////////////////////////////////////////////////

    //--------------------------------------------------------------------------
    ProjectionFunctor::ProjectionFunctor(void)
      : runtime(NULL)
    //--------------------------------------------------------------------------
    {
    }

    //--------------------------------------------------------------------------
    ProjectionFunctor::ProjectionFunctor(Runtime *rt)
      : runtime(rt)
    //--------------------------------------------------------------------------
    {
    }

    //--------------------------------------------------------------------------
    ProjectionFunctor::~ProjectionFunctor(void)
    //--------------------------------------------------------------------------
    {
    }

// FIXME: This exists for backwards compatibility but it is tripping
// over our own deprecation warnings. Turn those off inside this method.
#ifdef __GNUC__
#pragma GCC diagnostic push
#pragma GCC diagnostic ignored "-Wdeprecated-declarations"
#endif
#ifdef __clang__
#pragma clang diagnostic push
#pragma clang diagnostic ignored "-Wdeprecated-declarations"
#endif
    //--------------------------------------------------------------------------
    LogicalRegion ProjectionFunctor::project(const Mappable *mappable, 
            unsigned index, LogicalRegion upper_bound, const DomainPoint &point)
    //--------------------------------------------------------------------------
    {
      if (is_functional())
      {
        switch (mappable->get_mappable_type())
        {
          case LEGION_TASK_MAPPABLE:
            {
              const Task *task = mappable->as_task();
              return project(upper_bound, point, task->index_domain);
            }
          case LEGION_COPY_MAPPABLE:
            {
              const Copy *copy = mappable->as_copy();
              return project(upper_bound, point, copy->index_domain);
            }
          case LEGION_INLINE_MAPPABLE:
          case LEGION_ACQUIRE_MAPPABLE:
          case LEGION_RELEASE_MAPPABLE:
          case LEGION_CLOSE_MAPPABLE:
          case LEGION_DYNAMIC_COLLECTIVE_MAPPABLE:
            {
              const Domain launch_domain(point, point);
              return project(upper_bound, point, launch_domain);
            }
          case LEGION_FILL_MAPPABLE:
            {
              const Fill *fill = mappable->as_fill();
              return project(upper_bound, point, fill->index_domain);
            }
          case LEGION_PARTITION_MAPPABLE:
            {
              const Partition *part = mappable->as_partition();
              return project(upper_bound, point, part->index_domain);
            }
          case LEGION_MUST_EPOCH_MAPPABLE:
            {
              const MustEpoch *must = mappable->as_must_epoch();
              return project(upper_bound, point, must->launch_domain);
            }
          default:
            REPORT_LEGION_ERROR(ERROR_UNKNOWN_MAPPABLE, 
                                "Unknown mappable type passed to projection "
                                "functor! You must override the default "
                                "implementations of the non-deprecated "
                                "'project' methods!");
        }
      }
      else
      {
#ifdef DEBUG_LEGION
        REPORT_LEGION_WARNING(LEGION_WARNING_NEW_PROJECTION_FUNCTORS, 
                              "THERE ARE NEW METHODS FOR PROJECTION FUNCTORS "
                              "THAT MUST BE OVERRIDEN! CALLING DEPRECATED "
                              "METHODS FOR NOW!");
#endif
        switch (mappable->get_mappable_type())
        {
          case LEGION_TASK_MAPPABLE:
            return project(0/*dummy ctx*/, 
                           const_cast<Task*>(mappable->as_task()),
                           index, upper_bound, point);
          default:
            REPORT_LEGION_ERROR(ERROR_UNKNOWN_MAPPABLE, 
                                "Unknown mappable type passed to projection "
                                "functor! You must override the default "
                                "implementations of the non-deprecated "
                                "'project' methods!");
        }
      }
      return LogicalRegion::NO_REGION;
    }

    //--------------------------------------------------------------------------
    LogicalRegion ProjectionFunctor::project(const Mappable *mappable,
         unsigned index, LogicalPartition upper_bound, const DomainPoint &point)
    //--------------------------------------------------------------------------
    {
      if (is_functional())
      {
        switch (mappable->get_mappable_type())
        {
          case LEGION_TASK_MAPPABLE:
            {
              const Task *task = mappable->as_task();
              return project(upper_bound, point, task->index_domain);
            }
          case LEGION_COPY_MAPPABLE:
            {
              const Copy *copy = mappable->as_copy();
              return project(upper_bound, point, copy->index_domain);
            }
          case LEGION_INLINE_MAPPABLE:
          case LEGION_ACQUIRE_MAPPABLE:
          case LEGION_RELEASE_MAPPABLE:
          case LEGION_CLOSE_MAPPABLE:
          case LEGION_DYNAMIC_COLLECTIVE_MAPPABLE:
            {
              const Domain launch_domain(point, point);
              return project(upper_bound, point, launch_domain);
            }
          case LEGION_FILL_MAPPABLE:
            {
              const Fill *fill = mappable->as_fill();
              return project(upper_bound, point, fill->index_domain);
            }
          case LEGION_PARTITION_MAPPABLE:
            {
              const Partition *part = mappable->as_partition();
              return project(upper_bound, point, part->index_domain);
            }
          case LEGION_MUST_EPOCH_MAPPABLE:
            {
              const MustEpoch *must = mappable->as_must_epoch();
              return project(upper_bound, point, must->launch_domain);
            }
          default:
            REPORT_LEGION_ERROR(ERROR_UNKNOWN_MAPPABLE, 
                                "Unknown mappable type passed to projection "
                                "functor! You must override the default "
                                "implementations of the non-deprecated "
                                "'project' methods!");
        }
      }
      else
      {
#ifdef DEBUG_LEGION
        REPORT_LEGION_WARNING(LEGION_WARNING_NEW_PROJECTION_FUNCTORS, 
                              "THERE ARE NEW METHODS FOR PROJECTION FUNCTORS "
                              "THAT MUST BE OVERRIDEN! CALLING DEPRECATED "
                              "METHODS FOR NOW!");
#endif
        switch (mappable->get_mappable_type())
        {
          case LEGION_TASK_MAPPABLE:
            return project(0/*dummy ctx*/, 
                           const_cast<Task*>(mappable->as_task()),
                           index, upper_bound, point);
          default:
            REPORT_LEGION_ERROR(ERROR_UNKNOWN_MAPPABLE, 
                                "Unknown mappable type passed to projection "
                                "functor! You must override the default "
                                "implementations of the non-deprecated "
                                "'project' methods!");
                assert(false);
        }
      }
      return LogicalRegion::NO_REGION;
    }
#ifdef __GNUC__
#pragma GCC diagnostic pop
#endif
#ifdef __clang__
#pragma clang diagnostic pop
#endif

    //--------------------------------------------------------------------------
    LogicalRegion ProjectionFunctor::project(LogicalRegion upper_bound,
                          const DomainPoint &point, const Domain &launch_domain)
    //--------------------------------------------------------------------------
    {
      REPORT_LEGION_ERROR(ERROR_DEPRECATED_PROJECTION, 
                          "INVOCATION OF DEPRECATED PROJECTION "
                          "FUNCTOR METHOD WITHOUT AN OVERRIDE!");
      return LogicalRegion::NO_REGION;
    }

    //--------------------------------------------------------------------------
    LogicalRegion ProjectionFunctor::project(LogicalPartition upper_bound,
                          const DomainPoint &point, const Domain &launch_domain)
    //--------------------------------------------------------------------------
    {
      REPORT_LEGION_ERROR(ERROR_DEPRECATED_PROJECTION, 
                          "INVOCATION OF DEPRECATED PROJECTION "
                          "FUNCTOR METHOD WITHOUT AN OVERRIDE!");
      return LogicalRegion::NO_REGION;
    }

    //--------------------------------------------------------------------------
    LogicalRegion ProjectionFunctor::project(Context ctx, Task *task,
            unsigned index, LogicalRegion upper_bound, const DomainPoint &point)
    //--------------------------------------------------------------------------
    {
      REPORT_LEGION_ERROR(ERROR_DEPRECATED_PROJECTION, 
                          "INVOCATION OF DEPRECATED PROJECTION "
                          "FUNCTOR METHOD WITHOUT AN OVERRIDE!");
      return LogicalRegion::NO_REGION;
    }

    //--------------------------------------------------------------------------
    LogicalRegion ProjectionFunctor::project(Context ctx, Task *task,
         unsigned index, LogicalPartition upper_bound, const DomainPoint &point)
    //--------------------------------------------------------------------------
    {
      REPORT_LEGION_ERROR(ERROR_DEPRECATED_PROJECTION, 
                          "INVOCATION OF DEPRECATED PROJECTION "
                          "FUNCTOR METHOD WITHOUT AN OVERRIDE!");
      return LogicalRegion::NO_REGION;
    }

    //--------------------------------------------------------------------------
    void ProjectionFunctor::invert(LogicalRegion region, LogicalRegion upper, 
          const Domain &launch_domain, std::vector<DomainPoint> &ordered_points)
    //--------------------------------------------------------------------------
    {
      // Must be override by derived classes
      assert(false);
    }

    //--------------------------------------------------------------------------
    void ProjectionFunctor::invert(LogicalRegion region, LogicalPartition upper, 
          const Domain &launch_domain, std::vector<DomainPoint> &ordered_points)
    //--------------------------------------------------------------------------
    {
      // Must be override by derived classes
      assert(false);
    }

    //--------------------------------------------------------------------------
    bool ProjectionFunctor::is_complete(LogicalRegion upper_bound,
                                        const Domain &launch_domain)
    //--------------------------------------------------------------------------
    {
      return false;
    }

    //--------------------------------------------------------------------------
    bool ProjectionFunctor::is_complete(LogicalPartition upper_bound,
                                        const Domain &launch_domain)
    //--------------------------------------------------------------------------
    {
      return false;
    }

    //--------------------------------------------------------------------------
    bool ProjectionFunctor::is_complete(Mappable *mappable, unsigned index,
                         LogicalRegion upper_bound, const Domain &launch_domain)
    //--------------------------------------------------------------------------
    {
      return false;
    }

    //--------------------------------------------------------------------------
    bool ProjectionFunctor::is_complete(Mappable *mappable, unsigned index,
                      LogicalPartition upper_bound, const Domain &launch_domain)
    //--------------------------------------------------------------------------
    {
      return false;
    }

    /////////////////////////////////////////////////////////////
    // ShardingFunctor 
    /////////////////////////////////////////////////////////////

    //--------------------------------------------------------------------------
    ShardingFunctor::ShardingFunctor(void)
    //--------------------------------------------------------------------------
    {
    }

    //--------------------------------------------------------------------------
    ShardingFunctor::~ShardingFunctor(void)
    //--------------------------------------------------------------------------
    {
    }
    
    /////////////////////////////////////////////////////////////
    // Coloring Serializer 
    /////////////////////////////////////////////////////////////

    //--------------------------------------------------------------------------
    ColoringSerializer::ColoringSerializer(const Coloring &c)
      : coloring(c)
    //--------------------------------------------------------------------------
    {
    }

    //--------------------------------------------------------------------------
    size_t ColoringSerializer::legion_buffer_size(void) const
    //--------------------------------------------------------------------------
    {
      size_t result = sizeof(size_t); // number of elements
      for (Coloring::const_iterator it = coloring.begin();
            it != coloring.end(); it++)
      {
        result += sizeof(Color);
        result += 2*sizeof(size_t); // number of each kind of pointer
        result += (it->second.points.size() * sizeof(ptr_t));
        result += (it->second.ranges.size() * 2 * sizeof(ptr_t));
      }
      return result;
    }

    //--------------------------------------------------------------------------
    size_t ColoringSerializer::legion_serialize(void *buffer) const
    //--------------------------------------------------------------------------
    {
      char *target = (char*)buffer; 
      *((size_t*)target) = coloring.size();
      target += sizeof(size_t);
      for (Coloring::const_iterator it = coloring.begin();
            it != coloring.end(); it++)
      {
        *((Color*)target) = it->first;
        target += sizeof(it->first);
        *((size_t*)target) = it->second.points.size();
        target += sizeof(size_t);
        for (std::set<ptr_t>::const_iterator ptr_it = it->second.points.begin();
              ptr_it != it->second.points.end(); ptr_it++)
        {
          *((ptr_t*)target) = *ptr_it;
          target += sizeof(ptr_t);
        }
        *((size_t*)target) = it->second.ranges.size();
        target += sizeof(size_t);
        for (std::set<std::pair<ptr_t,ptr_t> >::const_iterator range_it = 
              it->second.ranges.begin(); range_it != it->second.ranges.end();
              range_it++)
        {
          *((ptr_t*)target) = range_it->first;
          target += sizeof(range_it->first);
          *((ptr_t*)target) = range_it->second;
          target += sizeof(range_it->second);
        }
      }
      return (size_t(target) - size_t(buffer));
    }

    //--------------------------------------------------------------------------
    size_t ColoringSerializer::legion_deserialize(const void *buffer)
    //--------------------------------------------------------------------------
    {
      const char *source = (const char*)buffer;
      size_t num_colors = *((const size_t*)source);
      source += sizeof(num_colors);
      for (unsigned idx = 0; idx < num_colors; idx++)
      {
        Color c = *((const Color*)source);
        source += sizeof(c);
        coloring[c]; // Force coloring to exist even if empty.
        size_t num_points = *((const size_t*)source);
        source += sizeof(num_points);
        for (unsigned p = 0; p < num_points; p++)
        {
          ptr_t ptr = *((const ptr_t*)source);
          source += sizeof(ptr);
          coloring[c].points.insert(ptr);
        }
        size_t num_ranges = *((const size_t*)source);
        source += sizeof(num_ranges);
        for (unsigned r = 0; r < num_ranges; r++)
        {
          ptr_t start = *((const ptr_t*)source);
          source += sizeof(start);
          ptr_t stop = *((const ptr_t*)source);
          source += sizeof(stop);
          coloring[c].ranges.insert(std::pair<ptr_t,ptr_t>(start,stop));
        }
      }
      // Return the number of bytes consumed
      return (size_t(source) - size_t(buffer));
    }

    /////////////////////////////////////////////////////////////
    // Domain Coloring Serializer 
    /////////////////////////////////////////////////////////////

    //--------------------------------------------------------------------------
    DomainColoringSerializer::DomainColoringSerializer(const DomainColoring &d)
      : coloring(d)
    //--------------------------------------------------------------------------
    {
    }

    //--------------------------------------------------------------------------
    size_t DomainColoringSerializer::legion_buffer_size(void) const
    //--------------------------------------------------------------------------
    {
      size_t result = sizeof(size_t); // number of elements
      result += (coloring.size() * (sizeof(Color) + sizeof(Domain)));
      return result;
    }

    //--------------------------------------------------------------------------
    size_t DomainColoringSerializer::legion_serialize(void *buffer) const
    //--------------------------------------------------------------------------
    {
      char *target = (char*)buffer;
      *((size_t*)target) = coloring.size();
      target += sizeof(size_t);
      for (DomainColoring::const_iterator it = coloring.begin();
            it != coloring.end(); it++)
      {
        *((Color*)target) = it->first; 
        target += sizeof(it->first);
        *((Domain*)target) = it->second;
        target += sizeof(it->second);
      }
      return (size_t(target) - size_t(buffer));
    }

    //--------------------------------------------------------------------------
    size_t DomainColoringSerializer::legion_deserialize(const void *buffer)
    //--------------------------------------------------------------------------
    {
      const char *source = (const char*)buffer;
      size_t num_elements = *((const size_t*)source);
      source += sizeof(size_t);
      for (unsigned idx = 0; idx < num_elements; idx++)
      {
        Color c = *((const Color*)source);
        source += sizeof(c);
        Domain d = *((const Domain*)source);
        source += sizeof(d);
        coloring[c] = d;
      }
      // Return the number of bytes consumed
      return (size_t(source) - size_t(buffer));
    }

    /////////////////////////////////////////////////////////////
    // Legion Runtime 
    /////////////////////////////////////////////////////////////

    //--------------------------------------------------------------------------
    Runtime::Runtime(Internal::Runtime *rt)
      : runtime(rt)
    //--------------------------------------------------------------------------
    {
    }

    //--------------------------------------------------------------------------
    IndexSpace Runtime::create_index_space(Context ctx, size_t max_num_elmts)
    //--------------------------------------------------------------------------
    {
      const Rect<1,coord_t> bounds((Point<1,coord_t>(0)),
                                   (Point<1,coord_t>(max_num_elmts-1)));
      const Domain domain(bounds);
      return create_index_space(ctx, domain, TYPE_TAG_1D);
    }

    //--------------------------------------------------------------------------
    IndexSpace Runtime::create_index_space(Context ctx, const Domain &domain,
                                           TypeTag type_tag)
    //--------------------------------------------------------------------------
    {
      switch (domain.get_dim())
      {
#define DIMFUNC(DIM) \
        case DIM:                       \
          {                             \
            if (type_tag == 0) \
              type_tag = TYPE_TAG_##DIM##D; \
            return ctx->create_index_space(domain, type_tag); \
          }
        LEGION_FOREACH_N(DIMFUNC)
#undef DIMFUNC
        default:
          assert(false);
      }
      return IndexSpace::NO_SPACE;
    }

    //--------------------------------------------------------------------------
    IndexSpace Runtime::create_index_space(Context ctx, size_t dimensions,
                                         const Future &future, TypeTag type_tag)
    //--------------------------------------------------------------------------
    {
      if (type_tag == 0)
      {
        switch (dimensions)
        {
#define DIMFUNC(DIM) \
        case DIM:                       \
          {                             \
            type_tag = TYPE_TAG_##DIM##D; \
            break; \
          }
        LEGION_FOREACH_N(DIMFUNC)
#undef DIMFUNC
        default:
          assert(false);
        }
      }
      return ctx->create_index_space(future, type_tag); 
    }

    //--------------------------------------------------------------------------
    IndexSpace Runtime::create_index_space(Context ctx, 
                                           const std::set<Domain> &domains)
    //--------------------------------------------------------------------------
    {
      std::vector<Domain> rects(domains.begin(), domains.end());
      return create_index_space(ctx, rects); 
    }

    //--------------------------------------------------------------------------
    IndexSpace Runtime::create_index_space(Context ctx,
                                         const std::vector<DomainPoint> &points)
    //--------------------------------------------------------------------------
    {
      return ctx->create_index_space(points); 
    }

    //--------------------------------------------------------------------------
    IndexSpace Runtime::create_index_space(Context ctx,
                                           const std::vector<Domain> &rects)
    //--------------------------------------------------------------------------
    {
      return ctx->create_index_space(rects); 
    }

    //--------------------------------------------------------------------------
    IndexSpace Runtime::union_index_spaces(Context ctx,
                                          const std::vector<IndexSpace> &spaces)
    //--------------------------------------------------------------------------
    {
      return ctx->union_index_spaces(spaces);
    }

    //--------------------------------------------------------------------------
    IndexSpace Runtime::intersect_index_spaces(Context ctx,
                                          const std::vector<IndexSpace> &spaces)
    //--------------------------------------------------------------------------
    {
      return ctx->intersect_index_spaces(spaces);
    }

    //--------------------------------------------------------------------------
    IndexSpace Runtime::subtract_index_spaces(Context ctx,
                                              IndexSpace left, IndexSpace right)
    //--------------------------------------------------------------------------
    {
      return ctx->subtract_index_spaces(left, right);
    }

    //--------------------------------------------------------------------------
    void Runtime::create_shared_ownership(Context ctx, IndexSpace handle)
    //--------------------------------------------------------------------------
    {
      ctx->create_shared_ownership(handle);
    }

    //--------------------------------------------------------------------------
    void Runtime::destroy_index_space(Context ctx, IndexSpace handle,
                                      const bool unordered, const bool recurse)
    //--------------------------------------------------------------------------
    {
      ctx->destroy_index_space(handle, unordered, recurse);
    } 

    //--------------------------------------------------------------------------
    IndexPartition Runtime::create_index_partition(Context ctx,
                                          IndexSpace parent,
                                          const Domain &color_space,
                                          const PointColoring &coloring,
                                          PartitionKind part_kind,
                                          Color color, bool allocable)
    //--------------------------------------------------------------------------
    {
      if (allocable)
        Internal::log_run.warning("WARNING: allocable index partitions are "
                                  "no longer supported");
      std::map<DomainPoint,Domain> domains;
      for (PointColoring::const_iterator cit = 
            coloring.begin(); cit != coloring.end(); cit++)
      {
        if (cit->second.ranges.empty())
        {
          std::vector<Realm::Point<1,coord_t> > 
            points(cit->second.points.size());
          unsigned index = 0;
          for (std::set<ptr_t>::const_iterator it = 
                cit->second.points.begin(); it != 
                cit->second.points.end(); it++)
            points[index++] = Realm::Point<1,coord_t>(*it);
          const Realm::IndexSpace<1,coord_t> space(points);
          domains[cit->first] = DomainT<1,coord_t>(space);
        }
        else
        {
          std::vector<Realm::Rect<1,coord_t> >
            ranges(cit->second.points.size() + cit->second.ranges.size());
          unsigned index = 0;
          for (std::set<ptr_t>::const_iterator it = 
                cit->second.points.begin(); it != 
                cit->second.points.end(); it++)
          {
            Realm::Point<1,coord_t> point(*it);
            ranges[index++] = Realm::Rect<1,coord_t>(point, point);
          }
          for (std::set<std::pair<ptr_t,ptr_t> >::iterator it = 
                cit->second.ranges.begin(); it !=
                cit->second.ranges.end(); it++)
          {
            Realm::Point<1,coord_t> lo(it->first);
            Realm::Point<1,coord_t> hi(it->second);
            ranges[index++] = Realm::Rect<1,coord_t>(lo, hi);
          }
          const Realm::IndexSpace<1,coord_t> space(ranges);
          domains[cit->first] = DomainT<1,coord_t>(space);
        }
      }
      // Make an index space for the color space
      IndexSpace index_color_space = create_index_space(ctx, color_space);
      IndexPartition result = create_partition_by_domain(ctx, parent, domains,
          index_color_space, true/*perform intersections*/, part_kind, color);
      return result;
    }

    //--------------------------------------------------------------------------
    IndexPartition Runtime::create_index_partition(
                                          Context ctx, IndexSpace parent,
                                          const Coloring &coloring,
                                          bool disjoint,
                                          Color part_color)
    //--------------------------------------------------------------------------
    {
      std::map<DomainPoint,Domain> domains;
      Color lower_bound = UINT_MAX, upper_bound = 0;
      for (Coloring::const_iterator cit = 
            coloring.begin(); cit != coloring.end(); cit++)
      {
        if (cit->first < lower_bound)
          lower_bound = cit->first;
        if (cit->first > upper_bound)
          upper_bound = cit->first;
        const DomainPoint color = Point<1,coord_t>(cit->first);
        if (cit->second.ranges.empty())
        {
          std::vector<Realm::Point<1,coord_t> > 
            points(cit->second.points.size());
          unsigned index = 0;
          for (std::set<ptr_t>::const_iterator it = 
                cit->second.points.begin(); it != 
                cit->second.points.end(); it++)
            points[index++] = Realm::Point<1,coord_t>(*it);
          const Realm::IndexSpace<1,coord_t> space(points);
          domains[color] = DomainT<1,coord_t>(space);
        }
        else
        {
          std::vector<Realm::Rect<1,coord_t> >
            ranges(cit->second.points.size() + cit->second.ranges.size());
          unsigned index = 0;
          for (std::set<ptr_t>::const_iterator it = 
                cit->second.points.begin(); it != 
                cit->second.points.end(); it++)
          {
            Realm::Point<1,coord_t> point(*it);
            ranges[index++] = Realm::Rect<1,coord_t>(point, point);
          }
          for (std::set<std::pair<ptr_t,ptr_t> >::iterator it = 
                cit->second.ranges.begin(); it !=
                cit->second.ranges.end(); it++)
          {
            Realm::Point<1,coord_t> lo(it->first);
            Realm::Point<1,coord_t> hi(it->second);
            ranges[index++] = Realm::Rect<1,coord_t>(lo, hi);
          }
          const Realm::IndexSpace<1,coord_t> space(ranges);
          domains[color] = DomainT<1,coord_t>(space);
        }
      }
#ifdef DEBUG_LEGION
      assert(lower_bound <= upper_bound);
#endif
      // Make the color space
      Rect<1,coord_t> 
        color_space((Point<1,coord_t>(lower_bound)),
                    (Point<1,coord_t>(upper_bound)));
      // Make an index space for the color space
      IndexSpaceT<1,coord_t> index_color_space = 
                                  create_index_space(ctx, color_space);
      IndexPartition result = create_partition_by_domain(ctx, parent, domains,
          index_color_space, true/*perform intersections*/,
          (disjoint ? LEGION_DISJOINT_KIND : LEGION_ALIASED_KIND), part_color);
      return result;
    }

    //--------------------------------------------------------------------------
    IndexPartition Runtime::create_index_partition(Context ctx,
                                          IndexSpace parent, 
                                          const Domain &color_space,
                                          const DomainPointColoring &coloring,
                                          PartitionKind part_kind, Color color)
    //--------------------------------------------------------------------------
    {
      // Make an index space for the color space
      IndexSpace index_color_space = create_index_space(ctx, color_space);
      IndexPartition result = create_partition_by_domain(ctx, parent, coloring,
          index_color_space, true/*perform intersections*/, part_kind, color);
      return result;
    }

    //--------------------------------------------------------------------------
    IndexPartition Runtime::create_index_partition(
                                          Context ctx, IndexSpace parent,
                                          Domain color_space,
                                          const DomainColoring &coloring,
                                          bool disjoint, Color part_color)
    //--------------------------------------------------------------------------
    {
      std::map<DomainPoint,Domain> domains;
      for (DomainColoring::const_iterator it = 
            coloring.begin(); it != coloring.end(); it++)
      {
        Point<1,coord_t> color(it->first);
        domains[color] = it->second;
      }
      // Make an index space for the color space
      IndexSpace index_color_space = create_index_space(ctx, color_space);
      IndexPartition result = create_partition_by_domain(ctx, parent, domains,
          index_color_space, true/*perform intersections*/,
          (disjoint ? LEGION_DISJOINT_KIND : LEGION_ALIASED_KIND), part_color);
      return result;
    }

    //--------------------------------------------------------------------------
    IndexPartition Runtime::create_index_partition(Context ctx,
                                       IndexSpace parent,
                                       const Domain &color_space,
                                       const MultiDomainPointColoring &coloring,
                                       PartitionKind part_kind, Color color)
    //--------------------------------------------------------------------------
    {
      const int dim = parent.get_dim();
      std::map<DomainPoint,Domain> domains;
      Realm::ProfilingRequestSet no_reqs;
      switch (dim)
      {
#define DIMFUNC(DIM) \
        case DIM:                                                       \
          {                                                             \
            for (MultiDomainPointColoring::const_iterator cit =         \
                  coloring.begin(); cit != coloring.end(); cit++)       \
            {                                                           \
              std::vector<Realm::IndexSpace<DIM,coord_t> >              \
                  subspaces(cit->second.size());                        \
              unsigned index = 0;                                       \
              for (std::set<Domain>::const_iterator it =                \
                    cit->second.begin(); it != cit->second.end(); it++) \
              {                                                         \
                const DomainT<DIM,coord_t> domaint = *it;               \
                subspaces[index++] = domaint;                           \
              }                                                         \
              Realm::IndexSpace<DIM,coord_t> summary;                   \
              Internal::LgEvent wait_on(                                \
                  Realm::IndexSpace<DIM,coord_t>::compute_union(        \
                    subspaces, summary, no_reqs));                      \
              domains[cit->first] = DomainT<DIM,coord_t>(summary);      \
              if (wait_on.exists())                                     \
                wait_on.wait();                                         \
            }                                                           \
            break;                                                      \
          }
        LEGION_FOREACH_N(DIMFUNC)
#undef DIMFUNC
        default:
          assert(false);
      }
      // Make an index space for the color space
      IndexSpace index_color_space = create_index_space(ctx, color_space);
      IndexPartition result = create_partition_by_domain(ctx, parent, domains,
        index_color_space, true/*perform intersections*/, part_kind, color);
      return result;
    }

    //--------------------------------------------------------------------------
    IndexPartition Runtime::create_index_partition(
                                          Context ctx, IndexSpace parent,
                                          Domain color_space,
                                          const MultiDomainColoring &coloring,
                                          bool disjoint, Color part_color)
    //--------------------------------------------------------------------------
    {
      const int dim = parent.get_dim();
      std::map<DomainPoint,Domain> domains;
      Realm::ProfilingRequestSet no_reqs;
      switch (dim)
      {
#define DIMFUNC(DIM) \
        case DIM:                                                       \
          {                                                             \
            for (MultiDomainColoring::const_iterator cit =              \
                  coloring.begin(); cit != coloring.end(); cit++)       \
            {                                                           \
              std::vector<Realm::IndexSpace<DIM,coord_t> >              \
                  subspaces(cit->second.size());                        \
              unsigned index = 0;                                       \
              for (std::set<Domain>::const_iterator it =                \
                    cit->second.begin(); it != cit->second.end(); it++) \
              {                                                         \
                const DomainT<DIM,coord_t> domaint = *it;               \
                subspaces[index++] = domaint;                           \
              }                                                         \
              Realm::IndexSpace<DIM,coord_t> summary;                   \
              Internal::LgEvent wait_on(                                \
                  Realm::IndexSpace<DIM,coord_t>::compute_union(        \
                    subspaces, summary, no_reqs));                      \
              const Point<1,coord_t> color(cit->first);                 \
              domains[color] = DomainT<DIM,coord_t>(summary);           \
              if (wait_on.exists())                                     \
                wait_on.wait();                                         \
            }                                                           \
            break;                                                      \
          }
        LEGION_FOREACH_N(DIMFUNC)
#undef DIMFUNC
        default:
          assert(false);
      }
      // Make an index space for the color space
      IndexSpace index_color_space = create_index_space(ctx, color_space);
      IndexPartition result = create_partition_by_domain(ctx, parent, domains,
        index_color_space, true/*perform intersections*/, 
        (disjoint ? LEGION_DISJOINT_KIND : LEGION_ALIASED_KIND), part_color);
      return result;
    }

    //--------------------------------------------------------------------------
    IndexPartition Runtime::create_index_partition(
                                          Context ctx, IndexSpace parent,
    LegionRuntime::Accessor::RegionAccessor<
      LegionRuntime::Accessor::AccessorType::Generic> field_accessor,
                                                      Color part_color)
    //--------------------------------------------------------------------------
    {
      Internal::log_run.error("Call to deprecated 'create_index_partition' "
                    "method with an accessor in task %s (UID %lld) should be "
                    "replaced with a call to create_partition_by_field.",
                    ctx->get_task_name(), ctx->get_unique_id());
      assert(false);
      return IndexPartition::NO_PART;
    }

    //--------------------------------------------------------------------------
    void Runtime::create_shared_ownership(Context ctx, IndexPartition handle)
    //--------------------------------------------------------------------------
    {
      ctx->create_shared_ownership(handle);
    }

    //--------------------------------------------------------------------------
    void Runtime::destroy_index_partition(Context ctx, IndexPartition handle,
                                       const bool unordered, const bool recurse)
    //--------------------------------------------------------------------------
    {
      ctx->destroy_index_partition(handle, unordered, recurse);
    }

    //--------------------------------------------------------------------------
    IndexPartition Runtime::create_equal_partition(Context ctx, 
                                                   IndexSpace parent,
                                                   IndexSpace color_space,
                                                   size_t granularity,
                                                   Color color)
    //--------------------------------------------------------------------------
    {
      return ctx->create_equal_partition(parent, color_space,granularity,color);
    }

    //--------------------------------------------------------------------------
    IndexPartition Runtime::create_partition_by_weights(Context ctx,
                                       IndexSpace parent,
                                       const std::map<DomainPoint,int> &weights,
                                       IndexSpace color_space,
                                       size_t granularity, Color color)
    //--------------------------------------------------------------------------
    {
      ArgumentMap argmap;
      for (std::map<DomainPoint,int>::const_iterator it = 
            weights.begin(); it != weights.end(); it++)
        argmap.set_point(it->first,
            TaskArgument(&it->second, sizeof(it->second)));
      FutureMap future_map(argmap.impl->freeze(ctx));
      return ctx->create_partition_by_weights(parent, future_map, color_space,
                                              granularity, color);
    }

    //--------------------------------------------------------------------------
    IndexPartition Runtime::create_partition_by_weights(Context ctx,
                                    IndexSpace parent,
                                    const std::map<DomainPoint,size_t> &weights,
                                    IndexSpace color_space,
                                    size_t granularity, Color color)
    //--------------------------------------------------------------------------
    {
      ArgumentMap argmap;
      for (std::map<DomainPoint,size_t>::const_iterator it = 
            weights.begin(); it != weights.end(); it++)
        argmap.set_point(it->first,
            TaskArgument(&it->second, sizeof(it->second)));
      FutureMap future_map(argmap.impl->freeze(ctx));
      return ctx->create_partition_by_weights(parent, future_map, color_space,
                                              granularity, color);
    }

    //--------------------------------------------------------------------------
    IndexPartition Runtime::create_partition_by_weights(Context ctx,
                                                IndexSpace parent,
                                                const FutureMap &weights,
                                                IndexSpace color_space,
                                                size_t granularity, Color color)
    //--------------------------------------------------------------------------
    {
      return ctx->create_partition_by_weights(parent, weights, color_space, 
                                              granularity, color);
    }

    //--------------------------------------------------------------------------
    IndexPartition Runtime::create_partition_by_union(Context ctx,
                                    IndexSpace parent, IndexPartition handle1,
                                    IndexPartition handle2, 
                                    IndexSpace color_space, PartitionKind kind,
                                    Color color)
    //--------------------------------------------------------------------------
    {
      return ctx->create_partition_by_union(parent, handle1, handle2, 
                                            color_space, kind, color);
    }

    //--------------------------------------------------------------------------
    IndexPartition Runtime::create_partition_by_intersection(
                                                Context ctx, IndexSpace parent,
                                                IndexPartition handle1, 
                                                IndexPartition handle2,
                                                IndexSpace color_space,
                                                PartitionKind kind, Color color) 
    //--------------------------------------------------------------------------
    {
      return ctx->create_partition_by_intersection(parent, handle1, handle2, 
                                                   color_space, kind, color);
    }

    //--------------------------------------------------------------------------
    IndexPartition Runtime::create_partition_by_intersection(Context ctx,
                           IndexSpace parent, IndexPartition partition,
                           PartitionKind part_kind, Color color, bool dominates)
    //--------------------------------------------------------------------------
    {
      return ctx->create_partition_by_intersection(parent, partition, part_kind,
                                                   color, dominates);
    }

    //--------------------------------------------------------------------------
    IndexPartition Runtime::create_partition_by_difference(
                                                Context ctx, IndexSpace parent,
                                                IndexPartition handle1,
                                                IndexPartition handle2,
                                                IndexSpace color_space,
                                                PartitionKind kind, Color color)
    //--------------------------------------------------------------------------
    {
      return ctx->create_partition_by_difference(parent, handle1, handle2, 
                                                 color_space, kind, color);
    }

    //--------------------------------------------------------------------------
    Color Runtime::create_cross_product_partitions(Context ctx,
                                IndexPartition handle1, IndexPartition handle2,
                                std::map<IndexSpace,IndexPartition> &handles,
                                PartitionKind kind, Color color)
    //--------------------------------------------------------------------------
    {
      return ctx->create_cross_product_partitions(handle1, handle2, handles, 
                                                  kind, color);
    }

    //--------------------------------------------------------------------------
    void Runtime::create_association(Context ctx,
                                     LogicalRegion domain,
                                     LogicalRegion domain_parent,
                                     FieldID domain_fid,
                                     IndexSpace range,
                                     MapperID id, MappingTagID tag)
    //--------------------------------------------------------------------------
    {
      ctx->create_association(domain, domain_parent, domain_fid, range, id,tag);
    }

    //--------------------------------------------------------------------------
    void Runtime::create_bidirectional_association(Context ctx,
                                      LogicalRegion domain,
                                      LogicalRegion domain_parent,
                                      FieldID domain_fid,
                                      LogicalRegion range,
                                      LogicalRegion range_parent,
                                      FieldID range_fid,
                                      MapperID id, MappingTagID tag)
    //--------------------------------------------------------------------------
    {
      // Realm guarantees that creating association in either direction
      // will produce the same result, so we can do these separately
      create_association(ctx, domain, domain_parent, domain_fid, 
                         range.get_index_space(), id, tag);
      create_association(ctx, range, range_parent, range_fid, 
                         domain.get_index_space(), id, tag);
    }

    //--------------------------------------------------------------------------
    IndexPartition Runtime::create_partition_by_restriction(Context ctx,
                                                        IndexSpace par,
                                                        IndexSpace cs,
                                                        DomainTransform tran,
                                                        Domain ext,
                                                        PartitionKind part_kind,
                                                        Color color)
    //--------------------------------------------------------------------------
    {
      switch ((ext.get_dim()-1) * LEGION_MAX_DIM + (tran.n-1))
      {
#define DIMFUNC(D1,D2) \
        case (D1-1)*LEGION_MAX_DIM+(D2-1): \
          { \
            const IndexSpaceT<D1,coord_t> parent(par); \
            const Rect<D1,coord_t> extent(ext); \
            const Transform<D1,D2> transform(tran); \
            const IndexSpaceT<D2,coord_t> color_space(cs); \
            return create_partition_by_restriction<D1,D2,coord_t>(ctx, \
                parent, color_space, transform, extent, part_kind, color); \
          }
        LEGION_FOREACH_NN(DIMFUNC)
#undef DIMFUNC
      }
      return IndexPartition::NO_PART;
    }

    //--------------------------------------------------------------------------
    IndexPartition Runtime::create_partition_by_blockify(Context ctx,
                                                         IndexSpace par,
                                                         DomainPoint bf,
                                                         Color color)
    //--------------------------------------------------------------------------
    {
      switch (bf.get_dim())
      {
#define DIMFUNC(DIM) \
        case DIM: \
          { \
            const IndexSpaceT<DIM,coord_t> parent(par); \
            const Point<DIM,coord_t> blocking_factor(bf); \
            return create_partition_by_blockify<DIM,coord_t>(ctx, parent, \
                                                blocking_factor, color); \
          }
        LEGION_FOREACH_N(DIMFUNC)
#undef DIMFUNC
        default:
          assert(false);
      }
      return IndexPartition::NO_PART;
    }

    //--------------------------------------------------------------------------
    IndexPartition Runtime::create_partition_by_blockify(Context ctx,
                                                         IndexSpace par,
                                                         DomainPoint bf,
                                                         DomainPoint orig,
                                                         Color color)
    //--------------------------------------------------------------------------
    {
      switch (bf.get_dim())
      {
#define DIMFUNC(DIM) \
        case DIM: \
          { \
            const IndexSpaceT<DIM,coord_t> parent(par); \
            const Point<DIM,coord_t> blocking_factor(bf); \
            const Point<DIM,coord_t> origin(orig); \
            return create_partition_by_blockify<DIM,coord_t>(ctx, parent, \
                                        blocking_factor, origin, color); \
          }
        LEGION_FOREACH_N(DIMFUNC)
#undef DIMFUNC
        default:
          assert(false);
      }
      return IndexPartition::NO_PART;
    }

    //--------------------------------------------------------------------------
    IndexPartition Runtime::create_restricted_partition(Context ctx,
                                                        IndexSpace parent, 
                                                        IndexSpace color_space,
                                                        const void *transform,
                                                        size_t transform_size,
                                                        const void *extent, 
                                                        size_t extent_size,
                                                        PartitionKind part_kind,
                                                        Color color)
    //--------------------------------------------------------------------------
    {
      return ctx->create_restricted_partition(parent, color_space, transform, 
                      transform_size, extent, extent_size, part_kind, color);
    }

    //--------------------------------------------------------------------------
    IndexPartition Runtime::create_partition_by_domain(Context ctx,
                 IndexSpace parent, const std::map<DomainPoint,Domain> &domains,
                 IndexSpace color_space, bool perform_intersections,
                 PartitionKind part_kind, Color color)
    //--------------------------------------------------------------------------
    {
      return ctx->create_partition_by_domain(parent, domains, color_space,
                                  perform_intersections, part_kind, color);
    }

    //--------------------------------------------------------------------------
    IndexPartition Runtime::create_partition_by_domain(Context ctx,
                             IndexSpace parent, const FutureMap &domains,
                             IndexSpace color_space, bool perform_intersections,
                             PartitionKind part_kind, Color color)
    //--------------------------------------------------------------------------
    {
      return ctx->create_partition_by_domain(parent, domains, color_space, 
                                      perform_intersections, part_kind, color);
    }

    //--------------------------------------------------------------------------
    IndexPartition Runtime::create_partition_by_field(Context ctx,
                   LogicalRegion handle, LogicalRegion parent, FieldID fid, 
                   IndexSpace color_space, Color color, 
                   MapperID id, MappingTagID tag, PartitionKind part_kind)
    //--------------------------------------------------------------------------
    {
      return ctx->create_partition_by_field(handle, parent, fid, color_space, 
                                            color, id, tag, part_kind);
    }

    //--------------------------------------------------------------------------
    IndexPartition Runtime::create_partition_by_image(Context ctx,
                  IndexSpace handle, LogicalPartition projection,
                  LogicalRegion parent, FieldID fid, IndexSpace color_space,
                  PartitionKind part_kind, Color color,
                  MapperID id, MappingTagID tag)
    //--------------------------------------------------------------------------
    {
      return ctx->create_partition_by_image(handle, projection, parent, fid, 
                                    color_space, part_kind, color, id, tag);
    }

    //--------------------------------------------------------------------------
    IndexPartition Runtime::create_partition_by_image_range(Context ctx,
                  IndexSpace handle, LogicalPartition projection,
                  LogicalRegion parent, FieldID fid, IndexSpace color_space,
                  PartitionKind part_kind, Color color, 
                  MapperID id, MappingTagID tag)
    //--------------------------------------------------------------------------
    {
      return ctx->create_partition_by_image_range(handle, projection, parent, 
                                  fid, color_space, part_kind, color, id,tag);
    }

    //--------------------------------------------------------------------------
    IndexPartition Runtime::create_partition_by_preimage(Context ctx,
                  IndexPartition projection, LogicalRegion handle,
                  LogicalRegion parent, FieldID fid, IndexSpace color_space,
                  PartitionKind part_kind, Color color,
                  MapperID id, MappingTagID tag)
    //--------------------------------------------------------------------------
    {
      return ctx->create_partition_by_preimage(projection, handle, parent,
                                  fid, color_space, part_kind, color, id, tag);
    }

    //--------------------------------------------------------------------------
    IndexPartition Runtime::create_partition_by_preimage_range(Context ctx,
                  IndexPartition projection, LogicalRegion handle,
                  LogicalRegion parent, FieldID fid, IndexSpace color_space,
                  PartitionKind part_kind, Color color,
                  MapperID id, MappingTagID tag)
    //--------------------------------------------------------------------------
    {
      return ctx->create_partition_by_preimage_range(projection, handle, parent,
                                     fid, color_space, part_kind, color,id,tag);
    } 

    //--------------------------------------------------------------------------
    IndexPartition Runtime::create_pending_partition(Context ctx,
                             IndexSpace parent, IndexSpace color_space, 
                             PartitionKind part_kind, Color color)
    //--------------------------------------------------------------------------
    {
      return ctx->create_pending_partition(parent, color_space,part_kind,color);
    }

    //--------------------------------------------------------------------------
    IndexSpace Runtime::create_index_space_union(Context ctx,
                      IndexPartition parent, const DomainPoint &color,
                      const std::vector<IndexSpace> &handles) 
    //--------------------------------------------------------------------------
    {
      switch (color.get_dim())
      {
#define DIMFUNC(DIM) \
        case DIM: \
          { \
            Point<DIM,coord_t> point = color; \
            return ctx->create_index_space_union(parent, &point, sizeof(point),\
                                                 TYPE_TAG_##DIM##D, handles); \
          }
        LEGION_FOREACH_N(DIMFUNC)
#undef DIMFUNC
        default:
          assert(false);
      }
      return IndexSpace::NO_SPACE;
    }

    //--------------------------------------------------------------------------
    IndexSpace Runtime::create_index_space_union_internal(Context ctx,
                    IndexPartition parent, const void *color, size_t color_size,
                    TypeTag type_tag, const std::vector<IndexSpace> &handles)
    //--------------------------------------------------------------------------
    {
      return ctx->create_index_space_union(parent, color, color_size, 
                                           type_tag, handles);
    }

    //--------------------------------------------------------------------------
    IndexSpace Runtime::create_index_space_union(Context ctx,
                      IndexPartition parent, const DomainPoint &color,
                      IndexPartition handle)
    //--------------------------------------------------------------------------
    {
      switch (color.get_dim())
      {
#define DIMFUNC(DIM) \
        case DIM: \
          { \
            Point<DIM,coord_t> point = color; \
            return ctx->create_index_space_union(parent, &point, sizeof(point),\
                                                 TYPE_TAG_##DIM##D, handle); \
          }
        LEGION_FOREACH_N(DIMFUNC)
#undef DIMFUNC
        default:
          assert(false);
      }
      return IndexSpace::NO_SPACE;
    }

    //--------------------------------------------------------------------------
    IndexSpace Runtime::create_index_space_union_internal(Context ctx,
                        IndexPartition parent, const void *realm_color, 
                        size_t size, TypeTag type_tag, IndexPartition handle)
    //--------------------------------------------------------------------------
    {
      return ctx->create_index_space_union(parent, realm_color, size,
                                           type_tag, handle);
    }

    //--------------------------------------------------------------------------
    IndexSpace Runtime::create_index_space_intersection(Context ctx,
                      IndexPartition parent, const DomainPoint &color,
                      const std::vector<IndexSpace> &handles) 
    //--------------------------------------------------------------------------
    {
      switch (color.get_dim())
      {
#define DIMFUNC(DIM) \
      case DIM: \
        { \
          Point<DIM,coord_t> point = color; \
          return ctx->create_index_space_intersection(parent, &point, \
                          sizeof(point), TYPE_TAG_##DIM##D, handles); \
        }
        LEGION_FOREACH_N(DIMFUNC)
#undef DIMFUNC
        default:
          assert(false);
      }
      return IndexSpace::NO_SPACE;
    }

    //--------------------------------------------------------------------------
    IndexSpace Runtime::create_index_space_intersection_internal(Context ctx,
                    IndexPartition parent, const void *color, size_t color_size,
                    TypeTag type_tag, const std::vector<IndexSpace> &handles)
    //--------------------------------------------------------------------------
    {
      return ctx->create_index_space_intersection(parent, color, color_size, 
                                                  type_tag, handles);
    }

    //--------------------------------------------------------------------------
    IndexSpace Runtime::create_index_space_intersection(Context ctx,
                      IndexPartition parent, const DomainPoint &color,
                      IndexPartition handle)
    //--------------------------------------------------------------------------
    {
      switch (color.get_dim())
      {
#define DIMFUNC(DIM) \
      case DIM: \
        { \
          Point<DIM,coord_t> point = color; \
          return ctx->create_index_space_intersection(parent, &point, \
                            sizeof(point), TYPE_TAG_##DIM##D, handle); \
        }
        LEGION_FOREACH_N(DIMFUNC)
#undef DIMFUNC
        default:
          assert(false);
      }
      return IndexSpace::NO_SPACE;
    }

    //--------------------------------------------------------------------------
    IndexSpace Runtime::create_index_space_intersection_internal(Context ctx,
                     IndexPartition parent, const void *realm_color, 
                     size_t color_size, TypeTag type_tag, IndexPartition handle)
    //--------------------------------------------------------------------------
    {
      return ctx->create_index_space_intersection(parent, realm_color, 
                                                  color_size, type_tag, handle);
    }

    //--------------------------------------------------------------------------
    IndexSpace Runtime::create_index_space_difference(Context ctx,
          IndexPartition parent, const DomainPoint &color, IndexSpace initial, 
          const std::vector<IndexSpace> &handles)
    //--------------------------------------------------------------------------
    {
      switch (color.get_dim())
      {
#define DIMFUNC(DIM) \
      case DIM: \
        { \
          Point<DIM,coord_t> point = color; \
          return ctx->create_index_space_difference(parent, &point, \
                sizeof(point), TYPE_TAG_##DIM##D, initial, handles); \
        }
        LEGION_FOREACH_N(DIMFUNC)
#undef DIMFUNC
        default:
          assert(false);
      }
      return IndexSpace::NO_SPACE;
    }

    //--------------------------------------------------------------------------
    IndexSpace Runtime::create_index_space_difference_internal(Context ctx,
        IndexPartition parent, const void *realm_color, size_t color_size,
        TypeTag type_tag, IndexSpace initial, 
        const std::vector<IndexSpace> &handles)
    //--------------------------------------------------------------------------
    {
      return ctx->create_index_space_difference(parent, realm_color, color_size,
                                                type_tag, initial, handles);
    }

    //--------------------------------------------------------------------------
    IndexPartition Runtime::get_index_partition(Context ctx, 
                                                IndexSpace parent, Color color)
    //--------------------------------------------------------------------------
    {
      return runtime->get_index_partition(ctx, parent, color);
    }

    //--------------------------------------------------------------------------
    IndexPartition Runtime::get_index_partition(Context ctx,
                                    IndexSpace parent, const DomainPoint &color)
    //--------------------------------------------------------------------------
    {
      return get_index_partition(ctx, parent, color.get_color());
    }

    //--------------------------------------------------------------------------
    IndexPartition Runtime::get_index_partition(IndexSpace parent, Color color)
    //--------------------------------------------------------------------------
    {
      return runtime->get_index_partition(parent, color);
    }

    //--------------------------------------------------------------------------
    IndexPartition Runtime::get_index_partition(IndexSpace parent,
                                                const DomainPoint &color)
    //--------------------------------------------------------------------------
    {
      return get_index_partition(parent, color.get_color());
    }

    //--------------------------------------------------------------------------
    bool Runtime::has_index_partition(Context ctx, IndexSpace parent, Color c)
    //--------------------------------------------------------------------------
    {
      return runtime->has_index_partition(ctx, parent, c);
    }

    //--------------------------------------------------------------------------
    bool Runtime::has_index_partition(Context ctx, IndexSpace parent,
                                               const DomainPoint &color)
    //--------------------------------------------------------------------------
    {
      return runtime->has_index_partition(ctx, parent, color.get_color());
    }

    //--------------------------------------------------------------------------
    bool Runtime::has_index_partition(IndexSpace parent, Color c)
    //--------------------------------------------------------------------------
    {
      return runtime->has_index_partition(parent, c);
    }

    //--------------------------------------------------------------------------
    bool Runtime::has_index_partition(IndexSpace parent,
                                      const DomainPoint &color)
    //--------------------------------------------------------------------------
    {
      return runtime->has_index_partition(parent, color.get_color());
    }

    //--------------------------------------------------------------------------
    IndexSpace Runtime::get_index_subspace(Context ctx, 
                                                  IndexPartition p, Color color)
    //--------------------------------------------------------------------------
    {
      Point<1,coord_t> point = color;
      return runtime->get_index_subspace(ctx, p, &point, TYPE_TAG_1D);
    }

    //--------------------------------------------------------------------------
    IndexSpace Runtime::get_index_subspace(Context ctx,
                                     IndexPartition p, const DomainPoint &color)
    //--------------------------------------------------------------------------
    {
      switch (color.get_dim())
      {
#define DIMFUNC(DIM) \
    case DIM: \
      { \
        Point<DIM,coord_t> point = color; \
        return runtime->get_index_subspace(ctx, p, &point, TYPE_TAG_##DIM##D); \
      }
        LEGION_FOREACH_N(DIMFUNC)
#undef DIMFUNC
        default:
          assert(false);
      }
      return IndexSpace::NO_SPACE;
    }

    //--------------------------------------------------------------------------
    IndexSpace Runtime::get_index_subspace(IndexPartition p, Color color)
    //--------------------------------------------------------------------------
    {
      Point<1,coord_t> point = color;
      return runtime->get_index_subspace(p, &point, TYPE_TAG_1D);
    }

    //--------------------------------------------------------------------------
    IndexSpace Runtime::get_index_subspace(IndexPartition p, 
                                           const DomainPoint &color)
    //--------------------------------------------------------------------------
    {
      switch (color.get_dim())
      {
#define DIMFUNC(DIM) \
        case DIM: \
          { \
            Point<DIM,coord_t> point = color; \
            return runtime->get_index_subspace(p, &point, TYPE_TAG_##DIM##D); \
          }
        LEGION_FOREACH_N(DIMFUNC)
#undef DIMFUNC
        default:
          assert(false);
      }
      return IndexSpace::NO_SPACE;
    }

    //--------------------------------------------------------------------------
    IndexSpace Runtime::get_index_subspace_internal(IndexPartition p,
                                      const void *realm_color, TypeTag type_tag)
    //--------------------------------------------------------------------------
    {
      return runtime->get_index_subspace(p, realm_color, type_tag);
    }

    //--------------------------------------------------------------------------
    bool Runtime::has_index_subspace(Context ctx, 
                                     IndexPartition p, const DomainPoint &color)
    //--------------------------------------------------------------------------
    {
      switch (color.get_dim())
      {
#define DIMFUNC(DIM) \
    case DIM: \
      { \
        Point<DIM,coord_t> point = color; \
        return runtime->has_index_subspace(ctx, p, &point, TYPE_TAG_##DIM##D); \
      }
        LEGION_FOREACH_N(DIMFUNC)
#undef DIMFUNC
        default:
          assert(false);
      }
      return false;
    }

    //--------------------------------------------------------------------------
    bool Runtime::has_index_subspace(IndexPartition p, const DomainPoint &color)
    //--------------------------------------------------------------------------
    {
      switch (color.get_dim())
      {
#define DIMFUNC(DIM) \
        case DIM: \
          { \
            Point<DIM,coord_t> point = color; \
            return runtime->has_index_subspace(p, &point, TYPE_TAG_##DIM##D); \
          }
        LEGION_FOREACH_N(DIMFUNC)
#undef DIMFUNC
        default:
          assert(false);
      }
      return false;
    }

    //--------------------------------------------------------------------------
    bool Runtime::has_index_subspace_internal(IndexPartition p,
                                      const void *realm_color, TypeTag type_tag)
    //--------------------------------------------------------------------------
    {
      return runtime->has_index_subspace(p, realm_color, type_tag);
    }

    //--------------------------------------------------------------------------
    bool Runtime::has_multiple_domains(Context ctx, IndexSpace handle)
    //--------------------------------------------------------------------------
    {
      // Multiple domains supported implicitly
      return false;
    }

    //--------------------------------------------------------------------------
    bool Runtime::has_multiple_domains(IndexSpace handle)
    //--------------------------------------------------------------------------
    {
      // Multiple domains supported implicitly
      return false;
    }

    //--------------------------------------------------------------------------
    Domain Runtime::get_index_space_domain(Context ctx, IndexSpace handle)
    //--------------------------------------------------------------------------
    {
      const TypeTag type_tag = handle.get_type_tag();
      switch (Internal::NT_TemplateHelper::get_dim(type_tag))
      {
#define DIMFUNC(DIM) \
        case DIM: \
          { \
            DomainT<DIM,coord_t> realm_is; \
            runtime->get_index_space_domain(ctx, handle, &realm_is, type_tag); \
            return Domain(realm_is); \
          }
        LEGION_FOREACH_N(DIMFUNC)
#undef DIMFUNC
        default:
          assert(false);
      }
      return Domain::NO_DOMAIN;
    }

    //--------------------------------------------------------------------------
    Domain Runtime::get_index_space_domain(IndexSpace handle)
    //--------------------------------------------------------------------------
    {
      const TypeTag type_tag = handle.get_type_tag();
      switch (Internal::NT_TemplateHelper::get_dim(type_tag))
      {
#define DIMFUNC(DIM) \
        case DIM: \
          { \
            DomainT<DIM,coord_t> realm_is; \
            runtime->get_index_space_domain(handle, &realm_is, type_tag); \
            return Domain(realm_is); \
          }
        LEGION_FOREACH_N(DIMFUNC)
#undef DIMFUNC
        default:
          assert(false);
      }
      return Domain::NO_DOMAIN;
    }

    //--------------------------------------------------------------------------
    void Runtime::get_index_space_domain_internal(IndexSpace handle,
                                         void *realm_is, TypeTag type_tag)
    //--------------------------------------------------------------------------
    {
      runtime->get_index_space_domain(handle, realm_is, type_tag);
    }

    //--------------------------------------------------------------------------
    void Runtime::get_index_space_domains(Context ctx, 
                                IndexSpace handle, std::vector<Domain> &domains)
    //--------------------------------------------------------------------------
    {
      domains.push_back(get_index_space_domain(ctx, handle));
    }

    //--------------------------------------------------------------------------
    void Runtime::get_index_space_domains(IndexSpace handle,
                                          std::vector<Domain> &domains)
    //--------------------------------------------------------------------------
    {
      domains.push_back(get_index_space_domain(handle));
    }

    //--------------------------------------------------------------------------
    Domain Runtime::get_index_partition_color_space(Context ctx, 
                                                    IndexPartition p)
    //--------------------------------------------------------------------------
    {
      return runtime->get_index_partition_color_space(ctx, p);
    }

    //--------------------------------------------------------------------------
    Domain Runtime::get_index_partition_color_space(IndexPartition p)
    //--------------------------------------------------------------------------
    {
      return runtime->get_index_partition_color_space(p);
    }

    //--------------------------------------------------------------------------
    void Runtime::get_index_partition_color_space_internal(IndexPartition p,
                                               void *realm_is, TypeTag type_tag)
    //--------------------------------------------------------------------------
    {
      runtime->get_index_partition_color_space(p, realm_is, type_tag);
    }

    //--------------------------------------------------------------------------
    IndexSpace Runtime::get_index_partition_color_space_name(Context ctx,
                                                             IndexPartition p)
    //--------------------------------------------------------------------------
    {
      return runtime->get_index_partition_color_space_name(ctx, p);
    }

    //--------------------------------------------------------------------------
    IndexSpace Runtime::get_index_partition_color_space_name(IndexPartition p)
    //--------------------------------------------------------------------------
    {
      return runtime->get_index_partition_color_space_name(p);
    }

    //--------------------------------------------------------------------------
    void Runtime::get_index_space_partition_colors(Context ctx, IndexSpace sp,
                                                        std::set<Color> &colors)
    //--------------------------------------------------------------------------
    {
      runtime->get_index_space_partition_colors(ctx, sp, colors);
    }

    //--------------------------------------------------------------------------
    void Runtime::get_index_space_partition_colors(Context ctx, IndexSpace sp,
                                                  std::set<DomainPoint> &colors)
    //--------------------------------------------------------------------------
    {
      std::set<Color> temp_colors;
      runtime->get_index_space_partition_colors(ctx, sp, temp_colors);
      for (std::set<Color>::const_iterator it = temp_colors.begin();
            it != temp_colors.end(); it++)
        colors.insert(DomainPoint(*it));
    }
    
    //--------------------------------------------------------------------------
    void Runtime::get_index_space_partition_colors(IndexSpace sp,
                                                   std::set<Color> &colors)
    //--------------------------------------------------------------------------
    {
      runtime->get_index_space_partition_colors(sp, colors);
    }

    //--------------------------------------------------------------------------
    void Runtime::get_index_space_partition_colors(IndexSpace sp,
                                                  std::set<DomainPoint> &colors)
    //--------------------------------------------------------------------------
    {
      std::set<Color> temp_colors;
      runtime->get_index_space_partition_colors(sp, temp_colors);
      for (std::set<Color>::const_iterator it = temp_colors.begin();
            it != temp_colors.end(); it++)
        colors.insert(DomainPoint(*it));
    }

    //--------------------------------------------------------------------------
    bool Runtime::is_index_partition_disjoint(Context ctx, IndexPartition p)
    //--------------------------------------------------------------------------
    {
      return runtime->is_index_partition_disjoint(ctx, p);
    }

    //--------------------------------------------------------------------------
    bool Runtime::is_index_partition_disjoint(IndexPartition p)
    //--------------------------------------------------------------------------
    {
      return runtime->is_index_partition_disjoint(p);
    }

    //--------------------------------------------------------------------------
    bool Runtime::is_index_partition_complete(Context ctx, IndexPartition p)
    //--------------------------------------------------------------------------
    {
      return runtime->is_index_partition_complete(ctx, p);
    }

    //--------------------------------------------------------------------------
    bool Runtime::is_index_partition_complete(IndexPartition p)
    //--------------------------------------------------------------------------
    {
      return runtime->is_index_partition_complete(p);
    }

    //--------------------------------------------------------------------------
    Color Runtime::get_index_space_color(Context ctx, 
                                                  IndexSpace handle)
    //--------------------------------------------------------------------------
    {
      Point<1,coord_t> point;
      runtime->get_index_space_color_point(ctx, handle, &point, TYPE_TAG_1D);
      return point[0];
    }

    //--------------------------------------------------------------------------
    Color Runtime::get_index_space_color(IndexSpace handle)
    //--------------------------------------------------------------------------
    {
      Point<1,coord_t> point;
      runtime->get_index_space_color_point(handle, &point, TYPE_TAG_1D);
      return point[0];
    }

    //--------------------------------------------------------------------------
    DomainPoint Runtime::get_index_space_color_point(Context ctx,
                                                              IndexSpace handle)
    //--------------------------------------------------------------------------
    {
      return runtime->get_index_space_color_point(ctx, handle); 
    }

    //--------------------------------------------------------------------------
    DomainPoint Runtime::get_index_space_color_point(IndexSpace handle)
    //--------------------------------------------------------------------------
    {
      return runtime->get_index_space_color_point(handle);
    }

    //--------------------------------------------------------------------------
    void Runtime::get_index_space_color_internal(IndexSpace handle,
                                            void *realm_color, TypeTag type_tag)
    //--------------------------------------------------------------------------
    {
      runtime->get_index_space_color_point(handle, realm_color, type_tag);
    }

    //--------------------------------------------------------------------------
    Color Runtime::get_index_partition_color(Context ctx,
                                                      IndexPartition handle)
    //--------------------------------------------------------------------------
    {
      return runtime->get_index_partition_color(ctx, handle);
    }

    //--------------------------------------------------------------------------
    Color Runtime::get_index_partition_color(IndexPartition handle)
    //--------------------------------------------------------------------------
    {
      return runtime->get_index_partition_color(handle);
    }

    //--------------------------------------------------------------------------
    DomainPoint Runtime::get_index_partition_color_point(Context ctx,
                                                          IndexPartition handle)
    //--------------------------------------------------------------------------
    {
      return DomainPoint(runtime->get_index_partition_color(ctx, handle));
    }
    
    //--------------------------------------------------------------------------
    DomainPoint Runtime::get_index_partition_color_point(IndexPartition handle)
    //--------------------------------------------------------------------------
    {
      return DomainPoint(runtime->get_index_partition_color(handle));
    }

    //--------------------------------------------------------------------------
    IndexSpace Runtime::get_parent_index_space(Context ctx,
                                                        IndexPartition handle)
    //--------------------------------------------------------------------------
    {
      return runtime->get_parent_index_space(ctx, handle);
    }

    //--------------------------------------------------------------------------
    IndexSpace Runtime::get_parent_index_space(IndexPartition handle)
    //--------------------------------------------------------------------------
    {
      return runtime->get_parent_index_space(handle);
    }

    //--------------------------------------------------------------------------
    bool Runtime::has_parent_index_partition(Context ctx,
                                                      IndexSpace handle)
    //--------------------------------------------------------------------------
    {
      return runtime->has_parent_index_partition(ctx, handle);
    }

    //--------------------------------------------------------------------------
    bool Runtime::has_parent_index_partition(IndexSpace handle)
    //--------------------------------------------------------------------------
    {
      return runtime->has_parent_index_partition(handle);
    }

    //--------------------------------------------------------------------------
    IndexPartition Runtime::get_parent_index_partition(Context ctx,
                                                              IndexSpace handle)
    //--------------------------------------------------------------------------
    {
      return runtime->get_parent_index_partition(ctx, handle);
    }

    //--------------------------------------------------------------------------
    IndexPartition Runtime::get_parent_index_partition(IndexSpace handle)
    //--------------------------------------------------------------------------
    {
      return runtime->get_parent_index_partition(handle);
    }

    //--------------------------------------------------------------------------
    unsigned Runtime::get_index_space_depth(Context ctx, IndexSpace handle)
    //--------------------------------------------------------------------------
    {
      return runtime->get_index_space_depth(ctx, handle);
    }

    //--------------------------------------------------------------------------
    unsigned Runtime::get_index_space_depth(IndexSpace handle)
    //--------------------------------------------------------------------------
    {
      return runtime->get_index_space_depth(handle);
    }

    //--------------------------------------------------------------------------
    unsigned Runtime::get_index_partition_depth(Context ctx,  
                                                IndexPartition handle)
    //--------------------------------------------------------------------------
    {
      return runtime->get_index_partition_depth(ctx, handle);
    }

    //--------------------------------------------------------------------------
    unsigned Runtime::get_index_partition_depth(IndexPartition handle)
    //--------------------------------------------------------------------------
    {
      return runtime->get_index_partition_depth(handle);
    }

    //--------------------------------------------------------------------------
    ptr_t Runtime::safe_cast(Context ctx, ptr_t pointer, 
                                      LogicalRegion region)
    //--------------------------------------------------------------------------
    {
      if (pointer.is_null())
        return pointer;
      Point<1,coord_t> p(pointer.value);
      if (runtime->safe_cast(ctx, region, &p, TYPE_TAG_1D))
        return pointer;
      return ptr_t::nil();
    }

    //--------------------------------------------------------------------------
    DomainPoint Runtime::safe_cast(Context ctx, DomainPoint point, 
                                            LogicalRegion region)
    //--------------------------------------------------------------------------
    {
      switch (point.get_dim())
      {
#define DIMFUNC(DIM) \
        case DIM: \
          { \
            Point<DIM,coord_t> p(point); \
            if (runtime->safe_cast(ctx, region, &p, TYPE_TAG_##DIM##D)) \
              return point; \
            break; \
          }
        LEGION_FOREACH_N(DIMFUNC)
#undef DIMFUNC
        default:
          assert(false);
      }
      return DomainPoint::nil();
    }

    //--------------------------------------------------------------------------
    bool Runtime::safe_cast_internal(Context ctx, LogicalRegion region,
                                     const void *realm_point, TypeTag type_tag) 
    //--------------------------------------------------------------------------
    {
      return runtime->safe_cast(ctx, region, realm_point, type_tag);
    }

    //--------------------------------------------------------------------------
    FieldSpace Runtime::create_field_space(Context ctx)
    //--------------------------------------------------------------------------
    {
      return ctx->create_field_space();
    }

    //--------------------------------------------------------------------------
    FieldSpace Runtime::create_field_space(Context ctx,
                                         const std::vector<size_t> &field_sizes,
                                         std::vector<FieldID> &resulting_fields,
                                         CustomSerdezID serdez_id)
    //--------------------------------------------------------------------------
    {
      return ctx->create_field_space(field_sizes, resulting_fields, serdez_id);
    }

    //--------------------------------------------------------------------------
    FieldSpace Runtime::create_field_space(Context ctx,
                                         const std::vector<Future> &field_sizes,
                                         std::vector<FieldID> &resulting_fields,
                                         CustomSerdezID serdez_id)
    //--------------------------------------------------------------------------
    {
      return ctx->create_field_space(field_sizes, resulting_fields, serdez_id);
    }

    //--------------------------------------------------------------------------
    void Runtime::create_shared_ownership(Context ctx, FieldSpace handle)
    //--------------------------------------------------------------------------
    {
      ctx->create_shared_ownership(handle);
    }

    //--------------------------------------------------------------------------
    void Runtime::destroy_field_space(Context ctx, FieldSpace handle,
                                      const bool unordered)
    //--------------------------------------------------------------------------
    {
      ctx->destroy_field_space(handle, unordered);
    }

    //--------------------------------------------------------------------------
    size_t Runtime::get_field_size(Context ctx, FieldSpace handle,
                                            FieldID fid)
    //--------------------------------------------------------------------------
    {
      return runtime->get_field_size(ctx, handle, fid);
    }

    //--------------------------------------------------------------------------
    size_t Runtime::get_field_size(FieldSpace handle, FieldID fid)
    //--------------------------------------------------------------------------
    {
      return runtime->get_field_size(handle, fid);
    }

    //--------------------------------------------------------------------------
    void Runtime::get_field_space_fields(Context ctx, FieldSpace handle,
                                         std::vector<FieldID> &fields)
    //--------------------------------------------------------------------------
    {
      runtime->get_field_space_fields(ctx, handle, fields);
    }

    //--------------------------------------------------------------------------
    void Runtime::get_field_space_fields(FieldSpace handle,
                                         std::vector<FieldID> &fields)
    //--------------------------------------------------------------------------
    {
      runtime->get_field_space_fields(handle, fields);
    }

    //--------------------------------------------------------------------------
    void Runtime::get_field_space_fields(Context ctx, FieldSpace handle,
                                         std::set<FieldID> &fields)
    //--------------------------------------------------------------------------
    {
      std::vector<FieldID> local;
      runtime->get_field_space_fields(ctx, handle, local);
      fields.insert(local.begin(), local.end());
    }

    //--------------------------------------------------------------------------
    void Runtime::get_field_space_fields(FieldSpace handle,
                                         std::set<FieldID> &fields)
    //--------------------------------------------------------------------------
    {
      std::vector<FieldID> local;
      runtime->get_field_space_fields(handle, local);
      fields.insert(local.begin(), local.end());
    }

    //--------------------------------------------------------------------------
    LogicalRegion Runtime::create_logical_region(Context ctx, 
                           IndexSpace index, FieldSpace fields, bool task_local)
    //--------------------------------------------------------------------------
    {
      return runtime->create_logical_region(ctx, index, fields, task_local);
    }

    //--------------------------------------------------------------------------
    void Runtime::create_shared_ownership(Context ctx, LogicalRegion handle)
    //--------------------------------------------------------------------------
    {
      ctx->create_shared_ownership(handle);
    }

    //--------------------------------------------------------------------------
    void Runtime::destroy_logical_region(Context ctx, LogicalRegion handle,
                                         const bool unordered)
    //--------------------------------------------------------------------------
    {
      ctx->destroy_logical_region(handle, unordered);
    }

    //--------------------------------------------------------------------------
    void Runtime::destroy_logical_partition(Context ctx,LogicalPartition handle,
                                            const bool unordered)
    //--------------------------------------------------------------------------
    {
      // This is a no-op now
    }

    //--------------------------------------------------------------------------
    void Runtime::advise_analysis_subtree(Context ctx, LogicalRegion parent,
                                        const std::set<LogicalRegion> &regions,
                                        const std::set<LogicalPartition> &parts,
                                        const std::set<FieldID> &fields)
    //--------------------------------------------------------------------------
    {
      ctx->advise_analysis_subtree(parent, regions, parts, fields);
    }

    //--------------------------------------------------------------------------
    LogicalPartition Runtime::get_logical_partition(Context ctx, 
                                    LogicalRegion parent, IndexPartition handle)
    //--------------------------------------------------------------------------
    {
      return runtime->get_logical_partition(ctx, parent, handle);
    }

    //--------------------------------------------------------------------------
    LogicalPartition Runtime::get_logical_partition(LogicalRegion parent, 
                                                    IndexPartition handle)
    //--------------------------------------------------------------------------
    {
      return runtime->get_logical_partition(parent, handle);
    }

    //--------------------------------------------------------------------------
    LogicalPartition Runtime::get_logical_partition_by_color(
                                    Context ctx, LogicalRegion parent, Color c)
    //--------------------------------------------------------------------------
    {
      return runtime->get_logical_partition_by_color(ctx, parent, c);
    }

    //--------------------------------------------------------------------------
    LogicalPartition Runtime::get_logical_partition_by_color(
                        Context ctx, LogicalRegion parent, const DomainPoint &c)
    //--------------------------------------------------------------------------
    {
      return runtime->get_logical_partition_by_color(ctx, parent,c.get_color());
    }

    //--------------------------------------------------------------------------
    LogicalPartition Runtime::get_logical_partition_by_color(
                                                  LogicalRegion parent, Color c)
    //--------------------------------------------------------------------------
    {
      return runtime->get_logical_partition_by_color(parent, c);
    }

    //--------------------------------------------------------------------------
    LogicalPartition Runtime::get_logical_partition_by_color(
                                     LogicalRegion parent, const DomainPoint &c)
    //--------------------------------------------------------------------------
    {
      return runtime->get_logical_partition_by_color(parent, c.get_color());
    }

    //--------------------------------------------------------------------------
    bool Runtime::has_logical_partition_by_color(Context ctx,
                                     LogicalRegion parent, const DomainPoint &c)
    //--------------------------------------------------------------------------
    {
      return runtime->has_logical_partition_by_color(ctx, parent,c.get_color());
    }

    //--------------------------------------------------------------------------
    bool Runtime::has_logical_partition_by_color(LogicalRegion parent, 
                                                 const DomainPoint &c)
    //--------------------------------------------------------------------------
    {
      return runtime->has_logical_partition_by_color(parent, c.get_color());
    }

    //--------------------------------------------------------------------------
    LogicalPartition Runtime::get_logical_partition_by_tree(
                                            Context ctx, IndexPartition handle, 
                                            FieldSpace fspace, RegionTreeID tid) 
    //--------------------------------------------------------------------------
    {
      return runtime->get_logical_partition_by_tree(ctx, handle, fspace, tid);
    }

    //--------------------------------------------------------------------------
    LogicalPartition Runtime::get_logical_partition_by_tree(
                                            IndexPartition handle, 
                                            FieldSpace fspace, RegionTreeID tid) 
    //--------------------------------------------------------------------------
    {
      return runtime->get_logical_partition_by_tree(handle, fspace, tid);
    }

    //--------------------------------------------------------------------------
    LogicalRegion Runtime::get_logical_subregion(Context ctx, 
                                    LogicalPartition parent, IndexSpace handle)
    //--------------------------------------------------------------------------
    {
      return runtime->get_logical_subregion(ctx, parent, handle);
    }

    //--------------------------------------------------------------------------
    LogicalRegion Runtime::get_logical_subregion(LogicalPartition parent, 
                                                 IndexSpace handle)
    //--------------------------------------------------------------------------
    {
      return runtime->get_logical_subregion(parent, handle);
    }

    //--------------------------------------------------------------------------
    LogicalRegion Runtime::get_logical_subregion_by_color(Context ctx, 
                                             LogicalPartition parent, Color c)
    //--------------------------------------------------------------------------
    {
      Point<1,coord_t> point(c);
      return runtime->get_logical_subregion_by_color(ctx, parent, 
                                                     &point, TYPE_TAG_1D);
    }

    //--------------------------------------------------------------------------
    LogicalRegion Runtime::get_logical_subregion_by_color(Context ctx,
                                  LogicalPartition parent, const DomainPoint &c)
    //--------------------------------------------------------------------------
    {
      switch (c.get_dim())
      {
#define DIMFUNC(DIM) \
        case DIM: \
          { \
            Point<DIM,coord_t> point(c); \
            return runtime->get_logical_subregion_by_color(ctx, parent,  \
                                             &point, TYPE_TAG_##DIM##D); \
          }
        LEGION_FOREACH_N(DIMFUNC)
#undef DIMFUNC
        default:
          assert(false);
      }
      return LogicalRegion::NO_REGION;
    }

    //--------------------------------------------------------------------------
    LogicalRegion Runtime::get_logical_subregion_by_color(
                                               LogicalPartition parent, Color c)
    //--------------------------------------------------------------------------
    {
      Point<1,coord_t> point(c);
      return runtime->get_logical_subregion_by_color(parent,&point,TYPE_TAG_1D);
    }

    //--------------------------------------------------------------------------
    LogicalRegion Runtime::get_logical_subregion_by_color(
                                  LogicalPartition parent, const DomainPoint &c)
    //--------------------------------------------------------------------------
    {
      switch (c.get_dim())
      {
#define DIMFUNC(DIM) \
        case DIM: \
          { \
            Point<DIM,coord_t> point(c); \
            return runtime->get_logical_subregion_by_color(parent, &point, \
                                                       TYPE_TAG_##DIM##D); \
          }
        LEGION_FOREACH_N(DIMFUNC)
#undef DIMFUNC
        default:
          assert(false);
      }
      return LogicalRegion::NO_REGION;
    }

    //--------------------------------------------------------------------------
    LogicalRegion Runtime::get_logical_subregion_by_color_internal(
             LogicalPartition parent, const void *realm_color, TypeTag type_tag)
    //--------------------------------------------------------------------------
    {
      return runtime->get_logical_subregion_by_color(parent, 
                                                     realm_color, type_tag);
    }
    
    //--------------------------------------------------------------------------
    bool Runtime::has_logical_subregion_by_color(Context ctx,
                                  LogicalPartition parent, const DomainPoint &c)
    //--------------------------------------------------------------------------
    {
      switch (c.get_dim())
      {
#define DIMFUNC(DIM) \
      case DIM: \
        { \
          Point<DIM,coord_t> point(c); \
          return runtime->has_logical_subregion_by_color(ctx, parent, &point, \
                                                         TYPE_TAG_##DIM##D); \
        }
        LEGION_FOREACH_N(DIMFUNC)
#undef DIMFUNC
        default:
          assert(false);
      }
      return false;
    }

    //--------------------------------------------------------------------------
    bool Runtime::has_logical_subregion_by_color(LogicalPartition parent, 
                                                 const DomainPoint &c)
    //--------------------------------------------------------------------------
    {
      switch (c.get_dim())
      {
#define DIMFUNC(DIM) \
        case DIM: \
          { \
            Point<DIM,coord_t> point(c); \
            return runtime->has_logical_subregion_by_color(parent, &point, \
                                                       TYPE_TAG_##DIM##D); \
          }
        LEGION_FOREACH_N(DIMFUNC)
#undef DIMFUNC
        default:
          assert(false);
      }
      return false;
    }

    //--------------------------------------------------------------------------
    bool Runtime::has_logical_subregion_by_color_internal(
             LogicalPartition parent, const void *realm_color, TypeTag type_tag)
    //--------------------------------------------------------------------------
    {
      return runtime->has_logical_subregion_by_color(parent, 
                                                     realm_color, type_tag);
    }

    //--------------------------------------------------------------------------
    LogicalRegion Runtime::get_logical_subregion_by_tree(Context ctx, 
                        IndexSpace handle, FieldSpace fspace, RegionTreeID tid)
    //--------------------------------------------------------------------------
    {
      return runtime->get_logical_subregion_by_tree(ctx, handle, fspace, tid);
    }

    //--------------------------------------------------------------------------
    LogicalRegion Runtime::get_logical_subregion_by_tree(IndexSpace handle, 
                                            FieldSpace fspace, RegionTreeID tid)
    //--------------------------------------------------------------------------
    {
      return runtime->get_logical_subregion_by_tree(handle, fspace, tid);
    }

    //--------------------------------------------------------------------------
    Color Runtime::get_logical_region_color(Context ctx, LogicalRegion handle)
    //--------------------------------------------------------------------------
    {
      Point<1,coord_t> point;
      runtime->get_logical_region_color(ctx, handle, &point, TYPE_TAG_1D);
      return point[0];
    }

    //--------------------------------------------------------------------------
    DomainPoint Runtime::get_logical_region_color_point(Context ctx,
                                                        LogicalRegion handle)
    //--------------------------------------------------------------------------
    {
      return runtime->get_logical_region_color_point(ctx, handle); 
    }

    //--------------------------------------------------------------------------
    Color Runtime::get_logical_region_color(LogicalRegion handle)
    //--------------------------------------------------------------------------
    {
      Point<1,coord_t> point;
      runtime->get_logical_region_color(handle, &point, TYPE_TAG_1D);
      return point[0];
    }

    //--------------------------------------------------------------------------
    DomainPoint Runtime::get_logical_region_color_point(LogicalRegion handle)
    //--------------------------------------------------------------------------
    {
      return runtime->get_logical_region_color_point(handle); 
    }

    //--------------------------------------------------------------------------
    Color Runtime::get_logical_partition_color(Context ctx,
                                                        LogicalPartition handle)
    //--------------------------------------------------------------------------
    {
      return runtime->get_logical_partition_color(ctx, handle);
    }

    //--------------------------------------------------------------------------
    DomainPoint Runtime::get_logical_partition_color_point(Context ctx,
                                                        LogicalPartition handle)
    //--------------------------------------------------------------------------
    {
      return DomainPoint(runtime->get_logical_partition_color(ctx, handle));
    }

    //--------------------------------------------------------------------------
    Color Runtime::get_logical_partition_color(LogicalPartition handle)
    //--------------------------------------------------------------------------
    {
      return runtime->get_logical_partition_color(handle);
    }

    //--------------------------------------------------------------------------
    DomainPoint Runtime::get_logical_partition_color_point(
                                                        LogicalPartition handle)
    //--------------------------------------------------------------------------
    {
      return DomainPoint(runtime->get_logical_partition_color(handle));
    }

    //--------------------------------------------------------------------------
    LogicalRegion Runtime::get_parent_logical_region(Context ctx,
                                                        LogicalPartition handle)
    //--------------------------------------------------------------------------
    {
      return runtime->get_parent_logical_region(ctx, handle);
    }

    //--------------------------------------------------------------------------
    LogicalRegion Runtime::get_parent_logical_region(LogicalPartition handle)
    //--------------------------------------------------------------------------
    {
      return runtime->get_parent_logical_region(handle);
    }

    //--------------------------------------------------------------------------
    bool Runtime::has_parent_logical_partition(Context ctx,
                                                        LogicalRegion handle)
    //--------------------------------------------------------------------------
    {
      return runtime->has_parent_logical_partition(ctx, handle);
    }

    //--------------------------------------------------------------------------
    bool Runtime::has_parent_logical_partition(LogicalRegion handle)
    //--------------------------------------------------------------------------
    {
      return runtime->has_parent_logical_partition(handle);
    }

    //--------------------------------------------------------------------------
    LogicalPartition Runtime::get_parent_logical_partition(Context ctx,
                                                           LogicalRegion handle)
    //--------------------------------------------------------------------------
    {
      return runtime->get_parent_logical_partition(ctx, handle);
    }

    //--------------------------------------------------------------------------
    LogicalPartition Runtime::get_parent_logical_partition(LogicalRegion handle)
    //--------------------------------------------------------------------------
    {
      return runtime->get_parent_logical_partition(handle);
    }

#ifdef __GNUC__
#pragma GCC diagnostic push
#pragma GCC diagnostic ignored "-Wdeprecated-declarations"
#endif
#ifdef __clang__
#pragma clang diagnostic push
#pragma clang diagnostic ignored "-Wdeprecated-declarations"
#endif
    //--------------------------------------------------------------------------
    IndexAllocator Runtime::create_index_allocator(Context ctx, IndexSpace is)
    //--------------------------------------------------------------------------
    {
      Internal::log_run.warning("Dynamic index space allocation is no longer "
                                "supported. You can only make one allocator "
                                "per index space and it must always be in the "
                                "same task that created the index space.");
      return IndexAllocator(is, IndexIterator(this, ctx, is));
    }
#ifdef __GNUC__
#pragma GCC diagnostic pop
#endif
#ifdef __clang__
#pragma clang diagnostic pop
#endif

    //--------------------------------------------------------------------------
    FieldAllocator Runtime::create_field_allocator(Context ctx,FieldSpace space)
    //--------------------------------------------------------------------------
    {
      return FieldAllocator(
          ctx->create_field_allocator(space, false/*unordered*/));
    }

    //--------------------------------------------------------------------------
    ArgumentMap Runtime::create_argument_map(Context ctx)
    //--------------------------------------------------------------------------
    {
      return runtime->create_argument_map();
    }

    //--------------------------------------------------------------------------
    Future Runtime::execute_task(Context ctx, const TaskLauncher &launcher,
                             std::vector<OutputRequirement> *outputs /*= NULL*/)
    //--------------------------------------------------------------------------
    {
      return runtime->execute_task(ctx, launcher, outputs);
    }

    //--------------------------------------------------------------------------
    FutureMap Runtime::execute_index_space(
                             Context ctx, const IndexTaskLauncher &launcher,
                             std::vector<OutputRequirement> *outputs /*= NULL*/)
    //--------------------------------------------------------------------------
    {
      return runtime->execute_index_space(ctx, launcher, outputs);
    }

    //--------------------------------------------------------------------------
    Future Runtime::execute_index_space(
                             Context ctx, const IndexTaskLauncher &launcher,
                             ReductionOpID redop, bool deterministic,
                             std::vector<OutputRequirement> *outputs /*= NULL*/)
    //--------------------------------------------------------------------------
    {
      return runtime->execute_index_space(
                                  ctx, launcher, redop, deterministic, outputs);
    }

    //--------------------------------------------------------------------------
    Future Runtime::reduce_future_map(Context ctx, const FutureMap &future_map,
                                      ReductionOpID redop, bool deterministic,
                                      MapperID map, MappingTagID tag)
    //--------------------------------------------------------------------------
    {
      return ctx->reduce_future_map(future_map, redop, deterministic, map, tag);
    }

    //--------------------------------------------------------------------------
    FutureMap Runtime::construct_future_map(Context ctx, const Domain &domain,
                                 const std::map<DomainPoint,TaskArgument> &data,
                                 bool collective, ShardingID sid)
    //--------------------------------------------------------------------------
    {
      return ctx->construct_future_map(domain, data, collective, sid);
    }

    //--------------------------------------------------------------------------
    FutureMap Runtime::construct_future_map(Context ctx, const Domain &domain,
                                    const std::map<DomainPoint,Future> &futures,
                                    bool collective, ShardingID sid)
    //--------------------------------------------------------------------------
    {
      return ctx->construct_future_map(domain, futures,
      Internal::RtUserEvent::NO_RT_USER_EVENT,false/*internal*/,collective,sid);
    }

    //--------------------------------------------------------------------------
    Future Runtime::execute_task(Context ctx, 
                        TaskID task_id,
                        const std::vector<IndexSpaceRequirement> &indexes,
                        const std::vector<FieldSpaceRequirement> &fields,
                        const std::vector<RegionRequirement> &regions,
                        const TaskArgument &arg, 
                        const Predicate &predicate,
                        MapperID id, 
                        MappingTagID tag)
    //--------------------------------------------------------------------------
    {
      TaskLauncher launcher(task_id, arg, predicate, id, tag);
      launcher.index_requirements = indexes;
      launcher.region_requirements = regions;
      return runtime->execute_task(ctx, launcher, NULL);
    }

    //--------------------------------------------------------------------------
    FutureMap Runtime::execute_index_space(Context ctx, 
                        TaskID task_id,
                        const Domain domain,
                        const std::vector<IndexSpaceRequirement> &indexes,
                        const std::vector<FieldSpaceRequirement> &fields,
                        const std::vector<RegionRequirement> &regions,
                        const TaskArgument &global_arg, 
                        const ArgumentMap &arg_map,
                        const Predicate &predicate,
                        bool must_parallelism, 
                        MapperID id, 
                        MappingTagID tag)
    //--------------------------------------------------------------------------
    {
      IndexTaskLauncher launcher(task_id, domain, global_arg, arg_map,
                                 predicate, must_parallelism, id, tag);
      launcher.index_requirements = indexes;
      launcher.region_requirements = regions;
      return runtime->execute_index_space(ctx, launcher, NULL);
    }


    //--------------------------------------------------------------------------
    Future Runtime::execute_index_space(Context ctx, 
                        TaskID task_id,
                        const Domain domain,
                        const std::vector<IndexSpaceRequirement> &indexes,
                        const std::vector<FieldSpaceRequirement> &fields,
                        const std::vector<RegionRequirement> &regions,
                        const TaskArgument &global_arg, 
                        const ArgumentMap &arg_map,
                        ReductionOpID reduction, 
                        const TaskArgument &initial_value,
                        const Predicate &predicate,
                        bool must_parallelism, 
                        MapperID id, 
                        MappingTagID tag)
    //--------------------------------------------------------------------------
    {
      IndexTaskLauncher launcher(task_id, domain, global_arg, arg_map,
                                 predicate, must_parallelism, id, tag);
      launcher.index_requirements = indexes;
      launcher.region_requirements = regions;
      return runtime->execute_index_space(ctx, launcher, reduction, false,NULL);
    }

    //--------------------------------------------------------------------------
    PhysicalRegion Runtime::map_region(Context ctx, 
                                                const InlineLauncher &launcher)
    //--------------------------------------------------------------------------
    {
      return runtime->map_region(ctx, launcher);
    }

    //--------------------------------------------------------------------------
    PhysicalRegion Runtime::map_region(Context ctx, 
                    const RegionRequirement &req, MapperID id, MappingTagID tag)
    //--------------------------------------------------------------------------
    {
      InlineLauncher launcher(req, id, tag);
      return runtime->map_region(ctx, launcher);
    }

    //--------------------------------------------------------------------------
    PhysicalRegion Runtime::map_region(Context ctx, unsigned idx, 
                                                  MapperID id, MappingTagID tag)
    //--------------------------------------------------------------------------
    {
      return runtime->map_region(ctx, idx, id, tag);
    }

    //--------------------------------------------------------------------------
    void Runtime::remap_region(Context ctx, PhysicalRegion region)
    //--------------------------------------------------------------------------
    {
      runtime->remap_region(ctx, region);
    }

    //--------------------------------------------------------------------------
    void Runtime::unmap_region(Context ctx, PhysicalRegion region)
    //--------------------------------------------------------------------------
    {
      runtime->unmap_region(ctx, region);
    }

    //--------------------------------------------------------------------------
    void Runtime::unmap_all_regions(Context ctx)
    //--------------------------------------------------------------------------
    {
      ctx->unmap_all_regions(true/*external*/);
    }

    //--------------------------------------------------------------------------
    OutputRegion Runtime::get_output_region(Context ctx, unsigned index)
    //--------------------------------------------------------------------------
    {
      return ctx->get_output_region(index);
    }

    //--------------------------------------------------------------------------
    void Runtime::get_output_regions(
                                Context ctx, std::vector<OutputRegion> &regions)
    //--------------------------------------------------------------------------
    {
      regions = ctx->get_output_regions();
    }

    //--------------------------------------------------------------------------
    void Runtime::fill_field(Context ctx, LogicalRegion handle,
                                      LogicalRegion parent, FieldID fid,
                                      const void *value, size_t size,
                                      Predicate pred)
    //--------------------------------------------------------------------------
    {
      FillLauncher launcher(handle, parent, TaskArgument(value, size), pred);
      launcher.add_field(fid);
      runtime->fill_fields(ctx, launcher);
    }

    //--------------------------------------------------------------------------
    void Runtime::fill_field(Context ctx, LogicalRegion handle,
                                      LogicalRegion parent, FieldID fid,
                                      Future f, Predicate pred)
    //--------------------------------------------------------------------------
    {
      FillLauncher launcher(handle, parent, TaskArgument(), pred);
      launcher.set_future(f);
      launcher.add_field(fid);
      runtime->fill_fields(ctx, launcher);
    }

    //--------------------------------------------------------------------------
    void Runtime::fill_fields(Context ctx, LogicalRegion handle,
                                       LogicalRegion parent,
                                       const std::set<FieldID> &fields,
                                       const void *value, size_t size,
                                       Predicate pred)
    //--------------------------------------------------------------------------
    {
      FillLauncher launcher(handle, parent, TaskArgument(value, size), pred);
      launcher.fields = fields;
      runtime->fill_fields(ctx, launcher);
    }

    //--------------------------------------------------------------------------
    void Runtime::fill_fields(Context ctx, LogicalRegion handle,
                                       LogicalRegion parent, 
                                       const std::set<FieldID> &fields,
                                       Future f, Predicate pred)
    //--------------------------------------------------------------------------
    {
      FillLauncher launcher(handle, parent, TaskArgument(), pred);
      launcher.set_future(f);
      launcher.fields = fields;
      runtime->fill_fields(ctx, launcher);
    }

    //--------------------------------------------------------------------------
    void Runtime::fill_fields(Context ctx, const FillLauncher &launcher)
    //--------------------------------------------------------------------------
    {
      runtime->fill_fields(ctx, launcher);
    }

    //--------------------------------------------------------------------------
    void Runtime::fill_fields(Context ctx, const IndexFillLauncher &launcher)
    //--------------------------------------------------------------------------
    {
      runtime->fill_fields(ctx, launcher);
    }

    //--------------------------------------------------------------------------
    PhysicalRegion Runtime::attach_external_resource(Context ctx, 
                                                 const AttachLauncher &launcher)
    //--------------------------------------------------------------------------
    {
      return ctx->attach_resource(launcher);
    }

    //--------------------------------------------------------------------------
    ExternalResources Runtime::attach_external_resources(Context ctx,
            const IndexAttachLauncher &launcher, bool deduplicate_across_shards)
    //--------------------------------------------------------------------------
    {
      return ctx->attach_resources(launcher, deduplicate_across_shards);
    }

    //--------------------------------------------------------------------------
    Future Runtime::detach_external_resource(Context ctx, PhysicalRegion region,
                                             const bool flush /*= true*/,
                                             const bool unordered/*= false*/)
    //--------------------------------------------------------------------------
    {
      return ctx->detach_resource(region, flush, unordered);
    }

    //--------------------------------------------------------------------------
    Future Runtime::detach_external_resources(Context ctx,
                                              ExternalResources resources,
                                              const bool flush /*= true*/,
                                              const bool unordered /*= false*/)
    //--------------------------------------------------------------------------
    {
      return ctx->detach_resources(resources, flush, unordered);
    }

    //--------------------------------------------------------------------------
    void Runtime::progress_unordered_operations(Context ctx)
    //--------------------------------------------------------------------------
    {
      ctx->progress_unordered_operations();
    }

    //--------------------------------------------------------------------------
    PhysicalRegion Runtime::attach_hdf5(Context ctx, 
                                                 const char *file_name,
                                                 LogicalRegion handle,
                                                 LogicalRegion parent,
                                 const std::map<FieldID,const char*> &field_map,
                                                 LegionFileMode mode)
    //--------------------------------------------------------------------------
    {
      AttachLauncher launcher(LEGION_EXTERNAL_HDF5_FILE, handle, parent);
      launcher.attach_hdf5(file_name, field_map, mode);
      return ctx->attach_resource(launcher);
    }

    //--------------------------------------------------------------------------
    void Runtime::detach_hdf5(Context ctx, PhysicalRegion region)
    //--------------------------------------------------------------------------
    {
      ctx->detach_resource(region, true/*flush*/, false/*unordered*/);
    }

    //--------------------------------------------------------------------------
    PhysicalRegion Runtime::attach_file(Context ctx,
                                                 const char *file_name,
                                                 LogicalRegion handle,
                                                 LogicalRegion parent,
                                 const std::vector<FieldID> &field_vec,
                                                 LegionFileMode mode)
    //--------------------------------------------------------------------------
    {
      AttachLauncher launcher(LEGION_EXTERNAL_POSIX_FILE, handle, parent);
      launcher.attach_file(file_name, field_vec, mode);
      return ctx->attach_resource(launcher);
    }

    //--------------------------------------------------------------------------
    void Runtime::detach_file(Context ctx, PhysicalRegion region)
    //--------------------------------------------------------------------------
    {
      ctx->detach_resource(region, true/*flush*/, false/*unordered*/);
    }
    
    //--------------------------------------------------------------------------
    void Runtime::issue_copy_operation(Context ctx,const CopyLauncher &launcher)
    //--------------------------------------------------------------------------
    {
      runtime->issue_copy_operation(ctx, launcher);
    }

    //--------------------------------------------------------------------------
    void Runtime::issue_copy_operation(Context ctx,
                                       const IndexCopyLauncher &launcher)
    //--------------------------------------------------------------------------
    {
      runtime->issue_copy_operation(ctx, launcher);
    }

    //--------------------------------------------------------------------------
    Predicate Runtime::create_predicate(Context ctx, const Future &f)
    //--------------------------------------------------------------------------
    {
      return runtime->create_predicate(ctx, f);
    }

    //--------------------------------------------------------------------------
    Predicate Runtime::predicate_not(Context ctx, const Predicate &p) 
    //--------------------------------------------------------------------------
    {
      return runtime->predicate_not(ctx, p);
    }

    //--------------------------------------------------------------------------
    Predicate Runtime::predicate_and(Context ctx, 
                                       const Predicate &p1, const Predicate &p2)
    //--------------------------------------------------------------------------
    {
      PredicateLauncher launcher(true/*and*/);
      launcher.add_predicate(p1);
      launcher.add_predicate(p2);
      return runtime->create_predicate(ctx, launcher);
    }

    //--------------------------------------------------------------------------
    Predicate Runtime::predicate_or(Context ctx,
                                       const Predicate &p1, const Predicate &p2)  
    //--------------------------------------------------------------------------
    {
      PredicateLauncher launcher(false/*and*/);
      launcher.add_predicate(p1);
      launcher.add_predicate(p2);
      return runtime->create_predicate(ctx, launcher);
    }

    //--------------------------------------------------------------------------
    Predicate Runtime::create_predicate(Context ctx, 
                                        const PredicateLauncher &launcher)
    //--------------------------------------------------------------------------
    {
      return runtime->create_predicate(ctx, launcher);
    }

    //--------------------------------------------------------------------------
    Future Runtime::get_predicate_future(Context ctx, const Predicate &p)
    //--------------------------------------------------------------------------
    {
      return runtime->get_predicate_future(ctx, p);
    }

    //--------------------------------------------------------------------------
    Lock Runtime::create_lock(Context ctx)
    //--------------------------------------------------------------------------
    {
      return runtime->create_lock(ctx);
    }

    //--------------------------------------------------------------------------
    void Runtime::destroy_lock(Context ctx, Lock l)
    //--------------------------------------------------------------------------
    {
      runtime->destroy_lock(ctx, l);
    }

    //--------------------------------------------------------------------------
    Grant Runtime::acquire_grant(Context ctx,
                                      const std::vector<LockRequest> &requests)
    //--------------------------------------------------------------------------
    {
      return runtime->acquire_grant(ctx, requests);
    }

    //--------------------------------------------------------------------------
    void Runtime::release_grant(Context ctx, Grant grant)
    //--------------------------------------------------------------------------
    {
      runtime->release_grant(ctx, grant);
    }

    //--------------------------------------------------------------------------
    PhaseBarrier Runtime::create_phase_barrier(Context ctx, 
                                                        unsigned arrivals)
    //--------------------------------------------------------------------------
    {
      return runtime->create_phase_barrier(ctx, arrivals);
    }

    //--------------------------------------------------------------------------
    void Runtime::destroy_phase_barrier(Context ctx, PhaseBarrier pb)
    //--------------------------------------------------------------------------
    {
      runtime->destroy_phase_barrier(ctx, pb);
    }

    //--------------------------------------------------------------------------
    PhaseBarrier Runtime::advance_phase_barrier(Context ctx, 
                                                         PhaseBarrier pb)
    //--------------------------------------------------------------------------
    {
      return runtime->advance_phase_barrier(ctx, pb);
    }

    //--------------------------------------------------------------------------
    DynamicCollective Runtime::create_dynamic_collective(Context ctx,
                                                        unsigned arrivals,
                                                        ReductionOpID redop,
                                                        const void *init_value,
                                                        size_t init_size)
    //--------------------------------------------------------------------------
    {
      return runtime->create_dynamic_collective(ctx, arrivals, redop,
                                                init_value, init_size);
    }
    
    //--------------------------------------------------------------------------
    void Runtime::destroy_dynamic_collective(Context ctx, 
                                                      DynamicCollective dc)
    //--------------------------------------------------------------------------
    {
      runtime->destroy_dynamic_collective(ctx, dc);
    }

    //--------------------------------------------------------------------------
    void Runtime::arrive_dynamic_collective(Context ctx,
                                                     DynamicCollective dc,
                                                     const void *buffer,
                                                     size_t size, 
                                                     unsigned count)
    //--------------------------------------------------------------------------
    {
      runtime->arrive_dynamic_collective(ctx, dc, buffer, size, count);
    }

    //--------------------------------------------------------------------------
    void Runtime::defer_dynamic_collective_arrival(Context ctx,
                                                   DynamicCollective dc,
                                                   const Future &f, 
                                                   unsigned count)
    //--------------------------------------------------------------------------
    {
      runtime->defer_dynamic_collective_arrival(ctx, dc, f, count);
    }

    //--------------------------------------------------------------------------
    Future Runtime::get_dynamic_collective_result(Context ctx,
                                                           DynamicCollective dc)
    //--------------------------------------------------------------------------
    {
      return runtime->get_dynamic_collective_result(ctx, dc);
    }

    //--------------------------------------------------------------------------
    DynamicCollective Runtime::advance_dynamic_collective(Context ctx,
                                                           DynamicCollective dc)
    //--------------------------------------------------------------------------
    {
      return runtime->advance_dynamic_collective(ctx, dc);
    }

    //--------------------------------------------------------------------------
    void Runtime::issue_acquire(Context ctx,
                                         const AcquireLauncher &launcher)
    //--------------------------------------------------------------------------
    {
      runtime->issue_acquire(ctx, launcher);
    }

    //--------------------------------------------------------------------------
    void Runtime::issue_release(Context ctx,
                                         const ReleaseLauncher &launcher)
    //--------------------------------------------------------------------------
    {
      runtime->issue_release(ctx, launcher);
    }

    //--------------------------------------------------------------------------
    Future Runtime::issue_mapping_fence(Context ctx)
    //--------------------------------------------------------------------------
    {
      return runtime->issue_mapping_fence(ctx);
    }

    //--------------------------------------------------------------------------
    Future Runtime::issue_execution_fence(Context ctx)
    //--------------------------------------------------------------------------
    {
      return runtime->issue_execution_fence(ctx);
    }

    //--------------------------------------------------------------------------
    void Runtime::begin_trace(
                        Context ctx, TraceID tid, bool logical_only /*= false*/,
                        bool static_trace, const std::set<RegionTreeID> *trees)
    //--------------------------------------------------------------------------
    {
      ctx->begin_trace(tid, logical_only, static_trace, trees, false/*dep*/);
    }

    //--------------------------------------------------------------------------
    void Runtime::end_trace(Context ctx, TraceID tid)
    //--------------------------------------------------------------------------
    {
      ctx->end_trace(tid, false/*deprecated*/);
    }

    //--------------------------------------------------------------------------
    void Runtime::begin_static_trace(Context ctx,
                                     const std::set<RegionTreeID> *managed)
    //--------------------------------------------------------------------------
    {
      ctx->begin_trace(0, true/*logical only*/, true/*static*/, managed, true);
    }

    //--------------------------------------------------------------------------
    void Runtime::end_static_trace(Context ctx)
    //--------------------------------------------------------------------------
    {
      ctx->end_trace(0, true/*deprecated*/);
    }

    //--------------------------------------------------------------------------
    TraceID Runtime::generate_dynamic_trace_id(void)
    //--------------------------------------------------------------------------
    {
      return runtime->generate_dynamic_trace_id();
    }

    //--------------------------------------------------------------------------
    TraceID Runtime::generate_library_trace_ids(const char *name, size_t count)
    //--------------------------------------------------------------------------
    {
      return runtime->generate_library_trace_ids(name, count);
    }

    //--------------------------------------------------------------------------
    /*static*/ TraceID Runtime::generate_static_trace_id(void)
    //--------------------------------------------------------------------------
    {
      return Internal::Runtime::generate_static_trace_id();
    }

    //--------------------------------------------------------------------------
    void Runtime::complete_frame(Context ctx)
    //--------------------------------------------------------------------------
    {
      runtime->complete_frame(ctx);
    }

    //--------------------------------------------------------------------------
    FutureMap Runtime::execute_must_epoch(Context ctx,
                                              const MustEpochLauncher &launcher)
    //--------------------------------------------------------------------------
    {
      return runtime->execute_must_epoch(ctx, launcher);
    }

    //--------------------------------------------------------------------------
    Future Runtime::select_tunable_value(Context ctx, TunableID tid,
                                         MapperID mid, MappingTagID tag,
                                         const void *args, size_t argsize)
    //--------------------------------------------------------------------------
    {
      return runtime->select_tunable_value(ctx, tid, mid, tag, args, argsize);
    }

    //--------------------------------------------------------------------------
    int Runtime::get_tunable_value(Context ctx, TunableID tid,
                                            MapperID mid, MappingTagID tag)
    //--------------------------------------------------------------------------
    {
      return runtime->get_tunable_value(ctx, tid, mid, tag);
    }

    //--------------------------------------------------------------------------
    const Task* Runtime::get_local_task(Context ctx)
    //--------------------------------------------------------------------------
    {
      return ctx->get_task();
    }

    //--------------------------------------------------------------------------
    void* Runtime::get_local_task_variable_untyped(Context ctx,
                                                   LocalVariableID id)
    //--------------------------------------------------------------------------
    {
      return runtime->get_local_task_variable(ctx, id);
    }

    //--------------------------------------------------------------------------
    void Runtime::set_local_task_variable_untyped(Context ctx,
               LocalVariableID id, const void* value, void (*destructor)(void*))
    //--------------------------------------------------------------------------
    {
      runtime->set_local_task_variable(ctx, id, value, destructor);
    }

    //--------------------------------------------------------------------------
    Future Runtime::get_current_time(Context ctx, Future precondition)
    //--------------------------------------------------------------------------
    {
      TimingLauncher launcher(LEGION_MEASURE_SECONDS);
      launcher.add_precondition(precondition);
      return runtime->issue_timing_measurement(ctx, launcher);
    }

    //--------------------------------------------------------------------------
    Future Runtime::get_current_time_in_microseconds(Context ctx, Future pre)
    //--------------------------------------------------------------------------
    {
      TimingLauncher launcher(LEGION_MEASURE_MICRO_SECONDS);
      launcher.add_precondition(pre);
      return runtime->issue_timing_measurement(ctx, launcher);
    }

    //--------------------------------------------------------------------------
    Future Runtime::get_current_time_in_nanoseconds(Context ctx, Future pre)
    //--------------------------------------------------------------------------
    {
      TimingLauncher launcher(LEGION_MEASURE_NANO_SECONDS);
      launcher.add_precondition(pre);
      return runtime->issue_timing_measurement(ctx, launcher);
    }

    //--------------------------------------------------------------------------
    Future Runtime::issue_timing_measurement(Context ctx, 
                                             const TimingLauncher &launcher)
    //--------------------------------------------------------------------------
    {
      return runtime->issue_timing_measurement(ctx, launcher);
    }

    //--------------------------------------------------------------------------
    /*static*/ long long Runtime::get_zero_time(void)
    //--------------------------------------------------------------------------
    {
      return Realm::Clock::get_zero_time();
    }

    //--------------------------------------------------------------------------
    Mapping::Mapper* Runtime::get_mapper(Context ctx, MapperID id,
                                         Processor target)
    //--------------------------------------------------------------------------
    {
      return runtime->get_mapper(ctx, id, target);
    }

    //--------------------------------------------------------------------------
    Mapping::MapperContext Runtime::begin_mapper_call(Context ctx, MapperID id,
                                                      Processor target)
    //--------------------------------------------------------------------------
    {
      return runtime->begin_mapper_call(ctx, id, target);
    }

    //--------------------------------------------------------------------------
    void Runtime::end_mapper_call(Mapping::MapperContext ctx)
    //--------------------------------------------------------------------------
    {
      runtime->end_mapper_call(ctx);
    }

    //--------------------------------------------------------------------------
    Processor Runtime::get_executing_processor(Context ctx)
    //--------------------------------------------------------------------------
    {
      return ctx->get_executing_processor();
    }

    //--------------------------------------------------------------------------
    const Task* Runtime::get_current_task(Context ctx)
    //--------------------------------------------------------------------------
    {
      if (ctx == DUMMY_CONTEXT)
        return NULL;
      return ctx->get_task();
    }

    //--------------------------------------------------------------------------
    void Runtime::raise_region_exception(Context ctx, 
                                         PhysicalRegion region, bool nuclear)
    //--------------------------------------------------------------------------
    {
      ctx->raise_region_exception(region, nuclear);
    }

    //--------------------------------------------------------------------------
    void Runtime::yield(Context ctx)
    //--------------------------------------------------------------------------
    {
      ctx->yield();
    }

    //--------------------------------------------------------------------------
    ShardID Runtime::local_shard(Context ctx)
    //--------------------------------------------------------------------------
    {
      return ctx->get_shard_id();
    }

    //--------------------------------------------------------------------------
    size_t Runtime::total_shards(Context ctx)
    //--------------------------------------------------------------------------
    {
      return ctx->get_num_shards();
    }

    //--------------------------------------------------------------------------
    bool Runtime::is_MPI_interop_configured(void)
    //--------------------------------------------------------------------------
    {
      return runtime->is_MPI_interop_configured();
    }

    //--------------------------------------------------------------------------
    const std::map<int,AddressSpace>& 
                                Runtime::find_forward_MPI_mapping(void)
    //--------------------------------------------------------------------------
    {
      return runtime->find_forward_MPI_mapping();
    }

    //--------------------------------------------------------------------------
    const std::map<AddressSpace,int>&
                                Runtime::find_reverse_MPI_mapping(void)
    //--------------------------------------------------------------------------
    {
      return runtime->find_reverse_MPI_mapping();
    }

    //--------------------------------------------------------------------------
    int Runtime::find_local_MPI_rank(void)
    //--------------------------------------------------------------------------
    {
      return runtime->find_local_MPI_rank();
    }

    //--------------------------------------------------------------------------
    Mapping::MapperRuntime* Runtime::get_mapper_runtime(void)
    //--------------------------------------------------------------------------
    {
      return runtime->get_mapper_runtime();
    }

    //--------------------------------------------------------------------------
    MapperID Runtime::generate_dynamic_mapper_id(void)
    //--------------------------------------------------------------------------
    {
      return runtime->generate_dynamic_mapper_id();
    }

    //--------------------------------------------------------------------------
    MapperID Runtime::generate_library_mapper_ids(const char *name, size_t cnt)
    //--------------------------------------------------------------------------
    {
      return runtime->generate_library_mapper_ids(name, cnt);
    }

    //--------------------------------------------------------------------------
    /*static*/ MapperID Runtime::generate_static_mapper_id(void)
    //--------------------------------------------------------------------------
    {
      return Internal::Runtime::generate_static_mapper_id();
    }

    //--------------------------------------------------------------------------
    void Runtime::add_mapper(MapperID map_id, Mapping::Mapper *mapper, 
                             Processor proc)
    //--------------------------------------------------------------------------
    {
      runtime->add_mapper(map_id, mapper, proc);
    }

    //--------------------------------------------------------------------------
    void Runtime::replace_default_mapper(Mapping::Mapper *mapper,Processor proc)
    //--------------------------------------------------------------------------
    {
      runtime->replace_default_mapper(mapper, proc);
    }

    //--------------------------------------------------------------------------
    ProjectionID Runtime::generate_dynamic_projection_id(void)
    //--------------------------------------------------------------------------
    {
      return runtime->generate_dynamic_projection_id();
    }

    //--------------------------------------------------------------------------
    ProjectionID Runtime::generate_library_projection_ids(const char *name,
                                                          size_t count)
    //--------------------------------------------------------------------------
    {
      return runtime->generate_library_projection_ids(name, count);
    }

    //--------------------------------------------------------------------------
    /*static*/ ProjectionID Runtime::generate_static_projection_id(void)
    //--------------------------------------------------------------------------
    {
      return Internal::Runtime::generate_static_projection_id();
    }

    //--------------------------------------------------------------------------
    void Runtime::register_projection_functor(ProjectionID pid,
                                              ProjectionFunctor *func,
                                              bool silence_warnings,
                                              const char *warning_string)
    //--------------------------------------------------------------------------
    {
      runtime->register_projection_functor(pid, func, true/*need zero check*/,
                                           silence_warnings, warning_string);
    }

    //--------------------------------------------------------------------------
    /*static*/ void Runtime::preregister_projection_functor(ProjectionID pid,
                                                        ProjectionFunctor *func)
    //--------------------------------------------------------------------------
    {
      Internal::Runtime::preregister_projection_functor(pid, func);
    }

    //--------------------------------------------------------------------------
    /*static*/ ProjectionFunctor* Runtime::get_projection_functor(
                                                               ProjectionID pid)
    //--------------------------------------------------------------------------
    {
      return Internal::Runtime::get_projection_functor(pid);
    }

    //--------------------------------------------------------------------------
    ShardingID Runtime::generate_dynamic_sharding_id(void)
    //--------------------------------------------------------------------------
    {
      return runtime->generate_dynamic_sharding_id();
    }

    //--------------------------------------------------------------------------
    ShardingID Runtime::generate_library_sharding_ids(const char *name,
                                                      size_t count)
    //--------------------------------------------------------------------------
    {
      return runtime->generate_library_sharding_ids(name, count);
    }

    //--------------------------------------------------------------------------
    /*static*/ ShardingID Runtime::generate_static_sharding_id(void)
    //--------------------------------------------------------------------------
    {
      return Internal::Runtime::generate_static_sharding_id();
    }

    //--------------------------------------------------------------------------
    void Runtime::register_sharding_functor(ShardingID sid,
                                            ShardingFunctor *functor,
                                            bool silence_warnings,
                                            const char *warning_string)
    //--------------------------------------------------------------------------
    {
      runtime->register_sharding_functor(sid, functor, true/*need zero check*/,
                                         silence_warnings, warning_string);
    }

    //--------------------------------------------------------------------------
    /*static*/ void Runtime::preregister_sharding_functor(ShardingID sid,
                                                          ShardingFunctor *func)
    //--------------------------------------------------------------------------
    {
      Internal::Runtime::preregister_sharding_functor(sid, func);
    }

    //--------------------------------------------------------------------------
    /*static*/ ShardingFunctor* Runtime::get_sharding_functor(ShardingID sid)
    //--------------------------------------------------------------------------
    {
      return Internal::Runtime::get_sharding_functor(sid);
    }

    //--------------------------------------------------------------------------
    void Runtime::attach_semantic_information(TaskID task_id, SemanticTag tag,
                       const void *buffer, size_t size, bool is_mut, bool local)
    //--------------------------------------------------------------------------
    {
      runtime->attach_semantic_information(task_id, tag, buffer, size, 
                                           is_mut, !local);
    }

    //--------------------------------------------------------------------------
    void Runtime::attach_semantic_information(IndexSpace handle,
                                                       SemanticTag tag,
                                                       const void *buffer,
                                                       size_t size, bool is_mut)
    //--------------------------------------------------------------------------
    {
      runtime->attach_semantic_information(handle, tag, buffer, size, is_mut);
    }

    //--------------------------------------------------------------------------
    void Runtime::attach_semantic_information(IndexPartition handle,
                                                       SemanticTag tag,
                                                       const void *buffer,
                                                       size_t size, bool is_mut)
    //--------------------------------------------------------------------------
    {
      runtime->attach_semantic_information(handle, tag, buffer, size, is_mut);
    }

    //--------------------------------------------------------------------------
    void Runtime::attach_semantic_information(FieldSpace handle,
                                                       SemanticTag tag,
                                                       const void *buffer,
                                                       size_t size, bool is_mut)
    //--------------------------------------------------------------------------
    {
      runtime->attach_semantic_information(handle, tag, buffer, size, is_mut);
    }

    //--------------------------------------------------------------------------
    void Runtime::attach_semantic_information(FieldSpace handle,
                                                       FieldID fid,
                                                       SemanticTag tag,
                                                       const void *buffer,
                                                       size_t size, bool is_mut)
    //--------------------------------------------------------------------------
    {
      runtime->attach_semantic_information(handle, fid, tag, buffer, 
                                           size, is_mut);
    }

    //--------------------------------------------------------------------------
    void Runtime::attach_semantic_information(LogicalRegion handle,
                                                       SemanticTag tag,
                                                       const void *buffer,
                                                       size_t size, bool is_mut)
    //--------------------------------------------------------------------------
    {
      runtime->attach_semantic_information(handle, tag, buffer, size, is_mut);
    }

    //--------------------------------------------------------------------------
    void Runtime::attach_semantic_information(LogicalPartition handle,
                                                       SemanticTag tag,
                                                       const void *buffer,
                                                       size_t size, bool is_mut)
    //--------------------------------------------------------------------------
    {
      runtime->attach_semantic_information(handle, tag, buffer, size, is_mut);
    }

    //--------------------------------------------------------------------------
    void Runtime::attach_name(TaskID task_id, const char *name, 
                              bool is_mutable, bool local_only)
    //--------------------------------------------------------------------------
    {
      Runtime::attach_semantic_information(task_id, LEGION_NAME_SEMANTIC_TAG, 
                              name, strlen(name) + 1, is_mutable, local_only);
    }

    //--------------------------------------------------------------------------
    void Runtime::attach_name(IndexSpace handle, const char *name, bool is_mut)
    //--------------------------------------------------------------------------
    {
      Runtime::attach_semantic_information(handle, LEGION_NAME_SEMANTIC_TAG, 
                                           name, strlen(name) + 1, is_mut);
    }

    //--------------------------------------------------------------------------
    void Runtime::attach_name(IndexPartition handle, const char *name, bool ism)
    //--------------------------------------------------------------------------
    {
      Runtime::attach_semantic_information(handle, LEGION_NAME_SEMANTIC_TAG, 
                                           name, strlen(name) + 1, ism);
    }

    //--------------------------------------------------------------------------
    void Runtime::attach_name(FieldSpace handle, const char *name, bool is_mut)
    //--------------------------------------------------------------------------
    {
      Runtime::attach_semantic_information(handle, LEGION_NAME_SEMANTIC_TAG, 
                                           name, strlen(name) + 1, is_mut);
    }

    //--------------------------------------------------------------------------
    void Runtime::attach_name(FieldSpace handle,
                                       FieldID fid,
                                       const char *name, bool is_mutable)
    //--------------------------------------------------------------------------
    {
      Runtime::attach_semantic_information(handle, fid, 
          LEGION_NAME_SEMANTIC_TAG, name, strlen(name) + 1, is_mutable);
    }

    //--------------------------------------------------------------------------
    void Runtime::attach_name(LogicalRegion handle, const char *name, bool ism)
    //--------------------------------------------------------------------------
    {
      Runtime::attach_semantic_information(handle,
          LEGION_NAME_SEMANTIC_TAG, name, strlen(name) + 1, ism);
    }

    //--------------------------------------------------------------------------
    void Runtime::attach_name(LogicalPartition handle, const char *name, bool m)
    //--------------------------------------------------------------------------
    {
      Runtime::attach_semantic_information(handle,
          LEGION_NAME_SEMANTIC_TAG, name, strlen(name) + 1, m);
    }

    //--------------------------------------------------------------------------
    bool Runtime::retrieve_semantic_information(TaskID task_id, SemanticTag tag,
                                              const void *&result, size_t &size,
                                                bool can_fail, bool wait_until)
    //--------------------------------------------------------------------------
    {
      return runtime->retrieve_semantic_information(task_id, tag, result, size,
                                                    can_fail, wait_until);
    }

    //--------------------------------------------------------------------------
    bool Runtime::retrieve_semantic_information(IndexSpace handle,
                                                         SemanticTag tag,
                                                         const void *&result,
                                                         size_t &size,
                                                         bool can_fail,
                                                         bool wait_until)
    //--------------------------------------------------------------------------
    {
      return runtime->retrieve_semantic_information(handle, tag, result, size,
                                                    can_fail, wait_until);
    }

    //--------------------------------------------------------------------------
    bool Runtime::retrieve_semantic_information(IndexPartition handle,
                                                         SemanticTag tag,
                                                         const void *&result,
                                                         size_t &size,
                                                         bool can_fail,
                                                         bool wait_until)
    //--------------------------------------------------------------------------
    {
      return runtime->retrieve_semantic_information(handle, tag, result, size,
                                                    can_fail, wait_until);
    }

    //--------------------------------------------------------------------------
    bool Runtime::retrieve_semantic_information(FieldSpace handle,
                                                         SemanticTag tag,
                                                         const void *&result,
                                                         size_t &size,
                                                         bool can_fail,
                                                         bool wait_until)
    //--------------------------------------------------------------------------
    {
      return runtime->retrieve_semantic_information(handle, tag, result, size,
                                                    can_fail, wait_until);
    }

    //--------------------------------------------------------------------------
    bool Runtime::retrieve_semantic_information(FieldSpace handle,
                                                         FieldID fid,
                                                         SemanticTag tag,
                                                         const void *&result,
                                                         size_t &size,
                                                         bool can_fail,
                                                         bool wait_until)
    //--------------------------------------------------------------------------
    {
      return runtime->retrieve_semantic_information(handle, fid, tag, result, 
                                                    size, can_fail, wait_until);
    }

    //--------------------------------------------------------------------------
    bool Runtime::retrieve_semantic_information(LogicalRegion handle,
                                                         SemanticTag tag,
                                                         const void *&result,
                                                         size_t &size,
                                                         bool can_fail,
                                                         bool wait_until)
    //--------------------------------------------------------------------------
    {
      return runtime->retrieve_semantic_information(handle, tag, result, size,
                                                    can_fail, wait_until);
    }

    //--------------------------------------------------------------------------
    bool Runtime::retrieve_semantic_information(LogicalPartition part,
                                                         SemanticTag tag,
                                                         const void *&result,
                                                         size_t &size,
                                                         bool can_fail,
                                                         bool wait_until)
    //--------------------------------------------------------------------------
    {
      return runtime->retrieve_semantic_information(part, tag, result, size,
                                                    can_fail, wait_until);
    }

    //--------------------------------------------------------------------------
    void Runtime::retrieve_name(TaskID task_id, const char *&result)
    //--------------------------------------------------------------------------
    {
      const void* dummy_ptr; size_t dummy_size;
      Runtime::retrieve_semantic_information(task_id, LEGION_NAME_SEMANTIC_TAG,
                                         dummy_ptr, dummy_size, false, false);
      result = reinterpret_cast<const char*>(dummy_ptr);
    }

    //--------------------------------------------------------------------------
    void Runtime::retrieve_name(IndexSpace handle, const char *&result)
    //--------------------------------------------------------------------------
    {
      const void* dummy_ptr; size_t dummy_size;
      Runtime::retrieve_semantic_information(handle,
          LEGION_NAME_SEMANTIC_TAG, dummy_ptr, dummy_size, false, false);
      result = reinterpret_cast<const char*>(dummy_ptr);
    }

    //--------------------------------------------------------------------------
    void Runtime::retrieve_name(IndexPartition handle,
                                         const char *&result)
    //--------------------------------------------------------------------------
    {
      const void* dummy_ptr; size_t dummy_size;
      Runtime::retrieve_semantic_information(handle,
          LEGION_NAME_SEMANTIC_TAG, dummy_ptr, dummy_size, false, false);
      result = reinterpret_cast<const char*>(dummy_ptr);
    }

    //--------------------------------------------------------------------------
    void Runtime::retrieve_name(FieldSpace handle, const char *&result)
    //--------------------------------------------------------------------------
    {
      const void* dummy_ptr; size_t dummy_size;
      Runtime::retrieve_semantic_information(handle,
          LEGION_NAME_SEMANTIC_TAG, dummy_ptr, dummy_size, false, false);
      result = reinterpret_cast<const char*>(dummy_ptr);
    }

    //--------------------------------------------------------------------------
    void Runtime::retrieve_name(FieldSpace handle,
                                         FieldID fid,
                                         const char *&result)
    //--------------------------------------------------------------------------
    {
      const void* dummy_ptr; size_t dummy_size;
      Runtime::retrieve_semantic_information(handle, fid,
          LEGION_NAME_SEMANTIC_TAG, dummy_ptr, dummy_size, false, false);
      result = reinterpret_cast<const char*>(dummy_ptr);
    }

    //--------------------------------------------------------------------------
    void Runtime::retrieve_name(LogicalRegion handle,
                                         const char *&result)
    //--------------------------------------------------------------------------
    {
      const void* dummy_ptr; size_t dummy_size;
      Runtime::retrieve_semantic_information(handle,
          LEGION_NAME_SEMANTIC_TAG, dummy_ptr, dummy_size, false, false);
      result = reinterpret_cast<const char*>(dummy_ptr);
    }

    //--------------------------------------------------------------------------
    void Runtime::retrieve_name(LogicalPartition part,
                                         const char *&result)
    //--------------------------------------------------------------------------
    {
      const void* dummy_ptr; size_t dummy_size;
      Runtime::retrieve_semantic_information(part,
          LEGION_NAME_SEMANTIC_TAG, dummy_ptr, dummy_size, false, false);
      result = reinterpret_cast<const char*>(dummy_ptr);
    }

    //--------------------------------------------------------------------------
    void Runtime::print_once(Context ctx, FILE *f, const char *message)
    //--------------------------------------------------------------------------
    {
      runtime->print_once(ctx, f, message);
    }

    //--------------------------------------------------------------------------
    void Runtime::log_once(Context ctx, Realm::LoggerMessage &message)
    //--------------------------------------------------------------------------
    {
      runtime->log_once(ctx, message);
    }

    //--------------------------------------------------------------------------
    Future Runtime::from_value(const void *value, size_t value_size, bool owned,
                       Memory::Kind memory_kind, void (*freefunc)(void*,size_t))
    //--------------------------------------------------------------------------
    {
      return Internal::implicit_context->from_value(value, value_size, owned,
                                                    memory_kind, freefunc); 
    }

    //--------------------------------------------------------------------------
    Realm::RegionInstance Runtime::create_task_local_instance(Memory memory,
                                           Realm::InstanceLayoutGeneric *layout)
    //--------------------------------------------------------------------------
    {
      if (Internal::implicit_context == NULL)
        REPORT_LEGION_ERROR(ERROR_DEFERRED_ALLOCATION_FAILURE,
            "It is illegal to request the creation of DeferredBuffer, Deferred"
            "Value, or DeferredReduction objects outside of Legion tasks.")
      return 
         Internal::implicit_context->create_task_local_instance(memory, layout);
    }

    //--------------------------------------------------------------------------
<<<<<<< HEAD
    void Runtime::destroy_task_local_instance(Realm::RegionInstance instance)
    //--------------------------------------------------------------------------
    {
      if (Internal::implicit_context == NULL)
        REPORT_LEGION_ERROR(ERROR_DEFERRED_ALLOCATION_FAILURE,
            "It is illegal to request the destruction of DeferredBuffer, "
            "Deferred Value, or DeferredReduction objects outside of "
            "Legion tasks.")
      return
         Internal::implicit_context->destroy_task_local_instance(instance);
=======
    /*static*/ const char* Runtime::get_legion_version(void)
    //--------------------------------------------------------------------------
    {
      static const char *legion_runtime_version = LEGION_VERSION;
      return legion_runtime_version;
>>>>>>> 592a84b6
    }

    //--------------------------------------------------------------------------
    /*static*/ int Runtime::start(int argc, char **argv, bool background,
                                  bool default_mapper)
    //--------------------------------------------------------------------------
    {
      return Internal::Runtime::start(argc, argv, background, default_mapper);
    }

    //--------------------------------------------------------------------------
    /*static*/ void Runtime::initialize(int *argc, char ***argv, bool filter)
    //--------------------------------------------------------------------------
    {
      Internal::Runtime::initialize(argc, argv, filter);
    }

    //--------------------------------------------------------------------------
    /*static*/ int Runtime::wait_for_shutdown(void)
    //--------------------------------------------------------------------------
    {
      return Internal::Runtime::wait_for_shutdown();
    } 

    //--------------------------------------------------------------------------
    /*static*/ void Runtime::set_return_code(int return_code)
    //--------------------------------------------------------------------------
    {
      Internal::Runtime::set_return_code(return_code);
    }

    //--------------------------------------------------------------------------
    Future Runtime::launch_top_level_task(const TaskLauncher &launcher)
    //--------------------------------------------------------------------------
    {
      return runtime->launch_top_level_task(launcher);
    }

    //--------------------------------------------------------------------------
    Context Runtime::begin_implicit_task(TaskID top_task_id,
                                         MapperID top_mapper_id,
                                         Processor::Kind proc_kind,
                                         const char *task_name,
                                         bool control_replicable,
                                         unsigned shard_per_address_space,
                                         int shard_id)
    //--------------------------------------------------------------------------
    {
      return runtime->begin_implicit_task(top_task_id, top_mapper_id, proc_kind,
              task_name, control_replicable, shard_per_address_space, shard_id);
    }

    //--------------------------------------------------------------------------
    void Runtime::unbind_implicit_task_from_external_thread(Context ctx)
    //--------------------------------------------------------------------------
    {
      runtime->unbind_implicit_task_from_external_thread(ctx);
    }

    //--------------------------------------------------------------------------
    void Runtime::bind_implicit_task_to_external_thread(Context ctx)
    //--------------------------------------------------------------------------
    {
      runtime->bind_implicit_task_to_external_thread(ctx);
    }

    //--------------------------------------------------------------------------
    void Runtime::finish_implicit_task(Context ctx)
    //--------------------------------------------------------------------------
    {
      runtime->finish_implicit_task(ctx);
    } 

    //--------------------------------------------------------------------------
    /*static*/ void Runtime::set_top_level_task_id(TaskID top_id)
    //--------------------------------------------------------------------------
    {
      Internal::Runtime::set_top_level_task_id(top_id);
    }

    //--------------------------------------------------------------------------
    /*static*/ void Runtime::set_top_level_task_mapper_id(MapperID mapper_id)
    //--------------------------------------------------------------------------
    {
      Internal::Runtime::set_top_level_task_mapper_id(mapper_id);
    }

    //--------------------------------------------------------------------------
    /*static*/ size_t Runtime::get_maximum_dimension(void)
    //--------------------------------------------------------------------------
    {
      return LEGION_MAX_DIM;
    }

    //--------------------------------------------------------------------------
    /*static*/ void Runtime::configure_MPI_interoperability(int rank)
    //--------------------------------------------------------------------------
    {
      Internal::Runtime::configure_MPI_interoperability(rank);
    }

    //--------------------------------------------------------------------------
    /*static*/ LegionHandshake Runtime::create_external_handshake(
                bool init_in_ext, int ext_participants, int legion_participants)
    //--------------------------------------------------------------------------
    {
#ifdef DEBUG_LEGION
      assert(ext_participants > 0);
      assert(legion_participants > 0);
#endif
      LegionHandshake result(
          new Internal::LegionHandshakeImpl(init_in_ext,
                                       ext_participants, legion_participants));
      Internal::Runtime::register_handshake(result);
      return result;
    }

    //--------------------------------------------------------------------------
    /*static*/ MPILegionHandshake Runtime::create_handshake(bool init_in_MPI,
                                                        int mpi_participants,
                                                        int legion_participants)
    //--------------------------------------------------------------------------
    {
#ifdef DEBUG_LEGION
      assert(mpi_participants > 0);
      assert(legion_participants > 0);
#endif
      MPILegionHandshake result(
          new Internal::LegionHandshakeImpl(init_in_MPI,
                                       mpi_participants, legion_participants));
      Internal::Runtime::register_handshake(result);
      return result;
    }

    //--------------------------------------------------------------------------
    /*static*/ void Runtime::register_reduction_op(ReductionOpID redop_id,
                                                   ReductionOp *redop,
                                                   SerdezInitFnptr init_fnptr,
                                                   SerdezFoldFnptr fold_fnptr,
                                                   bool permit_duplicates)
    //--------------------------------------------------------------------------
    {
      Internal::Runtime::register_reduction_op(redop_id, redop, init_fnptr, 
                                               fold_fnptr, permit_duplicates);
    }

    //--------------------------------------------------------------------------
    /*static*/ const ReductionOp* Runtime::get_reduction_op(
                                                        ReductionOpID redop_id)
    //--------------------------------------------------------------------------
    {
      return Internal::Runtime::get_reduction_op(redop_id);
    }

#ifdef LEGION_GPU_REDUCTIONS
    //--------------------------------------------------------------------------
    /*static*/ void Runtime::preregister_gpu_reduction_op(ReductionOpID redop,
                                                     const CodeDescriptor &desc)
    //--------------------------------------------------------------------------
    {
      Internal::Runtime::preregister_gpu_reduction_op(redop, desc);
    }
#endif

    //--------------------------------------------------------------------------
    /*static*/ void Runtime::register_custom_serdez_op(CustomSerdezID serdez_id,
                                                       SerdezOp *serdez_op,
                                                       bool permit_duplicates)
    //--------------------------------------------------------------------------
    {
      Internal::Runtime::register_serdez_op(serdez_id, serdez_op,
                                            permit_duplicates);
    }

    //--------------------------------------------------------------------------
    /*static*/ const SerdezOp* Runtime::get_serdez_op(CustomSerdezID serdez_id)
    //--------------------------------------------------------------------------
    {
      return Internal::Runtime::get_serdez_op(serdez_id);
    } 

    //--------------------------------------------------------------------------
    /*static*/ void Runtime::add_registration_callback(
                                             RegistrationCallbackFnptr callback)
    //--------------------------------------------------------------------------
    {
      Internal::Runtime::add_registration_callback(callback);
    }

#ifdef LEGION_USE_LIBDL
    //--------------------------------------------------------------------------
    void Runtime::perform_registration_callback(
                                RegistrationCallbackFnptr callback, bool global)
    //--------------------------------------------------------------------------
    {
      Internal::Runtime::perform_dynamic_registration_callback(callback,global);
    }
#endif

    //--------------------------------------------------------------------------
    /*static*/ void Runtime::set_registration_callback(
                                            RegistrationCallbackFnptr callback)
    //--------------------------------------------------------------------------
    {
      Internal::Runtime::add_registration_callback(callback);
    }

    //--------------------------------------------------------------------------
    /*static*/ const InputArgs& Runtime::get_input_args(void)
    //--------------------------------------------------------------------------
    {
      if (!Internal::Runtime::runtime_started)
        REPORT_LEGION_ERROR(ERROR_DYNAMIC_CALL_PRE_RUNTIME_START,
            "Illegal call to 'get_input_args' before the runtime is started")
      if (Internal::implicit_runtime != NULL)
        return Internal::implicit_runtime->input_args;
      // Otherwise this is not from a Legion task, so fallback to the_runtime
      return Internal::Runtime::the_runtime->input_args;
    }

    //--------------------------------------------------------------------------
    /*static*/ Runtime* Runtime::get_runtime(Processor p)
    //--------------------------------------------------------------------------
    {
      if (!Internal::Runtime::runtime_started)
        REPORT_LEGION_ERROR(ERROR_DYNAMIC_CALL_PRE_RUNTIME_START,
            "Illegal call to 'get_runtime' before the runtime is started")
      // If we have an implicit runtime we use that
      if (Internal::implicit_runtime != NULL)
        return Internal::implicit_runtime->external;
      // Otherwise this is not from a Legion task, so fallback to the_runtime
      return Internal::Runtime::the_runtime->external;
    }

    //--------------------------------------------------------------------------
    /*static*/ Context Runtime::get_context(void)
    //--------------------------------------------------------------------------
    {
      return Internal::implicit_context;
    } 

    //--------------------------------------------------------------------------
    /*static*/ const Task* Runtime::get_context_task(Context ctx)
    //--------------------------------------------------------------------------
    {
      return ctx->get_owner_task();
    }

    //--------------------------------------------------------------------------
    TaskID Runtime::generate_dynamic_task_id(void)
    //--------------------------------------------------------------------------
    {
      return runtime->generate_dynamic_task_id();
    }

    //--------------------------------------------------------------------------
    TaskID Runtime::generate_library_task_ids(const char *name, size_t count)
    //--------------------------------------------------------------------------
    {
      return runtime->generate_library_task_ids(name, count);
    }

    //--------------------------------------------------------------------------
    /*static*/ TaskID Runtime::generate_static_task_id(void)
    //--------------------------------------------------------------------------
    {
      return Internal::Runtime::generate_static_task_id();
    }

    //--------------------------------------------------------------------------
    ReductionOpID Runtime::generate_dynamic_reduction_id(void)
    //--------------------------------------------------------------------------
    {
      return runtime->generate_dynamic_reduction_id();
    }

    //--------------------------------------------------------------------------
    ReductionOpID Runtime::generate_library_reduction_ids(const char *name,
                                                          size_t count)
    //--------------------------------------------------------------------------
    {
      return runtime->generate_library_reduction_ids(name, count);
    }

    //--------------------------------------------------------------------------
    /*static*/ ReductionOpID Runtime::generate_static_reduction_id(void)
    //--------------------------------------------------------------------------
    {
      return Internal::Runtime::generate_static_reduction_id();
    }

    //--------------------------------------------------------------------------
    CustomSerdezID Runtime::generate_dynamic_serdez_id(void)
    //--------------------------------------------------------------------------
    {
      return runtime->generate_dynamic_serdez_id();
    }

    //--------------------------------------------------------------------------
    CustomSerdezID Runtime::generate_library_serdez_ids(const char *name,
                                                        size_t count)
    //--------------------------------------------------------------------------
    {
      return runtime->generate_library_serdez_ids(name, count);
    }

    //--------------------------------------------------------------------------
    /*static*/ CustomSerdezID Runtime::generate_static_serdez_id(void)
    //--------------------------------------------------------------------------
    {
      return Internal::Runtime::generate_static_serdez_id();
    }

    //--------------------------------------------------------------------------
    VariantID Runtime::register_task_variant(
                                    const TaskVariantRegistrar &registrar,
                                    const CodeDescriptor &realm_desc,
                                    const void *user_data /*= NULL*/,
                                    size_t user_len /*= 0*/,
                                    bool has_return_type /*= false*/,
                                    VariantID vid /*= AUTO_GENERATE_ID*/)
    //--------------------------------------------------------------------------
    {
      return runtime->register_variant(registrar, user_data, user_len, 
                                       realm_desc, has_return_type, vid);
    }

    //--------------------------------------------------------------------------
    /*static*/ VariantID Runtime::preregister_task_variant(
              const TaskVariantRegistrar &registrar,
	      const CodeDescriptor &realm_desc,
	      const void *user_data /*= NULL*/,
	      size_t user_len /*= 0*/,
	      const char *task_name /*= NULL*/,
              VariantID vid /*=AUTO_GENERATE_ID*/,
              bool has_return_type/*=false*/,
              bool check_task_id/*=true*/)
    //--------------------------------------------------------------------------
    {
      // Make a copy of the descriptor here
      return Internal::Runtime::preregister_variant(registrar, user_data, 
          user_len, realm_desc, has_return_type, task_name, vid, check_task_id);
    }

    //--------------------------------------------------------------------------
    /*static*/ void Runtime::legion_task_preamble(
                                       const void *data, size_t datalen,
                                       Processor p, const Task *& task,
                                       const std::vector<PhysicalRegion> *& reg,
                                       Context& ctx, Runtime *& runtime)
    //--------------------------------------------------------------------------
    {
      // Read the context out of the buffer
#ifdef DEBUG_LEGION
      assert(datalen == sizeof(Context));
#endif
      ctx = *((const Context*)data);
      task = ctx->get_task();

      reg = &ctx->begin_task(runtime);
    }

    //--------------------------------------------------------------------------
    /*static*/ void Runtime::legion_task_postamble(Runtime *runtime,Context ctx,
                                                 const void *retvalptr,
                                                 size_t retvalsize, bool owned,
                                                 Realm::RegionInstance inst,
                                                 Memory::Kind memory,
                                                 void (*freefunc)(void*,size_t),
                                                 const void *metadataptr,
                                                 size_t metadatasize)
    //--------------------------------------------------------------------------
    {
      ctx->end_task(retvalptr, retvalsize, owned, inst, NULL/*functor*/,
                    memory, freefunc, metadataptr, metadatasize);
    }

    //--------------------------------------------------------------------------
    /*static*/ void Runtime::legion_task_postamble(Runtime *runtime,Context ctx,
                                    FutureFunctor *callback_functor, bool owned)
    //--------------------------------------------------------------------------
    {
      ctx->end_task(NULL, 0, owned, Realm::RegionInstance::NO_INST, 
                    callback_functor, Memory::SYSTEM_MEM, NULL, NULL, 0);
    }

    //--------------------------------------------------------------------------
    ShardID Runtime::get_shard_id(Context ctx, bool I_know_what_I_am_doing)
    //--------------------------------------------------------------------------
    {
      if (!I_know_what_I_am_doing)
        REPORT_LEGION_ERROR(ERROR_CONFUSED_USER, "User does not know what "
            "they are doing asking for the shard ID in task %s (UID %lld)",
            ctx->get_task_name(), ctx->get_unique_id())
      return ctx->get_shard_id();
    }

    //--------------------------------------------------------------------------
    size_t Runtime::get_num_shards(Context ctx, bool I_know_what_I_am_doing)
    //--------------------------------------------------------------------------
    {
      if (!I_know_what_I_am_doing)
        REPORT_LEGION_ERROR(ERROR_CONFUSED_USER, "User does not know what they"
            " are doing asking for the number of shards in task %s (UID %lld)",
            ctx->get_task_name(), ctx->get_unique_id())
      return ctx->get_num_shards();
    }

    //--------------------------------------------------------------------------
    Future Runtime::consensus_match(Context ctx, const void *input,void *output,
                                    size_t num_elements, size_t element_size)
    //--------------------------------------------------------------------------
    {
      return ctx->consensus_match(input, output, num_elements, element_size);
    }

    //--------------------------------------------------------------------------
    /*static*/ void Runtime::enable_profiling(void)
    //--------------------------------------------------------------------------
    {
    }

    //--------------------------------------------------------------------------
    /*static*/ void Runtime::disable_profiling(void)
    //--------------------------------------------------------------------------
    {
    }

    //--------------------------------------------------------------------------
    /*static*/ void Runtime::dump_profiling(void)
    //--------------------------------------------------------------------------
    {
    }

    //--------------------------------------------------------------------------
    LayoutConstraintID Runtime::register_layout(
                                     const LayoutConstraintRegistrar &registrar)
    //--------------------------------------------------------------------------
    {
      return runtime->register_layout(registrar, LEGION_AUTO_GENERATE_ID);
    }

    //--------------------------------------------------------------------------
    void Runtime::release_layout(LayoutConstraintID layout_id)
    //--------------------------------------------------------------------------
    {
      runtime->release_layout(layout_id);
    }

    //--------------------------------------------------------------------------
    /*static*/ LayoutConstraintID Runtime::preregister_layout(
                                     const LayoutConstraintRegistrar &registrar,
                                     LayoutConstraintID layout_id)
    //--------------------------------------------------------------------------
    {
      return Internal::Runtime::preregister_layout(registrar, layout_id);
    }

    //--------------------------------------------------------------------------
    FieldSpace Runtime::get_layout_constraint_field_space(
                                                   LayoutConstraintID layout_id)
    //--------------------------------------------------------------------------
    {
      return runtime->get_layout_constraint_field_space(layout_id);
    }

    //--------------------------------------------------------------------------
    void Runtime::get_layout_constraints(LayoutConstraintID layout_id,
                                        LayoutConstraintSet &layout_constraints)
    //--------------------------------------------------------------------------
    {
      runtime->get_layout_constraints(layout_id, layout_constraints);
    }

    //--------------------------------------------------------------------------
    const char* Runtime::get_layout_constraints_name(LayoutConstraintID id)
    //--------------------------------------------------------------------------
    {
      return runtime->get_layout_constraints_name(id);
    }

}; // namespace Legion

// EOF
<|MERGE_RESOLUTION|>--- conflicted
+++ resolved
@@ -7115,7 +7115,6 @@
     }
 
     //--------------------------------------------------------------------------
-<<<<<<< HEAD
     void Runtime::destroy_task_local_instance(Realm::RegionInstance instance)
     //--------------------------------------------------------------------------
     {
@@ -7126,13 +7125,14 @@
             "Legion tasks.")
       return
          Internal::implicit_context->destroy_task_local_instance(instance);
-=======
+    }
+
+    //--------------------------------------------------------------------------
     /*static*/ const char* Runtime::get_legion_version(void)
     //--------------------------------------------------------------------------
     {
       static const char *legion_runtime_version = LEGION_VERSION;
       return legion_runtime_version;
->>>>>>> 592a84b6
     }
 
     //--------------------------------------------------------------------------
