--- conflicted
+++ resolved
@@ -6174,20 +6174,14 @@
     }
 
     //--------------------------------------------------------------------------
-<<<<<<< HEAD
-    void Runtime::register_sharding_functor(ShardingID sid, 
-                                            ShardingFunctor *func,
-                                            bool silence_warnings)
-=======
     void Runtime::register_sharding_functor(ShardingID sid,
                                             ShardingFunctor *functor,
                                             bool silence_warnings,
                                             const char *warning_string)
->>>>>>> 8522c01a
-    //--------------------------------------------------------------------------
-    {
-      runtime->register_sharding_functor(sid, func, true/*need zero check*/,
-                                         silence_warnings);
+    //--------------------------------------------------------------------------
+    {
+      runtime->register_sharding_functor(sid, functor, true/*need zero check*/,
+                                         silence_warnings, warning_string);
     }
 
     //--------------------------------------------------------------------------
