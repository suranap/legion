--- conflicted
+++ resolved
@@ -534,26 +534,15 @@
         std::vector<unsigned>                       premapped_regions;
       };
       struct MapTaskOutput {
-<<<<<<< HEAD
         std::vector<std::vector<PhysicalInstance> > chosen_instances; 
+        std::set<unsigned>                          untracked_valid_regions;
         std::vector<Processor>                      target_procs;
         VariantID                                   chosen_variant; // = 0 
+        TaskPriority                                task_priority;  // = 0
+        TaskPriority                                profiling_priority;
         ProfilingRequest                            task_prof_requests;
         ProfilingRequest                            copy_prof_requests;
-        TaskPriority                                task_priority;  // = 0
-        TaskPriority                                profiling_priority; // = 0
         bool                                        postmap_task; // = false
-=======
-        std::vector<std::vector<PhysicalInstance> >     chosen_instances; 
-        std::set<unsigned>                              untracked_valid_regions;
-        std::vector<Processor>                          target_procs;
-        VariantID                                       chosen_variant; // = 0 
-        TaskPriority                                    task_priority;  // = 0
-        TaskPriority                                    profiling_priority;
-        ProfilingRequest                                task_prof_requests;
-        ProfilingRequest                                copy_prof_requests;
-        bool                                            postmap_task; // = false
->>>>>>> a1f449a4
       };
       //------------------------------------------------------------------------
       virtual void map_task(const MapperContext      ctx,
