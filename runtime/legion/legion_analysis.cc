--- conflicted
+++ resolved
@@ -6707,16 +6707,9 @@
                 FieldMask overlap = it->second & state_overlap;
                 if (!overlap)
                   continue;
-<<<<<<< HEAD
-                DirtyUpdateArgs args;
-                args.previous = mit->first;
-                args.target = it->first;
-                // Have to use new here for alignment
-                args.capture_mask = new FieldMask(overlap);
-=======
                 DirtyUpdateArgs args(mit->first, it->first, 
-                                    new FieldMask(overlap));
->>>>>>> 90caeafd
+                                      // Have to use new here for alignment
+                                      new FieldMask(overlap));
                 RtEvent done = 
                   runtime->issue_runtime_meta_task(args, 
                       LG_LATENCY_WORK_PRIORITY, precondition);
@@ -8925,19 +8918,9 @@
 #ifdef DEBUG_LEGION
       assert(!!request_mask);
 #endif
-<<<<<<< HEAD
-      SendVersionStateArgs args;
-      args.proxy_this = this;
-      args.target = target;
-      args.context = context;
-      // Have to use new here for alignment
-      args.request_mask = new FieldMask(request_mask);
-      args.request_kind = request_kind;
-      args.to_trigger = to_trigger;
-=======
       SendVersionStateArgs args(this, target, context, 
+          // Have to use new here for alignment
           new FieldMask(request_mask), request_kind, to_trigger);
->>>>>>> 90caeafd
       // There is imprecision in our tracking of which nodes have valid
       // meta-data for different fields (i.e. we don't track it at all
       // currently), therefore we may get requests for updates that we
@@ -9465,17 +9448,10 @@
       }
       if (!pending_views.empty())
       {
-<<<<<<< HEAD
-        UpdatePendingView args;
-        args.proxy_this = this;
+        UpdatePendingView args(this);
         for (LegionMap<LogicalView*,std::pair<RtEvent,FieldMask> >::aligned::
               const_iterator it = pending_views.begin(); 
               it != pending_views.end(); it++)
-=======
-        UpdateViewReferences args(this->did);
-        for (std::map<LogicalView*,RtEvent>::const_iterator it = 
-              pending_views.begin(); it != pending_views.end(); it++)
->>>>>>> 90caeafd
         {
           if (it->second.first.has_triggered())
           {
