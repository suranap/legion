/* Copyright 2024 Stanford University, NVIDIA Corporation
 *
 * Licensed under the Apache License, Version 2.0 (the "License");
 * you may not use this file except in compliance with the License.
 * You may obtain a copy of the License at
 *
 *     http://www.apache.org/licenses/LICENSE-2.0
 *
 * Unless required by applicable law or agreed to in writing, software
 * distributed under the License is distributed on an "AS IS" BASIS,
 * WITHOUT WARRANTIES OR CONDITIONS OF ANY KIND, either express or implied.
 * See the License for the specific language governing permissions and
 * limitations under the License.
 */

#include "legion.h"
#include "legion/legion_ops.h"
#include "legion/region_tree.h"
#include "legion/legion_views.h"
#include "legion/legion_mapping.h"
#include "legion/mapper_manager.h"
#include "legion/legion_instances.h"

namespace Legion {
  namespace Mapping {

    /////////////////////////////////////////////////////////////
    // PhysicalInstance 
    /////////////////////////////////////////////////////////////

    //--------------------------------------------------------------------------
    PhysicalInstance::PhysicalInstance(void)
      : impl(NULL)
    //--------------------------------------------------------------------------
    {
    }

    //--------------------------------------------------------------------------
    PhysicalInstance::PhysicalInstance(PhysicalInstanceImpl i)
      : impl(i)
    //--------------------------------------------------------------------------
    {
      // By holding gc references, we prevent the data
      // structure from being collected, it doesn't change if 
      // the actual instance itself can be collected or not
      if (impl != NULL)
        impl->add_base_gc_ref(Internal::MAPPER_REF);
    }

    //--------------------------------------------------------------------------
    PhysicalInstance::PhysicalInstance(PhysicalInstance &&rhs)
      : impl(rhs.impl)
    //--------------------------------------------------------------------------
    {
      rhs.impl = NULL;
    }

    //--------------------------------------------------------------------------
    PhysicalInstance::PhysicalInstance(const PhysicalInstance &rhs)
      : impl(rhs.impl)
    //--------------------------------------------------------------------------
    {
      if (impl != NULL)
        impl->add_base_gc_ref(Internal::MAPPER_REF);
    }

    //--------------------------------------------------------------------------
    PhysicalInstance::~PhysicalInstance(void)
    //--------------------------------------------------------------------------
    {
      if ((impl != NULL) && 
          impl->remove_base_gc_ref(Internal::MAPPER_REF))
        delete (impl);
    }

    //--------------------------------------------------------------------------
    PhysicalInstance& PhysicalInstance::operator=(PhysicalInstance &&rhs)
    //--------------------------------------------------------------------------
    {
      if ((impl != NULL) && 
          impl->remove_base_gc_ref(Internal::MAPPER_REF))
        delete (impl);
      impl = rhs.impl;
      rhs.impl = NULL;
      return *this;
    }

    //--------------------------------------------------------------------------
    PhysicalInstance& PhysicalInstance::operator=(const PhysicalInstance &rhs)
    //--------------------------------------------------------------------------
    {
      if ((impl != NULL) && 
          impl->remove_base_gc_ref(Internal::MAPPER_REF))
        delete (impl);
      impl = rhs.impl;
      if (impl != NULL)
        impl->add_base_gc_ref(Internal::MAPPER_REF);
      return *this;
    }

    //--------------------------------------------------------------------------
    bool PhysicalInstance::operator<(const PhysicalInstance &rhs) const
    //--------------------------------------------------------------------------
    {
      return (impl < rhs.impl);
    }

    //--------------------------------------------------------------------------
    bool PhysicalInstance::operator==(const PhysicalInstance &rhs) const
    //--------------------------------------------------------------------------
    {
      return (impl == rhs.impl);
    }

    //--------------------------------------------------------------------------
    bool PhysicalInstance::operator!=(const PhysicalInstance &rhs) const
    //--------------------------------------------------------------------------
    {
      return (impl != rhs.impl);
    }

    //--------------------------------------------------------------------------
    std::size_t PhysicalInstance::hash(void) const
    //--------------------------------------------------------------------------
    {
      if (impl != NULL)
        return std::hash<unsigned long long>{}(impl->did);
      else
        return std::hash<unsigned long long>{}(0);
    }

    //--------------------------------------------------------------------------
    Memory PhysicalInstance::get_location(void) const
    //--------------------------------------------------------------------------
    {
      if ((impl == NULL) || !impl->is_physical_manager())
        return Memory::NO_MEMORY;
      Internal::PhysicalManager *manager = impl->as_physical_manager();
      return manager->get_memory();
    }

    //--------------------------------------------------------------------------
    unsigned long PhysicalInstance::get_instance_id(void) const
    //--------------------------------------------------------------------------
    {
      if ((impl == NULL) || !impl->is_physical_manager())
        return 0;
      Internal::PhysicalManager *manager = impl->as_physical_manager();
      return manager->get_instance().id;
    }

    //--------------------------------------------------------------------------
    size_t PhysicalInstance::get_instance_size(void) const
    //--------------------------------------------------------------------------
    {
      if ((impl == NULL) || !impl->is_physical_manager())
        return 0;
      return impl->as_physical_manager()->get_instance_size();
    }

    //--------------------------------------------------------------------------
    Domain PhysicalInstance::get_instance_domain(void) const
    //--------------------------------------------------------------------------
    {
      if ((impl == NULL) || !impl->is_physical_manager())
        return Domain::NO_DOMAIN;
      Domain domain;
      impl->instance_domain->get_domain(domain);
      return domain;
    }

    //--------------------------------------------------------------------------
    FieldSpace PhysicalInstance::get_field_space(void) const
    //--------------------------------------------------------------------------
    {
      if ((impl == NULL) || !impl->is_physical_manager())
        return FieldSpace::NO_SPACE;
      return impl->field_space_node->handle;
    }

    //--------------------------------------------------------------------------
    RegionTreeID PhysicalInstance::get_tree_id(void) const
    //--------------------------------------------------------------------------
    {
      if ((impl == NULL) || !impl->is_physical_manager())
        return 0;
      return impl->tree_id;
    }

    //--------------------------------------------------------------------------
    LayoutConstraintID PhysicalInstance::get_layout_id(void) const
    //--------------------------------------------------------------------------
    {
      if ((impl == NULL) || !impl->is_physical_manager())
        return 0;
      return impl->layout->constraints->layout_id;
    }

    //--------------------------------------------------------------------------
    bool PhysicalInstance::exists(bool strong_test /*= false*/) const
    //--------------------------------------------------------------------------
    {
      if ((impl == NULL) || !impl->is_physical_manager())
        return false;
      // Check to see if it still exists for now, maybe in the future
      // we could do a full check to see if it still exists on its owner node
      if (strong_test)
        assert(false); // implement this
      return true;
    }

    //--------------------------------------------------------------------------
    bool PhysicalInstance::is_normal_instance(void) const
    //--------------------------------------------------------------------------
    {
      if ((impl == NULL) || !impl->is_physical_manager())
        return false;
      return !impl->is_reduction_manager();
    }

    //--------------------------------------------------------------------------
    bool PhysicalInstance::is_virtual_instance(void) const
    //--------------------------------------------------------------------------
    {
      if (impl == NULL)
        return false;
      return impl->is_virtual_manager();
    }

    //--------------------------------------------------------------------------
    bool PhysicalInstance::is_reduction_instance(void) const
    //--------------------------------------------------------------------------
    {
      if ((impl == NULL) || !impl->is_physical_manager())
        return false;
      return impl->is_reduction_manager();
    }

    //--------------------------------------------------------------------------
    bool PhysicalInstance::is_external_instance(void) const
    //--------------------------------------------------------------------------
    {
      if ((impl == NULL) || !impl->is_physical_manager())
        return false;
      return impl->is_external_instance();
    }

    //--------------------------------------------------------------------------
    /*static*/ PhysicalInstance PhysicalInstance::get_virtual_instance(void)
    //--------------------------------------------------------------------------
    {
      return PhysicalInstance(Internal::implicit_runtime->virtual_manager);
    }

    //--------------------------------------------------------------------------
    void PhysicalInstance::get_fields(std::set<FieldID> &fields) const
    //--------------------------------------------------------------------------
    {
      if (impl != NULL)
        impl->get_fields(fields);
    }

    //--------------------------------------------------------------------------
    bool PhysicalInstance::has_field(FieldID fid) const
    //--------------------------------------------------------------------------
    {
      if (impl == NULL)
        return false;
      return impl->has_field(fid);
    }

    //--------------------------------------------------------------------------
    void PhysicalInstance::has_fields(std::map<FieldID,bool> &fields) const
    //--------------------------------------------------------------------------
    {
      if (impl == NULL)
      {
        for (std::map<FieldID,bool>::iterator it = fields.begin();
              it != fields.end(); it++)
          it->second = false;
        return;
      }
      return impl->has_fields(fields);
    }

    //--------------------------------------------------------------------------
    void PhysicalInstance::remove_space_fields(std::set<FieldID> &fields) const
    //--------------------------------------------------------------------------
    {
      if (impl == NULL)
        return;
      impl->remove_space_fields(fields);
    }

    //--------------------------------------------------------------------------
    bool PhysicalInstance::entails(const LayoutConstraintSet &constraint_set,
                               const LayoutConstraint **failed_constraint) const 
    //--------------------------------------------------------------------------
    {
      if (impl == NULL)
        return false;
      return impl->entails(constraint_set, failed_constraint);
    }

    //--------------------------------------------------------------------------
    /*friend*/ std::ostream& operator<<(std::ostream& os,
					const PhysicalInstance& p)
    //--------------------------------------------------------------------------
    {
      if (!p.impl->is_physical_manager())
        return os << Realm::RegionInstance::NO_INST;
      else
        return os << p.impl->as_physical_manager()->get_instance();
    }

    /////////////////////////////////////////////////////////////
    // CollectiveView
    /////////////////////////////////////////////////////////////

    //--------------------------------------------------------------------------
    CollectiveView::CollectiveView(void)
      : impl(NULL)
    //--------------------------------------------------------------------------
    {
    }

    //--------------------------------------------------------------------------
    CollectiveView::CollectiveView(CollectiveViewImpl i)
      : impl(i)
    //--------------------------------------------------------------------------
    {
#ifdef DEBUG_LEGION
      assert(impl != NULL);
#endif
      impl->add_base_gc_ref(Internal::MAPPER_REF);
    }

    //--------------------------------------------------------------------------
    CollectiveView::CollectiveView(CollectiveView &&rhs)
      : impl(rhs.impl)
    //--------------------------------------------------------------------------
    {
      rhs.impl = NULL;
    }

    //--------------------------------------------------------------------------
    CollectiveView::CollectiveView(const CollectiveView &rhs)
      : impl(rhs.impl)
    //--------------------------------------------------------------------------
    {
      if (impl != NULL)
        impl->add_base_gc_ref(Internal::MAPPER_REF);
    }

    //--------------------------------------------------------------------------
    CollectiveView::~CollectiveView(void)
    //--------------------------------------------------------------------------
    {
      if ((impl != NULL) &&
          impl->remove_base_gc_ref(Internal::MAPPER_REF))
        delete impl;
    }

    //--------------------------------------------------------------------------
    CollectiveView& CollectiveView::operator=(CollectiveView &&rhs)
    //--------------------------------------------------------------------------
    {
      if ((impl != NULL) &&
          impl->remove_base_gc_ref(Internal::MAPPER_REF))
        delete impl;
      impl = rhs.impl;
      rhs.impl = NULL;
      return *this;
    }

    //--------------------------------------------------------------------------
    CollectiveView& CollectiveView::operator=(const CollectiveView &rhs)
    //--------------------------------------------------------------------------
    {
      if ((impl != NULL) &&
          impl->remove_base_gc_ref(Internal::MAPPER_REF))
        delete impl;
      impl = rhs.impl;
      if (impl != NULL)
        impl->add_base_gc_ref(Internal::MAPPER_REF);
      return *this;
    }

    //--------------------------------------------------------------------------
    bool CollectiveView::operator<(const CollectiveView &rhs) const
    //--------------------------------------------------------------------------
    {
      return (impl < rhs.impl);
    }

    //--------------------------------------------------------------------------
    bool CollectiveView::operator==(const CollectiveView &rhs) const
    //--------------------------------------------------------------------------
    {
      return (impl == rhs.impl);
    }

    //--------------------------------------------------------------------------
    bool CollectiveView::operator!=(const CollectiveView &rhs) const
    //--------------------------------------------------------------------------
    {
      return (impl != rhs.impl);
    }

    //--------------------------------------------------------------------------
    void CollectiveView::find_instances_in_memory(Memory memory,
                                     std::vector<PhysicalInstance> &insts) const
    //--------------------------------------------------------------------------
    {
      if (impl == NULL)
        return;
      std::vector<Internal::PhysicalManager*> managers;
      impl->find_instances_in_memory(memory, managers);
      insts.reserve(insts.size() + managers.size());
      for (unsigned idx = 0; idx < managers.size(); idx++)
        insts.emplace_back(PhysicalInstance(managers[idx]));
    }

    //--------------------------------------------------------------------------
    void CollectiveView::find_instances_nearest_memory(Memory memory,
                     std::vector<PhysicalInstance> &insts, bool bandwidth) const
    //--------------------------------------------------------------------------
    {
      if (impl == NULL)
        return;
      std::vector<Internal::PhysicalManager*> managers;
      impl->find_instances_nearest_memory(memory, managers, bandwidth);
      insts.reserve(insts.size() + managers.size());
      for (unsigned idx = 0; idx < managers.size(); idx++)
        insts.emplace_back(PhysicalInstance(managers[idx]));
    }

    //--------------------------------------------------------------------------
    /*friend*/ std::ostream& operator<<(std::ostream& os,
					const CollectiveView &v)
    //--------------------------------------------------------------------------
    {
      if (v.impl == NULL)
        return os << "Empty Collective View";
      else
        return os << "Collective View " << std::hex << v.impl->did << std::dec;
    }

    /////////////////////////////////////////////////////////////
    // ProfilingRequest
    /////////////////////////////////////////////////////////////

    //--------------------------------------------------------------------------
    void ProfilingRequest::populate_realm_profiling_request(
					      Realm::ProfilingRequest& req)
    //--------------------------------------------------------------------------
    {
      for (std::set<ProfilingMeasurementID>::const_iterator it =
	     requested_measurements.begin();
	   it != requested_measurements.end();
	   ++it)
      {
	if((int)(*it) <= (int)(Realm::PMID_REALM_LAST))
	  req.add_measurement((Realm::ProfilingMeasurementID)(*it));
      }
    }

    /////////////////////////////////////////////////////////////
    // ProfilingResponse
    /////////////////////////////////////////////////////////////

    //--------------------------------------------------------------------------
    void ProfilingResponse::attach_realm_profiling_response(
					const Realm::ProfilingResponse& resp)
    //--------------------------------------------------------------------------
    {
#ifdef DEBUG_LEGION
      assert(realm_resp == NULL);
#endif
      realm_resp = &resp;
    }
    
    //--------------------------------------------------------------------------
    void ProfilingResponse::attach_overhead(
                                   ProfilingMeasurements::RuntimeOverhead *over)
    //--------------------------------------------------------------------------
    {
#ifdef DEBUG_LEGION
      assert(overhead == NULL);
#endif
      overhead = over; 
    }

    /////////////////////////////////////////////////////////////
    // Mapper 
    /////////////////////////////////////////////////////////////

    //--------------------------------------------------------------------------
    Mapper::Mapper(MapperRuntime *rt)
      : runtime(rt)
    //--------------------------------------------------------------------------
    {
    }

    //--------------------------------------------------------------------------
    Mapper::~Mapper(void)
    //--------------------------------------------------------------------------
    {
    }

    LEGION_DISABLE_DEPRECATED_WARNINGS

    //--------------------------------------------------------------------------
    Mapper::PremapTaskInput::PremapTaskInput(void)
    //--------------------------------------------------------------------------
    {
    }

    //--------------------------------------------------------------------------
    Mapper::PremapTaskInput::~PremapTaskInput(void)
    //--------------------------------------------------------------------------
    {
    }

    //--------------------------------------------------------------------------
    Mapper::PremapTaskOutput::PremapTaskOutput(void)
    //--------------------------------------------------------------------------
    {
    }

    //--------------------------------------------------------------------------
    Mapper::PremapTaskOutput::~PremapTaskOutput(void)
    //--------------------------------------------------------------------------
    {
    }

    LEGION_REENABLE_DEPRECATED_WARNINGS

    class AutoMapperCall {
    public:
      inline AutoMapperCall(MapperContext ctx, Internal::RuntimeCallKind kind);
      inline ~AutoMapperCall(void);
    public:
      const MapperContext ctx;
      const Internal::RuntimeCallKind kind;
    };

    //--------------------------------------------------------------------------
    inline AutoMapperCall::AutoMapperCall(MapperContext c,
                                          Internal::RuntimeCallKind k)
      : ctx(c), kind(k)
    //--------------------------------------------------------------------------
    {
      if (ctx != Internal::implicit_mapper_call)
      {
        static RUNTIME_CALL_DESCRIPTIONS(runtime_call_names);
        REPORT_LEGION_ERROR(ERROR_INVALID_MAPPER_CONTENT,
                      "Invalid mapper context passed to mapper runtime "
                      "call %s by mapper %s inside of mapper call %s. Mapper "
                      "contexts are only valid for the mapper call to which "
                      "they are passed. They cannot be stored beyond the "
                      "lifetime of the mapper call.", runtime_call_names[kind],
                      ctx->get_mapper_name(), ctx->get_mapper_call_name())
      }
      ctx->pause_mapper_call();
    }

    //--------------------------------------------------------------------------
    inline AutoMapperCall::~AutoMapperCall(void)
    //--------------------------------------------------------------------------
    {
      ctx->resume_mapper_call(kind);
    }

    /////////////////////////////////////////////////////////////
    // MapperRuntime
    /////////////////////////////////////////////////////////////

    //--------------------------------------------------------------------------
    MapperRuntime::MapperRuntime(Internal::Runtime *rt)
      : runtime(rt)
    //--------------------------------------------------------------------------
    {
    }

    //--------------------------------------------------------------------------
    MapperRuntime::~MapperRuntime(void)
    //--------------------------------------------------------------------------
    {
    }

    //--------------------------------------------------------------------------
    bool MapperRuntime::is_locked(MapperContext ctx) const
    //--------------------------------------------------------------------------
    {
      return ctx->is_locked();
    }

    //--------------------------------------------------------------------------
    void MapperRuntime::lock_mapper(MapperContext ctx, bool read_only) const
    //--------------------------------------------------------------------------
    {
      ctx->lock_mapper(read_only);
    }

    //--------------------------------------------------------------------------
    void MapperRuntime::unlock_mapper(MapperContext ctx) const
    //--------------------------------------------------------------------------
    {
      ctx->unlock_mapper();
    }

    //--------------------------------------------------------------------------
    bool MapperRuntime::is_reentrant(MapperContext ctx) const
    //--------------------------------------------------------------------------
    {
      return ctx->is_reentrant();
    }

    //--------------------------------------------------------------------------
    void MapperRuntime::enable_reentrant(MapperContext ctx) const
    //--------------------------------------------------------------------------
    {
      ctx->enable_reentrant();
    }

    //--------------------------------------------------------------------------
    void MapperRuntime::disable_reentrant(MapperContext ctx) const
    //--------------------------------------------------------------------------
    {
      ctx->disable_reentrant();
    }

    //--------------------------------------------------------------------------
    void MapperRuntime::update_mappable_tag(MapperContext ctx,
                           const Mappable &mappable, MappingTagID new_tag) const
    //--------------------------------------------------------------------------
    {
      Mappable *map = const_cast<Mappable*>(&mappable);
      map->tag = new_tag;
    }

    //--------------------------------------------------------------------------
    void MapperRuntime::update_mappable_data(MapperContext ctx,
      const Mappable &mappable, const void *mapper_data, size_t data_size) const
    //--------------------------------------------------------------------------
    {
      Mappable *map = const_cast<Mappable*>(&mappable);
      // Free the old buffer if there is one
      if (map->mapper_data != NULL)
        free(map->mapper_data);
      map->mapper_data_size = data_size;
      if (data_size > 0)
      {
        map->mapper_data = malloc(data_size);
        memcpy(map->mapper_data, mapper_data, data_size);
      }
      else
        map->mapper_data = NULL;
    }

    //--------------------------------------------------------------------------
    void MapperRuntime::send_message(MapperContext ctx, Processor target,
          const void *message, size_t message_size, unsigned message_kind) const
    //--------------------------------------------------------------------------
    {
      AutoMapperCall call(ctx, Internal::MAPPER_SEND_MESSAGE_CALL);
      runtime->process_mapper_message(target, ctx->manager->mapper_id,
          ctx->manager->processor, message, message_size, message_kind);
    }

    //--------------------------------------------------------------------------
    void MapperRuntime::broadcast(MapperContext ctx, const void *message,
                    size_t message_size, unsigned message_kind, int radix) const
    //--------------------------------------------------------------------------
    {
      AutoMapperCall call(ctx, Internal::MAPPER_BROADCAST_CALL);
      runtime->process_mapper_broadcast(ctx->manager->mapper_id,
          ctx->manager->processor, message, message_size, message_kind,
          radix, 0/*index*/);
    }

    //--------------------------------------------------------------------------
    void MapperRuntime::pack_physical_instance(MapperContext ctx,
                                Serializer &rez, PhysicalInstance instance) const
    //--------------------------------------------------------------------------
    {
      // No need to even pause the mapper call here
      rez.serialize(instance.impl->did);
    }

    //--------------------------------------------------------------------------
    void MapperRuntime::unpack_physical_instance(MapperContext ctx,
                           Deserializer &derez, PhysicalInstance &instance) const
    //--------------------------------------------------------------------------
    {
      AutoMapperCall call(ctx, Internal::MAPPER_UNPACK_INSTANCE_CALL);
      DistributedID did;
      derez.deserialize(did);
      Internal::RtEvent ready;
      instance.impl = runtime->find_or_request_instance_manager(did, ready);
      if (ready.exists())
        ready.wait();
    }

    //--------------------------------------------------------------------------
    MapperEvent MapperRuntime::create_mapper_event(MapperContext ctx) const
    //--------------------------------------------------------------------------
    {
      AutoMapperCall call(ctx, Internal::MAPPER_CREATE_EVENT_CALL);
      MapperEvent result;
      result.impl = Internal::Runtime::create_rt_user_event();
      return result;
    }

    //--------------------------------------------------------------------------
    bool MapperRuntime::has_mapper_event_triggered(MapperContext ctx,
                                                   MapperEvent event) const
    //--------------------------------------------------------------------------
    {
      AutoMapperCall call(ctx, Internal::MAPPER_HAS_TRIGGERED_CALL);
      return event.impl.has_triggered();
    }
    
    //--------------------------------------------------------------------------
    void MapperRuntime::trigger_mapper_event(MapperContext ctx, 
                                             MapperEvent event) const
    //--------------------------------------------------------------------------
    {
      AutoMapperCall call(ctx, Internal::MAPPER_TRIGGER_EVENT_CALL);
      Internal::RtUserEvent to_trigger = event.impl;
      if (to_trigger.exists())
        Internal::Runtime::trigger_event(to_trigger);
    }
    
    //--------------------------------------------------------------------------
    void MapperRuntime::wait_on_mapper_event(MapperContext ctx,
                                             MapperEvent event) const
    //--------------------------------------------------------------------------
    {
      AutoMapperCall call(ctx, Internal::MAPPER_WAIT_EVENT_CALL);
      Internal::RtEvent wait_on = event.impl;
      if (wait_on.exists())
        wait_on.wait();
    }

    //--------------------------------------------------------------------------
    const ExecutionConstraintSet& MapperRuntime::find_execution_constraints(
                        MapperContext ctx, TaskID task_id, VariantID vid) const
    //--------------------------------------------------------------------------
    {
      AutoMapperCall call(ctx, Internal::MAPPER_FIND_EXECUTION_CONSTRAINTS_CALL);
      Internal::VariantImpl *impl = 
        runtime->find_variant_impl(task_id, vid, true/*can fail*/);
      if (impl == NULL)
        REPORT_LEGION_ERROR(ERROR_INVALID_ARGUMENTS_TO_MAPPER_RUNTIME,
                      "Invalid mapper request: mapper %s requested execution "
                      "constraints for variant %d in mapper call %s, but "
                      "that variant does not exist.", ctx->get_mapper_name(),
                      vid, ctx->get_mapper_call_name())
      return impl->get_execution_constraints();
    }

    //--------------------------------------------------------------------------
    const TaskLayoutConstraintSet& MapperRuntime::find_task_layout_constraints(
                        MapperContext ctx, TaskID task_id, VariantID vid) const
    //--------------------------------------------------------------------------
    {
      AutoMapperCall call(ctx, Internal::MAPPER_FIND_TASK_LAYOUT_CONSTRAINTS_CALL);
      Internal::VariantImpl *impl = 
        runtime->find_variant_impl(task_id, vid, true/*can fail*/);
      if (impl == NULL)
        REPORT_LEGION_ERROR(ERROR_INVALID_ARGUMENTS_TO_MAPPER_RUNTIME,
                      "Invalid mapper request: mapper %s requested task layout "
                      "constraints for variant %d in mapper call %s, but "
                      "that variant does not exist.", ctx->get_mapper_name(),
                      vid, ctx->get_mapper_call_name())
      return impl->get_layout_constraints();
    }

    //--------------------------------------------------------------------------
    const LayoutConstraintSet& MapperRuntime::find_layout_constraints(
                         MapperContext ctx, LayoutConstraintID layout_id) const
    //--------------------------------------------------------------------------
    {
      AutoMapperCall call(ctx, Internal::MAPPER_FIND_LAYOUT_CONSTRAINTS_CALL);
      Internal::LayoutConstraints *constraints = 
        runtime->find_layout_constraints(layout_id, true/*can fail*/);
      if (constraints == NULL)
        REPORT_LEGION_ERROR(ERROR_INVALID_ARGUMENTS_TO_MAPPER_RUNTIME,
                      "Invalid mapper request: mapper %s requested layout "
                      "constraints for layout ID %ld in mapper call %s, but "
                      "that layout constraint ID is invalid.",
                      ctx->get_mapper_name(), layout_id,
                      ctx->get_mapper_call_name())
      return *constraints;
    }

    //--------------------------------------------------------------------------
    LayoutConstraintID MapperRuntime::register_layout(MapperContext ctx,
                                    const LayoutConstraintSet &constraints,
                                    FieldSpace handle) const
    //--------------------------------------------------------------------------
    {
      AutoMapperCall call(ctx, Internal::MAPPER_REGISTER_LAYOUT_CALL);
      Internal::LayoutConstraints *cons = 
        runtime->register_layout(handle, constraints, false/*internal*/);
      return cons->layout_id;
    }

    //--------------------------------------------------------------------------
    void MapperRuntime::release_layout(MapperContext ctx, 
                                       LayoutConstraintID layout_id) const
    //--------------------------------------------------------------------------
    {
      AutoMapperCall call(ctx, Internal::MAPPER_RELEASE_LAYOUT_CALL);
      runtime->release_layout(layout_id);
    }

    //--------------------------------------------------------------------------
    bool MapperRuntime::do_constraints_conflict(MapperContext ctx,
                             LayoutConstraintID set1, LayoutConstraintID set2,
                             const LayoutConstraint **conflict_constraint) const
    //--------------------------------------------------------------------------
    {
      AutoMapperCall call(ctx, Internal::MAPPER_CONSTRAINTS_CONFLICT_CALL);
      Internal::LayoutConstraints *c1 = 
        runtime->find_layout_constraints(set1, true/*can fail*/);
      Internal::LayoutConstraints *c2 = 
        runtime->find_layout_constraints(set2, true/*can fail*/);
      if ((c1 == NULL) || (c2 == NULL))
        REPORT_LEGION_ERROR(ERROR_INVALID_ARGUMENTS_TO_MAPPER_RUNTIME,
                      "Invalid mapper request: mapper %s passed layout ID %ld "
                      "to conflict test in mapper call %s, but that layout ID "
                      "is invalid.", ctx->get_mapper_name(), 
                      (c1 == NULL) ? set1 : set2, ctx->get_mapper_call_name())
      const bool result = 
        c1->conflicts(c2, 0/*dont care about dimensions*/, conflict_constraint);
      return result;
    }

    //--------------------------------------------------------------------------
    bool MapperRuntime::do_constraints_entail(MapperContext ctx,
                           LayoutConstraintID source, LayoutConstraintID target,
                           const LayoutConstraint **failed_constraint) const
    //--------------------------------------------------------------------------
    {
      AutoMapperCall call(ctx, Internal::MAPPER_CONSTRAINTS_ENTAIL_CALL);
      Internal::LayoutConstraints *c1 = 
        runtime->find_layout_constraints(source, true/*can fail*/);
      Internal::LayoutConstraints *c2 = 
        runtime->find_layout_constraints(target, true/*can fail*/);
      if ((c1 == NULL) || (c2 == NULL))
        REPORT_LEGION_ERROR(ERROR_INVALID_ARGUMENTS_TO_MAPPER_RUNTIME,
                      "Invalid mapper request: mapper %s passed layout ID %ld "
                      "to entailment test in mapper call %s, but that layout "
                      "ID is invalid.", ctx->get_mapper_name(), 
                      (c1 == NULL) ? source : target, 
                      ctx->get_mapper_call_name())
      const bool result = 
        c1->entails(c2, 0/*don't care about dimensions*/, failed_constraint);
      return result;
    }

    //--------------------------------------------------------------------------
    void MapperRuntime::find_valid_variants(MapperContext ctx,TaskID task_id,
                                         std::vector<VariantID> &valid_variants,
                                         Processor::Kind kind) const
    //--------------------------------------------------------------------------
    {
      AutoMapperCall call(ctx, Internal::MAPPER_FIND_VALID_VARIANTS_CALL);
      Internal::TaskImpl *task_impl = 
        runtime->find_or_create_task_impl(task_id);
      task_impl->find_valid_variants(valid_variants, kind);
    }
    
    //--------------------------------------------------------------------------
    const char* MapperRuntime::find_task_variant_name(
                  MapperContext ctx, TaskID task_id, VariantID variant_id) const
    //--------------------------------------------------------------------------
    {
      AutoMapperCall call(ctx, Internal::MAPPER_FIND_TASK_VARIANT_NAME_CALL);
      Internal::VariantImpl *impl = 
        runtime->find_variant_impl(task_id, variant_id);
      return impl->get_name();
    }

    //--------------------------------------------------------------------------
    bool MapperRuntime::is_leaf_variant(MapperContext ctx,
                                    TaskID task_id, VariantID variant_id) const
    //--------------------------------------------------------------------------
    {
      AutoMapperCall call(ctx, Internal::MAPPER_IS_LEAF_VARIANT_CALL);
      Internal::VariantImpl *impl =
        runtime->find_variant_impl(task_id, variant_id);
      return impl->is_leaf();
    }

    //--------------------------------------------------------------------------
    bool MapperRuntime::is_inner_variant(MapperContext ctx,
                                     TaskID task_id, VariantID variant_id) const
    //--------------------------------------------------------------------------
    {
      AutoMapperCall call(ctx, Internal::MAPPER_IS_INNER_VARIANT_CALL);
      Internal::VariantImpl *impl =
        runtime->find_variant_impl(task_id, variant_id);
      return impl->is_inner();
    }
    
    //--------------------------------------------------------------------------
    bool MapperRuntime::is_idempotent_variant(MapperContext ctx,
                                     TaskID task_id, VariantID variant_id) const
    //--------------------------------------------------------------------------
    {
      AutoMapperCall call(ctx, Internal::MAPPER_IS_IDEMPOTENT_VARIANT_CALL);
      Internal::VariantImpl *impl =
        runtime->find_variant_impl(task_id, variant_id);
      return impl->is_idempotent();
    }

    //--------------------------------------------------------------------------
    bool MapperRuntime::is_replicable_variant(MapperContext ctx,
                                     TaskID task_id, VariantID variant_id) const
    //--------------------------------------------------------------------------
    {
      AutoMapperCall call(ctx, Internal::MAPPER_IS_REPLICABLE_VARIANT_CALL);
      Internal::VariantImpl *impl =
        runtime->find_variant_impl(task_id, variant_id);
      return impl->is_replicable();
    }

    //--------------------------------------------------------------------------
    VariantID MapperRuntime::register_task_variant(MapperContext ctx,
                                  const TaskVariantRegistrar &registrar,
                                  const CodeDescriptor &realm_desc,
                                  const void *user_data, size_t user_len,
                                  size_t return_type_size,
                                  bool has_return_type) const
    //--------------------------------------------------------------------------
    {
      AutoMapperCall call(ctx, Internal::MAPPER_REGISTER_TASK_VARIANT_CALL);
      return runtime->register_variant(registrar, user_data,
                user_len, realm_desc, return_type_size, has_return_type);
    }

    //--------------------------------------------------------------------------
    void MapperRuntime::filter_variants(MapperContext ctx, const Task &task,
            const std::vector<std::vector<PhysicalInstance> > &chosen_instances,
                                        std::vector<VariantID> &variants) const
    //--------------------------------------------------------------------------
    {
      AutoMapperCall call(ctx, Internal::MAPPER_FILTER_VARIANTS_CALL);
      std::map<LayoutConstraintID,Internal::LayoutConstraints*> layout_cache;
      for (std::vector<VariantID>::iterator var_it = variants.begin();
            var_it != variants.end(); /*nothing*/)
      {
        Internal::VariantImpl *impl = runtime->find_variant_impl(
            task.task_id, *var_it, true/*can_fail*/);
        // Not a valid variant
        if (impl == NULL)
        {
          var_it = variants.erase(var_it);
          continue;
        }
        const TaskLayoutConstraintSet &layout_constraints = 
                                        impl->get_layout_constraints();
        bool conflicts = false;
        for (std::multimap<unsigned,LayoutConstraintID>::const_iterator 
              lay_it = layout_constraints.layouts.begin(); 
              lay_it != layout_constraints.layouts.end(); lay_it++)
        {
          Internal::LayoutConstraints *constraints;
          std::map<LayoutConstraintID,Internal::LayoutConstraints*>
            ::const_iterator finder = layout_cache.find(lay_it->second);
          if (finder == layout_cache.end())
          {
            constraints = runtime->find_layout_constraints(lay_it->second);
            layout_cache[lay_it->second] = constraints;
          }
          else
            constraints = finder->second;
          const std::vector<PhysicalInstance> &instances = 
                                       chosen_instances[lay_it->first];
          for (unsigned idx = 0; idx < instances.size(); idx++)
          {
            Internal::InstanceManager *manager = instances[idx].impl;
            if (manager->conflicts(constraints,  NULL))
            {
              conflicts = true;
              break;
            }
            if (!constraints->specialized_constraint.is_virtual() &&
                (constraints->specialized_constraint.is_exact() ||
                 constraints->padding_constraint.delta.get_dim() > 0))
            {
              std::vector<LogicalRegion> regions_to_check(1,
                        task.regions[lay_it->first].region);
              Internal::PhysicalManager *phy = manager->as_physical_manager();
              if (!phy->meets_regions(regions_to_check,
                    constraints->specialized_constraint.is_exact(),
                    &constraints->padding_constraint.delta))
              {
                conflicts = true;
                break;
              }
            }
          }
          if (conflicts)
            break;
        }
        if (conflicts)
          var_it = variants.erase(var_it);
        else
          var_it++;
      }
    }

    //--------------------------------------------------------------------------
    void MapperRuntime::filter_instances(MapperContext ctx, const Task &task,
                                         VariantID chosen_variant,
                  std::vector<std::vector<PhysicalInstance> > &chosen_instances,
                  std::vector<std::set<FieldID> > &missing_fields) const
    //--------------------------------------------------------------------------
    {
      AutoMapperCall call(ctx, Internal::MAPPER_FILTER_INSTANCES_CALL);
      missing_fields.resize(task.regions.size());
      Internal::VariantImpl *impl = runtime->find_variant_impl(task.task_id, 
                                                     chosen_variant);
      const TaskLayoutConstraintSet &layout_constraints = 
                                        impl->get_layout_constraints();
      for (unsigned idx = 0; idx < task.regions.size(); idx++)
      {
        if (idx >= chosen_instances.size())
          continue;
        std::vector<PhysicalInstance> &instances = chosen_instances[idx]; 
        // Iterate over the layout constraints and filter them
        // We know that instance constraints are complete (all dimensions
        // are fully constrainted), therefore we only need to test for conflicts
        for (std::multimap<unsigned,LayoutConstraintID>::const_iterator lay_it =
              layout_constraints.layouts.lower_bound(idx); lay_it != 
              layout_constraints.layouts.upper_bound(idx); lay_it++)
        {
          Internal::LayoutConstraints *constraints = 
            runtime->find_layout_constraints(lay_it->second);
          for (std::vector<PhysicalInstance>::iterator it = 
                instances.begin(); it != instances.end(); /*nothing*/)
          {
            Internal::InstanceManager *manager = it->impl;
            if (manager->conflicts(constraints, NULL))
              it = instances.erase(it);
            else if (!constraints->specialized_constraint.is_virtual() &&
                      (constraints->specialized_constraint.is_exact() ||
                       constraints->padding_constraint.delta.get_dim() > 0))
            {
              std::vector<LogicalRegion> regions_to_check(1,
                        task.regions[lay_it->first].region);
              Internal::PhysicalManager *phy = manager->as_physical_manager();
              if (!phy->meets_regions(regions_to_check,
                    constraints->specialized_constraint.is_exact(),
                    &constraints->padding_constraint.delta))
                it = instances.erase(it);
              else
                it++;
            }
            else
              it++;
          }
          if (instances.empty())
            break;
        }
        // Now figure out which fields are missing
        std::set<FieldID> &missing = missing_fields[idx];
        missing = task.regions[idx].privilege_fields;
        for (std::vector<PhysicalInstance>::const_iterator it = 
              instances.begin(); it != instances.end(); it++)
        {
          Internal::InstanceManager *manager = it->impl;
          manager->remove_space_fields(missing);
          if (missing.empty())
            break;
        }
      }
    }
    
    //--------------------------------------------------------------------------
    void MapperRuntime::filter_instances(MapperContext ctx, const Task &task,
                            unsigned index, VariantID chosen_variant,
                            std::vector<PhysicalInstance> &instances,
                            std::set<FieldID> &missing_fields) const
    //--------------------------------------------------------------------------
    {
      AutoMapperCall call(ctx, Internal::MAPPER_FILTER_INSTANCES_CALL);
      Internal::VariantImpl *impl = runtime->find_variant_impl(task.task_id, 
                                                     chosen_variant);
      const TaskLayoutConstraintSet &layout_constraints = 
                                        impl->get_layout_constraints();
      // Iterate over the layout constraints and filter them
      // We know that instance constraints are complete (all dimensions
      // are fully constrainted), therefore we only need to test for conflicts
      for (std::multimap<unsigned,LayoutConstraintID>::const_iterator lay_it =
            layout_constraints.layouts.lower_bound(index); lay_it != 
            layout_constraints.layouts.upper_bound(index); lay_it++)
      {
        Internal::LayoutConstraints *constraints = 
          runtime->find_layout_constraints(lay_it->second);
        for (std::vector<PhysicalInstance>::iterator it = 
              instances.begin(); it != instances.end(); /*nothing*/)
        {
          Internal::InstanceManager *manager = it->impl;
          if (manager->conflicts(constraints, NULL))
            it = instances.erase(it);
          else if (!constraints->specialized_constraint.is_virtual() &&
                    (constraints->specialized_constraint.is_exact() ||
                     constraints->padding_constraint.delta.get_dim() > 0))
          {
            std::vector<LogicalRegion> regions_to_check(1,
                      task.regions[lay_it->first].region);
            Internal::PhysicalManager *phy = manager->as_physical_manager();
            if (!phy->meets_regions(regions_to_check,
                  constraints->specialized_constraint.is_exact(),
                  &constraints->padding_constraint.delta))
              it = instances.erase(it);
            else
              it++;
          }
          else
            it++;
        }
        if (instances.empty())
          break;
      }
      // Now see which fields we are missing
      missing_fields = task.regions[index].privilege_fields;
      for (std::vector<PhysicalInstance>::const_iterator it = 
            instances.begin(); it != instances.end(); it++)
      {
        Internal::InstanceManager *manager = it->impl;
        manager->remove_space_fields(missing_fields);
        if (missing_fields.empty())
          break;
      }
    }

    //--------------------------------------------------------------------------
    static void check_region_consistency(MapperContext ctx,
                                         const char *call_name,
                                      const std::vector<LogicalRegion> &regions)
    //--------------------------------------------------------------------------
    {
      RegionTreeID tree_id = 0;
      for (unsigned idx = 0; idx < regions.size(); idx++)
      {
        if (!regions[idx].exists())
          continue;
        if (tree_id > 0)
        {
          RegionTreeID other_id = regions[idx].get_tree_id();
          if (other_id != tree_id)
            REPORT_LEGION_ERROR(ERROR_INVALID_ARGUMENTS_TO_MAPPER_RUNTIME,
                          "Invalid region arguments passed to %s in "
                          "mapper call %s of mapper %s. All region arguments "
                          "must be from the same region tree (%d != %d).",
                          call_name, ctx->get_mapper_call_name(),
                          ctx->get_mapper_name(), tree_id, other_id)
        }
        else
          tree_id = regions[idx].get_tree_id();
      }
    }

    //--------------------------------------------------------------------------
    bool MapperRuntime::create_physical_instance(
                                    MapperContext ctx, Memory target_memory,
                                    const LayoutConstraintSet &constraints, 
                                    const std::vector<LogicalRegion> &regions,
                                    PhysicalInstance &result, 
                                    bool acquire, GCPriority priority,
                                    bool tight_region_bounds, size_t *footprint,
                                    const LayoutConstraint **unsat) const
    //--------------------------------------------------------------------------
    {
      if (!target_memory.exists())
        return false;
      if (regions.empty())
        return false;
      check_region_consistency(ctx, "create_physical_instance", regions);
      if (acquire && (ctx->acquired_instances == NULL))
      {
        REPORT_LEGION_WARNING(LEGION_WARNING_IGNORING_ACQUIRE_REQUEST,
                        "Ignoring acquire request to create_physical_instance "
                        "in unsupported mapper call %s in mapper %s", 
                        ctx->get_mapper_call_name(), ctx->get_mapper_name());
        acquire = false;
      }
      AutoMapperCall call(ctx, Internal::MAPPER_CREATE_PHYSICAL_INSTANCE_CALL);
      bool success = runtime->create_physical_instance(target_memory, 
        constraints, regions, result, ctx->manager->processor, acquire,
        priority, tight_region_bounds, unsat, footprint, 
        (ctx->operation == NULL) ? 0 : ctx->operation->get_unique_op_id());
      if (success && acquire)
        ctx->record_acquired_instance(result.impl, true/*created*/);
      return success;
    }

    //--------------------------------------------------------------------------
    bool MapperRuntime::create_physical_instance(
                                    MapperContext ctx, Memory target_memory,
                                    LayoutConstraintID layout_id,
                                    const std::vector<LogicalRegion> &regions,
                                    PhysicalInstance &result,
                                    bool acquire, GCPriority priority,
                                    bool tight_region_bounds, size_t *footprint,
                                    const LayoutConstraint **unsat) const
    //--------------------------------------------------------------------------
    {
      if (!target_memory.exists())
        return false;
      if (regions.empty())
        return false;
      check_region_consistency(ctx, "create_physical_instance", regions);
      if (acquire && (ctx->acquired_instances == NULL))
      {
        REPORT_LEGION_WARNING(LEGION_WARNING_IGNORING_ACQUIRE_REQUEST,
                        "Ignoring acquire request to create_physical_instance "
                        "in unsupported mapper call %s in mapper %s", 
                        ctx->get_mapper_call_name(), ctx->get_mapper_name());
        acquire = false;
      }
      AutoMapperCall call(ctx, Internal::MAPPER_CREATE_PHYSICAL_INSTANCE_CALL);
      Internal::LayoutConstraints *cons =
        runtime->find_layout_constraints(layout_id);
      bool success = runtime->create_physical_instance(target_memory, cons,
                      regions, result, ctx->manager->processor, acquire,
                      priority, tight_region_bounds, unsat, footprint,
                      (ctx->operation == NULL) ? 0 :
                        ctx->operation->get_unique_op_id());
      if (success && acquire)
        ctx->record_acquired_instance(result.impl, true/*created*/);
      return success;
    }

    //--------------------------------------------------------------------------
    bool MapperRuntime::find_or_create_physical_instance(
                                    MapperContext ctx, Memory target_memory,
                                    const LayoutConstraintSet &constraints, 
                                    const std::vector<LogicalRegion> &regions,
                                    PhysicalInstance &result, bool &created, 
                                    bool acquire, GCPriority priority,
                                    bool tight_region_bounds, size_t *footprint,
                                    const LayoutConstraint **unsat) const
    //--------------------------------------------------------------------------
    {
      if (!target_memory.exists())
        return false;
      if (regions.empty())
        return false;
      check_region_consistency(ctx, "find_or_create_physical_instance",
                               regions);
      if (acquire && (ctx->acquired_instances == NULL))
      {
        REPORT_LEGION_WARNING(LEGION_WARNING_IGNORING_ACQUIRE_REQUEST,
                        "Ignoring acquire request to find_or_create_physical"
                        "_instance in unsupported mapper call %s in mapper %s",
                        ctx->get_mapper_call_name(), ctx->get_mapper_name());
        acquire = false;
      }
      AutoMapperCall call(ctx,
          Internal::MAPPER_FIND_OR_CREATE_PHYSICAL_INSTANCE_CALL);
      bool success = runtime->find_or_create_physical_instance(target_memory,
                constraints, regions, result, created, ctx->manager->processor,
                acquire, priority, tight_region_bounds, unsat, footprint,
                (ctx->operation == NULL) ? 0 :
                 ctx->operation->get_unique_op_id());
      if (success && acquire)
        ctx->record_acquired_instance(result.impl, created);
      return success;
    }

    //--------------------------------------------------------------------------
    bool MapperRuntime::find_or_create_physical_instance(
                                    MapperContext ctx, Memory target_memory,
                                    LayoutConstraintID layout_id,
                                    const std::vector<LogicalRegion> &regions,
                                    PhysicalInstance &result, bool &created, 
                                    bool acquire, GCPriority priority,
                                    bool tight_region_bounds, size_t *footprint,
                                    const LayoutConstraint **unsat) const
    //--------------------------------------------------------------------------
    {
      if (!target_memory.exists())
        return false;
      if (regions.empty())
        return false;
      check_region_consistency(ctx, "find_or_create_physical_instance",
                               regions);
      if (acquire && (ctx->acquired_instances == NULL))
      {
        REPORT_LEGION_WARNING(LEGION_WARNING_IGNORING_ACQUIRE_REQUEST,
                        "Ignoring acquire request to find_or_create_physical"
                        "_instance in unsupported mapper call %s in mapper %s",
                        ctx->get_mapper_call_name(), ctx->get_mapper_name());
        acquire = false;
      }
      AutoMapperCall call(ctx,
          Internal::MAPPER_FIND_OR_CREATE_PHYSICAL_INSTANCE_CALL);
      Internal::LayoutConstraints *cons =
        runtime->find_layout_constraints(layout_id);
      bool success = runtime->find_or_create_physical_instance(target_memory,
                 cons, regions, result, created, ctx->manager->processor,
                 acquire, priority, tight_region_bounds, unsat, footprint,
                 (ctx->operation == NULL) ? 0 : 
                  ctx->operation->get_unique_op_id());
      if (success && acquire)
        ctx->record_acquired_instance(result.impl, created);
      return success;
    }

    //--------------------------------------------------------------------------
    bool MapperRuntime::find_physical_instance(  
                                    MapperContext ctx, Memory target_memory,
                                    const LayoutConstraintSet &constraints,
                                    const std::vector<LogicalRegion> &regions,
                                    PhysicalInstance &result, bool acquire,
                                    bool tight_region_bounds) const
    //--------------------------------------------------------------------------
    {
      if (!target_memory.exists())
        return false;
      check_region_consistency(ctx, "find_physical_instance", regions);
      if (acquire && (ctx->acquired_instances == NULL))
      {
        REPORT_LEGION_WARNING(LEGION_WARNING_IGNORING_ACQUIRE_REQUEST,
                        "Ignoring acquire request to find_physical_instance "
                        "in unsupported mapper call %s in mapper %s",
                        ctx->get_mapper_call_name(), ctx->get_mapper_name());
        acquire = false;
      }
      AutoMapperCall call(ctx, Internal::MAPPER_FIND_PHYSICAL_INSTANCE_CALL);
      bool success = runtime->find_physical_instance(target_memory, constraints,
                                 regions, result, acquire, tight_region_bounds);
      if (success && acquire)
        ctx->record_acquired_instance(result.impl, false/*created*/);
      return success;
    }

    //--------------------------------------------------------------------------
    bool MapperRuntime::find_physical_instance(  
                                MapperContext ctx, Memory target_memory,
                                LayoutConstraintID layout_id,
                                const std::vector<LogicalRegion> &regions,
                                PhysicalInstance &result, bool acquire,
                                bool tight_region_bounds) const
    //--------------------------------------------------------------------------
    {
      if (!target_memory.exists())
        return false;
      check_region_consistency(ctx, "find_physical_instance", regions);
      if (acquire && (ctx->acquired_instances == NULL))
      {
        REPORT_LEGION_WARNING(LEGION_WARNING_IGNORING_ACQUIRE_REQUEST,
                        "Ignoring acquire request to find_physical_instance "
                        "in unsupported mapper call %s in mapper %s",
                        ctx->get_mapper_call_name(), ctx->get_mapper_name());
        acquire = false;
      }
      AutoMapperCall call(ctx, Internal::MAPPER_FIND_PHYSICAL_INSTANCE_CALL);
      Internal::LayoutConstraints *cons =
        runtime->find_layout_constraints(layout_id);
      bool success = runtime->find_physical_instance(target_memory, cons,
                          regions, result, acquire, tight_region_bounds);
      if (success && acquire)
        ctx->record_acquired_instance(result.impl, false/*created*/);
      return success;
    }

    //--------------------------------------------------------------------------
    void MapperRuntime::find_physical_instances(  
                                  MapperContext ctx, Memory target_memory,
                                  const LayoutConstraintSet &constraints,
                                  const std::vector<LogicalRegion> &regions,
                                  std::vector<PhysicalInstance> &results, 
                                  bool acquire, bool tight_region_bounds) const
    //--------------------------------------------------------------------------
    {
      if (!target_memory.exists())
        return;
      check_region_consistency(ctx, "find_physical_instances", regions);
      if (acquire && (ctx->acquired_instances == NULL))
      {
        REPORT_LEGION_WARNING(LEGION_WARNING_IGNORING_ACQUIRE_REQUEST,
                        "Ignoring acquire request to find_physical_instances "
                        "in unsupported mapper call %s in mapper %s",
                        ctx->get_mapper_call_name(), ctx->get_mapper_name());
        acquire = false;
      }
      AutoMapperCall call(ctx, Internal::MAPPER_FIND_PHYSICAL_INSTANCES_CALL);
      const size_t initial_size = results.size();
      runtime->find_physical_instances(target_memory, constraints, regions, 
                                    results, acquire, tight_region_bounds);
      if ((initial_size < results.size()) && acquire)
      {
        for (unsigned idx = initial_size; idx < results.size(); idx++)
          ctx->record_acquired_instance(results[idx].impl, false/*created*/);
      }
    }

    //--------------------------------------------------------------------------
    void MapperRuntime::find_physical_instances(  
                                  MapperContext ctx, Memory target_memory,
                                  LayoutConstraintID layout_id,
                                  const std::vector<LogicalRegion> &regions,
                                  std::vector<PhysicalInstance> &results, 
                                  bool acquire, bool tight_region_bounds) const
    //--------------------------------------------------------------------------
    {
      if (!target_memory.exists())
        return;
      check_region_consistency(ctx, "find_physical_instances", regions);
      if (acquire && (ctx->acquired_instances == NULL))
      {
        REPORT_LEGION_WARNING(LEGION_WARNING_IGNORING_ACQUIRE_REQUEST,
                        "Ignoring acquire request to find_physical_instances "
                        "in unsupported mapper call %s in mapper %s",
                        ctx->get_mapper_call_name(), ctx->get_mapper_name());
        acquire = false;
      }
      AutoMapperCall call(ctx, Internal::MAPPER_FIND_PHYSICAL_INSTANCES_CALL);
      Internal::LayoutConstraints *cons =
        runtime->find_layout_constraints(layout_id);
      const size_t initial_size = results.size();
      runtime->find_physical_instances(target_memory, cons, regions, 
                              results, acquire, tight_region_bounds);
      if ((initial_size < results.size()) && acquire)
      {
        for (unsigned idx = initial_size; idx < results.size(); idx++)
          ctx->record_acquired_instance(results[idx].impl, false/*created*/);
      }
    }

    //--------------------------------------------------------------------------
    void MapperRuntime::set_garbage_collection_priority(MapperContext ctx,
                     const PhysicalInstance &instance, GCPriority priority) const
    //--------------------------------------------------------------------------
    {
      Internal::InstanceManager *man = instance.impl;
      if (man->is_virtual_manager())
        return;
      AutoMapperCall call(ctx, Internal::MAPPER_SET_GC_PRIORITY_CALL);
      Internal::PhysicalManager *manager = man->as_physical_manager();
      // Ignore garbage collection priorities on external instances
      if (!manager->is_external_instance())
      {
        const Internal::RtEvent ready =
          manager->set_garbage_collection_priority(ctx->manager->mapper_id,
              ctx->manager->processor, runtime->address_space, priority);
        if (ready.exists() && !ready.has_triggered())
          ready.wait();
      }
      else
        REPORT_LEGION_WARNING(LEGION_WARNING_EXTERNAL_GARBAGE_PRIORITY,
            "Ignoring request for mapper %s to set garbage collection "
            "priority on an external instance", ctx->get_mapper_name())
    }

    //--------------------------------------------------------------------------
    bool MapperRuntime::acquire_instance(MapperContext ctx,
                                         const PhysicalInstance &instance) const
    //--------------------------------------------------------------------------
    {
      if (ctx->acquired_instances == NULL)
      {
        REPORT_LEGION_WARNING(LEGION_WARNING_IGNORING_ACQUIRE_REQUEST,
                        "Ignoring acquire request in unsupported mapper call "
                        "%s in mapper %s", ctx->get_mapper_call_name(),
                        ctx->get_mapper_name());
        return false;
      }
      Internal::InstanceManager *man = instance.impl;
      // virtual instances are easy
      if (man->is_virtual_manager())
        return true;
      Internal::PhysicalManager *manager = man->as_physical_manager();
      // See if we already acquired it
      if (ctx->acquired_instances->find(manager) !=
          ctx->acquired_instances->end())
        return true;
      AutoMapperCall call(ctx, Internal::MAPPER_ACQUIRE_INSTANCE_CALL);
      if (manager->acquire_instance(Internal::MAPPING_ACQUIRE_REF))
      {
        ctx->record_acquired_instance(manager, false/*created*/);
        return true;
      }
      else
        return false;
    }

    //--------------------------------------------------------------------------
    bool MapperRuntime::acquire_instances(MapperContext ctx,
                            const std::vector<PhysicalInstance> &instances) const
    //--------------------------------------------------------------------------
    {
      if (ctx->acquired_instances == NULL)
      {
        REPORT_LEGION_WARNING(LEGION_WARNING_IGNORING_ACQUIRE_REQUEST,
                        "Ignoring acquire request in unsupported mapper call "
                        "%s in mapper %s", ctx->get_mapper_call_name(),
                        ctx->get_mapper_name());
        return false;
      }
      // Quick fast path
      if (instances.size() == 1)
        return acquire_instance(ctx, instances[0]);
      AutoMapperCall call(ctx, Internal::MAPPER_ACQUIRE_INSTANCES_CALL);
      return ctx->perform_acquires(instances);
    }

    //--------------------------------------------------------------------------
    bool MapperRuntime::acquire_and_filter_instances(MapperContext ctx,
                                    std::vector<PhysicalInstance> &instances,
                                    const bool filter_acquired_instances) const
    //--------------------------------------------------------------------------
    {
      if (ctx->acquired_instances == NULL)
      {
        REPORT_LEGION_WARNING(LEGION_WARNING_IGNORING_ACQUIRE_REQUEST,
                        "Ignoring acquire request in unsupported mapper call "
                        "%s in mapper %s", ctx->get_mapper_call_name(),
                        ctx->get_mapper_name());
        return false;
      }
      // Quick fast path
      if (instances.size() == 1)
      {
        bool result = acquire_instance(ctx, instances[0]);
        if (result)
        {
          if (filter_acquired_instances)
            instances.clear();
        }
        else
        {
          if (!filter_acquired_instances)
            instances.clear();
        }
        return result;
      }
      AutoMapperCall call(ctx, Internal::MAPPER_ACQUIRE_AND_FILTER_INSTANCES_CALL);
      // Figure out which instances we need to acquire and sort by memories
      std::vector<unsigned> to_erase;
      const bool all_acquired =
        ctx->perform_acquires(instances, &to_erase, filter_acquired_instances);
      // Filter any invalid local instances
      if (!to_erase.empty())
      {
        // Erase from the back
        for (std::vector<unsigned>::const_reverse_iterator it =
              to_erase.rbegin(); it != to_erase.rend(); it++)
          instances.erase(instances.begin()+(*it));
        to_erase.clear();
      }
      return all_acquired;
    }

    //--------------------------------------------------------------------------
    bool MapperRuntime::acquire_instances(MapperContext ctx,
              const std::vector<std::vector<PhysicalInstance> > &instances) const
    //--------------------------------------------------------------------------
    {
      if (ctx->acquired_instances == NULL)
      {
        REPORT_LEGION_WARNING(LEGION_WARNING_IGNORING_ACQUIRE_REQUEST,
                        "Ignoring acquire request in unsupported mapper call "
                        "%s in mapper %s", ctx->get_mapper_call_name(),
                        ctx->get_mapper_name());
        return false;
      }
      AutoMapperCall call(ctx, Internal::MAPPER_ACQUIRE_INSTANCES_CALL);
      // Figure out which instances we need to acquire and sort by memories
      bool all_acquired = true;
      for (std::vector<std::vector<PhysicalInstance> >::const_iterator it = 
            instances.begin(); it != instances.end(); it++)
      {
        if (!ctx->perform_acquires(*it))
          all_acquired = false;
      }
      return all_acquired;
    }

    //--------------------------------------------------------------------------
    bool MapperRuntime::acquire_and_filter_instances(MapperContext ctx,
                          std::vector<std::vector<PhysicalInstance> > &instances,
                          const bool filter_acquired_instances) const
    //--------------------------------------------------------------------------
    {
      if (ctx->acquired_instances == NULL)
      {
        REPORT_LEGION_WARNING(LEGION_WARNING_IGNORING_ACQUIRE_REQUEST,
                        "Ignoring acquire request in unsupported mapper call "
                        "%s in mapper %s", ctx->get_mapper_call_name(),
                        ctx->get_mapper_name());
        return false;
      }
      AutoMapperCall call(ctx, Internal::MAPPER_ACQUIRE_AND_FILTER_INSTANCES_CALL);
      // Figure out which instances we need to acquire and sort by memories
      bool all_acquired = true;
      std::vector<unsigned> to_erase;
      for (std::vector<std::vector<PhysicalInstance> >::iterator it = 
            instances.begin(); it != instances.end(); it++)
      {
        if (!ctx->perform_acquires(*it, &to_erase, filter_acquired_instances))
        {
          all_acquired = false;
          // Erase from the back
          for (std::vector<unsigned>::const_reverse_iterator rit = 
                to_erase.rbegin(); rit != to_erase.rend(); rit++)
            it->erase(it->begin()+(*rit));
          to_erase.clear();
        }
      }
      return all_acquired;
    }

    //--------------------------------------------------------------------------
    void MapperRuntime::release_instance(MapperContext ctx, 
                                         const PhysicalInstance &instance) const
    //--------------------------------------------------------------------------
    {
      if (ctx->acquired_instances == NULL)
      {
        REPORT_LEGION_WARNING(LEGION_WARNING_IGNORING_RELEASE_REQUEST,
                        "Ignoring release request in unsupported mapper call "
                        "%s in mapper %s", ctx->get_mapper_call_name(),
                        ctx->get_mapper_name());
        return;
      }
      AutoMapperCall call(ctx, Internal::MAPPER_RELEASE_INSTANCE_CALL);
      ctx->release_acquired_instance(instance.impl); 
    }

    //--------------------------------------------------------------------------
    void MapperRuntime::release_instances(MapperContext ctx,
                           const std::vector<PhysicalInstance> &instances) const
    //--------------------------------------------------------------------------
    {
      if (ctx->acquired_instances == NULL)
      {
        REPORT_LEGION_WARNING(LEGION_WARNING_IGNORING_RELEASE_REQUEST,
                        "Ignoring release request in unsupported mapper call "
                        "%s in mapper %s", ctx->get_mapper_call_name(),
                        ctx->get_mapper_name());
        return;
      }
      AutoMapperCall call(ctx, Internal::MAPPER_RELEASE_INSTANCES_CALL);
      for (unsigned idx = 0; idx < instances.size(); idx++)
        ctx->release_acquired_instance(instances[idx].impl);
    }

    //--------------------------------------------------------------------------
    void MapperRuntime::release_instances(MapperContext ctx, 
             const std::vector<std::vector<PhysicalInstance> > &instances) const
    //--------------------------------------------------------------------------
    {
      if (ctx->acquired_instances == NULL)
      {
        REPORT_LEGION_WARNING(LEGION_WARNING_IGNORING_RELEASE_REQUEST,
                        "Ignoring release request in unsupported mapper call "
                        "%s in mapper %s", ctx->get_mapper_call_name(),
                        ctx->get_mapper_name());
        return;
      }
      AutoMapperCall call(ctx, Internal::MAPPER_RELEASE_INSTANCES_CALL);
      for (std::vector<std::vector<PhysicalInstance> >::const_iterator it = 
            instances.begin(); it != instances.end(); it++)
      {
        for (unsigned idx = 0; idx < it->size(); idx++)
          ctx->release_acquired_instance((*it)[idx].impl);
      }
    }

    //--------------------------------------------------------------------------
    bool MapperRuntime::subscribe(MapperContext ctx,
                                  const PhysicalInstance &instance) const
    //--------------------------------------------------------------------------
    {
      if ((instance.impl == NULL) || instance.impl->is_virtual_manager())
        return false;
      AutoMapperCall call(ctx, Internal::MAPPER_SUBSCRIBE_INSTANCE_CALL);
      Internal::PhysicalManager *manager = instance.impl->as_physical_manager();
      const bool result = manager->register_deletion_subscriber(
          ctx->manager, true/*allow duplicates*/);
      return result;
    }

    //--------------------------------------------------------------------------
    void MapperRuntime::unsubscribe(MapperContext ctx,
                                    const PhysicalInstance &instance) const
    //--------------------------------------------------------------------------
    {
      if ((instance.impl == NULL) || instance.impl->is_virtual_manager())
        return;
      AutoMapperCall call(ctx, Internal::MAPPER_UNSUBSCRIBE_INSTANCE_CALL);
      Internal::PhysicalManager *manager = instance.impl->as_physical_manager();
      manager->unregister_deletion_subscriber(ctx->manager);
    }

    //--------------------------------------------------------------------------
    bool MapperRuntime::collect_instance(MapperContext ctx, 
                                         const PhysicalInstance &instance) const
    //--------------------------------------------------------------------------
    {
      if ((instance.impl == NULL) || instance.impl->is_virtual_manager() ||
          instance.impl->is_external_instance())
        return false;
      AutoMapperCall call(ctx, Internal::MAPPER_COLLECT_INSTANCE_CALL);
      Internal::PhysicalManager *manager = instance.impl->as_physical_manager();
      Internal::RtEvent collected;
      const bool result = manager->collect(collected);
      if (result)
      {
        // Tell the memory that the instance has been collected
        std::vector<Internal::PhysicalManager*> collected_instance(1, manager);
        manager->memory_manager->notify_collected_instances(collected_instance);
        // Wait for the collection to be done 
        collected.wait();
      }
      return result;
    }

    //--------------------------------------------------------------------------
    void MapperRuntime::collect_instances(MapperContext ctx,
                                const std::vector<PhysicalInstance> &instances,
                                std::vector<bool> &collected) const
    //--------------------------------------------------------------------------
    {
      collected.resize(instances.size(), false);
      if (instances.empty())
        return;
      AutoMapperCall call(ctx, Internal::MAPPER_COLLECT_INSTANCES_CALL);
      std::vector<Internal::RtEvent> wait_for;
      std::map<Internal::MemoryManager*,
        std::vector<Internal::PhysicalManager*> > to_notify;
      for (unsigned idx = 0; idx < instances.size(); idx++)
      {
        collected[idx] = false;
        Internal::InstanceManager *inst = instances[idx].impl;
        if ((inst == NULL) || inst->is_virtual_manager() || 
            inst->is_external_instance())
          continue;
        Internal::RtEvent instance_collected;
        Internal::PhysicalManager *manager = inst->as_physical_manager();
        if (manager->collect(instance_collected))
        {
          collected[idx] = true;
          to_notify[manager->memory_manager].push_back(manager);
          if (instance_collected.exists())
            wait_for.push_back(instance_collected);
        }
      }
      // Notify all the memory managers of the collection
      for (std::map<Internal::MemoryManager*,
            std::vector<Internal::PhysicalManager*> >::const_iterator it =
            to_notify.begin(); it != to_notify.end(); it++)
        it->first->notify_collected_instances(it->second);
      if (!wait_for.empty())
      {
        const Internal::RtEvent wait_on =
          Internal::Runtime::merge_events(wait_for);
        wait_on.wait();
      }
    }

    //--------------------------------------------------------------------------
    bool MapperRuntime::acquire_future(MapperContext ctx,
                                       const Future &future,Memory memory) const
    //--------------------------------------------------------------------------
    {
      if ((future.impl == NULL) || !memory.exists())
        return false;
      if (ctx->kind != Internal::MAP_TASK_CALL)
      {
        REPORT_LEGION_WARNING(LEGION_WARNING_IGNORING_ACQUIRE_REQUEST,
                        "Ignoring acquire future request in unsupported mapper "
                        "call %s in mapper %s", ctx->get_mapper_call_name(),
                        ctx->get_mapper_name());
        return false;
      }
      AutoMapperCall call(ctx, Internal::MAPPER_ACQUIRE_FUTURE_CALL);
      return future.impl->find_or_create_application_instance(
                                memory, ctx->operation->get_unique_op_id()); 
    } 

    //--------------------------------------------------------------------------
<<<<<<< HEAD
    bool MapperRuntime::acquire_pool(MapperContext ctx, Memory memory,
                                     const PoolBounds &bounds) const
    //--------------------------------------------------------------------------
    {
      return ctx->manager->acquire_pool(ctx, memory, bounds);
    }

    //--------------------------------------------------------------------------
    void MapperRuntime::release_pool(MapperContext ctx, Memory memory)
    //--------------------------------------------------------------------------
    {
      ctx->manager->release_pool(ctx, memory);
    }

    //--------------------------------------------------------------------------
    IndexSpace MapperRuntime::create_index_space(MapperContext ctx, 
           const Domain &bounds, TypeTag type_tag, const char *provenance) const
=======
    IndexSpace MapperRuntime::create_index_space(MapperContext ctx,
                                                 const Domain &domain,
                                                 TypeTag type_tag,
                                                 const char *prov) const
>>>>>>> 12dde89f
    //--------------------------------------------------------------------------
    {
      if (type_tag == 0)
      {
        switch (domain.get_dim())
        {
#define DIMFUNC(DIM) \
          case DIM: \
            { \
              type_tag = \
                Internal::NT_TemplateHelper::encode_tag<DIM,coord_t>(); \
              break; \
            }
          LEGION_FOREACH_N(DIMFUNC)
#undef DIMFUNC
          default:
            assert(false);
        }
      }
      AutoMapperCall call(ctx, Internal::MAPPER_CREATE_INDEX_SPACE_CALL);
      Internal::Provenance *provenance = NULL;
      if (prov != NULL)
        provenance = runtime->find_or_create_provenance(prov, strlen(prov));
      const IndexSpace result(runtime->get_unique_index_space_id(),
                    runtime->get_unique_index_tree_id(), type_tag);
      const DistributedID did = runtime->get_available_distributed_id();
      runtime->forest->create_index_space(result, &domain, did, provenance);
      if ((provenance != NULL) && provenance->remove_reference())
        delete provenance;
      return result; 
    }

    //--------------------------------------------------------------------------
    IndexSpace MapperRuntime::create_index_space(MapperContext ctx,
           const std::vector<DomainPoint> &points, const char *provenance) const
    //--------------------------------------------------------------------------
    {
      switch (points[0].get_dim())
      {
#define DIMFUNC(DIM) \
      case DIM: \
        { \
          std::vector<Realm::Point<DIM,coord_t> > realm_points(points.size()); \
          for (unsigned idx = 0; idx < points.size(); idx++) \
            realm_points[idx] = Point<DIM,coord_t>(points[idx]); \
          DomainT<DIM,coord_t> realm_is( \
              (Realm::IndexSpace<DIM,coord_t>(realm_points))); \
          const Domain domain(realm_is); \
          return create_index_space(ctx, domain, \
           Internal::NT_TemplateHelper::encode_tag<DIM,coord_t>(),provenance); \
        }
        LEGION_FOREACH_N(DIMFUNC)
#undef DIMFUNC
        default:
          assert(false);
      }
      return IndexSpace::NO_SPACE;
    }

    //--------------------------------------------------------------------------
    IndexSpace MapperRuntime::create_index_space(MapperContext ctx,
                 const std::vector<Domain> &rects, const char *provenance) const
    //--------------------------------------------------------------------------
    {
      switch (rects[0].get_dim())
      {
#define DIMFUNC(DIM) \
        case DIM: \
          { \
            std::vector<Realm::Rect<DIM,coord_t> > realm_rects(rects.size()); \
            for (unsigned idx = 0; idx < rects.size(); idx++) \
              realm_rects[idx] = Rect<DIM,coord_t>(rects[idx]); \
            DomainT<DIM,coord_t> realm_is( \
                (Realm::IndexSpace<DIM,coord_t>(realm_rects))); \
            const Domain domain(realm_is); \
            return create_index_space(ctx, domain, \
                      Internal::NT_TemplateHelper::encode_tag<DIM,coord_t>(), \
                      provenance); \
          }
        LEGION_FOREACH_N(DIMFUNC)
#undef DIMFUNC
        default:
          assert(false);
      }
      return IndexSpace::NO_SPACE;
    }

    //--------------------------------------------------------------------------
    IndexSpace MapperRuntime::union_index_spaces(MapperContext ctx,
           const std::vector<IndexSpace> &sources, const char *provenance) const
    //--------------------------------------------------------------------------
    {
      if (sources.empty())
        return IndexSpace::NO_SPACE;
      AutoMapperCall call(ctx, Internal::MAPPER_UNION_INDEX_SPACES_CALL);
      bool none_exists = true;
      for (std::vector<IndexSpace>::const_iterator it = 
            sources.begin(); it != sources.end(); it++)
      {
        if (none_exists && it->exists())
          none_exists = false;
        if (sources[0].get_type_tag() != it->get_type_tag())
          REPORT_LEGION_ERROR(ERROR_DYNAMIC_TYPE_MISMATCH,
                        "Dynamic type mismatch in 'union_index_spaces' "
                        "performed in mapper %s", ctx->get_mapper_name())
      }
      if (none_exists)
        return IndexSpace::NO_SPACE;
      const IndexSpace result(runtime->get_unique_index_space_id(),
          runtime->get_unique_index_tree_id(), sources[0].get_type_tag());
      const DistributedID did = runtime->get_available_distributed_id();
      Internal::AutoProvenance prov(provenance);
      runtime->forest->create_union_space(result, did, prov, sources);
      if (runtime->legion_spy_enabled)
        Internal::LegionSpy::log_top_index_space(result.get_id(),
                    runtime->address_space, provenance);
      return result;
    }

    //--------------------------------------------------------------------------
    IndexSpace MapperRuntime::intersect_index_spaces(MapperContext ctx,
           const std::vector<IndexSpace> &sources, const char *provenance) const
    //--------------------------------------------------------------------------
    {
      if (sources.empty())
        return IndexSpace::NO_SPACE;
      AutoMapperCall call(ctx, Internal::MAPPER_INTERSECT_INDEX_SPACES_CALL);
      bool none_exists = true;
      for (std::vector<IndexSpace>::const_iterator it = 
            sources.begin(); it != sources.end(); it++)
      {
        if (none_exists && it->exists())
          none_exists = false;
        if (sources[0].get_type_tag() != it->get_type_tag())
          REPORT_LEGION_ERROR(ERROR_DYNAMIC_TYPE_MISMATCH,
                        "Dynamic type mismatch in 'intersect_index_spaces' "
                        "performed in mapper %s", ctx->get_mapper_name())
      }
      if (none_exists)
        return IndexSpace::NO_SPACE;
      const IndexSpace result(runtime->get_unique_index_space_id(),
          runtime->get_unique_index_tree_id(), sources[0].get_type_tag());
      const DistributedID did = runtime->get_available_distributed_id();
      Internal::AutoProvenance prov(provenance);
      runtime->forest->create_intersection_space(result, did, prov, sources);
      if (runtime->legion_spy_enabled)
        Internal::LegionSpy::log_top_index_space(result.get_id(),
                    runtime->address_space, provenance);
      return result;
    }

    //--------------------------------------------------------------------------
    IndexSpace MapperRuntime::subtract_index_spaces(MapperContext ctx,
                IndexSpace left, IndexSpace right, const char *provenance) const
    //--------------------------------------------------------------------------
    {
      if (!left.exists())
        return IndexSpace::NO_SPACE;
      AutoMapperCall call(ctx, Internal::MAPPER_SUBTRACT_INDEX_SPACES_CALL);
      if (right.exists() && left.get_type_tag() != right.get_type_tag())
        REPORT_LEGION_ERROR(ERROR_DYNAMIC_TYPE_MISMATCH,
                        "Dynamic type mismatch in 'create_difference_spaces' "
                        "performed in mapper %s", ctx->get_mapper_name())
      const IndexSpace result(runtime->get_unique_index_space_id(),
          runtime->get_unique_index_tree_id(), left.get_type_tag());
      const DistributedID did = runtime->get_available_distributed_id();
      Internal::AutoProvenance prov(provenance);
      runtime->forest->create_difference_space(result, did, prov,
                                               left, right);
      if (runtime->legion_spy_enabled)
        Internal::LegionSpy::log_top_index_space(result.get_id(),
                    runtime->address_space, provenance);
      return result;
    }

    //--------------------------------------------------------------------------
    bool MapperRuntime::is_index_space_empty(MapperContext ctx,
                                             IndexSpace handle) const
    //--------------------------------------------------------------------------
    {
      if (!handle.exists())
        return true;
      AutoMapperCall call(ctx, Internal::MAPPER_INDEX_SPACE_EMPTY_CALL);
      Internal::IndexSpaceNode *node = runtime->forest->get_node(handle);
      return node->is_empty();
    }

    //--------------------------------------------------------------------------
    bool MapperRuntime::index_spaces_overlap(MapperContext ctx,
                                           IndexSpace one, IndexSpace two) const
    //--------------------------------------------------------------------------
    {
      if (!one.exists() || !two.exists())
        return false;
      AutoMapperCall call(ctx, Internal::MAPPER_INDEX_SPACES_OVERLAP_CALL);
      if (one.get_type_tag() != two.get_type_tag())
        REPORT_LEGION_ERROR(ERROR_DYNAMIC_TYPE_MISMATCH,
                        "Dynamic type mismatch in 'index_spaces_overlap' "
                        "performed in mapper %s", ctx->get_mapper_name())
      Internal::IndexSpaceNode *n1 = runtime->forest->get_node(one);
      Internal::IndexSpaceNode *n2 = runtime->forest->get_node(two);
      Internal::IndexSpaceExpression *overlap = 
        runtime->forest->intersect_index_spaces(n1, n2);
      return !overlap->is_empty();
    }

    //--------------------------------------------------------------------------
    bool MapperRuntime::index_space_dominates(MapperContext ctx,
                                        IndexSpace left, IndexSpace right) const
    //--------------------------------------------------------------------------
    {
      if (!left.exists())
        return true;
      if (!right.exists())
        return false;
      AutoMapperCall call(ctx, Internal::MAPPER_INDEX_SPACE_DOMINATES_CALL);
      if (left.get_type_tag() != right.get_type_tag())
        REPORT_LEGION_ERROR(ERROR_DYNAMIC_TYPE_MISMATCH,
                        "Dynamic type mismatch in 'index_spaces_dominates' "
                        "performed in mapper %s", ctx->get_mapper_name())
      Internal::IndexSpaceNode *n1 = runtime->forest->get_node(left);
      Internal::IndexSpaceNode *n2 = runtime->forest->get_node(right);
      Internal::IndexSpaceExpression *difference =
        runtime->forest->subtract_index_spaces(n1, n2);
      return difference->is_empty();
    }

    //--------------------------------------------------------------------------
    bool MapperRuntime::has_index_partition(MapperContext ctx,
                                            IndexSpace parent,Color color) const
    //--------------------------------------------------------------------------
    {
      AutoMapperCall call(ctx, Internal::MAPPER_HAS_INDEX_PARTITION_CALL);
      return runtime->has_index_partition(parent, color);
    }

    //--------------------------------------------------------------------------
    IndexPartition MapperRuntime::get_index_partition(MapperContext ctx,
                                                      IndexSpace parent, 
                                                      Color color) const
    //--------------------------------------------------------------------------
    {
      AutoMapperCall call(ctx, Internal::MAPPER_GET_INDEX_PARTITION_CALL);
      return runtime->get_index_partition(parent, color);
    }

    //--------------------------------------------------------------------------
    IndexSpace MapperRuntime::get_index_subspace(MapperContext ctx,
                                                 IndexPartition p,
                                                 Color c) const
    //--------------------------------------------------------------------------
    {
      AutoMapperCall call(ctx, Internal::MAPPER_GET_INDEX_SUBSPACE_CALL);
      Point<1,coord_t> color(c);
      return runtime->get_index_subspace(p, &color,
                    Internal::NT_TemplateHelper::encode_tag<1,coord_t>());
    }

    //--------------------------------------------------------------------------
    IndexSpace MapperRuntime::get_index_subspace(MapperContext ctx,
                                                 IndexPartition p, 
                                                 const DomainPoint &color) const
    //--------------------------------------------------------------------------
    {
      AutoMapperCall call(ctx, Internal::MAPPER_GET_INDEX_SUBSPACE_CALL);
      IndexSpace result = IndexSpace::NO_SPACE;
      switch (color.get_dim())
      {
#define DIMFUNC(DIM) \
        case DIM: \
          { \
            Point<DIM,coord_t> point(color); \
            result = runtime->get_index_subspace(p, &point, \
                Internal::NT_TemplateHelper::encode_tag<DIM,coord_t>()); \
            break; \
          }
        LEGION_FOREACH_N(DIMFUNC)
#undef DIMFUNC
        default:
          assert(false);
      }
      return result;
    }

    //--------------------------------------------------------------------------
    bool MapperRuntime::has_multiple_domains(MapperContext ctx,
                                             IndexSpace handle) const
    //--------------------------------------------------------------------------
    {
      // Never have multiple domains
      return false;
    }

    //--------------------------------------------------------------------------
    Domain MapperRuntime::get_index_space_domain(MapperContext ctx,
                                                 IndexSpace handle) const
    //--------------------------------------------------------------------------
    {
      AutoMapperCall call(ctx, Internal::MAPPER_GET_INDEX_SPACE_DOMAIN_CALL);
      Domain result = Domain::NO_DOMAIN;
      switch (Internal::NT_TemplateHelper::get_dim(handle.get_type_tag()))
      {
#define DIMFUNC(DIM) \
        case DIM: \
          { \
            DomainT<DIM,coord_t> realm_is; \
            const TypeTag tag =\
              Internal::NT_TemplateHelper::encode_tag<DIM,coord_t>(); \
            runtime->get_index_space_domain(handle, &realm_is, tag); \
            result = realm_is; \
            break; \
          }
        LEGION_FOREACH_N(DIMFUNC)
#undef DIMFUNC
        default:
          assert(false);
      }
      return result;
    }

    //--------------------------------------------------------------------------
    void MapperRuntime::get_index_space_domains(MapperContext ctx,
                                            IndexSpace handle,
                                            std::vector<Domain> &domains) const
    //--------------------------------------------------------------------------
    {
      domains.push_back(get_index_space_domain(ctx, handle));
    }

    //--------------------------------------------------------------------------
    Domain MapperRuntime::get_index_partition_color_space(MapperContext ctx,
                                                        IndexPartition p) const
    //--------------------------------------------------------------------------
    {
      AutoMapperCall call(ctx, Internal::MAPPER_GET_INDEX_PARTITION_CS_CALL);
      return runtime->get_index_partition_color_space(p);
    }

    //--------------------------------------------------------------------------
    IndexSpace MapperRuntime::get_index_partition_color_space_name(
                                     MapperContext ctx, IndexPartition p) const
    //--------------------------------------------------------------------------
    {
      AutoMapperCall call(ctx,
          Internal::MAPPER_GET_INDEX_PARTITION_CS_NAME_CALL);
      return runtime->get_index_partition_color_space_name(p);
    }

    //--------------------------------------------------------------------------
    void MapperRuntime::get_index_space_partition_colors(MapperContext ctx,
                               IndexSpace handle, std::set<Color> &colors) const
    //--------------------------------------------------------------------------
    {
      AutoMapperCall call(ctx,
          Internal::MAPPER_GET_INDEX_SPACE_PARTITION_COLORS_CALL);
      runtime->get_index_space_partition_colors(handle, colors);
    }

    //--------------------------------------------------------------------------
    bool MapperRuntime::is_index_partition_disjoint(MapperContext ctx,
                                                    IndexPartition p) const
    //--------------------------------------------------------------------------
    {
      AutoMapperCall call(ctx,
          Internal::MAPPER_IS_INDEX_PARTITION_DISJOINT_CALL);
      return runtime->is_index_partition_disjoint(p);
    }

    //--------------------------------------------------------------------------
    bool MapperRuntime::is_index_partition_complete(MapperContext ctx,
                                                    IndexPartition p) const
    //--------------------------------------------------------------------------
    {
      AutoMapperCall call(ctx,
          Internal::MAPPER_IS_INDEX_PARTITION_COMPLETE_CALL);
      return runtime->is_index_partition_complete(p);
    }

    //--------------------------------------------------------------------------
    Color MapperRuntime::get_index_space_color(MapperContext ctx,
                                               IndexSpace handle) const
    //--------------------------------------------------------------------------
    {
      AutoMapperCall call(ctx, Internal::MAPPER_GET_INDEX_SPACE_COLOR_CALL);
      Point<1,coord_t> point;
      runtime->get_index_space_color_point(handle, &point,
                Internal::NT_TemplateHelper::encode_tag<1,coord_t>());
      return point[0];
    }

    //--------------------------------------------------------------------------
    DomainPoint MapperRuntime::get_index_space_color_point(MapperContext ctx,
                                                       IndexSpace handle) const
    //--------------------------------------------------------------------------
    {
      AutoMapperCall call(ctx, Internal::MAPPER_GET_INDEX_SPACE_COLOR_POINT_CALL);
      return runtime->get_index_space_color_point(handle);
    }

    //--------------------------------------------------------------------------
    Color MapperRuntime::get_index_partition_color(MapperContext ctx,
                                                   IndexPartition handle) const
    //--------------------------------------------------------------------------
    {
      AutoMapperCall call(ctx, Internal::MAPPER_GET_INDEX_PARTITION_COLOR_CALL);
      return runtime->get_index_partition_color(handle);
    }

    //--------------------------------------------------------------------------
    IndexSpace MapperRuntime::get_parent_index_space(MapperContext ctx,
                                                   IndexPartition handle) const
    //--------------------------------------------------------------------------
    {
      AutoMapperCall call(ctx, Internal::MAPPER_GET_PARENT_INDEX_SPACE_CALL);
      return runtime->get_parent_index_space(handle);
    }

    //--------------------------------------------------------------------------
    bool MapperRuntime::has_parent_index_partition(MapperContext ctx,
                                                   IndexSpace handle) const
    //--------------------------------------------------------------------------
    {
      AutoMapperCall call(ctx,
          Internal::MAPPER_HAS_PARENT_INDEX_PARTITION_CALL);
      return runtime->has_parent_index_partition(handle);
    }

    //--------------------------------------------------------------------------
    IndexPartition MapperRuntime::get_parent_index_partition(
                                    MapperContext ctx, IndexSpace handle) const
    //--------------------------------------------------------------------------
    {
      AutoMapperCall call(ctx, Internal::MAPPER_GET_PARENT_INDEX_PARTITION_CALL);
      return runtime->get_parent_index_partition(handle);
    }

    //--------------------------------------------------------------------------
    unsigned MapperRuntime::get_index_space_depth(MapperContext ctx,
                                                  IndexSpace handle) const
    //--------------------------------------------------------------------------
    {
      AutoMapperCall call(ctx, Internal::MAPPER_GET_INDEX_SPACE_DEPTH_CALL);
      return runtime->get_index_space_depth(handle);
    }

    //--------------------------------------------------------------------------
    unsigned MapperRuntime::get_index_partition_depth(MapperContext ctx,
                                                    IndexPartition handle) const
    //--------------------------------------------------------------------------
    {
      AutoMapperCall call(ctx, Internal::MAPPER_GET_INDEX_PARTITION_DEPTH_CALL);
      return runtime->get_index_partition_depth(handle);
    }

    //--------------------------------------------------------------------------
    size_t MapperRuntime::get_field_size(MapperContext ctx,
                                         FieldSpace handle, FieldID fid) const
    //--------------------------------------------------------------------------
    {
      AutoMapperCall call(ctx, Internal::MAPPER_GET_FIELD_SIZE_CALL);
      return runtime->get_field_size(handle, fid);
    }

    //--------------------------------------------------------------------------
    void MapperRuntime::get_field_space_fields(MapperContext ctx,
                          FieldSpace handle, std::vector<FieldID> &fields) const
    //--------------------------------------------------------------------------
    {
      AutoMapperCall call(ctx, Internal::MAPPER_GET_FIELD_SPACE_FIELDS_CALL);
      runtime->get_field_space_fields(handle, fields);
    }

    //--------------------------------------------------------------------------
    void MapperRuntime::get_field_space_fields(MapperContext ctx,
                             FieldSpace handle, std::set<FieldID> &fields) const
    //--------------------------------------------------------------------------
    {
      AutoMapperCall call(ctx, Internal::MAPPER_GET_FIELD_SPACE_FIELDS_CALL);
      std::vector<FieldID> local;
      runtime->get_field_space_fields(handle, local);
      fields.insert(local.begin(), local.end());
    }

    //--------------------------------------------------------------------------
    LogicalPartition MapperRuntime::get_logical_partition(MapperContext ctx,
                              LogicalRegion parent, IndexPartition handle) const
    //--------------------------------------------------------------------------
    {
      AutoMapperCall call(ctx, Internal::MAPPER_GET_LOGICAL_PARTITION_CALL);
      return runtime->get_logical_partition(parent, handle);
    }

    //--------------------------------------------------------------------------
    LogicalPartition MapperRuntime::get_logical_partition_by_color(
                       MapperContext ctx, LogicalRegion par, Color color) const
    //--------------------------------------------------------------------------
    {
      AutoMapperCall call(ctx,
          Internal::MAPPER_GET_LOGICAL_PARTITION_BY_COLOR_CALL);
      return runtime->get_logical_partition_by_color(par, color);
    }

    //--------------------------------------------------------------------------
    LogicalPartition MapperRuntime::get_logical_partition_by_color(
          MapperContext ctx, LogicalRegion par, const DomainPoint &color) const
    //--------------------------------------------------------------------------
    {
      AutoMapperCall call(ctx,
          Internal::MAPPER_GET_LOGICAL_PARTITION_BY_COLOR_CALL);
#ifdef DEBUG_LEGION
      assert((color.get_dim() == 0) || (color.get_dim() == 1));
#endif
      return runtime->get_logical_partition_by_color(par, color[0]);
    }

    //--------------------------------------------------------------------------
    LogicalPartition MapperRuntime::get_logical_partition_by_tree(
                                                        MapperContext ctx,
                                                        IndexPartition part,
                                                        FieldSpace fspace, 
                                                        RegionTreeID tid) const
    //--------------------------------------------------------------------------
    {
      AutoMapperCall call(ctx,
          Internal::MAPPER_GET_LOGICAL_PARTITION_BY_TREE_CALL);
      return runtime->get_logical_partition_by_tree(part, fspace, tid);
    }

    //--------------------------------------------------------------------------
    LogicalRegion MapperRuntime::get_logical_subregion(MapperContext ctx,
                                                       LogicalPartition parent,
                                                       IndexSpace handle) const
    //--------------------------------------------------------------------------
    {
      AutoMapperCall call(ctx, Internal::MAPPER_GET_LOGICAL_SUBREGION_CALL);
      return runtime->get_logical_subregion(parent, handle);
    }

    //--------------------------------------------------------------------------
    LogicalRegion MapperRuntime::get_logical_subregion_by_color(
                    MapperContext ctx, LogicalPartition par, Color color) const
    //--------------------------------------------------------------------------
    {
      AutoMapperCall call(ctx,
          Internal::MAPPER_GET_LOGICAL_SUBREGION_BY_COLOR_CALL);
      Point<1,coord_t> point(color);
      return runtime->get_logical_subregion_by_color(par, &point,
          Internal::NT_TemplateHelper::encode_tag<1,coord_t>());
    }

    //--------------------------------------------------------------------------
    LogicalRegion MapperRuntime::get_logical_subregion_by_color(
       MapperContext ctx, LogicalPartition par, const DomainPoint &color) const
    //--------------------------------------------------------------------------
    {
      AutoMapperCall call(ctx,
          Internal::MAPPER_GET_LOGICAL_SUBREGION_BY_COLOR_CALL);
      LogicalRegion result = LogicalRegion::NO_REGION;
      switch (color.get_dim())
      {
#define DIMFUNC(DIM) \
        case DIM: \
          { \
            Point<DIM,coord_t> point(color); \
            result = runtime->get_logical_subregion_by_color(par, &point, \
                  Internal::NT_TemplateHelper::encode_tag<DIM,coord_t>()); \
            break; \
          }
        LEGION_FOREACH_N(DIMFUNC)
#undef DIMFUNC
        default:
          assert(false);
      }
      return result;
    }

    //--------------------------------------------------------------------------
    LogicalRegion MapperRuntime::get_logical_subregion_by_tree(
                                      MapperContext ctx, IndexSpace handle, 
                                      FieldSpace fspace, RegionTreeID tid) const
    //--------------------------------------------------------------------------
    {
      AutoMapperCall call(ctx,
          Internal::MAPPER_GET_LOGICAL_SUBREGION_BY_TREE_CALL);
      return runtime->get_logical_subregion_by_tree(handle, fspace, tid);
    }

    //--------------------------------------------------------------------------
    Color MapperRuntime::get_logical_region_color(MapperContext ctx,
                                                  LogicalRegion handle) const
    //--------------------------------------------------------------------------
    {
      AutoMapperCall call(ctx, Internal::MAPPER_GET_LOGICAL_REGION_COLOR_CALL);
      Point<1,coord_t> point;
      runtime->get_logical_region_color(handle, &point, 
            Internal::NT_TemplateHelper::encode_tag<1,coord_t>());
      return point[0];
    }

    //--------------------------------------------------------------------------
    DomainPoint MapperRuntime::get_logical_region_color_point(
                                  MapperContext ctx, LogicalRegion handle) const
    //--------------------------------------------------------------------------
    {
      AutoMapperCall call(ctx,
          Internal::MAPPER_GET_LOGICAL_REGION_COLOR_POINT_CALL);
      return runtime->get_logical_region_color_point(handle);
    }

    //--------------------------------------------------------------------------
    Color MapperRuntime::get_logical_partition_color(MapperContext ctx,
                                                 LogicalPartition handle) const
    //--------------------------------------------------------------------------
    {
      AutoMapperCall call(ctx, Internal::MAPPER_GET_LOGICAL_PARTITION_COLOR_CALL);
      return runtime->get_logical_partition_color(handle);
    }

    //--------------------------------------------------------------------------
    LogicalRegion MapperRuntime::get_parent_logical_region(MapperContext ctx,
                                                    LogicalPartition part) const
    //--------------------------------------------------------------------------
    {
      AutoMapperCall call(ctx, Internal::MAPPER_GET_PARENT_LOGICAL_REGION_CALL);
      return runtime->get_parent_logical_region(part);
    }
    
    //--------------------------------------------------------------------------
    bool MapperRuntime::has_parent_logical_partition(MapperContext ctx,
                                                     LogicalRegion handle) const
    //--------------------------------------------------------------------------
    {
      AutoMapperCall call(ctx,
          Internal::MAPPER_HAS_PARENT_LOGICAL_PARTITION_CALL);
      return runtime->has_parent_logical_partition(handle);
    }

    //--------------------------------------------------------------------------
    LogicalPartition MapperRuntime::get_parent_logical_partition(
                                      MapperContext ctx, LogicalRegion r) const
    //--------------------------------------------------------------------------
    {
      AutoMapperCall call(ctx,
          Internal::MAPPER_GET_PARENT_LOGICAL_PARTITION_CALL);
      return runtime->get_parent_logical_partition(r);
    }

    //--------------------------------------------------------------------------
    bool MapperRuntime::retrieve_semantic_information(MapperContext ctx,
        TaskID task_id, SemanticTag tag, const void *&result, size_t &size,
        bool can_fail, bool wait_until_ready) const
    //--------------------------------------------------------------------------
    {
      AutoMapperCall call(ctx, Internal::MAPPER_RETRIEVE_SEMANTIC_INFO_CALL);
      return runtime->retrieve_semantic_information(task_id, tag,
					     result, size,
                                             can_fail, wait_until_ready);
    }

    //--------------------------------------------------------------------------
    bool MapperRuntime::retrieve_semantic_information(MapperContext ctx,
        IndexSpace handle, SemanticTag tag, const void *&result, size_t &size,
        bool can_fail, bool wait_until_ready) const
    //--------------------------------------------------------------------------
    {
      AutoMapperCall call(ctx, Internal::MAPPER_RETRIEVE_SEMANTIC_INFO_CALL);
      return runtime->retrieve_semantic_information(handle, tag,
					     result, size,
                                             can_fail, wait_until_ready);
    }

    //--------------------------------------------------------------------------
    bool MapperRuntime::retrieve_semantic_information(MapperContext ctx,
        IndexPartition handle, SemanticTag tag, const void *&result, 
        size_t &size, bool can_fail, bool wait_until_ready) const
    //--------------------------------------------------------------------------
    {
      AutoMapperCall call(ctx, Internal::MAPPER_RETRIEVE_SEMANTIC_INFO_CALL);
      return runtime->retrieve_semantic_information(handle, tag,
					     result, size,
                                             can_fail, wait_until_ready);
    }

    //--------------------------------------------------------------------------
    bool MapperRuntime::retrieve_semantic_information(MapperContext ctx,
        FieldSpace handle, SemanticTag tag, const void *&result,
        size_t &size, bool can_fail, bool wait_until_ready) const
    //--------------------------------------------------------------------------
    {
      AutoMapperCall call(ctx, Internal::MAPPER_RETRIEVE_SEMANTIC_INFO_CALL);
      return runtime->retrieve_semantic_information(handle, tag,
					     result, size,
                                             can_fail, wait_until_ready);
    }

    //--------------------------------------------------------------------------
    bool MapperRuntime::retrieve_semantic_information(MapperContext ctx,
        FieldSpace handle, FieldID fid, SemanticTag tag, const void *&result,
        size_t &size, bool can_fail, bool wait_until_ready) const
    //--------------------------------------------------------------------------
    {
      AutoMapperCall call(ctx, Internal::MAPPER_RETRIEVE_SEMANTIC_INFO_CALL);
      return runtime->retrieve_semantic_information(handle, fid,
					     tag, result, size,
                                             can_fail, wait_until_ready);
    }

    //--------------------------------------------------------------------------
    bool MapperRuntime::retrieve_semantic_information(MapperContext ctx,
        LogicalRegion handle, SemanticTag tag, const void *&result,
        size_t &size, bool can_fail, bool wait_until_ready) const
    //--------------------------------------------------------------------------
    {
      AutoMapperCall call(ctx, Internal::MAPPER_RETRIEVE_SEMANTIC_INFO_CALL);
      return runtime->retrieve_semantic_information(handle, tag,
					     result, size,
                                             can_fail, wait_until_ready);
    }

    //--------------------------------------------------------------------------
    bool MapperRuntime::retrieve_semantic_information(MapperContext ctx,
        LogicalPartition handle, SemanticTag tag, const void *&result,
        size_t &size, bool can_fail, bool wait_until_ready) const
    //--------------------------------------------------------------------------
    {
      AutoMapperCall call(ctx, Internal::MAPPER_RETRIEVE_SEMANTIC_INFO_CALL);
      return runtime->retrieve_semantic_information(handle, tag,
					     result, size,
                                             can_fail, wait_until_ready);
    }

    //--------------------------------------------------------------------------
    void MapperRuntime::retrieve_name(MapperContext ctx, TaskID task_id,
                                      const char *&result) const
    //--------------------------------------------------------------------------
    {
      AutoMapperCall call(ctx, Internal::MAPPER_RETRIEVE_NAME_CALL);
      const void *name; size_t dummy_size;
      runtime->retrieve_semantic_information(task_id, LEGION_NAME_SEMANTIC_TAG,
                                             name, dummy_size, false, false);
      static_assert(sizeof(result) == sizeof(name));
      memcpy(&result, &name, sizeof(result));
    }

    //--------------------------------------------------------------------------
    void MapperRuntime::retrieve_name(MapperContext ctx, IndexSpace handle,
                                      const char *&result) const
    //--------------------------------------------------------------------------
    {
      AutoMapperCall call(ctx, Internal::MAPPER_RETRIEVE_NAME_CALL);
      const void *name; size_t dummy_size;
      runtime->retrieve_semantic_information(handle, LEGION_NAME_SEMANTIC_TAG,
                                             name, dummy_size, false, false);
      static_assert(sizeof(result) == sizeof(name));
      memcpy(&result, &name, sizeof(result));
    }

    //--------------------------------------------------------------------------
    void MapperRuntime::retrieve_name(MapperContext ctx, 
                              IndexPartition handle, const char *&result) const
    //--------------------------------------------------------------------------
    {
      AutoMapperCall call(ctx, Internal::MAPPER_RETRIEVE_NAME_CALL);
      const void *name; size_t dummy_size;
      runtime->retrieve_semantic_information(handle, LEGION_NAME_SEMANTIC_TAG,
                                             name, dummy_size, false, false);
      static_assert(sizeof(result) == sizeof(name));
      memcpy(&result, &name, sizeof(result));
    }

    //--------------------------------------------------------------------------
    void MapperRuntime::retrieve_name(MapperContext ctx, FieldSpace handle,
                                      const char *&result) const
    //--------------------------------------------------------------------------
    {
      AutoMapperCall call(ctx, Internal::MAPPER_RETRIEVE_NAME_CALL);
      const void *name; size_t dummy_size;
      runtime->retrieve_semantic_information(handle, LEGION_NAME_SEMANTIC_TAG,
                                             name, dummy_size, false, false);
      static_assert(sizeof(result) == sizeof(name));
      memcpy(&result, &name, sizeof(result));
    }

    //--------------------------------------------------------------------------
    void MapperRuntime::retrieve_name(MapperContext ctx, FieldSpace handle,
                                      FieldID fid, const char *&result) const
    //--------------------------------------------------------------------------
    {
      AutoMapperCall call(ctx, Internal::MAPPER_RETRIEVE_NAME_CALL);
      const void *name; size_t dummy_size;
      runtime->retrieve_semantic_information(handle, fid, 
          LEGION_NAME_SEMANTIC_TAG, name, dummy_size, false, false);
      static_assert(sizeof(result) == sizeof(name));
      memcpy(&result, &name, sizeof(result));
    }

    //--------------------------------------------------------------------------
    void MapperRuntime::retrieve_name(MapperContext ctx, 
                                LogicalRegion handle, const char *&result) const
    //--------------------------------------------------------------------------
    {
      AutoMapperCall call(ctx, Internal::MAPPER_RETRIEVE_NAME_CALL);
      const void *name; size_t dummy_size;
      runtime->retrieve_semantic_information(handle, LEGION_NAME_SEMANTIC_TAG,
                                             name, dummy_size, false, false);
      static_assert(sizeof(result) == sizeof(name));
      memcpy(&result, &name, sizeof(result));
    }

    //--------------------------------------------------------------------------
    void MapperRuntime::retrieve_name(MapperContext ctx,
                             LogicalPartition handle, const char *&result) const
    //--------------------------------------------------------------------------
    {
      AutoMapperCall call(ctx, Internal::MAPPER_RETRIEVE_NAME_CALL);
      const void *name; size_t dummy_size;
      runtime->retrieve_semantic_information(handle, LEGION_NAME_SEMANTIC_TAG,
                                             name, dummy_size, false, false);
      static_assert(sizeof(result) == sizeof(name));
      memcpy(&result, &name, sizeof(result));
    }

    //--------------------------------------------------------------------------
    bool MapperRuntime::is_MPI_interop_configured(MapperContext ctx) const
    //--------------------------------------------------------------------------
    {
      return runtime->is_MPI_interop_configured();
    }

    //--------------------------------------------------------------------------
    const std::map<int,AddressSpace>& MapperRuntime::find_forward_MPI_mapping(
                                                       MapperContext ctx) const
    //--------------------------------------------------------------------------
    {
      return runtime->find_forward_MPI_mapping();
    }

    //--------------------------------------------------------------------------
    const std::map<AddressSpace,int>& MapperRuntime::find_reverse_MPI_mapping(
                                                       MapperContext ctx) const
    //--------------------------------------------------------------------------
    {
      return runtime->find_reverse_MPI_mapping();
    }

    //--------------------------------------------------------------------------
    int MapperRuntime::find_local_MPI_rank(MapperContext ctx) const
    //--------------------------------------------------------------------------
    {
      return runtime->find_local_MPI_rank();
    }

    /////////////////////////////////////////////////////////////
    // AutoLock
    /////////////////////////////////////////////////////////////

    //--------------------------------------------------------------------------
    AutoLock::AutoLock(MapperContext c, LocalLock &r, int mode, bool excl)
      : Internal::AutoLock(mode, excl, r), ctx(c)
    //--------------------------------------------------------------------------
    {
      bool paused = false;
      if (exclusive)
      {
        Internal::RtEvent ready = local_lock.wrlock();
        while (ready.exists())
        {
          if (!paused)
          {
            ctx->manager->pause_mapper_call(ctx);
            paused = true;
          }
          ready.wait();
          ready = local_lock.wrlock();
        }
      }
      else
      {
        Internal::RtEvent ready = local_lock.rdlock();
        while (ready.exists())
        {
          if (!paused)
          {
            ctx->manager->pause_mapper_call(ctx);
            paused = true;
          }
          ready.wait();
          ready = local_lock.rdlock();
        }
      }
      held = true;
      Internal::local_lock_list = this;
      if (paused)
        ctx->manager->resume_mapper_call(ctx, Internal::MAPPER_AUTO_LOCK_CALL);
    }

    //--------------------------------------------------------------------------
    void AutoLock::reacquire(void)
    //--------------------------------------------------------------------------
    {
#ifdef DEBUG_LEGION
      assert(!held);
      assert(Internal::local_lock_list == previous);
#endif
#ifdef DEBUG_REENTRANT_LOCKS
      if (previous != NULL)
        previous->check_for_reentrant_locks(&local_lock);
#endif
      bool paused = false;
      if (exclusive)
      {
        Internal::RtEvent ready = local_lock.wrlock();
        while (ready.exists())
        {
          if (!paused)
          {
            ctx->manager->pause_mapper_call(ctx);
            paused = true;
          }
          ready.wait();
          ready = local_lock.wrlock();
        }
      }
      else
      {
        Internal::RtEvent ready = local_lock.rdlock();
        while (ready.exists())
        {
          if (!paused)
          {
            ctx->manager->pause_mapper_call(ctx);
            paused = true;
          }
          ready.wait();
          ready = local_lock.rdlock();
        }
      }
      Internal::local_lock_list = this;
      held = true;
      if (paused)
        ctx->manager->resume_mapper_call(ctx, Internal::MAPPER_AUTO_LOCK_CALL);
    }

  }; // namespace Mapping
}; // namespace Legion
<|MERGE_RESOLUTION|>--- conflicted
+++ resolved
@@ -15,6 +15,7 @@
 
 #include "legion.h"
 #include "legion/legion_ops.h"
+#include "legion/legion_tasks.h"
 #include "legion/region_tree.h"
 #include "legion/legion_views.h"
 #include "legion/legion_mapping.h"
@@ -1184,19 +1185,33 @@
       if (regions.empty())
         return false;
       check_region_consistency(ctx, "create_physical_instance", regions);
-      if (acquire && (ctx->acquired_instances == NULL))
+      if (ctx->operation == NULL)
       {
         REPORT_LEGION_WARNING(LEGION_WARNING_IGNORING_ACQUIRE_REQUEST,
-                        "Ignoring acquire request to create_physical_instance "
-                        "in unsupported mapper call %s in mapper %s", 
-                        ctx->get_mapper_call_name(), ctx->get_mapper_name());
-        acquire = false;
-      }
+            "Ignoring request to create_physical_instance in unsupported "
+            "mapper call %s in mapper %s. Physical instances can only be " 
+            "created in mapper calls associated with a Mappable operation.",
+            ctx->get_mapper_call_name(), ctx->get_mapper_name());
+        return false;
+      }
+#ifdef DEBUG_LEGION
+      assert(ctx->acquired_instances != NULL);
+#endif
+      // Important: do this before pausing the mapper call
+      const bool safe_for_unbounded_pools =
+        ctx->manager->is_safe_for_unbounded_pools();
       AutoMapperCall call(ctx, Internal::MAPPER_CREATE_PHYSICAL_INSTANCE_CALL);
+      Internal::RtEvent unbounded_pool_wait;
+      Internal::TaskTreeCoordinates coordinates;
+      ctx->operation->compute_task_tree_coordinates(coordinates);
       bool success = runtime->create_physical_instance(target_memory, 
-        constraints, regions, result, ctx->manager->processor, acquire,
-        priority, tight_region_bounds, unsat, footprint, 
-        (ctx->operation == NULL) ? 0 : ctx->operation->get_unique_op_id());
+        constraints, regions, coordinates, result, ctx->manager->processor, 
+        acquire, priority, tight_region_bounds, unsat, footprint, 
+        (ctx->operation == NULL) ? 0 : ctx->operation->get_unique_op_id(),
+        safe_for_unbounded_pools ? NULL : &unbounded_pool_wait);
+      if (!safe_for_unbounded_pools && unbounded_pool_wait.exists())
+        ctx->report_unsafe_allocation_in_unbounded_pool(target_memory,
+            Internal::MAPPER_CREATE_PHYSICAL_INSTANCE_CALL);
       if (success && acquire)
         ctx->record_acquired_instance(result.impl, true/*created*/);
       return success;
@@ -1218,22 +1233,35 @@
       if (regions.empty())
         return false;
       check_region_consistency(ctx, "create_physical_instance", regions);
-      if (acquire && (ctx->acquired_instances == NULL))
+      if (ctx->operation == NULL)
       {
         REPORT_LEGION_WARNING(LEGION_WARNING_IGNORING_ACQUIRE_REQUEST,
-                        "Ignoring acquire request to create_physical_instance "
-                        "in unsupported mapper call %s in mapper %s", 
-                        ctx->get_mapper_call_name(), ctx->get_mapper_name());
-        acquire = false;
-      }
+            "Ignoring request to create_physical_instance in unsupported "
+            "mapper call %s in mapper %s. Physical instances can only be " 
+            "created in mapper calls associated with a Mappable operation.",
+            ctx->get_mapper_call_name(), ctx->get_mapper_name());
+        return false;
+      }
+#ifdef DEBUG_LEGION
+      assert(ctx->acquired_instances != NULL);
+#endif
+      // Important: do this before pausing the mapper call
+      const bool safe_for_unbounded_pools =
+        ctx->manager->is_safe_for_unbounded_pools();
       AutoMapperCall call(ctx, Internal::MAPPER_CREATE_PHYSICAL_INSTANCE_CALL);
-      Internal::LayoutConstraints *cons =
+      Internal::RtEvent unbounded_pool_wait;
+      Internal::TaskTreeCoordinates coordinates;
+      ctx->operation->compute_task_tree_coordinates(coordinates);
+      Internal::LayoutConstraints *cons = 
         runtime->find_layout_constraints(layout_id);
       bool success = runtime->create_physical_instance(target_memory, cons,
-                      regions, result, ctx->manager->processor, acquire,
-                      priority, tight_region_bounds, unsat, footprint,
-                      (ctx->operation == NULL) ? 0 :
-                        ctx->operation->get_unique_op_id());
+          regions, coordinates, result, ctx->manager->processor, acquire,
+          priority, tight_region_bounds, unsat, footprint,
+          (ctx->operation == NULL) ? 0 : ctx->operation->get_unique_op_id(),
+          safe_for_unbounded_pools ? NULL : &unbounded_pool_wait);
+      if (!safe_for_unbounded_pools && unbounded_pool_wait.exists())
+        ctx->report_unsafe_allocation_in_unbounded_pool(target_memory,
+            Internal::MAPPER_CREATE_PHYSICAL_INSTANCE_CALL);
       if (success && acquire)
         ctx->record_acquired_instance(result.impl, true/*created*/);
       return success;
@@ -1256,21 +1284,38 @@
         return false;
       check_region_consistency(ctx, "find_or_create_physical_instance",
                                regions);
-      if (acquire && (ctx->acquired_instances == NULL))
+      if (ctx->operation == NULL)
       {
         REPORT_LEGION_WARNING(LEGION_WARNING_IGNORING_ACQUIRE_REQUEST,
-                        "Ignoring acquire request to find_or_create_physical"
-                        "_instance in unsupported mapper call %s in mapper %s",
-                        ctx->get_mapper_call_name(), ctx->get_mapper_name());
-        acquire = false;
-      }
+            "Ignoring request to find_or_create_physical_instance in "
+            "unsupported mapper call %s in mapper %s. Physical instances "
+            "can only be created in mapper calls associated with a "
+            "Mappable operation. Legion will still attempt the find "
+            "part of this call.",
+            ctx->get_mapper_call_name(), ctx->get_mapper_name());
+        return find_physical_instance(ctx, target_memory, constraints,
+            regions, result, acquire, tight_region_bounds);
+      }
+#ifdef DEBUG_LEGION
+      assert(ctx->acquired_instances != NULL);
+#endif
+      // Important: do this before pausing the mapper call
+      const bool safe_for_unbounded_pools =
+        ctx->manager->is_safe_for_unbounded_pools();
       AutoMapperCall call(ctx,
           Internal::MAPPER_FIND_OR_CREATE_PHYSICAL_INSTANCE_CALL);
+      Internal::RtEvent unbounded_pool_wait; 
+      Internal::TaskTreeCoordinates coordinates;
+      ctx->operation->compute_task_tree_coordinates(coordinates);
       bool success = runtime->find_or_create_physical_instance(target_memory,
-                constraints, regions, result, created, ctx->manager->processor,
-                acquire, priority, tight_region_bounds, unsat, footprint,
-                (ctx->operation == NULL) ? 0 :
-                 ctx->operation->get_unique_op_id());
+          constraints, regions, coordinates, result, created, 
+          ctx->manager->processor, acquire, priority, tight_region_bounds, 
+          unsat, footprint,
+          (ctx->operation == NULL) ? 0 : ctx->operation->get_unique_op_id(),
+          safe_for_unbounded_pools ? NULL : &unbounded_pool_wait);
+      if (!safe_for_unbounded_pools && unbounded_pool_wait.exists())
+        ctx->report_unsafe_allocation_in_unbounded_pool(target_memory,
+            Internal::MAPPER_FIND_OR_CREATE_PHYSICAL_INSTANCE_CALL);
       if (success && acquire)
         ctx->record_acquired_instance(result.impl, created);
       return success;
@@ -1293,23 +1338,39 @@
         return false;
       check_region_consistency(ctx, "find_or_create_physical_instance",
                                regions);
-      if (acquire && (ctx->acquired_instances == NULL))
+      if (ctx->operation == NULL)
       {
         REPORT_LEGION_WARNING(LEGION_WARNING_IGNORING_ACQUIRE_REQUEST,
-                        "Ignoring acquire request to find_or_create_physical"
-                        "_instance in unsupported mapper call %s in mapper %s",
-                        ctx->get_mapper_call_name(), ctx->get_mapper_name());
-        acquire = false;
-      }
+            "Ignoring request to find_or_create_physical_instance in "
+            "unsupported mapper call %s in mapper %s. Physical instances "
+            "can only be created in mapper calls associated with a "
+            "Mappable operation. Legion will still attempt the find "
+            "part of this call.",
+            ctx->get_mapper_call_name(), ctx->get_mapper_name());
+        return find_physical_instance(ctx, target_memory, layout_id,
+            regions, result, acquire, tight_region_bounds);
+      }
+#ifdef DEBUG_LEGION
+      assert(ctx->acquired_instances != NULL);
+#endif
+      // Important: do this before pausing the mapper call
+      const bool safe_for_unbounded_pools =
+        ctx->manager->is_safe_for_unbounded_pools();
       AutoMapperCall call(ctx,
           Internal::MAPPER_FIND_OR_CREATE_PHYSICAL_INSTANCE_CALL);
+      Internal::RtEvent unbounded_pool_wait;
+      Internal::TaskTreeCoordinates coordinates;
+      ctx->operation->compute_task_tree_coordinates(coordinates);
       Internal::LayoutConstraints *cons =
         runtime->find_layout_constraints(layout_id);
       bool success = runtime->find_or_create_physical_instance(target_memory,
-                 cons, regions, result, created, ctx->manager->processor,
-                 acquire, priority, tight_region_bounds, unsat, footprint,
-                 (ctx->operation == NULL) ? 0 : 
-                  ctx->operation->get_unique_op_id());
+          cons, regions, coordinates, result, created, ctx->manager->processor,
+          acquire, priority, tight_region_bounds, unsat, footprint,
+          (ctx->operation == NULL) ? 0 : ctx->operation->get_unique_op_id(),
+          safe_for_unbounded_pools ? NULL : &unbounded_pool_wait);
+      if (!safe_for_unbounded_pools && unbounded_pool_wait.exists())
+        ctx->report_unsafe_allocation_in_unbounded_pool(target_memory,
+            Internal::MAPPER_FIND_OR_CREATE_PHYSICAL_INSTANCE_CALL);
       if (success && acquire)
         ctx->record_acquired_instance(result.impl, created);
       return success;
@@ -1784,36 +1845,101 @@
                         ctx->get_mapper_name());
         return false;
       }
+      // Important: do this before pausing the mapper call
+      const bool safe_for_unbounded_pools =
+        ctx->manager->is_safe_for_unbounded_pools();
       AutoMapperCall call(ctx, Internal::MAPPER_ACQUIRE_FUTURE_CALL);
-      return future.impl->find_or_create_application_instance(
-                                memory, ctx->operation->get_unique_op_id()); 
+#ifdef DEBUG_LEGION
+      assert(ctx->operation != NULL);
+      Internal::SingleTask *task =
+        dynamic_cast<Internal::SingleTask*>(ctx->operation);
+      assert(task != NULL);
+#else
+      Internal::SingleTask *task =
+        static_cast<Internal::SingleTask*>(ctx->operation);
+#endif
+      Internal::RtEvent unbounded_pool_wait;
+      const bool result = future.impl->request_application_instance(
+          memory, task, safe_for_unbounded_pools ? NULL :
+          &unbounded_pool_wait, true/*can fail*/);
+      if (!safe_for_unbounded_pools && unbounded_pool_wait.exists())
+        ctx->report_unsafe_allocation_in_unbounded_pool(memory,
+            Internal::MAPPER_ACQUIRE_FUTURE_CALL);
+      return result;
+
     } 
 
     //--------------------------------------------------------------------------
-<<<<<<< HEAD
     bool MapperRuntime::acquire_pool(MapperContext ctx, Memory memory,
                                      const PoolBounds &bounds) const
     //--------------------------------------------------------------------------
     {
-      return ctx->manager->acquire_pool(ctx, memory, bounds);
+      if (!memory.exists() || !bounds.is_bounded() || (bounds.size == 0))
+        return false;
+      // Only support this in map-task calls
+      if (ctx->kind != Internal::MAP_TASK_CALL)
+      {
+        REPORT_LEGION_WARNING(LEGION_WARNING_IGNORING_ACQUIRE_REQUEST,
+                        "Ignoring acquire pool request in unsupported mapper "
+                        "call %s in mapper %s", ctx->get_mapper_call_name(),
+                        ctx->get_mapper_name());
+        return false;
+      }
+      // Important: do this before pausing the mapper call
+      const bool safe_for_unbounded_pools =
+        ctx->manager->is_safe_for_unbounded_pools();
+      AutoMapperCall call(ctx, Internal::MAPPER_ACQUIRE_POOL_CALL);
+#ifdef DEBUG_LEGION
+      assert(ctx->operation != NULL);
+      Internal::SingleTask *task =
+        dynamic_cast<Internal::SingleTask*>(ctx->operation);
+      assert(task != NULL);
+#else
+      Internal::SingleTask *task =
+        static_cast<Internal::SingleTask*>(ctx->operation);
+#endif
+      Internal::RtEvent unbounded_pool_wait;
+      const bool result = task->acquire_leaf_memory_pool(memory, bounds,
+          safe_for_unbounded_pools ? NULL : &unbounded_pool_wait);
+      if (!safe_for_unbounded_pools && unbounded_pool_wait.exists())
+        ctx->report_unsafe_allocation_in_unbounded_pool(memory,
+            Internal::MAPPER_ACQUIRE_POOL_CALL);
+      return result;
     }
 
     //--------------------------------------------------------------------------
     void MapperRuntime::release_pool(MapperContext ctx, Memory memory)
     //--------------------------------------------------------------------------
     {
-      ctx->manager->release_pool(ctx, memory);
-    }
-
-    //--------------------------------------------------------------------------
-    IndexSpace MapperRuntime::create_index_space(MapperContext ctx, 
-           const Domain &bounds, TypeTag type_tag, const char *provenance) const
-=======
+      if (!memory.exists())
+        return;
+      // Only support this in map-task calls
+      if (ctx->kind != Internal::MAP_TASK_CALL)
+      {
+        REPORT_LEGION_WARNING(LEGION_WARNING_IGNORING_ACQUIRE_REQUEST,
+                        "Ignoring release pool request in unsupported mapper "
+                        "call %s in mapper %s", ctx->get_mapper_call_name(),
+                        ctx->get_mapper_name());
+        return;
+      }
+      AutoMapperCall call(ctx, Internal::MAPPER_RELEASE_POOL_CALL);
+#ifdef DEBUG_LEGION
+      assert(ctx->operation != NULL);
+      Internal::SingleTask *task =
+        dynamic_cast<Internal::SingleTask*>(ctx->operation);
+      assert(task != NULL);
+#else
+      Internal::SingleTask *task =
+        static_cast<Internal::SingleTask*>(ctx->operation);
+#endif
+      task->release_leaf_memory_pool(memory);
+    }
+
+    //--------------------------------------------------------------------------
     IndexSpace MapperRuntime::create_index_space(MapperContext ctx,
                                                  const Domain &domain,
                                                  TypeTag type_tag,
                                                  const char *prov) const
->>>>>>> 12dde89f
     //--------------------------------------------------------------------------
     {
       if (type_tag == 0)
