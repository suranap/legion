/* Copyright 2024 Stanford University, NVIDIA Corporation
 *
 * Licensed under the Apache License, Version 2.0 (the "License");
 * you may not use this file except in compliance with the License.
 * You may obtain a copy of the License at
 *
 *     http://www.apache.org/licenses/LICENSE-2.0
 *
 * Unless required by applicable law or agreed to in writing, software
 * distributed under the License is distributed on an "AS IS" BASIS,
 * WITHOUT WARRANTIES OR CONDITIONS OF ANY KIND, either express or implied.
 * See the License for the specific language governing permissions and
 * limitations under the License.
 */

#ifndef __LEGION_REPLICATION_H__
#define __LEGION_REPLICATION_H__

#include "legion/legion_ops.h"
#include "legion/legion_tasks.h"
#include "legion/legion_trace.h"
#include "legion/legion_context.h"

namespace Legion {
  namespace Internal { 

#ifdef DEBUG_LEGION_COLLECTIVES
    /**
     * \class CollectiveCheckReduction
     * A small helper reduction for use with checking that 
     * Legion collectives are properly aligned across all shards
     */
    class CollectiveCheckReduction {
    public:
      typedef long RHS;
      typedef long LHS;
      static const long IDENTITY;
      static const long identity;
      static const long BAD;
      static const ReductionOpID REDOP;

      template<bool EXCLUSIVE> static void apply(LHS &lhs, RHS rhs);
      template<bool EXCLUSIVE> static void fold(RHS &rhs1, RHS rhs2);
    }; 

    /**
     * \class CloseCheckReduction
     * Another helper reduction for comparing the phase barriers
     * used by close operations which should be ordered
     */
    class CloseCheckReduction {
    public:
      struct CloseCheckValue {
      public:
        CloseCheckValue(void);
        CloseCheckValue(Operation *op, RtBarrier barrier,
                        RegionTreeNode *node, bool read_only);
      public:
        bool operator==(const CloseCheckValue &rhs) const;
      public:
        unsigned operation_index;
        RtBarrier barrier;
        LogicalRegion region;
        LogicalPartition partition;
        bool is_region;
        bool read_only;
      };
    public:
      typedef CloseCheckValue RHS;
      typedef CloseCheckValue LHS;
      static const CloseCheckValue IDENTITY;
      static const CloseCheckValue identity;
      static const ReductionOpID REDOP;

      template<bool EXCLUSIVE> static void apply(LHS &lhs, RHS rhs);
      template<bool EXCLUSIVE> static void fold(RHS &rhs1, RHS rhs2);
    };
#endif

    struct SelectShardingFunctorOutput :
      public Mapper::SelectShardingFunctorOutput {
      inline SelectShardingFunctorOutput(void)
        { chosen_functor = UINT_MAX; slice_recurse = true; }
    };

    /**
     * \class ShardCollective
     * The shard collective is the base class for performing
     * collective operations between shards
     */
    class ShardCollective {
    public:
      struct DeferCollectiveArgs : public LgTaskArgs<DeferCollectiveArgs> {
      public:
        static const LgTaskID TASK_ID = LG_DEFER_COLLECTIVE_TASK_ID;
      public:
        DeferCollectiveArgs(ShardCollective *c)
          : LgTaskArgs(implicit_provenance), collective(c) { }
      public:
        ShardCollective *const collective;
      };
    public:
      ShardCollective(CollectiveIndexLocation loc, ReplicateContext *ctx);
      ShardCollective(ReplicateContext *ctx, CollectiveID id);
      virtual ~ShardCollective(void);
    public:
      virtual void perform_collective_async(
                     RtEvent precondition = RtEvent::NO_RT_EVENT) = 0;
      virtual RtEvent perform_collective_wait(bool block = false) = 0;
      virtual void handle_collective_message(Deserializer &derez) = 0;
      void perform_collective_sync(RtEvent pre = RtEvent::NO_RT_EVENT);
      static void handle_deferred_collective(const void *args);
    protected:
      bool defer_collective_async(RtEvent precondition);
      int convert_to_index(ShardID id, ShardID origin) const;
      ShardID convert_to_shard(int index, ShardID origin) const;
    public:
      ShardManager *const manager;
      ReplicateContext *const context;
      const ShardID local_shard;
      const CollectiveID collective_index;
    protected:
      mutable LocalLock collective_lock;
    };

    /**
     * \class BroadcastCollective
     * This shard collective has equivalent functionality to 
     * MPI Broadcast in that it will transmit some data on one
     * shard to all the other shards.
     */
    class BroadcastCollective : public ShardCollective {
    public:
      BroadcastCollective(CollectiveIndexLocation loc,
                          ReplicateContext *ctx, ShardID origin);
      BroadcastCollective(ReplicateContext *ctx, 
                          CollectiveID id, ShardID origin); 
      virtual ~BroadcastCollective(void);
    public:
      virtual MessageKind get_message_kind(void) const = 0;
      // We guarantee that these methods will be called atomically
      virtual void pack_collective(Serializer &rez) const = 0;
      virtual void unpack_collective(Deserializer &derez) = 0;
    public:
      virtual void perform_collective_async(RtEvent pre = RtEvent::NO_RT_EVENT);
      virtual RtEvent perform_collective_wait(bool block = true);
      virtual void handle_collective_message(Deserializer &derez);
      virtual RtEvent post_broadcast(void) { return RtEvent::NO_RT_EVENT; }
      // Use this method in case we don't actually end up using the collective
      virtual void elide_collective(void);
    public:
      RtEvent get_done_event(void) const;
      inline bool is_origin(void) const
        { return (origin == local_shard); }
    protected:
      void send_messages(void) const;
    public:
      const ShardID origin;
      const int shard_collective_radix;
    private:
      RtUserEvent done_event; // valid on all shards except origin
    };

    /**
     * \class GatherCollective
     * This shard collective has equivalent functionality to
     * MPI Gather in that it will ensure that data from all
     * the shards are reduced down to a single shard.
     */
    class GatherCollective : public ShardCollective {
    public:
      GatherCollective(CollectiveIndexLocation loc,
                       ReplicateContext *ctx, ShardID target);
      GatherCollective(ReplicateContext *ctx, 
                       CollectiveID id, ShardID origin);
      virtual ~GatherCollective(void);
    public:
      virtual MessageKind get_message_kind(void) const = 0;
      // We guarantee that these methods will be called atomically
      virtual void pack_collective(Serializer &rez) const = 0;
      virtual void unpack_collective(Deserializer &derez) = 0;
    public:
      virtual void perform_collective_async(RtEvent pre = RtEvent::NO_RT_EVENT);
      // Make sure to call this in the destructor of anything not the target
      virtual RtEvent perform_collective_wait(bool block = true);
      virtual void handle_collective_message(Deserializer &derez);
      virtual RtEvent post_gather(void) { return RtEvent::NO_RT_EVENT; }
      inline bool is_target(void) const { return (target == local_shard); }
      RtEvent get_done_event(void);
      // Use this method in case we don't actually end up using the collective
      virtual void elide_collective(void);
    protected:
      void send_message(void);
      int compute_expected_notifications(void) const;
    public:
      const ShardID target;
      const int shard_collective_radix;
      const int expected_notifications;
    private:
      union DoneEvent {
        DoneEvent(void) : to_trigger(RtUserEvent::NO_RT_USER_EVENT) { }
        RtUserEvent to_trigger;
        RtEvent postcondition;
      } done_event;
      int received_notifications;
    };

    /**
     * \class AllGatherCollective
     * This shard collective has equivalent functionality to
     * MPI All Gather in that it will ensure that all shards
     * see the value data from all other shards.
     */
    template<bool INORDER>
    class AllGatherCollective : public ShardCollective {
    public:
      // Inorder says whether we need to see messages for stages inorder,
      // e.g. do we need to see all stage 0 messages before stage 1
      AllGatherCollective(CollectiveIndexLocation loc, ReplicateContext *ctx);
      AllGatherCollective(ReplicateContext *ctx, CollectiveID id);
      AllGatherCollective(ReplicateContext *ctx, CollectiveID id,
                          const std::vector<ShardID> &participants);
      virtual ~AllGatherCollective(void);
    public:
      virtual MessageKind get_message_kind(void) const = 0;
      // We guarantee that these methods will be called atomically
      virtual void pack_collective_stage(ShardID target,
                                         Serializer &rez, int stage) = 0;
      virtual void unpack_collective_stage(Deserializer &derez, int stage) = 0;
    public:
      virtual void perform_collective_async(RtEvent pre = RtEvent::NO_RT_EVENT);
      virtual RtEvent perform_collective_wait(bool block = true);
      virtual void handle_collective_message(Deserializer &derez);
      // Use this method in case we don't actually end up using the collective
      virtual void elide_collective(void);
      inline RtEvent get_done_event(void) const { return done_event; }
    protected:
      void initialize_collective(void);
      void construct_message(ShardID target, int stage, Serializer &rez);
      bool initiate_collective(void);
      void send_remainder_stage(void);
      bool send_ready_stages(const int start_stage=1);
      void unpack_stage(int stage, Deserializer &derez);
      void complete_exchange(void);
      virtual RtEvent post_complete_exchange(void) 
        { return RtEvent::NO_RT_EVENT; }
    protected:
      const std::vector<ShardID> *const participants; // can be NULL
      const size_t total_shards;
      int local_index;
      int shard_collective_radix;
      int shard_collective_log_radix;
      int shard_collective_stages;
      int shard_collective_participating_shards;
      int shard_collective_last_radix;
      bool participating; 
    private:
      RtUserEvent done_event;
      std::vector<int> stage_notifications;
      std::vector<bool> sent_stages;
      std::map<int,std::vector<std::pair<void*,size_t> > > *reorder_stages;
      // Handle a small race on deciding who gets to
      // trigger the done event, only the last one of these
      // will get to do the trigger to avoid any races
      unsigned pending_send_ready_stages;
#ifdef DEBUG_LEGION
      bool done_triggered;
#endif
    };

    /**
     * \class FutureAllReduceCollective
     * This collective will build a butterfly network for reducing
     * future instance values. Note that execution will not resume
     * until the precondition event for each future instance triggers
     * so this collective can be used to build the Realm event graph
     * in advance of actual execution.
     */
    class FutureAllReduceCollective : public AllGatherCollective<false> {
    protected:
      struct PendingReduction {
        FutureInstance *instance;
        ApEvent precondition;
        ApUserEvent postcondition;
      };
    public:
      FutureAllReduceCollective(Operation *op, CollectiveIndexLocation loc, 
          ReplicateContext *ctx, ReductionOpID redop_id,
          const ReductionOp *redop);
      FutureAllReduceCollective(Operation *op, ReplicateContext *ctx, 
          CollectiveID id, ReductionOpID redop_id, const ReductionOp *redop);
      virtual ~FutureAllReduceCollective(void);
    public:
      virtual MessageKind get_message_kind(void) const
        { return SEND_CONTROL_REPLICATION_FUTURE_ALLREDUCE; }
      virtual void pack_collective_stage(ShardID target,
                                         Serializer &rez, int stage);
      virtual void unpack_collective_stage(Deserializer &derez, int stage);
      virtual RtEvent post_complete_exchange(void);
      virtual void elide_collective(void);
    public:
      void set_shadow_instance(FutureInstance *shadow);
      RtEvent async_reduce(FutureInstance *instance, ApEvent &ready_event);
    protected:
      ApEvent perform_reductions(const std::map<ShardID,PendingReduction> &red);
      void create_shadow_instance(void);
    public:
      Operation *const op;
      const ReductionOp *const redop;
      const ReductionOpID redop_id;
    protected:
      const ApUserEvent finished; 
      std::map<int,std::map<ShardID,PendingReduction> > pending_reductions;
      FutureInstance *instance;
      FutureInstance *shadow_instance;
      ApEvent instance_ready;
      ApEvent shadow_ready;
      std::vector<ApEvent> shadow_reads;
      int current_stage;
      bool pack_shadow;
    };

    /**
     * \class FutureBroadcast
     * This class will broadast a future result out to all all shards
     */
    class FutureBroadcastCollective : public BroadcastCollective {
    public:
      FutureBroadcastCollective(ReplicateContext *ctx, 
          CollectiveIndexLocation loc, ShardID origin, Operation *op);
      FutureBroadcastCollective(const FutureBroadcastCollective &rhs) = delete;
      virtual ~FutureBroadcastCollective(void);
    public:
      FutureBroadcastCollective& operator=(
                                const FutureBroadcastCollective &rhs) = delete;
    public:
      virtual MessageKind get_message_kind(void) const
        { return SEND_CONTROL_REPLICATION_FUTURE_ALLREDUCE; }
      virtual void pack_collective(Serializer &rez) const;
      virtual void unpack_collective(Deserializer &derez);
      virtual void elide_collective(void);
      virtual RtEvent post_broadcast(void);
    public:
      RtEvent async_broadcast(FutureInstance *instance, 
          ApEvent precondition = ApEvent::NO_AP_EVENT,
          RtEvent postcondition = RtEvent::NO_RT_EVENT);
    public:
      Operation *const op;
      const ApUserEvent finished;
    protected:
      FutureInstance *instance;
      ApEvent write_event;
      mutable std::vector<ApEvent> read_events;
      RtEvent postcondition;
    };

    /**
     * \class FutureReduction
     * This class builds a reduction tree of futures down to a single
     * future value.
     */
    class FutureReductionCollective : public GatherCollective {
    public:
      FutureReductionCollective(ReplicateContext *ctx,
          CollectiveIndexLocation loc, ShardID origin,
          Operation *op, FutureBroadcastCollective *broadcast,
          const ReductionOp *redop, ReductionOpID redop_id);
      FutureReductionCollective(const FutureReductionCollective &rhs) = delete;
      virtual ~FutureReductionCollective(void);
    public:
      FutureReductionCollective& operator=(
                                const FutureReductionCollective &rhs) = delete;
    public:
      virtual MessageKind get_message_kind(void) const
        { return SEND_CONTROL_REPLICATION_FUTURE_REDUCTION; }
      virtual void pack_collective(Serializer &rez) const;
      virtual void unpack_collective(Deserializer &derez);
      virtual RtEvent post_gather(void);
    public:
      void async_reduce(FutureInstance *instance, ApEvent precondition);
    protected:
      void perform_reductions(void) const;
    public:
      Operation *const op;
      FutureBroadcastCollective *const broadcast;
      const ReductionOp *const redop;
      const ReductionOpID redop_id;
    protected:
      FutureInstance *instance;
      mutable ApEvent ready;
      std::map<ShardID,std::pair<FutureInstance*,ApEvent> > pending_reductions;
    };

    /**
     * \class AllReduceCollective
     * This shard collective has equivalent functionality to 
     * MPI All Reduce in that it will take a value from each
     * shard and reduce it down to a final value using a 
     * Legion reduction operator. We'll build this on top
     * of the AllGatherCollective
     */
    template<typename REDOP, bool INORDER>
    class AllReduceCollective : public AllGatherCollective<INORDER> {
    public:
      AllReduceCollective(CollectiveIndexLocation loc, ReplicateContext *ctx);
      AllReduceCollective(ReplicateContext *ctx, CollectiveID id);
      virtual ~AllReduceCollective(void);
    public:
      virtual MessageKind get_message_kind(void) const
        { return SEND_CONTROL_REPLICATION_VALUE_ALLREDUCE; }
      virtual void pack_collective_stage(ShardID target,
                                         Serializer &rez, int stage);
      virtual void unpack_collective_stage(Deserializer &derez, int stage);
    public:
      void async_all_reduce(typename REDOP::RHS value);
      RtEvent wait_all_reduce(bool block = true);
      typename REDOP::RHS sync_all_reduce(typename REDOP::RHS value);
      typename REDOP::RHS get_result(void);
    protected:
      typename REDOP::RHS value;
    };

    /**
     * \class ValueBroadcast
     * This will broadcast a value of any type that can be 
     * trivially serialized to all the shards.
     */
    template<typename T>
    class ValueBroadcast : public BroadcastCollective {
    public:
      ValueBroadcast(ReplicateContext *ctx, CollectiveIndexLocation loc)
        : BroadcastCollective(loc, ctx, ctx->owner_shard->shard_id) { }
      ValueBroadcast(ReplicateContext *ctx, ShardID origin,
                     CollectiveIndexLocation loc)
        : BroadcastCollective(loc, ctx, origin) { }
      ValueBroadcast(CollectiveID id, ReplicateContext *ctx, ShardID origin)
        : BroadcastCollective(ctx, id, origin) { }
      ValueBroadcast(const ValueBroadcast &rhs) 
        : BroadcastCollective(rhs) { assert(false); }
      virtual ~ValueBroadcast(void) { }
    public:
      ValueBroadcast& operator=(const ValueBroadcast &rhs)
        { assert(false); return *this; }
      inline void broadcast(const T &v) 
        { value = v; perform_collective_async(); }
      inline T get_value(bool wait = true)
        { if (wait) perform_collective_wait(); return value; }
    public:
      virtual MessageKind get_message_kind(void) const
        { return SEND_CONTROL_REPLICATION_VALUE_BROADCAST; }
      virtual void pack_collective(Serializer &rez) const 
        { rez.serialize(value); }
      virtual void unpack_collective(Deserializer &derez)
        { derez.deserialize(value); }
    protected:
      T value;
    };

    /**
     * \class ValueExchange
     * This class will exchange a value of any type that can be
     * trivially serialized to all the shards
     */
    template<typename T>
    class ValueExchange : public AllGatherCollective<false> { 
    public:
      ValueExchange(CollectiveIndexLocation loc, ReplicateContext *ctx)
        : AllGatherCollective(loc, ctx) { }
      ValueExchange(ReplicateContext *ctx, CollectiveID id)
        : AllGatherCollective(ctx, id) { }
      virtual ~ValueExchange(void) { }
    public:
      virtual MessageKind get_message_kind(void) const
        { return SEND_CONTROL_REPLICATION_VALUE_EXCHANGE; }
      virtual void pack_collective_stage(ShardID target,
                                         Serializer &rez, int stage)
      {
        rez.serialize<size_t>(values.size());
        for (typename std::set<T>::const_iterator it = values.begin();
              it != values.end(); it++)
          rez.serialize(*it);
      }
      virtual void unpack_collective_stage(Deserializer &derez, int stage)
      {
        size_t num_values;
        derez.deserialize(num_values);
        for (unsigned idx = 0; idx < num_values; idx++)
        {
          T value;
          derez.deserialize(value);
          values.insert(value);
        }
      }
    public:
      const std::set<T>& exchange_values(T value)
      {
        values.insert(value);
        perform_collective_sync();
        return values;
      }
    protected:
      std::set<T> values;
    };

    /**
     * \class BufferBroadcast
     * Broadcast out a binary buffer out to all the shards
     */
    class BufferBroadcast : public BroadcastCollective {
    public:
      BufferBroadcast(ReplicateContext *ctx, CollectiveIndexLocation loc)
        : BroadcastCollective(loc, ctx, ctx->owner_shard->shard_id),
          buffer(NULL), size(0), own(false) { }
      BufferBroadcast(ReplicateContext *ctx, ShardID origin,
                     CollectiveIndexLocation loc)
        : BroadcastCollective(loc, ctx, origin),
          buffer(NULL), size(0), own(false) { }
      BufferBroadcast(CollectiveID id, ReplicateContext *ctx)
        : BroadcastCollective(ctx, id, ctx->owner_shard->shard_id),
          buffer(NULL), size(0), own(false) { }
      BufferBroadcast(CollectiveID id, ShardID origin,
                      ReplicateContext *ctx)
        : BroadcastCollective(ctx, id, origin),
          buffer(NULL), size(0), own(false) { }
      BufferBroadcast(const BufferBroadcast &rhs) 
        : BroadcastCollective(rhs) { assert(false); }
      virtual ~BufferBroadcast(void) { if (own) free(buffer); }
    public:
      BufferBroadcast& operator=(const BufferBroadcast &rhs)
        { assert(false); return *this; }
      void broadcast(void *buffer, size_t size, bool copy = true);
      const void* get_buffer(size_t &size, bool wait = true);
    public:
      virtual MessageKind get_message_kind(void) const
        { return SEND_CONTROL_REPLICATION_BUFFER_BROADCAST; }
      virtual void pack_collective(Serializer &rez) const; 
      virtual void unpack_collective(Deserializer &derez);
    protected:
      void *buffer;
      size_t size;
      bool own;
    };

    /**
     * \class ShardSyncTree
     * A synchronization tree allows one shard to be notified when
     * all the other shards have reached a certain point in the 
     * execution of the program.
     */
    class ShardSyncTree : public GatherCollective {
    public:
      ShardSyncTree(ReplicateContext *ctx, ShardID origin, 
                    CollectiveIndexLocation loc);
      ShardSyncTree(const ShardSyncTree &rhs) = delete;
      virtual ~ShardSyncTree(void);
    public:
      ShardSyncTree& operator=(const ShardSyncTree &rhs) = delete; 
    public:
      virtual MessageKind get_message_kind(void) const
        { return SEND_CONTROL_REPLICATION_SHARD_SYNC_TREE; }
      virtual void pack_collective(Serializer &rez) const;
      virtual void unpack_collective(Deserializer &derez);
      virtual RtEvent post_gather(void);
    protected:
      std::vector<RtEvent> postconditions;
      const RtEvent done;
    };

    /**
     * \class ShardEventTree
     * This collective will construct an event broadcast tree
     * so that one shard can notify all the other shards once
     * an event has triggered
     */
    class ShardEventTree : public BroadcastCollective {
    public:
      ShardEventTree(ReplicateContext *ctx, ShardID origin, 
                     CollectiveID id);
      ShardEventTree(const ShardEventTree &rhs) = delete; 
      virtual ~ShardEventTree(void);
    public:
      ShardEventTree& operator=(const ShardEventTree &rhs) = delete; 
    public:
      void signal_tree(RtEvent precondition); // origin
      RtEvent get_local_event(void);
    public:
      virtual MessageKind get_message_kind(void) const
        { return SEND_CONTROL_REPLICATION_SHARD_EVENT_TREE; }
      virtual void pack_collective(Serializer &rez) const;
      virtual void unpack_collective(Deserializer &derez);
      virtual RtEvent post_broadcast(void) { return postcondition; }
    protected:
      RtEvent precondition, postcondition;
    };

    /**
     * \class SingleTaskTree
     * This collective is an extension of ShardEventTree that also
     * provides a broadcasting mechanism for the size of the future
     */
    class SingleTaskTree : public ShardEventTree {
    public:
      SingleTaskTree(ReplicateContext *ctx, ShardID origin, 
                     CollectiveID id, FutureImpl *impl);
      SingleTaskTree(const SingleTaskTree &rhs) = delete;
      virtual ~SingleTaskTree(void);
    public:
      SingleTaskTree & operator=(const SingleTaskTree &rhs) = delete;
    public:
      void broadcast_future_size(RtEvent precondition, 
          size_t future_size, bool has_size);
    public:
      virtual MessageKind get_message_kind(void) const
        { return SEND_CONTROL_REPLICATION_SINGLE_TASK_TREE; }
      virtual void pack_collective(Serializer &rez) const;
      virtual void unpack_collective(Deserializer &derez);
    protected:
      FutureImpl *const future;
      size_t future_size;
      bool has_future_size;
    };

    /**
     * \class CrossProductCollective
     * A class for exchanging the names of partitions created by
     * a call for making cross-product partitions
     */
    class CrossProductCollective : public AllGatherCollective<false> {
    public:
      CrossProductCollective(ReplicateContext *ctx,
                             CollectiveIndexLocation loc);
      CrossProductCollective(const CrossProductCollective &rhs);
      virtual ~CrossProductCollective(void);
    public:
      CrossProductCollective& operator=(const CrossProductCollective &rhs);
    public:
      void exchange_partitions(std::map<IndexSpace,IndexPartition> &handles);
    public:
      virtual MessageKind get_message_kind(void) const
        { return SEND_CONTROL_REPLICATION_CROSS_PRODUCT_PARTITION; }
      virtual void pack_collective_stage(ShardID target,
                                         Serializer &rez, int stage);
      virtual void unpack_collective_stage(Deserializer &derez, int stage);
    protected:
      std::map<IndexSpace,IndexPartition> non_empty_handles;
    };

    /**
     * \class ShardingGatherCollective
     * A class for gathering all the names of the ShardingIDs chosen
     * by different mappers to confirm that they are all the same.
     * This is primarily only used in debug mode.
     */
    class ShardingGatherCollective : public GatherCollective {
    public:
      ShardingGatherCollective(ReplicateContext *ctx, ShardID target,
                               CollectiveIndexLocation loc);
      ShardingGatherCollective(const ShardingGatherCollective &rhs);
      virtual ~ShardingGatherCollective(void);
    public:
      ShardingGatherCollective& operator=(const ShardingGatherCollective &rhs);
    public:
      virtual MessageKind get_message_kind(void) const
        { return SEND_CONTROL_REPLICATION_SHARDING_GATHER_COLLECTIVE; }
      virtual void pack_collective(Serializer &rez) const;
      virtual void unpack_collective(Deserializer &derez);
    public:
      void contribute(ShardingID value);
      bool validate(ShardingID value);
    protected:
      std::map<ShardID,ShardingID> results;
    };

    /**
     * \class IndirectRecordExchange
     * A class for doing an all-gather of indirect records for 
     * doing gather/scatter/full-indirect copy operations.
     */
    class IndirectRecordExchange : public AllGatherCollective<true> {
    public:
      IndirectRecordExchange(ReplicateContext *ctx, CollectiveID id);
      IndirectRecordExchange(const IndirectRecordExchange &rhs) = delete;
      virtual ~IndirectRecordExchange(void);
    public:
      IndirectRecordExchange& operator=(
          const IndirectRecordExchange &rhs) = delete;
    public:
      RtEvent exchange_records(
          std::vector<std::vector<IndirectRecord>*> &targets,
          std::vector<IndirectRecord> &local_records);
    public:
      virtual MessageKind get_message_kind(void) const
        { return SEND_CONTROL_REPLICATION_INDIRECT_COPY_EXCHANGE; }
      virtual void pack_collective_stage(ShardID target,
                                         Serializer &rez, int stage);
      virtual void unpack_collective_stage(Deserializer &derez, int stage);
      virtual RtEvent post_complete_exchange(void);
    protected:
      std::vector<std::vector<IndirectRecord>*> local_targets;
      std::vector<IndirectRecord> all_records;
    };
    
    /**
     * \class FieldDescriptorExchange
     * A class for doing an all-gather of field descriptors for 
     * doing dependent partitioning operations. This will also build
     * a butterfly tree of user events that will be used to know when
     * all of the constituent shards are done with the operation they
     * are collectively performing together.
     */
    class FieldDescriptorExchange : public AllGatherCollective<true> {
    public:
      FieldDescriptorExchange(ReplicateContext *ctx, CollectiveID id,
                              std::vector<FieldDataDescriptor> &descriptors);
      FieldDescriptorExchange(const FieldDescriptorExchange &rhs) = delete;
      virtual ~FieldDescriptorExchange(void);
    public:
      FieldDescriptorExchange& operator=(
                              const FieldDescriptorExchange &rhs) = delete;
    public:
      virtual MessageKind get_message_kind(void) const
        { return SEND_CONTROL_REPLICATION_FIELD_DESCRIPTOR_EXCHANGE; }
      virtual void pack_collective_stage(ShardID target,
                                         Serializer &rez, int stage);
      virtual void unpack_collective_stage(Deserializer &derez, int stage);
    protected:
      std::vector<FieldDataDescriptor> &descriptors;
    };

    /**
     * \class FieldDescriptorGather
     * Gather all of the field descriptors to a particular shard and
     * track the merge of all the ready events
     */
    class FieldDescriptorGather : public GatherCollective {
    public:
      FieldDescriptorGather(ReplicateContext *ctx, CollectiveID id,
                            std::vector<FieldDataDescriptor> &descriptors,
                            std::map<DomainPoint,Domain> &remote_targets);
      FieldDescriptorGather(const FieldDescriptorGather &rhs) = delete;
      virtual ~FieldDescriptorGather(void);
    public:
      FieldDescriptorGather& operator=(
                            const FieldDescriptorGather &rhs) = delete;
    public:
      virtual MessageKind get_message_kind(void) const
        { return SEND_CONTROL_REPLICATION_FIELD_DESCRIPTOR_GATHER; }
      virtual void pack_collective(Serializer &rez) const;
      virtual void unpack_collective(Deserializer &derez);
    public:
      void contribute_instances(ApEvent instances_ready);
      ApEvent get_ready_event(void);
    protected:
      std::vector<FieldDataDescriptor> &descriptors;
      std::map<DomainPoint,Domain> &remote_targets;
      std::vector<ApEvent> ready_events;
    };

    /**
     * \class DeppartResultScatter
     * Scatter the results of a dependent partitioning operation
     * back across the shards so they can fill in their nodes
     */
    class DeppartResultScatter : public BroadcastCollective {
    public:
      DeppartResultScatter(ReplicateContext *ctx, CollectiveID id,
                           std::vector<DeppartResult> &results);
      DeppartResultScatter(const DeppartResultScatter &rhs) = delete;
      virtual ~DeppartResultScatter(void);
    public:
      DeppartResultScatter& operator=(const DeppartResultScatter &rhs) = delete;
    public:
      virtual MessageKind get_message_kind(void) const
        { return SEND_CONTROL_REPLICATION_DEPPART_RESULT_SCATTER; }
      virtual void pack_collective(Serializer &rez) const;
      virtual void unpack_collective(Deserializer &derez);
    public:
      void broadcast_results(ApEvent done_event);
      inline ApEvent get_done_event(void) { return done_event; }
    public:
      std::vector<DeppartResult> &results;
      const ApUserEvent done_event;
    };

    /**
     * \class BufferExchange
     * A class for doing an all-to-all exchange of byte buffers
     */
    class BufferExchange : public AllGatherCollective<false> {
    public:
      BufferExchange(ReplicateContext *ctx,
                     CollectiveIndexLocation loc);
      BufferExchange(const BufferExchange &rhs);
      virtual ~BufferExchange(void);
    public:
      BufferExchange& operator=(const BufferExchange &rhs);
    public:
      virtual MessageKind get_message_kind(void) const
        { return SEND_CONTROL_REPLICATION_BUFFER_EXCHANGE; }
      virtual void pack_collective_stage(ShardID target,
                                         Serializer &rez, int stage);
      virtual void unpack_collective_stage(Deserializer &derez, int stage);
    public:
      const std::map<ShardID,std::pair<void*,size_t> >&
        exchange_buffers(void *value, size_t size, bool keep_self = false);
      RtEvent exchange_buffers_async(void *value, size_t size, 
                                     bool keep_self = false);
      const std::map<ShardID,std::pair<void*,size_t> >& sync_buffers(bool keep);
    protected:
      std::map<ShardID,std::pair<void*,size_t> > results;
    };

    /**
     * \class FutureNameExchange
     * A class for doing an all-to-all exchange of future names
     */
    class FutureNameExchange : public AllGatherCollective<false> {
    public:
      FutureNameExchange(ReplicateContext *ctx, CollectiveIndexLocation loc);
      FutureNameExchange(const FutureNameExchange &rhs);
      virtual ~FutureNameExchange(void);
    public:
      FutureNameExchange& operator=(const FutureNameExchange &rhs);
    public:
      virtual MessageKind get_message_kind(void) const
        { return SEND_CONTROL_REPLICATION_FUTURE_NAME_EXCHANGE; }
      virtual void pack_collective_stage(ShardID target,
                                         Serializer &rez, int stage);
      virtual void unpack_collective_stage(Deserializer &derez, int stage);
    public:
      void exchange_future_names(std::map<DomainPoint,FutureImpl*> &futures);
    protected:
      std::map<DomainPoint,Future> results;
    };

    /**
     * \class MustEpochMappingBroadcast 
     * A class for broadcasting the results of the mapping decisions
     * for a map must epoch call on a single node
     */
    class MustEpochMappingBroadcast : public BroadcastCollective {
    public:
      MustEpochMappingBroadcast(ReplicateContext *ctx, ShardID origin,
                                CollectiveID collective_id);
      MustEpochMappingBroadcast(const MustEpochMappingBroadcast &rhs);
      virtual ~MustEpochMappingBroadcast(void);
    public:
      MustEpochMappingBroadcast& operator=(
                                  const MustEpochMappingBroadcast &rhs);
    public:
      virtual MessageKind get_message_kind(void) const
        { return SEND_CONTROL_REPLICATION_MUST_EPOCH_MAPPING_BROADCAST; }
      virtual void pack_collective(Serializer &rez) const;
      virtual void unpack_collective(Deserializer &derez);
    public:
      void broadcast(const std::vector<Processor> &processor_mapping,
         const std::vector<std::vector<Mapping::PhysicalInstance> > &mappings);
      void receive_results(std::vector<Processor> &processor_mapping,
               const std::vector<unsigned> &constraint_indexes,
               std::vector<std::vector<Mapping::PhysicalInstance> > &mappings,
               std::map<PhysicalManager*,unsigned> &acquired);
    protected:
      std::vector<Processor> processors;
      std::vector<std::vector<DistributedID> > instances;
    protected:
      RtUserEvent local_done_event;
      mutable std::set<RtEvent> done_events;
      std::set<PhysicalManager*> held_references;
    };

    /**
     * \class MustEpochMappingExchange
     * A class for exchanging the mapping decisions for
     * specific constraints for a must epoch launch
     */
    class MustEpochMappingExchange : public AllGatherCollective<false> {
    public:
      struct ConstraintInfo {
        std::vector<DistributedID> instances;
        ShardID                    origin_shard;
        int                        weight;
      };
    public:
      MustEpochMappingExchange(ReplicateContext *ctx,
                               CollectiveID collective_id);
      MustEpochMappingExchange(const MustEpochMappingExchange &rhs);
      virtual ~MustEpochMappingExchange(void);
    public:
      MustEpochMappingExchange& operator=(const MustEpochMappingExchange &rhs);
    public:
      virtual MessageKind get_message_kind(void) const
        { return SEND_CONTROL_REPLICATION_MUST_EPOCH_MAPPING_EXCHANGE; }
      virtual void pack_collective_stage(ShardID target,
                                         Serializer &rez, int stage);
      virtual void unpack_collective_stage(Deserializer &derez, int stage);
    public:
      void exchange_must_epoch_mappings(ShardID shard_id, 
              size_t total_shards, size_t total_constraints,
              const std::vector<const Task*> &local_tasks,
              const std::vector<const Task*> &all_tasks,
                    std::vector<Processor> &processor_mapping,
              const std::vector<unsigned> &constraint_indexes,
              std::vector<std::vector<Mapping::PhysicalInstance> > &mappings,
              const std::vector<int> &mapping_weights,
              std::map<PhysicalManager*,unsigned> &acquired);
    protected:
      std::map<DomainPoint,Processor> processors;
      std::map<unsigned/*constraint index*/,ConstraintInfo> constraints;
    protected:
      RtUserEvent local_done_event;
      std::set<RtEvent> done_events;
      std::set<PhysicalManager*> held_references;
    };

    /**
     * \class MustEpochDependenceExchange
     * A class for exchanging the mapping dependence events for all 
     * the single tasks in a must epoch launch so we can know which
     * order the point tasks are being mapped in.
     */
    class MustEpochDependenceExchange : public AllGatherCollective<false> {
    public:
      MustEpochDependenceExchange(ReplicateContext *ctx, 
                                  CollectiveIndexLocation loc);
      MustEpochDependenceExchange(const MustEpochDependenceExchange &rhs);
      virtual ~MustEpochDependenceExchange(void);
    public:
      MustEpochDependenceExchange& operator=(
                                  const MustEpochDependenceExchange &rhs);
    public:
      virtual MessageKind get_message_kind(void) const
        { return SEND_CONTROL_REPLICATION_MUST_EPOCH_DEPENDENCE_EXCHANGE; }
      virtual void pack_collective_stage(ShardID target,
                                         Serializer &rez, int stage);
      virtual void unpack_collective_stage(Deserializer &derez, int stage);
    public:
      void exchange_must_epoch_dependences(
                            std::map<DomainPoint,RtUserEvent> &mapped_events);
    protected:
      std::map<DomainPoint,RtUserEvent> mapping_dependences;
    };

    /**
     * \class MustEpochCompletionExchange
     * A class for exchanging the local mapping and completion events
     * for all the tasks in a must epoch operation
     */
    class MustEpochCompletionExchange : public AllGatherCollective<false> {
    public:
      MustEpochCompletionExchange(ReplicateContext *ctx,
                                  CollectiveIndexLocation loc);
      MustEpochCompletionExchange(const MustEpochCompletionExchange &rhs);
      virtual ~MustEpochCompletionExchange(void);
    public:
      MustEpochCompletionExchange& operator=(
                                    const MustEpochCompletionExchange &rhs);
    public:
      virtual MessageKind get_message_kind(void) const
        { return SEND_CONTROL_REPLICATION_MUST_EPOCH_COMPLETION_EXCHANGE; }
      virtual void pack_collective_stage(ShardID target,
                                         Serializer &rez, int stage);
      virtual void unpack_collective_stage(Deserializer &derez, int stage);
    public:
      void exchange_must_epoch_completion(RtEvent mapped, ApEvent complete,
                                          std::set<RtEvent> &tasks_mapped,
                                          std::set<ApEvent> &tasks_complete);
    protected:
      std::set<RtEvent> tasks_mapped;
      std::set<ApEvent> tasks_complete;
    }; 

    /**
     * \class CheckCollectiveMapping
     * A class for exchanging the names of instances used for collective mapping
     */
    class CheckCollectiveMapping : public AllGatherCollective<true/*inorder*/> {
    public:
      CheckCollectiveMapping(ReplicateContext *ctx, CollectiveID id);
      CheckCollectiveMapping(const CheckCollectiveMapping&) = delete;
      virtual ~CheckCollectiveMapping(void);
    public:
      CheckCollectiveMapping& operator=(const CheckCollectiveMapping&) = delete;
    public:
      virtual MessageKind get_message_kind(void) const
        { return SEND_CONTROL_REPLICATION_CHECK_COLLECTIVE_MAPPING; }
      virtual void pack_collective_stage(ShardID target,
                                         Serializer &rez, int stage);
      virtual void unpack_collective_stage(Deserializer &derez, int stage);
    public:
      void verify(const InstanceSet &instances, MapperManager *mapper);
    protected:
      typedef LegionVector<std::pair<ShardID,FieldMask > > ShardFields;
      std::map<PhysicalInstance,ShardFields> mapped_instances;
    };

    /**
     * \class CheckCollectiveSources
     * A class for exchanging the names of source instances for confirming
     * that all shards have listed the same instances for mapping
     */
    class CheckCollectiveSources : public BroadcastCollective {
    public:
      CheckCollectiveSources(ReplicateContext *ctx, CollectiveID id);
      CheckCollectiveSources(const CheckCollectiveSources&) = delete;
      virtual ~CheckCollectiveSources(void);
    public:
      CheckCollectiveSources& operator=(const CheckCollectiveSources&) = delete;
    public:
      virtual MessageKind get_message_kind(void) const
        { return SEND_CONTROL_REPLICATION_CHECK_COLLECTIVE_SOURCES; }
      virtual void pack_collective(Serializer &rez) const;
      virtual void unpack_collective(Deserializer &derez);
    public:
      bool verify(const std::vector<PhysicalManager*> &instances);
    protected:
      std::vector<DistributedID> source_instances;
    };

    /**
     * \class TemplateIndexExchange
     * A class for exchanging proposed templates for trace replay
     */
    class TemplateIndexExchange : public AllGatherCollective<true> {
    public:
      TemplateIndexExchange(ReplicateContext *ctx, CollectiveID id);
      TemplateIndexExchange(const TemplateIndexExchange &rhs);
      virtual ~TemplateIndexExchange(void);
    public:
      TemplateIndexExchange& operator=(const TemplateIndexExchange &rhs);
    public:
      virtual MessageKind get_message_kind(void) const
        { return SEND_CONTROL_REPLICATION_TEMPLATE_INDEX_EXCHANGE; }
      virtual void pack_collective_stage(ShardID target,
                                         Serializer &rez, int stage);
      virtual void unpack_collective_stage(Deserializer &derez, int stage);
    public:
      void initiate_exchange(const std::vector<int> &indexes);
      void complete_exchange(std::map<int,unsigned> &index_counts);
    protected:
      int current_stage;
      std::map<int,unsigned> index_counts;
    };

    /**
     * \class UnorderedExchange
     * This is a class that exchanges information about unordered operations
     * that are ready to execute on each shard so that we can determine which
     * operations can be inserted into a task stream
     */
    class UnorderedExchange : public AllGatherCollective<true> {
    public:
      UnorderedExchange(ReplicateContext *ctx, CollectiveIndexLocation loc);
      UnorderedExchange(const UnorderedExchange &rhs);
      virtual ~UnorderedExchange(void);
    public:
      UnorderedExchange& operator=(const UnorderedExchange &rhs);
    public:
      virtual MessageKind get_message_kind(void) const
        { return SEND_CONTROL_REPLICATION_UNORDERED_EXCHANGE; }
      virtual void pack_collective_stage(ShardID target,
                                         Serializer &rez, int stage);
      virtual void unpack_collective_stage(Deserializer &derez, int stage);
    public:
      void start_unordered_exchange(const std::vector<Operation*> &operations);
      void find_ready_operations(std::vector<Operation*> &ready_operations);
    protected:
      template<typename T>
      void update_future_counts(const int stage,
          std::map<int,std::map<T,unsigned> > &future_counts,
          std::map<T,unsigned> &counts);
      template<typename T>
      void pack_counts(Serializer &rez, const std::map<T,unsigned> &counts);
      template<typename T>
      void unpack_counts(const int stage, Deserializer &derez, 
                         std::map<T,unsigned> &future_counts);
      template<typename T>
      void pack_field_counts(Serializer &rez, 
          const std::map<std::pair<T,FieldID>,unsigned> &counts);
      template<typename T>
      void unpack_field_counts(const int stage, Deserializer &derez, 
          std::map<std::pair<T,FieldID>,unsigned> &future_counts);
      template<typename T, typename OP>
      void initialize_counts(const std::map<T,OP*> &ops,
                             std::map<T,unsigned> &counts);
      template<typename T, typename OP>
      void find_ready_ops(const size_t total_shards,
          const std::map<T,unsigned> &final_counts,
          const std::map<T,OP*> &ops, std::vector<Operation*> &ready_ops);
    protected:
      std::map<IndexSpace,unsigned> index_space_counts;
      std::map<IndexPartition,unsigned> index_partition_counts;
      std::map<FieldSpace,unsigned> field_space_counts;
      // Use the lowest field ID here as the key
      std::map<std::pair<FieldSpace,FieldID>,unsigned> field_counts;
      std::map<LogicalRegion,unsigned> logical_region_counts;
      // Use the lowest field ID here as the key
      std::map<std::pair<LogicalRegion,FieldID>,unsigned> region_detach_counts;
      std::map<
        std::pair<LogicalPartition,FieldID>,unsigned> partition_detach_counts;
    protected:
      std::map<IndexSpace,ReplDeletionOp*> index_space_deletions;
      std::map<IndexPartition,ReplDeletionOp*> index_partition_deletions;
      std::map<FieldSpace,ReplDeletionOp*> field_space_deletions;
      // Use the lowest field ID here as the key
      std::map<std::pair<FieldSpace,FieldID>,ReplDeletionOp*> field_deletions;
      std::map<LogicalRegion,ReplDeletionOp*> logical_region_deletions;
      // Use the lowest field ID here as the key
      std::map<std::pair<LogicalRegion,FieldID>,Operation*> region_detachments;
      std::map<
        std::pair<LogicalPartition,FieldID>,Operation*> partition_detachments;
    };

    /**
     * \class ConsensusMatchBase
     * A base class for consensus match
     */
    class ConsensusMatchBase : public AllGatherCollective<true> {
    public:
      struct ConsensusMatchArgs : public LgTaskArgs<ConsensusMatchArgs> {
      public:
        static const LgTaskID TASK_ID = LG_DEFER_CONSENSUS_MATCH_TASK_ID;
      public:
        ConsensusMatchArgs(ConsensusMatchBase *b, UniqueID uid)
          : LgTaskArgs(uid), base(b) { }
      public:
        ConsensusMatchBase *const base;
      };
    public:
      ConsensusMatchBase(ReplicateContext *ctx, CollectiveIndexLocation loc);
      ConsensusMatchBase(const ConsensusMatchBase &rhs);
      virtual ~ConsensusMatchBase(void);
    public:
      virtual void complete_exchange(void) = 0;
    public:
      static void handle_consensus_match(const void *args);
    };

    /**
     * \class ConsensusMatchExchange
     * This is collective for performing a consensus exchange between 
     * the shards for a collection of values.
     */
    template<typename T>
    class ConsensusMatchExchange : ConsensusMatchBase {
    public:
      ConsensusMatchExchange(ReplicateContext *ctx, CollectiveIndexLocation loc,
                             Future to_complete, void *output);
      ConsensusMatchExchange(const ConsensusMatchExchange &rhs);
      virtual ~ConsensusMatchExchange(void);
    public:
      ConsensusMatchExchange& operator=(const ConsensusMatchExchange &rhs);
    public:
      virtual MessageKind get_message_kind(void) const
        { return SEND_CONTROL_REPLICATION_CONSENSUS_MATCH; }
      virtual void pack_collective_stage(ShardID target,
                                         Serializer &rez, int stage);
      virtual void unpack_collective_stage(Deserializer &derez, int stage);
    public:
      bool match_elements_async(const void *input, size_t num_elements);
      virtual void complete_exchange(void);
    protected:
      Future to_complete;
      T *const output;
      std::map<T,size_t> element_counts;
#ifdef DEBUG_LEGION
      size_t max_elements;
#endif
    };

    /**
     * \class VerifyReplicableExchange
     * This class exchanges hash values of all the inputs for calls
     * into control replication contexts in order to ensure that they 
     * all are the same.
     */
    class VerifyReplicableExchange : public AllGatherCollective<false> {
    public:
      VerifyReplicableExchange(CollectiveIndexLocation loc, 
                               ReplicateContext *ctx);
      VerifyReplicableExchange(const VerifyReplicableExchange &rhs);
      virtual ~VerifyReplicableExchange(void);
    public:
      VerifyReplicableExchange& operator=(const VerifyReplicableExchange &rhs);
    public:
      virtual MessageKind get_message_kind(void) const
        { return SEND_CONTROL_REPLICATION_VERIFY_CONTROL_REPLICATION_EXCHANGE; }
      virtual void pack_collective_stage(ShardID target,
                                         Serializer &rez, int stage);
      virtual void unpack_collective_stage(Deserializer &derez, int stage);
    public:
      typedef std::map<std::pair<uint64_t,uint64_t>,ShardID> ShardHashes;
      const ShardHashes& exchange(const uint64_t hash[2]);
    public:
      ShardHashes unique_hashes;
    };

    /**
     * \class OutputExtentExchange
     * This class exchanges sizes of output subregions that are globally
     * indexed.
     */
    class OutputExtentExchange : public AllGatherCollective<false> {
    public:
      typedef std::map<DomainPoint,DomainPoint> OutputExtentMap;
    public:
      OutputExtentExchange(ReplicateContext *ctx, ReplIndexTask *owner,
                           CollectiveIndexLocation loc,
                           std::vector<OutputExtentMap> &all_output_extents);
      OutputExtentExchange(const OutputExtentExchange &rhs) = delete;
      virtual ~OutputExtentExchange(void);
    public:
      OutputExtentExchange& operator=(const OutputExtentExchange &rhs) = delete;
    public:
      virtual MessageKind get_message_kind(void) const
        { return SEND_CONTROL_REPLICATION_OUTPUT_SIZE_EXCHANGE; }
      virtual void pack_collective_stage(ShardID target,
                                         Serializer &rez, int stage);
      virtual void unpack_collective_stage(Deserializer &derez, int stage);
      virtual RtEvent post_complete_exchange(void);
    public:
      ReplIndexTask *const owner;
      std::vector<OutputExtentMap> &all_output_extents;
    };

    /**
     as \class IndexAttachLaunchSpace
     * This collective computes the number of points in each
     * shard of a replicated index attach collective in order
     * to help compute the index launch space
     */
    class IndexAttachLaunchSpace : public AllGatherCollective<false> {
    public:
      IndexAttachLaunchSpace(ReplicateContext *ctx,
                             CollectiveIndexLocation loc);
      IndexAttachLaunchSpace(const IndexAttachLaunchSpace &rhs);
      virtual ~IndexAttachLaunchSpace(void);
    public:
      IndexAttachLaunchSpace& operator=(const IndexAttachLaunchSpace &rhs);
    public:
      virtual MessageKind get_message_kind(void) const
        { return SEND_CONTROL_REPLICATION_INDEX_ATTACH_LAUNCH_SPACE; }
      virtual void pack_collective_stage(ShardID target,
                                         Serializer &rez, int stage);
      virtual void unpack_collective_stage(Deserializer &derez, int stage);
    public:
      void exchange_counts(size_t count);
      IndexSpaceNode* get_launch_space(Provenance *provenance);
    protected:
      std::vector<size_t> sizes;
      unsigned nonzeros;
    };

    /**
     * \class IndexAttachUpperBound
     * This computes the upper bound node in the region
     * tree for an index space attach operation
     */
    class IndexAttachUpperBound : public AllGatherCollective<false> {
    public:
      IndexAttachUpperBound(ReplicateContext *ctx,
                            CollectiveIndexLocation loc,
                            RegionTreeForest *forest);
      IndexAttachUpperBound(const IndexAttachUpperBound &rhs);
      virtual ~IndexAttachUpperBound(void);
    public:
      IndexAttachUpperBound& operator=(const IndexAttachUpperBound &rhs);
    public:
      virtual MessageKind get_message_kind(void) const
        { return SEND_CONTROL_REPLICATION_INDEX_ATTACH_UPPER_BOUND; }
      virtual void pack_collective_stage(ShardID target,
                                         Serializer &rez, int stage);
      virtual void unpack_collective_stage(Deserializer &derez, int stage);
    public:
      RegionTreeNode* find_upper_bound(RegionTreeNode *node);
    public:
      RegionTreeForest *const forest;
    protected:
      RegionTreeNode *node;
    };

    /**
     * \class IndexAttachExchange
     * This class is used to exchange the needed metadata for
     * replicated index space attach operations
     */
    class IndexAttachExchange : public AllGatherCollective<false> {
    public:
      IndexAttachExchange(ReplicateContext *ctx,
                          CollectiveIndexLocation loc);
      IndexAttachExchange(const IndexAttachExchange &rhs);
      virtual ~IndexAttachExchange(void);
    public:
      IndexAttachExchange& operator=(const IndexAttachExchange &rhs);
    public:
      virtual MessageKind get_message_kind(void) const
        { return SEND_CONTROL_REPLICATION_INDEX_ATTACH_EXCHANGE; }
      virtual void pack_collective_stage(ShardID target,
                                         Serializer &rez, int stage);
      virtual void unpack_collective_stage(Deserializer &derez, int stage);
    public:
      void exchange_spaces(std::vector<IndexSpace> &spaces);
      size_t get_spaces(std::vector<IndexSpace> &spaces, unsigned &local_start);
      IndexSpaceNode* get_launch_space(void); 
    protected:
      std::map<ShardID,std::vector<IndexSpace> > shard_spaces;
    };

    /**
     * \class ShardParticipants
     * Find the shard participants in a replicated context
     */
    class ShardParticipantsExchange : public AllGatherCollective<false> {
    public:
      ShardParticipantsExchange(ReplicateContext *ctx,
                                CollectiveIndexLocation loc);
      ShardParticipantsExchange(const ShardParticipantsExchange &rhs) = delete;
      virtual ~ShardParticipantsExchange(void);
    public:
      ShardParticipantsExchange& operator=(
                                const ShardParticipantsExchange &rhs) = delete;
    public:
      virtual MessageKind get_message_kind(void) const
        { return SEND_CONTROL_REPLICATION_SHARD_PARTICIPANTS_EXCHANGE; }
      virtual void pack_collective_stage(ShardID target,
                                         Serializer &rez, int stage);
      virtual void unpack_collective_stage(Deserializer &derez, int stage);
    public:
      void exchange(bool participating);
      bool find_shard_participants(std::vector<ShardID> &shards);
    protected:
      std::set<ShardID> participants;
    };

    /**
     * \class ImplicitShardingFunctor
     * Support the computation of an implicit sharding function for 
     * the creation of replicated future maps
     */
    class ImplicitShardingFunctor : public AllGatherCollective<false>,
                                    public ShardingFunctor {
    public:
      ImplicitShardingFunctor(ReplicateContext *ctx,
                              CollectiveIndexLocation loc,
                              ReplFutureMapImpl *map);
      ImplicitShardingFunctor(const ImplicitShardingFunctor &rhs);
      virtual ~ImplicitShardingFunctor(void);
    public:
      ImplicitShardingFunctor& operator=(const ImplicitShardingFunctor &rhs);
    public:
      virtual MessageKind get_message_kind(void) const
        { return SEND_CONTROL_REPLICATION_IMPLICIT_SHARDING_FUNCTOR; }
      virtual void pack_collective_stage(ShardID target,
                                         Serializer &rez, int stage);
      virtual void unpack_collective_stage(Deserializer &derez, int stage);
    public:
      virtual ShardID shard(const DomainPoint &point,
                            const Domain &full_space,
                            const size_t total_shards);
    protected:
      virtual RtEvent post_complete_exchange(void);
    public:
      template<typename T>
      void compute_sharding(const std::map<DomainPoint,T> &points)
      {
        for (typename std::map<DomainPoint,T>::const_iterator it =
              points.begin(); it != points.end(); it++)
          implicit_sharding[it->first] = local_shard; 
        this->perform_collective_async();
      }
    public:
      ReplFutureMapImpl *const map;
    protected:
      std::map<DomainPoint,ShardID> implicit_sharding;
    };

    /**
     * \class CreateCollectiveFillView
     * This collective checks to see if all the shards picked the
     * same fill view, and if not, then will make a new collective
     * fill view for the shards to use
     */
    class CreateCollectiveFillView : public AllGatherCollective<false> {
    public:
      CreateCollectiveFillView(ReplicateContext *ctx, CollectiveID id,
                               FillOp *op, DistributedID fill_view,
                               DistributedID fresh_did);
      CreateCollectiveFillView(const CreateCollectiveFillView &rhs) = delete;
      virtual ~CreateCollectiveFillView(void) { }
    public:
      CreateCollectiveFillView& operator=(
                               const CreateCollectiveFillView &rhs) = delete;
    public:
      virtual MessageKind get_message_kind(void) const
        { return SEND_CONTROL_REPLICATION_CREATE_FILL_VIEW; }
      virtual void pack_collective_stage(ShardID target,
                                         Serializer &rez, int stage);
      virtual void unpack_collective_stage(Deserializer &derez, int stage);
      virtual RtEvent post_complete_exchange(void);
    protected:
      FillOp *const fill_op;
      const DistributedID fresh_did;
      std::set<DistributedID> selected_views;
    };

    /**
     * \class CollectiveViewRendezvous
     * A gather collective for performing the rendezvous for the creation
     * of collective views across all the shards
     */
    class CollectiveViewRendezvous : public GatherCollective {
    public:
      typedef CollectiveViewCreatorBase::RendezvousKey RendezvousKey;
      typedef CollectiveViewCreatorBase::RendezvousResult RendezvousResult;
      typedef CollectiveViewCreatorBase::CollectiveRendezvous 
        CollectiveRendezvous;
      class Finalizer {
      public:
        virtual void finalize_collective_mapping(const RendezvousKey &key,
                std::map<LogicalRegion,CollectiveRendezvous> &rendezvous) = 0;
      };
    public:
      CollectiveViewRendezvous(CollectiveID, ReplicateContext *ctx, 
          Operation *op, Finalizer *finalizer, 
          const RendezvousKey &key, RegionTreeID tid);
      CollectiveViewRendezvous(const CollectiveViewRendezvous &rhs) = delete;
      virtual ~CollectiveViewRendezvous(void);
    public:
      CollectiveViewRendezvous& operator=(
          const CollectiveViewRendezvous &rhs) = delete;
    public:
      virtual MessageKind get_message_kind(void) const
        { return SEND_CONTROL_REPLICATION_VIEW_RENDEZVOUS; }
      virtual void pack_collective(Serializer &rez) const;
      virtual void unpack_collective(Deserializer &derez);
      virtual RtEvent post_gather(void);
    public:
      void perform_rendezvous(
          std::map<LogicalRegion,CollectiveRendezvous> &rendezvous);
    public:
      const RendezvousKey key;
      Operation *const op;
      Finalizer *const finalizer;
    protected:
      std::map<LogicalRegion,CollectiveRendezvous> rendezvous;
    };

    /**
     * \class CollectiveVersioningRendezvous
     * A gather collective to perform the rendezvous for performing
     * versioning analysis for collective region requirements
     */
    class CollectiveVersioningRendezvous : public GatherCollective {
    public:
      typedef CollectiveVersioningBase::RegionVersioning RegionVersioning;
      class Finalizer {
      public:
        virtual void finalize_collective_versioning(unsigned index,
            unsigned parent_req_index,
            LegionMap<LogicalRegion,RegionVersioning> &pending_versions) = 0;
      };
    public:
      CollectiveVersioningRendezvous(CollectiveID, ReplicateContext *ctx, 
          Operation *op, Finalizer *finalizer, ShardID owner, unsigned index);
      CollectiveVersioningRendezvous(
          const CollectiveVersioningRendezvous &rhs) = delete;
      virtual ~CollectiveVersioningRendezvous(void);
    public:
      CollectiveVersioningRendezvous& operator=(
          const CollectiveVersioningRendezvous &rhs) = delete;
    public:
      virtual MessageKind get_message_kind(void) const
        { return SEND_CONTROL_REPLICATION_VERSIONING_RENDEZVOUS; }
      virtual void pack_collective(Serializer &rez) const;
      virtual void unpack_collective(Deserializer &derez);
      virtual RtEvent post_gather(void);
    public:
      void perform_rendezvous(unsigned parent_req_index,
          LegionMap<LogicalRegion,RegionVersioning> &pending_versions);
    public:
      Operation *const op;
      Finalizer *const finalizer;
      const unsigned index;
    protected:
      LegionMap<LogicalRegion,RegionVersioning> pending_versions;
      unsigned parent_req_index;
    };

    /**
     * \class ConcurrentMappingRendezvous
     * This collective helps to validate the safety of the execution of
     * concurrent index space task launches to ensure that all the point
     * tasks have been mapped to different processors.
     */
    class ConcurrentMappingRendezvous : public AllGatherCollective<true> {
    public:
      ConcurrentMappingRendezvous(ReplIndexTask *owner,
          CollectiveIndexLocation loc, ReplicateContext *ctx,
          std::map<Color,MultiTask::ConcurrentGroup> &groups);
      virtual ~ConcurrentMappingRendezvous(void) { }
    public:
      virtual MessageKind get_message_kind(void) const
        { return SEND_CONTROL_REPLICATION_CONCURRENT_MAPPING_RENDEZVOUS; }
      virtual void pack_collective_stage(ShardID target,
                                         Serializer &rez, int stage);
      virtual void unpack_collective_stage(Deserializer &derez, int stage);
      virtual RtEvent post_complete_exchange(void);
    public:
      void set_trace_barrier(Color color, RtBarrier barrier, size_t arrivals);
      void perform_rendezvous(void);
    public:
      ReplIndexTask *const owner;
    protected:
      std::map<Color,MultiTask::ConcurrentGroup> &groups;
      std::map<Color,std::pair<RtBarrier,size_t> > trace_barriers;
    };
    
    /**
     * \class ConcurrentAllreduce
     * This class helps with the process of performing an all-reduce between
     * the shards of a concurrent index space task launch to get their 
     * maximum lamport clock and whether any inputs were poisoned
     * Do this in order so we can count the total points we've seen and
     * send out the results as soon as possible in the case that we can
     * short-circuit the result when all points come from just a subset
     * of the shards.
     */
    class ConcurrentAllreduce : public AllGatherCollective<false> {
    public:
      ConcurrentAllreduce(ReplicateContext *ctx, CollectiveID id,
                          Color color, MultiTask::ConcurrentGroup &group);
      ConcurrentAllreduce(const ConcurrentAllreduce &rhs) = delete;
      virtual ~ConcurrentAllreduce(void);
    public:
      ConcurrentAllreduce& operator=(const ConcurrentAllreduce &rhs) = delete;
    public:
      virtual MessageKind get_message_kind(void) const
        { return SEND_CONTROL_REPLICATION_CONCURRENT_ALLREDUCE; }
      virtual void pack_collective_stage(ShardID target,
                                         Serializer &rez, int stage);
      virtual void unpack_collective_stage(Deserializer &derez, int stage);
    protected:
      virtual RtEvent post_complete_exchange(void);
    protected:
      const Color color;
      MultiTask::ConcurrentGroup &group;
    };

    /**
     * \class ProjectionTreeExchange
     * This class provides a way of exchanging the projection trees 
     * data structures between the shards in a way that is memory 
     * efficient and won't involve materializing all the data for
     * each subtree on every node.
     */
    class ProjectionTreeExchange : public AllGatherCollective<false> {
    public:
      ProjectionTreeExchange(ProjectionNode *n, ReplicateContext *ctx,
          CollectiveIndexLocation loc, bool &disjoint, 
          bool &permits_name_based_self_analysis, bool &unique_shards);
      ProjectionTreeExchange(const ProjectionTreeExchange &rhs) = delete;
      ~ProjectionTreeExchange(void);
    public:
      ProjectionTreeExchange& operator=(const ProjectionTreeExchange&) = delete;
    public:
      virtual MessageKind get_message_kind(void) const
        { return SEND_CONTROL_REPLICATION_PROJECTION_TREE_EXCHANGE; }
      virtual void pack_collective_stage(ShardID target, 
                                         Serializer &rez, int stage);
      virtual void unpack_collective_stage(Deserializer &derez, int stage);
      virtual RtEvent post_complete_exchange(void);
    public:
      ProjectionNode *const node;
      bool &disjoint;
      bool &permits_name_based_self_analysis;
      bool &unique_shards;
      bool leaves_only;
    protected:
#ifdef LEGION_NAME_BASED_CHILDREN_SHARDS
      typedef ProjectionNode::ShardSet ShardSet;
#endif
      typedef ProjectionNode::RegionSummary RegionSummary; 
      typedef ProjectionNode::PartitionSummary PartitionSummary; 
      std::map<LogicalRegion,RegionSummary> region_summaries;
      std::map<LogicalPartition,PartitionSummary> partition_summaries;
    };

    /**
     * \class TimeoutMatchExchange
     * This class helps perform all all-reduce exchange between the shards
     * to see which logical users that have timed out on their analyses
     * can be collected across all the shards. To be collected all the 
     * shards must agree on what they are pruning.
     */
    class TimeoutMatchExchange : public AllGatherCollective<false> {
    public:
      TimeoutMatchExchange(ReplicateContext *ctx, CollectiveIndexLocation loc);
      TimeoutMatchExchange(const TimeoutMatchExchange &rhs) = delete;
      virtual ~TimeoutMatchExchange(void);
    public:
      TimeoutMatchExchange& operator=(const TimeoutMatchExchange &rhs) = delete;
    public:
      virtual MessageKind get_message_kind(void) const
        { return SEND_CONTROL_REPLICATION_TIMEOUT_MATCH_EXCHANGE; }
      virtual void pack_collective_stage(ShardID target, 
                                         Serializer &rez, int stage);
      virtual void unpack_collective_stage(Deserializer &derez, int stage);
    public:
      void perform_exchange(std::vector<LogicalUser*> &timeouts, bool ready);
      bool complete_exchange(std::vector<LogicalUser*> &to_delete);
    protected:
      std::vector<LogicalUser*> timeout_users;
      // Pair represents <context index,region requirement index> for each user
      std::vector<std::pair<size_t,unsigned> > all_timeouts;
      bool double_latency;
    };

    /**
     * \class MaskExchange
     * This class will perform an all-reduce of a field mask between
     * the shards so that all participants either get the union or
     * intersection of all the fields in the field mask
     */
    template<bool UNION>
    class MaskExchange : public AllGatherCollective<false> {
    public:
      MaskExchange(FieldMask &m, ReplicateContext *ctx, CollectiveID id)
        : AllGatherCollective<false>(ctx, id), mask(m) { }
    public:
      virtual MessageKind get_message_kind(void) const
        { return SEND_CONTROL_REPLICATION_MASK_EXCHANGE; }
      virtual void pack_collective_stage(ShardID target,
                                         Serializer &rez, int stage) 
        { rez.serialize(mask); }
      virtual void unpack_collective_stage(Deserializer &derez, int stage)
        { FieldMask m; derez.deserialize(m);
          if (UNION) mask |= m; else mask &= m; }
    private:
      FieldMask &mask;
    };

    /**
     * \class PredicateCollective
     * A class for performing all-reduce of the maximum observed indexes
     * for a replicated predicate impl
     */
    class PredicateCollective : 
      public AllReduceCollective<MaxReduction<uint64_t>,false> {
    public:
      PredicateCollective(ReplPredicateImpl *predicate, 
          ReplicateContext *ctx, CollectiveID id);
      PredicateCollective(const PredicateCollective &rhs) = delete;
      virtual ~PredicateCollective(void) { }
    public:
      PredicateCollective& operator=(const PredicateCollective &rhs) = delete;
    public:
      virtual MessageKind get_message_kind(void) const
        { return SEND_CONTROL_REPLICATION_PREDICATE_EXCHANGE; }
      virtual RtEvent post_complete_exchange(void);
    public:
      ReplPredicateImpl *const predicate;
    };

    /**
     * \class CrossProductExchange
     * This all-gather exchanges IDs for the creation of replicated
     * partitions when performing a cross-product partition
     */
    class CrossProductExchange : public AllGatherCollective<false> {
    public:
      CrossProductExchange(ReplicateContext *ctx, CollectiveIndexLocation loc);
      CrossProductExchange(const CrossProductExchange &rhs) = delete;
      virtual ~CrossProductExchange(void) { }
    public:
      CrossProductExchange& operator=(const CrossProductExchange &rhs) = delete;
    public:
      virtual MessageKind get_message_kind(void) const
        { return SEND_CONTROL_REPLICATION_CROSS_PRODUCT_EXCHANGE; }
      virtual void pack_collective_stage(ShardID target,
                                         Serializer &rez, int stage);
      virtual void unpack_collective_stage(Deserializer &derez, int stage);
    public:
      void exchange_ids(LegionColor color,DistributedID did,IndexPartition pid);
      void sync_child_ids(LegionColor color, DistributedID &did, 
                          IndexPartition &pid);
    protected:
      std::map<LegionColor,std::pair<IndexPartition,DistributedID> > child_ids;
    };

    /**
     * \class TracingSetDeduplication
     * This class performs an all-gather on the names of equivalence sets
     * which might be replicated across the shards and therefore we want 
     * to efficiently deduplicate which of them will be captured by 
     * different nodes for establishing tracing pre/post-conditions
     */
    class TracingSetDeduplication : public AllGatherCollective<false> {
    public:
      TracingSetDeduplication(ReplicateContext *ctx, CollectiveID id);
      TracingSetDeduplication(const TracingSetDeduplication &rhs) = delete;
      virtual ~TracingSetDeduplication(void);
    public:
      TracingSetDeduplication& operator=(
          const TracingSetDeduplication &rhs) = delete;
    public:
       virtual MessageKind get_message_kind(void) const
        { return SEND_CONTROL_REPLICATION_TRACING_SET_DEDUPLICATION; }
      virtual void pack_collective_stage(ShardID target,
                                         Serializer &rez, int stage);
      virtual void unpack_collective_stage(Deserializer &derez, int stage);
    public:
      void record_set(DistributedID did, unsigned parent_req_index);
      const std::map<DistributedID,unsigned>& all_gather_collective_sets(void);
    private:
      std::map<DistributedID,unsigned> collective_sets;
    };

    /**
     * \class SlowBarrier
     * This class creates a collective that behaves like a barrier, but is
     * probably slower than Realm phase barriers. It's useful for cases
     * where we may not know whether we are going to perform a barrier or
     * not so we grab a collective ID. We can throw away collective IDs
     * for free, but in the rare case we actually do need to perform
     * the barrier then this class will handle the implementation.
     */
    class SlowBarrier : public AllGatherCollective<false> {
    public:
      SlowBarrier(ReplicateContext *ctx, CollectiveID id);
      SlowBarrier(const SlowBarrier &rhs);
      virtual ~SlowBarrier(void);
    public:
      SlowBarrier& operator=(const SlowBarrier &rhs);
    public:
      virtual MessageKind get_message_kind(void) const
        { return SEND_CONTROL_REPLICATION_SLOW_BARRIER; }
      virtual void pack_collective_stage(ShardID target,
                                         Serializer &rez, int stage) { }
      virtual void unpack_collective_stage(Deserializer &derez, int stage) { }
    };

    /**
     * \class ShardRendezvous
     * A sharded rendezvous class is similar to a shard collective, but it
     * instead of performing collective operations between all the shards
     * in a control replicated context, it will support doing parallel
     * rendezvous between a subset of shards in the context. Callers must
     * provide a unique key for performing the rendezvous.
     */
    class ShardRendezvous {
    public:
      ShardRendezvous(ReplicateContext *ctx, ShardID origin,
                      const std::vector<ShardID> &participants);
      ShardRendezvous(const ShardRendezvous &rhs) = delete;
      virtual ~ShardRendezvous(void) { }
    public:
      ShardRendezvous& operator=(const ShardRendezvous &rhs) = delete;
    public:
      virtual bool receive_message(Deserializer &derez) = 0;
    public:
      void prefix_message(Serializer &rez, ShardID target) const;
      void register_rendezvous(void);
      size_t get_total_participants(void) const;
      ShardID get_parent(void) const;
      size_t count_children(void) const;
      void get_children(std::vector<ShardID> &children) const;
    protected:
      unsigned find_index(ShardID shard) const;
      ShardID get_index(unsigned index) const;
      unsigned convert_to_offset(unsigned index, unsigned origin) const;
      unsigned convert_to_index(unsigned offset, unsigned origin) const;
    public:
      ReplicateContext *const context;
      const ShardID origin_shard;
      const ShardID local_shard;
      const std::vector<ShardID> &participants;
      const bool all_shards_participating;
    protected:
      mutable LocalLock rendezvous_lock;
    };

    /**
     * \class ShardedChildrenBroadcast
     * Broadcast out a set of child nodes across the set of shards
     */
    class ShardedChildrenBroadcast : public ShardRendezvous {
    public:
      ShardedChildrenBroadcast(ReplicateContext *ctx,
          ShardID source, const std::vector<ShardID> &participants,
          std::vector<IndexPartNode*> &children);
      ShardedChildrenBroadcast(const ShardedChildrenBroadcast &rhs) = delete;
      virtual ~ShardedChildrenBroadcast(void);
    public:
      ShardedChildrenBroadcast& operator=(
          const ShardedChildrenBroadcast &rhs) = delete;
    public:
      virtual bool receive_message(Deserializer &derez);
      void broadcast(void);
      void receive(void);
    protected:
      std::vector<IndexPartNode*> &children;
      RtUserEvent received_event;
      bool received;
    };

    /**
     * \class TotalLeavesRendezvous
     * Perform an all-reduce to count the total number of leaves
     * in a region-subtree for a subsets of shards in a control
     * replicated context.
     */
    class TotalLeavesRendezvous : public ShardRendezvous {
    public:
      TotalLeavesRendezvous(ReplicateContext *ctx,
          ShardID root, const std::vector<ShardID> &participants);
      TotalLeavesRendezvous(const TotalLeavesRendezvous &rhs) = delete;
      virtual ~TotalLeavesRendezvous(void) { }
    public:
      TotalLeavesRendezvous& operator=(
          const TotalLeavesRendezvous &rhs) = delete;
    public:
      virtual bool receive_message(Deserializer &derez);
      size_t accumulate(size_t leaves);
    protected:
      size_t total_leaves;
      RtUserEvent received_event;
      int remaining;
    };

    /**
     * \class ShardedMapping
     * This class mirrors the CollectiveMapping class and provides helper
     * methods for doing collective-style tree broadcasts and reductions
     * on a unique set of shards.
     */
    class ShardedMapping : public Collectable {
    public:
      ShardedMapping(const std::set<ShardID> &shards, size_t radix);
      ShardedMapping(const std::vector<ShardID> &shards, size_t radix);
    public:
      inline ShardID operator[](unsigned idx) const
        { return unique_sorted_shards[idx]; }
      inline size_t size(void) const { return unique_sorted_shards.size(); }
      bool operator==(const ShardedMapping &rhs) const;
      bool operator!=(const ShardedMapping &rhs) const;
    public:
      ShardID get_parent(const ShardID origin, const ShardID local) const;
      void get_children(const ShardID origin, const ShardID local,
                        std::vector<ShardID> &children) const;
      size_t count_children(const ShardID origin, const ShardID local) const;
      bool contains(const ShardID space) const;
    protected:
      unsigned find_index(const ShardID space) const;
      unsigned convert_to_offset(unsigned index, unsigned origin) const;
      unsigned convert_to_index(unsigned offset, unsigned origin) const;
    protected:
      std::vector<ShardID> unique_sorted_shards;
      size_t radix;
    };

    /**
     * \class ReplCollectiveVersioning
     */
    template<typename OP>
    class ReplCollectiveVersioning : public OP,
      public CollectiveVersioningRendezvous::Finalizer{
    public:
      typedef typename OP::RegionVersioning RegionVersioning;
    public:
      ReplCollectiveVersioning(Runtime *rt);
      ReplCollectiveVersioning(
          const ReplCollectiveVersioning<OP> &rhs) = delete;
    public:
      ReplCollectiveVersioning<OP>& operator=(
          const ReplCollectiveVersioning<OP> &rhs) = delete;
    public:
      virtual void deactivate(bool free = true);
      virtual void finalize_collective_versioning_analysis(unsigned index,
          unsigned parent_req_index,
          LegionMap<LogicalRegion,RegionVersioning> &to_perform);
      virtual void finalize_collective_versioning(unsigned index,
            unsigned parent_req_index,
            LegionMap<LogicalRegion,RegionVersioning> &pending_versions);
    public:
      void create_collective_rendezvous(unsigned requirement_index);
      virtual void shard_off_collective_rendezvous(
          std::set<RtEvent> &done_events);
      virtual void elide_collective_rendezvous(void);
    protected:
      std::map<unsigned,
             CollectiveVersioningRendezvous*> collective_versioning_rendezvous;
    };

    /**
     * \class ReplCollectiveViewCreator
     * This class provides additional functionality for creating collective
     * views in control replication contexts by helping to manage the 
     * rendezvous between the shards.
     */
    template<typename OP>
    class ReplCollectiveViewCreator : public ReplCollectiveVersioning<OP>, 
      public CollectiveViewRendezvous::Finalizer {
    public:
      typedef typename OP::RendezvousKey RendezvousKey;
      typedef typename OP::CollectiveRendezvous CollectiveRendezvous;
    public:
      ReplCollectiveViewCreator(Runtime *rt);
      ReplCollectiveViewCreator(
          const ReplCollectiveViewCreator<OP> &rhs) = delete;
    public:
      ReplCollectiveViewCreator<OP>& operator=(
          const ReplCollectiveViewCreator<OP> &rhs) = delete;
    public:
      virtual void deactivate(bool free = true); 
      virtual void construct_collective_mapping(const RendezvousKey &key,
                      std::map<LogicalRegion,CollectiveRendezvous> &rendezvous);
      virtual void finalize_collective_mapping(const RendezvousKey &key,
                      std::map<LogicalRegion,CollectiveRendezvous> &rendezvous);
      void create_collective_rendezvous(RegionTreeID tid,
          unsigned requirement_index, unsigned analysis_index = 0);
      virtual void shard_off_collective_rendezvous(
          std::set<RtEvent> &done_events);
      virtual void elide_collective_rendezvous(void);
    protected: 
      std::map<RendezvousKey,
               CollectiveViewRendezvous*> collective_view_rendezvous;
    };

    /**
     * \class ReplIndividualTask
     * An individual task that is aware that it is 
     * being executed in a control replication context.
     */
    class ReplIndividualTask : public IndividualTask {
    public:
      ReplIndividualTask(Runtime *rt);
      ReplIndividualTask(const ReplIndividualTask &rhs);
      virtual ~ReplIndividualTask(void);
    public:
      ReplIndividualTask& operator=(const ReplIndividualTask &rhs);
    public:
      virtual void activate(void);
      virtual void deactivate(bool free = true);
    public:
      virtual void trigger_prepipeline_stage(void);
      virtual void trigger_dependence_analysis(void);
      virtual void trigger_ready(void);
      virtual void trigger_replay(void);
      virtual void predicate_false(void);
      virtual void shard_off(RtEvent mapped_precondition);
      virtual void prepare_map_must_epoch(void);
    public:
      // Override this so it can broadcast the future result
      virtual Future create_future(void);
    public:
      // Override for saying when it is safe to use output region trees
      virtual void record_output_registered(RtEvent registered,
                                      std::set<RtEvent> &applied_events);
    public:
      void initialize_replication(ReplicateContext *ctx);
      void set_sharding_function(ShardingID functor,ShardingFunction *function);
    protected:
      ShardID owner_shard;
      IndexSpaceNode *launch_space;
      ShardingID sharding_functor;
      ShardingFunction *sharding_function;
      RtBarrier output_bar;
#ifdef DEBUG_LEGION
    public:
      inline void set_sharding_collective(ShardingGatherCollective *collective)
        { sharding_collective = collective; }
    protected:
      ShardingGatherCollective *sharding_collective;
#endif
    };

    /**
     * \class ReplIndexTask
     * An individual task that is aware that it is 
     * being executed in a control replication context.
     */
    class ReplIndexTask : public ReplCollectiveViewCreator<IndexTask> {
    public:
      ReplIndexTask(Runtime *rt);
      ReplIndexTask(const ReplIndexTask &rhs) = delete;
      virtual ~ReplIndexTask(void);
    public:
      ReplIndexTask& operator=(const ReplIndexTask &rhs) = delete;
    public:
      virtual void activate(void);
      virtual void deactivate(bool free = true);
    public:
      virtual void trigger_prepipeline_stage(void);
      virtual void trigger_dependence_analysis(void);
      virtual void trigger_ready(void);
      virtual void trigger_replay(void);
    protected:
      virtual void create_future_instances(std::vector<Memory> &target_mems);
      virtual void finish_index_task_reduction(void);
    public:
      // Have to override this too for doing output in the
      // case that we misspeculate
      virtual void predicate_false(void);
      virtual void prepare_map_must_epoch(void);
    public:
      void initialize_replication(ReplicateContext *ctx);
      void set_sharding_function(ShardingID functor,ShardingFunction *function);
      virtual FutureMap create_future_map(TaskContext *ctx,
                    IndexSpace launch_space, IndexSpace shard_space);
      virtual void finalize_concurrent_mapped(void);
      void finish_concurrent_mapped(
          const std::map<Color,std::pair<RtBarrier,size_t> > &trace_barriers);
      virtual void initialize_concurrent_group(Color color, size_t local,
          size_t global, RtBarrier barrier, const std::vector<ShardID> &shards);
      virtual void concurrent_allreduce(Color color, SliceTask *slice,
          AddressSpaceID slice_space, size_t points, uint64_t lamport_clock,
          VariantID vid, bool poisoned);
      virtual uint64_t collective_lamport_allreduce(uint64_t lamport_clock,
          size_t points, bool need_result);
      void select_sharding_function(ReplicateContext *repl_ctx);
    public:
      // Methods for supporting intra-index-space mapping dependences
      virtual RtEvent find_intra_space_dependence(const DomainPoint &point);
      virtual void record_intra_space_dependence(const DomainPoint &point,
                                                 const DomainPoint &next,
                                                 RtEvent point_mapped);
    public:
      // Output regions
      virtual void record_output_registered(RtEvent registered);
      virtual void finalize_output_regions(bool first_invocation);
    public:
      virtual size_t get_collective_points(void) const;
      virtual bool find_shard_participants(std::vector<ShardID> &shards);
    protected:
      ShardingID sharding_functor;
      ShardingFunction *sharding_function;
      BufferExchange *serdez_redop_collective;
      FutureAllReduceCollective *all_reduce_collective;
      FutureReductionCollective *reduction_collective;
      FutureBroadcastCollective *broadcast_collective;
      OutputExtentExchange *output_size_collective;
      CollectiveID collective_check_id;
      RtBarrier output_bar;
      std::map<Color,CollectiveID> concurrent_exchange_ids;
    protected:
      // Map of output sizes collected by this shard
      std::vector<OutputExtentMap> local_output_extents;
    protected:
      std::set<std::pair<DomainPoint,ShardID> > unique_intra_space_deps;
    protected:
      // For setting up concurrent execution
      ConcurrentMappingRendezvous *concurrent_mapping_rendezvous;
<<<<<<< HEAD
=======
      ConcurrentAllreduce *concurrent_exchange;
      CollectiveID concurrent_exchange_id;
    protected:
      CollectiveID collective_exchange_id;
      AllReduceCollective<MaxReduction<uint64_t>,false> *collective_exchange;
>>>>>>> bd654ea1
#ifdef DEBUG_LEGION
    public:
      inline void set_sharding_collective(ShardingGatherCollective *collective)
        { sharding_collective = collective; }
    protected:
      ShardingGatherCollective *sharding_collective;
#endif
    protected:
      bool slice_sharding_output;
    };

    /**
     * \class ReplMergeCloseOp
     * A close operation that is aware that it is being
     * executed in a control replication context.
     */
    class ReplMergeCloseOp : public MergeCloseOp {
    public:
      ReplMergeCloseOp(Runtime *runtime);
      ReplMergeCloseOp(const ReplMergeCloseOp &rhs);
      virtual ~ReplMergeCloseOp(void);
    public:
      ReplMergeCloseOp& operator=(const ReplMergeCloseOp &rhs);
    public:
      virtual void activate(void);
      virtual void deactivate(bool free = true);
    public:
      void set_repl_close_info(RtBarrier mapped_barrier);
      virtual void trigger_ready(void);
    protected:
      RtBarrier mapped_barrier;
    };

    /**
     * \class ReplRefinementOp
     * A refinement operation that is aware that it is being
     * executed in a control replication context.
     */
    class ReplRefinementOp : public RefinementOp {
    public:
      ReplRefinementOp(Runtime *runtime);
      ReplRefinementOp(const ReplRefinementOp &rhs);
      virtual ~ReplRefinementOp(void);
    public:
      ReplRefinementOp& operator=(const ReplRefinementOp &rhs);
    public:
      virtual void activate(void);
      virtual void deactivate(bool free = true);
    public:
      void set_repl_refinement_info(RtBarrier mapped_barrier, 
                                    RtBarrier refinement_barrier);
      virtual void trigger_ready(void);
      virtual void trigger_mapping(void); 
    protected:
      RtBarrier mapped_barrier;
      RtBarrier refinement_barrier;
    };

    /**
     * \class ReplResetOp
     * A reset operation that is aware it is being executed
     * in a control replicated context
     */
    class ReplResetOp : public ResetOp {
    public:
      ReplResetOp(Runtime *runtime);
      ReplResetOp(const ReplResetOp &rhs) = delete;
      virtual ~ReplResetOp(void);
    public:
      ReplResetOp& operator=(const ReplResetOp &rhs) = delete;
    public:
      virtual void activate(void);
      virtual void deactivate(bool free = true);
    public:
      virtual void trigger_dependence_analysis(void);
      virtual void trigger_ready(void);
      virtual void trigger_mapping(void);
    protected:
      RtBarrier reset_barrier;
    };

    /**
     * \class ReplFillOp
     * A copy operation that is aware that it is being
     * executed in a control replication context.
     */
    class ReplFillOp : 
      public ReplCollectiveVersioning<CollectiveVersioning<FillOp> > {
    public:
      ReplFillOp(Runtime *rt);
      ReplFillOp(const ReplFillOp &rhs) = delete;
      virtual ~ReplFillOp(void);
    public:
      ReplFillOp& operator=(const ReplFillOp &rhs) = delete;
    public:
      void initialize_replication(ReplicateContext *ctx,
                                  DistributedID fresh_did,
                                  bool is_first_local);
    public:
      virtual void activate(void);
      virtual void deactivate(bool free = true);
    public:
      virtual void trigger_dependence_analysis(void);
      virtual void trigger_ready(void);
      virtual void trigger_replay(void);
      virtual bool is_collective_first_local_shard(void) const
        { return is_first_local_shard; }
      virtual RtEvent finalize_complete_mapping(RtEvent event);
      virtual bool perform_collective_analysis(CollectiveMapping *&mapping,
                                               bool &first_local);
      virtual RtEvent perform_collective_versioning_analysis(unsigned index,
                       LogicalRegion handle, EqSetTracker *tracker,
                       const FieldMask &mask, unsigned parent_req_index);
      virtual RtEvent initialize_fill_view(void);
      virtual void predicate_false(void);
    public:
      RtBarrier collective_map_barrier;
      CreateCollectiveFillView *collective;
      CollectiveID collective_id;
      DistributedID fresh_did;
      bool is_first_local_shard;
    };

    /**
     * \class ReplIndexFillOp
     * An index fill operation that is aware that it is 
     * being executed in a control replication context.
     */
    class ReplIndexFillOp : public IndexFillOp {
    public:
      ReplIndexFillOp(Runtime *rt);
      ReplIndexFillOp(const ReplIndexFillOp &rhs);
      virtual ~ReplIndexFillOp(void);
    public:
      ReplIndexFillOp& operator=(const ReplIndexFillOp &rhs);
    public:
      virtual void activate(void);
      virtual void deactivate(bool free = true);
    public:
      virtual void trigger_prepipeline_stage(void);
      virtual void trigger_dependence_analysis(void);
      virtual void trigger_ready(void);
      virtual void trigger_replay(void);
      virtual RtEvent initialize_fill_view(void);
      virtual IndexSpaceNode* get_shard_points(void) const 
        { return shard_points; }
      virtual bool find_shard_participants(std::vector<ShardID> &shards);
    public:
      void initialize_replication(ReplicateContext *ctx,
                                  DistributedID fresh_did);
    protected:
      ShardingID sharding_functor;
      ShardingFunction *sharding_function;
      IndexSpaceNode *shard_points;
      MapperManager *mapper;
      CreateCollectiveFillView *collective;
      CollectiveID collective_id;
      DistributedID fresh_did;
#ifdef DEBUG_LEGION
    public:
      inline void set_sharding_collective(ShardingGatherCollective *collective)
        { sharding_collective = collective; }
    protected:
      ShardingGatherCollective *sharding_collective;
#endif
    };

    /**
     * \class ReplDiscardOp
     * A discard operation that is aware that it is being
     * exected in a control replication context.
     */
    class ReplDiscardOp : 
      public ReplCollectiveVersioning<CollectiveVersioning<DiscardOp> > {
    public:
      ReplDiscardOp(Runtime *rt);
      ReplDiscardOp(const ReplDiscardOp &rhs) = delete;
      virtual ~ReplDiscardOp(void);
    public:
      ReplDiscardOp& operator=(const ReplDiscardOp &rhs) = delete;
    public:
      void initialize_replication(ReplicateContext *ctx, bool is_first_local);
    public:
      virtual void activate(void);
      virtual void deactivate(bool free = true);
      virtual void trigger_dependence_analysis(void);
      virtual void trigger_ready(void);
      virtual RtEvent finalize_complete_mapping(RtEvent event);
      virtual bool perform_collective_analysis(CollectiveMapping *&mapping,
                                               bool &first_local);
      virtual RtEvent perform_collective_versioning_analysis(unsigned index,
                       LogicalRegion handle, EqSetTracker *tracker,
                       const FieldMask &mask, unsigned parent_req_index);
    protected:
      RtBarrier collective_map_barrier;
      bool is_first_local_shard;
    };

    /**
     * \class ReplCopyOp
     * A copy operation that is aware that it is being
     * executed in a control replication context.
     */
    class ReplCopyOp : public CopyOp {
    public:
      ReplCopyOp(Runtime *rt);
      ReplCopyOp(const ReplCopyOp &rhs);
      virtual ~ReplCopyOp(void);
    public:
      ReplCopyOp& operator=(const ReplCopyOp &rhs);
    public:
      void initialize_replication(ReplicateContext *ctx);
    public:
      virtual void activate(void);
      virtual void deactivate(bool free = true);
    public:
      virtual void trigger_prepipeline_stage(void);
      virtual void trigger_dependence_analysis(void);
      virtual void trigger_ready(void);
      virtual void trigger_replay(void);
    protected:
      IndexSpaceNode *launch_space;
      ShardingID sharding_functor;
      ShardingFunction *sharding_function;
#ifdef DEBUG_LEGION
    public:
      inline void set_sharding_collective(ShardingGatherCollective *collective)
        { sharding_collective = collective; }
    protected:
      ShardingGatherCollective *sharding_collective;
#endif
    };

    /**
     * \class ReplIndexCopyOp
     * An index fill operation that is aware that it is 
     * being executed in a control replication context.
     */
    class ReplIndexCopyOp : public IndexCopyOp {
    public:
      ReplIndexCopyOp(Runtime *rt);
      ReplIndexCopyOp(const ReplIndexCopyOp &rhs);
      virtual ~ReplIndexCopyOp(void);
    public:
      ReplIndexCopyOp& operator=(const ReplIndexCopyOp &rhs);
    public:
      virtual void activate(void);
      virtual void deactivate(bool free = true);
    public:
      virtual void trigger_prepipeline_stage(void);
      virtual void trigger_dependence_analysis(void);
      virtual void trigger_ready(void);
      virtual void trigger_replay(void);
      virtual IndexSpaceNode* get_shard_points(void) const 
        { return shard_points; }
      virtual bool find_shard_participants(std::vector<ShardID> &shards);
    protected:
      virtual RtEvent exchange_indirect_records(
          const unsigned index, const ApEvent local_pre, 
          const ApEvent local_post, ApEvent &collective_pre,
          ApEvent &collective_post, const TraceInfo &trace_info,
          const InstanceSet &instances, const RegionRequirement &req,
          std::vector<IndirectRecord> &records, const bool sources);
      virtual RtEvent finalize_exchange(const unsigned index,const bool source);
    public:
      virtual RtEvent find_intra_space_dependence(const DomainPoint &point);
      virtual void record_intra_space_dependence(const DomainPoint &point,
                                                 const DomainPoint &next,
                                                 RtEvent point_mapped);
    public:
      void initialize_replication(ReplicateContext *ctx);
    protected:
      ShardingID sharding_functor;
      ShardingFunction *sharding_function;
      IndexSpaceNode *shard_points;
      std::vector<ApBarrier> pre_indirection_barriers;
      std::vector<ApBarrier> post_indirection_barriers;
      std::vector<IndirectRecordExchange*> src_collectives;
      std::vector<IndirectRecordExchange*> dst_collectives;
      std::set<std::pair<DomainPoint,ShardID> > unique_intra_space_deps;
#ifdef DEBUG_LEGION
    public:
      inline void set_sharding_collective(ShardingGatherCollective *collective)
        { sharding_collective = collective; }
    protected:
      ShardingGatherCollective *sharding_collective;
#endif
    };

    /**
     * \class ReplDeletionOp
     * A deletion operation that is aware that it is
     * being executed in a control replication context.
     */
    class ReplDeletionOp : 
      public ReplCollectiveVersioning<CollectiveVersioning<DeletionOp> > {
    public:
      struct DeferDeletionCommitArgs : 
        public LgTaskArgs<DeferDeletionCommitArgs> {
      public:
        static const LgTaskID TASK_ID = LG_DEFER_DELETION_COMMIT_TASK_ID;
      public:
        DeferDeletionCommitArgs(ReplDeletionOp *o)
          : LgTaskArgs(o->get_unique_op_id()), op(o) { }
      public:
        ReplDeletionOp *const op;
      };
    public:
      ReplDeletionOp(Runtime *rt);
      ReplDeletionOp(const ReplDeletionOp &rhs) = delete;
      virtual ~ReplDeletionOp(void);
    public:
      ReplDeletionOp& operator=(const ReplDeletionOp &rhs) = delete;
    public:
      virtual void activate(void);
      virtual void deactivate(bool free = true);
    public:
      virtual void trigger_dependence_analysis(void);
      virtual void trigger_ready(void);
      virtual void trigger_mapping(void);
      virtual void trigger_commit(void);
    public:
      void initialize_replication(ReplicateContext *ctx, bool is_first,
                                  RtBarrier *ready_barrier = NULL,
                                  RtBarrier *mapping_barrier = NULL,
                                  RtBarrier *commit_barrier = NULL);
      // Help for handling unordered deletions 
      void record_unordered_kind(
       std::map<IndexSpace,ReplDeletionOp*> &index_space_deletions,
       std::map<IndexPartition,ReplDeletionOp*> &index_partition_deletions,
       std::map<FieldSpace,ReplDeletionOp*> &field_space_deletions,
       std::map<std::pair<FieldSpace,FieldID>,ReplDeletionOp*> &field_deletions,
       std::map<LogicalRegion,ReplDeletionOp*> &logical_region_deletions);
    public:
      static void handle_defer_commit(const void *args);
    protected:
      RtBarrier ready_barrier;
      RtBarrier mapping_barrier;
      RtBarrier commit_barrier;
      bool is_first_local_shard;
    };

    /**
     * \class ReplPendingPartitionOp
     * A pending partition operation that knows that its
     * being executed in a control replication context
     */
    class ReplPendingPartitionOp : public PendingPartitionOp {
    public:
      ReplPendingPartitionOp(Runtime *rt);
      ReplPendingPartitionOp(const ReplPendingPartitionOp &rhs);
      virtual ~ReplPendingPartitionOp(void);
    public:
      ReplPendingPartitionOp& operator=(const ReplPendingPartitionOp &rhs);
    public:
      virtual void activate(void);
      virtual void deactivate(bool free = true);
    public:
      virtual void populate_sources(const FutureMap &fm,
          IndexPartition pid, bool needs_all_futures);
      virtual void trigger_execution(void);
    };

    /**
     * \class ReplDependentPartitionOp
     * A dependent partitioning operation that knows that it
     * is being executed in a control replication context
     */
    class ReplDependentPartitionOp : public ReplCollectiveViewCreator<
                            CollectiveViewCreator<DependentPartitionOp> > {
    public:
      ReplDependentPartitionOp(Runtime *rt);
      ReplDependentPartitionOp(const ReplDependentPartitionOp &rhs) = delete;
      virtual ~ReplDependentPartitionOp(void);
    public:
      ReplDependentPartitionOp& operator=(
                               const ReplDependentPartitionOp &rhs) = delete;
    public:
      void initialize_replication(ReplicateContext *context);
    public:
      virtual void activate(void);
      virtual void deactivate(bool free = true);
    public:
      // Need to pick our sharding functor
      virtual void trigger_dependence_analysis(void);
      virtual void trigger_ready(void);  
      virtual void finalize_mapping(void);
      virtual ApEvent trigger_thunk(IndexSpace handle, ApEvent insts_ready,
                                    const InstanceSet &mapped_instances,
                                    const PhysicalTraceInfo &info,
                                    const DomainPoint &color);
      virtual void trigger_execution(void);
      virtual void select_partition_projection(void);
      virtual IndexSpaceNode* get_shard_points(void) const 
        { return shard_points; }
      virtual bool find_shard_participants(std::vector<ShardID> &shards);
      virtual bool perform_collective_analysis(CollectiveMapping *&mapping,
                                               bool &first_local);
      virtual RtEvent perform_collective_versioning_analysis(unsigned index,
                       LogicalRegion handle, EqSetTracker *tracker,
                       const FieldMask &mask, unsigned parent_req_index);
    protected:
      void select_sharding_function(void);
      void find_remote_targets(std::vector<ApEvent> &preconditions);
    protected:
      ShardingFunction *sharding_function;
      IndexSpaceNode *shard_points;
      RtBarrier mapping_barrier;
      FieldDescriptorGather *gather;
      DeppartResultScatter *scatter;
      FieldDescriptorExchange *exchange;
      ApBarrier collective_ready;
      ApBarrier collective_done;
      std::map<DomainPoint,Domain> remote_targets;
      std::vector<DeppartResult> deppart_results;
#ifdef DEBUG_LEGION
    public:
      inline void set_sharding_collective(ShardingGatherCollective *collective)
        { sharding_collective = collective; }
    protected:
      ShardingGatherCollective *sharding_collective;
#endif
    };

    /**
     * \class ReplMustEpochOp
     * A must epoch operation that is aware that it is 
     * being executed in a control replication context
     */
    class ReplMustEpochOp : public MustEpochOp {
    public:
      struct DeferMustEpochReturnResourcesArgs : 
        public LgTaskArgs<DeferMustEpochReturnResourcesArgs> {
      public:
        static const LgTaskID TASK_ID = LG_DEFER_MUST_EPOCH_RETURN_TASK_ID;
      public:
        DeferMustEpochReturnResourcesArgs(ReplMustEpochOp *o)
          : LgTaskArgs<DeferMustEpochReturnResourcesArgs>(
              o->get_unique_op_id()), op(o), 
            done(Runtime::create_rt_user_event()) { }
      public:
        ReplMustEpochOp *const op;
        const RtUserEvent done;
      };
    public:
      ReplMustEpochOp(Runtime *rt);
      ReplMustEpochOp(const ReplMustEpochOp &rhs);
      virtual ~ReplMustEpochOp(void);
    public:
      ReplMustEpochOp& operator=(const ReplMustEpochOp &rhs);
    public:
      virtual void activate(void);
      virtual void deactivate(bool free = true);
      virtual FutureMap create_future_map(TaskContext *ctx,
                      IndexSpace domain, IndexSpace shard_space);
      virtual void instantiate_tasks(InnerContext *ctx,
                                     const MustEpochLauncher &launcher);
      virtual MapperManager* invoke_mapper(void);
      virtual void map_and_distribute(std::set<RtEvent> &tasks_mapped,
                                      std::set<ApEvent> &tasks_complete);
      virtual bool has_prepipeline_stage(void) const { return true; }
      virtual void trigger_prepipeline_stage(void);
      virtual void receive_resources(uint64_t return_index,
              std::map<LogicalRegion,unsigned> &created_regions,
              std::vector<DeletedRegion> &deleted_regions,
              std::set<std::pair<FieldSpace,FieldID> > &created_fields,
              std::vector<DeletedField> &deleted_fields,
              std::map<FieldSpace,unsigned> &created_field_spaces,
              std::map<FieldSpace,std::set<LogicalRegion> > &latent_spaces,
              std::vector<DeletedFieldSpace> &deleted_field_spaces,
              std::map<IndexSpace,unsigned> &created_index_spaces,
              std::vector<DeletedIndexSpace> &deleted_index_spaces,
              std::map<IndexPartition,unsigned> &created_partitions,
              std::vector<DeletedPartition> &deleted_partitions,
              std::set<RtEvent> &preconditions);
    public:
      void map_replicate_tasks(void);
      void distribute_replicate_tasks(void);
    public:
      void initialize_replication(ReplicateContext *ctx);
      Domain get_shard_domain(void) const;
      size_t count_shard_local_points(IndexSpaceNode *launch_domain);
    public:
      bool has_return_resources(void) const;
      static void handle_defer_return_resources(const void *args);
    protected:
      ShardingID sharding_functor;
      ShardingFunction *sharding_function;
      CollectiveID mapping_collective_id;
      bool collective_map_must_epoch_call;
      MustEpochMappingBroadcast *mapping_broadcast;
      MustEpochMappingExchange *mapping_exchange;
      MustEpochDependenceExchange *dependence_exchange;
      MustEpochCompletionExchange *completion_exchange;
      std::set<SingleTask*> shard_single_tasks;
      RtBarrier resource_return_barrier;
#ifdef DEBUG_LEGION
    public:
      inline void set_sharding_collective(ShardingGatherCollective *collective)
        { sharding_collective = collective; }
    protected:
      ShardingGatherCollective *sharding_collective;
#endif
    }; 

    /**
     * \class ReplTunableOp
     * A tunable operation that is aware that it is
     * being executed in a control replicated context
     */
    class ReplTunableOp : public TunableOp {
    public:
      ReplTunableOp(Runtime *rt);
      ReplTunableOp(const ReplTunableOp &rhs);
      virtual ~ReplTunableOp(void);
    public:
      ReplTunableOp& operator=(const ReplTunableOp &rhs);
    public:
      void initialize_replication(ReplicateContext *context);
    public:
      virtual void activate(void);
      virtual void deactivate(bool free = true);
      virtual void process_result(MapperManager *mapper, 
                                  void *buffer, size_t size) const;
    protected:
      BufferBroadcast *value_broadcast;       
    };

    /**
     * \class ReplAllReduceOp
     * An all-reduce operation that is aware that it is
     * being executed in a control replication context
     */
    class ReplAllReduceOp : public AllReduceOp {
    public:
      ReplAllReduceOp(Runtime *rt);
      ReplAllReduceOp(const ReplAllReduceOp &rhs) = delete;
      virtual ~ReplAllReduceOp(void);
    public:
      ReplAllReduceOp& operator=(const ReplAllReduceOp &rhs) = delete;
    public:
      void initialize_replication(ReplicateContext *ctx);
    public:
      virtual void activate(void);
      virtual void deactivate(bool free = true);
    protected:
      virtual void populate_sources(void);
      virtual void create_future_instances(void);
      virtual void all_reduce_serdez(void);
      virtual ApEvent all_reduce_redop(RtEvent &executed);
    protected:
      BufferExchange *serdez_redop_collective;
      FutureAllReduceCollective *all_reduce_collective;
      FutureReductionCollective *reduction_collective;
      FutureBroadcastCollective *broadcast_collective;
    };

    /**
     * \class ReplFenceOp
     * A fence operation that is aware that it is being 
     * executed in a control replicated context. Currently
     * this only applies to mixed and execution fences.
     */
    class ReplFenceOp : public FenceOp {
    public:
      ReplFenceOp(Runtime *rt);
      ReplFenceOp(const ReplFenceOp &rhs);
      virtual ~ReplFenceOp(void);
    public:
      ReplFenceOp& operator=(const ReplFenceOp &rhs);
    public:
      virtual void activate(void);
      virtual void deactivate(bool free = true);
    public:
      virtual void trigger_dependence_analysis(void);
      virtual void trigger_mapping(void);
      virtual void trigger_replay(void);
      virtual void trigger_complete(ApEvent complete);
    protected:
      void initialize_fence_barriers(ReplicateContext *repl_ctx = NULL);
    protected:
      RtBarrier mapping_fence_barrier;
      ApBarrier execution_fence_barrier;
    };

    /**
     * \class ReplTimingOp
     * A timing operation that is aware that it is 
     * being executed in a control replication context
     */
    class ReplTimingOp : public ReplFenceOp {
    public:
      ReplTimingOp(Runtime *rt);
      ReplTimingOp(const ReplTimingOp &rhs) = delete;
      virtual ~ReplTimingOp(void);
    public:
      ReplTimingOp& operator=(const ReplTimingOp &rhs) = delete;
    public:
      Future initialize(InnerContext *ctx, const TimingLauncher &launcher,
                        Provenance *provenance);
    public:
      virtual void activate(void);
      virtual void deactivate(bool free = true);
      virtual const char* get_logging_name(void) const;
      virtual OpKind get_operation_kind(void) const;
      virtual bool invalidates_physical_trace_template(bool &exec_fence) const
        { return false; }
    public:
      virtual void trigger_complete(ApEvent complete); 
      virtual void trigger_commit(void);
      virtual void perform_measurement(void);
    public:
      inline void set_timing_collective(ValueBroadcast<long long> *collective) 
        { timing_collective = collective; }
    protected:
      TimingMeasurement measurement;
      RtEvent measured;
      ValueBroadcast<long long> *timing_collective;
    };

    /**
     * \class ReplMapOp
     * An inline mapping operation that is aware that it is being
     * executed in a control replicated context. We require that
     * any inline mapping be mapped on all shards before we consider
     * it mapped on any shard. The reason for this is that inline
     * mappings can act like a kind of communication between shards
     * where they are all reading/writing to the same logical region.
     */
    class ReplMapOp : 
      public ReplCollectiveViewCreator<CollectiveViewCreator<MapOp> > {
    public:
      ReplMapOp(Runtime *rt);
      ReplMapOp(const ReplMapOp &rhs) = delete;
      virtual ~ReplMapOp(void);
    public:
      ReplMapOp& operator=(const ReplMapOp &rhs) = delete;
    public:
      void initialize_replication(ReplicateContext *ctx);
    public:
      virtual void activate(void);
      virtual void deactivate(bool free = true);
      virtual void trigger_dependence_analysis(void);
      virtual void trigger_ready(void);
      virtual bool invoke_mapper(InstanceSet &mapped_instances,
              std::vector<PhysicalManager*> &source_instances);
      virtual bool supports_collective_instances(void) const { return true; }
      virtual RtEvent finalize_complete_mapping(RtEvent precondition);
      virtual bool perform_collective_analysis(CollectiveMapping *&mapping,
                                               bool &first_local);
      virtual RtEvent perform_collective_versioning_analysis(unsigned index,
                       LogicalRegion handle, EqSetTracker *tracker,
                       const FieldMask &mask, unsigned parent_req_index);
      virtual bool find_shard_participants(std::vector<ShardID> &shards);
    protected:
      CollectiveID mapping_check, sources_check;
      RtBarrier collective_map_barrier; 
    };

    /**
     * \class ReplAttachOp
     * An attach operation that is aware that it is being
     * executed in a control replicated context.
     */
    class ReplAttachOp : 
      public ReplCollectiveViewCreator<CollectiveViewCreator<AttachOp> > {
    public:
      ReplAttachOp(Runtime *rt);
      ReplAttachOp(const ReplAttachOp &rhs) = delete;
      virtual ~ReplAttachOp(void);
    public:
      ReplAttachOp& operator=(const ReplAttachOp &rhs) = delete;
    public:
      void initialize_replication(ReplicateContext *ctx,
                                  bool collective_instances,
                                  bool deduplicate_across_shards,
                                  bool first_local_shard);
    public:
      virtual void activate(void);
      virtual void deactivate(bool free = true);
      virtual void trigger_dependence_analysis(void);
      virtual void trigger_ready(void);
      virtual void trigger_mapping(void);
    public:
      virtual PhysicalManager* create_manager(RegionNode *node,
                                   const std::vector<FieldID> &field_set,
                                   const std::vector<size_t> &field_sizes,
                                   const std::vector<unsigned> &mask_index_map,
                                   const std::vector<CustomSerdezID> &serez,
                                              const FieldMask &external_mask);
      virtual RtEvent finalize_complete_mapping(RtEvent event);
      virtual bool perform_collective_analysis(CollectiveMapping *&mapping,
                                               bool &first_local);
      virtual RtEvent perform_collective_versioning_analysis(unsigned index,
                       LogicalRegion handle, EqSetTracker *tracker,
                       const FieldMask &mask, unsigned parent_req_index);
      virtual bool find_shard_participants(std::vector<ShardID> &shards);
    protected:
      RtBarrier collective_map_barrier;
      size_t exchange_index;
      bool collective_instances;
      bool deduplicate_across_shards;
      bool is_first_local_shard;
      // individual insts: whether at least one shard lives on the local process
      bool contains_individual; 
    protected:
      RtBarrier resource_barrier;
      ValueBroadcast<DistributedID> *did_broadcast;
      // Need this because std::pair<PhysicalInstance,ApEvent> is not
      // trivially copyable for reasons passing understanding
      struct InstanceEvents {
        PhysicalInstance instance;
        ApEvent ready_event;
        LgEvent unique_event;
      };
      ValueBroadcast<InstanceEvents> *single_broadcast;
    };

    /**
     * \class ReplIndexAttachOp
     * An index space attach operation that is aware
     * that it is executing in a control replicated context
     */
    class ReplIndexAttachOp : public ReplCollectiveViewCreator<IndexAttachOp> {
    public:
      ReplIndexAttachOp(Runtime *rt);
      ReplIndexAttachOp(const ReplIndexAttachOp &rhs) = delete;
      virtual ~ReplIndexAttachOp(void);
    public:
      ReplIndexAttachOp& operator=(const ReplIndexAttachOp &rhs) = delete;
    public:
      virtual void activate(void);
      virtual void deactivate(bool free = true);
      virtual void trigger_prepipeline_stage(void);
      virtual void trigger_dependence_analysis(void);
      virtual void trigger_ready(void);
      virtual void check_point_requirements(
                    const std::vector<IndexSpace> &spaces);
      virtual bool are_all_direct_children(bool local);
      virtual bool find_shard_participants(std::vector<ShardID> &shards);
    public:
      void initialize_replication(ReplicateContext *ctx);
    protected:
      IndexAttachExchange *collective;
      ShardParticipantsExchange *participants;
      ShardingFunction *sharding_function;
    };

    /**
     * \class ReplDetachOp
     * An detach operation that is aware that it is being
     * executed in a control replicated context.
     */
    class ReplDetachOp : 
      public ReplCollectiveViewCreator<CollectiveViewCreator<DetachOp> > {
    public:
      ReplDetachOp(Runtime *rt);
      ReplDetachOp(const ReplDetachOp &rhs) = delete;
      virtual ~ReplDetachOp(void);
    public:
      ReplDetachOp& operator=(const ReplDetachOp &rhs) = delete;
    public:
      void initialize_replication(ReplicateContext *ctx,
                                  bool collective_instances,
                                  bool first_local_shard);
    public:
      virtual void activate(void);
      virtual void deactivate(bool free = true);
      virtual void trigger_dependence_analysis(void);
      virtual void trigger_ready(void);
      virtual RtEvent finalize_complete_mapping(RtEvent event);
      virtual void detach_external_instance(PhysicalManager *manager);
      virtual bool perform_collective_analysis(CollectiveMapping *&mapping,
                                               bool &first_local);
      virtual RtEvent perform_collective_versioning_analysis(unsigned index,
                       LogicalRegion handle, EqSetTracker *tracker,
                       const FieldMask &mask, unsigned parent_req_index);
      virtual bool find_shard_participants(std::vector<ShardID> &shards);
    public:
      // Help for unordered detachments
      void record_unordered_kind(
        std::map<std::pair<LogicalRegion,FieldID>,Operation*> &detachments);
    protected:
      RtBarrier collective_map_barrier;
      ApBarrier effects_barrier;
      size_t exchange_index;
      bool collective_instances;
      bool is_first_local_shard;
    };

    /**
     * \class ReplIndexDetachOp
     * An index space detach operation that is aware
     * that it is executing in a control replicated context
     */
    class ReplIndexDetachOp : public ReplCollectiveViewCreator<IndexDetachOp> {
    public:
      ReplIndexDetachOp(Runtime *rt);
      ReplIndexDetachOp(const ReplIndexDetachOp &rhs) = delete;
      virtual ~ReplIndexDetachOp(void);
    public:
      ReplIndexDetachOp& operator=(const ReplIndexDetachOp &rhs) = delete;
    public:
      virtual void activate(void);
      virtual void deactivate(bool free = true);
      virtual void trigger_prepipeline_stage(void);
      virtual void trigger_dependence_analysis(void);
      virtual void trigger_ready(void);
      virtual bool find_shard_participants(std::vector<ShardID> &shards);
    public:
      void initialize_replication(ReplicateContext *ctx);
      void record_unordered_kind(std::map<
          std::pair<LogicalRegion,FieldID>,Operation*> &region_detachments,
          std::map<std::pair<
            LogicalPartition,FieldID>,Operation*> &partition_detachments);
    protected:
      ShardingFunction *sharding_function;
      ShardParticipantsExchange *participants;
      ApBarrier effects_barrier;
    };

    /**
     * \class ReplAcquireOp
     * An acquire op that is aware that it is
     * executing in a control replicated context
     */
    class ReplAcquireOp : 
      public ReplCollectiveViewCreator<CollectiveViewCreator<AcquireOp> > {
    public:
      ReplAcquireOp(Runtime *rt);
      ReplAcquireOp(const ReplAcquireOp &rhs) = delete;
      virtual ~ReplAcquireOp(void);
    public:
      ReplAcquireOp& operator=(const ReplAcquireOp &rhs) = delete;
    public:
      void initialize_replication(ReplicateContext *context,
                                  bool first_local_shard);
    public:
      virtual void activate(void);
      virtual void deactivate(bool free = true);
    public:
      virtual void trigger_dependence_analysis(void);
      virtual void trigger_ready(void);
      virtual void trigger_replay(void);
      virtual void predicate_false(void);
      virtual RtEvent finalize_complete_mapping(RtEvent precondition);
      virtual bool perform_collective_analysis(CollectiveMapping *&mapping,
                                               bool &first_local);
      virtual RtEvent perform_collective_versioning_analysis(unsigned index,
                       LogicalRegion handle, EqSetTracker *tracker,
                       const FieldMask &mask, unsigned parent_req_index);
    protected:
      RtBarrier collective_map_barrier;
      bool is_first_local_shard;
    };

    /**
     * \class ReplReleaseOp
     * A release op that is aware that it 
     */
    class ReplReleaseOp : 
      public ReplCollectiveViewCreator<CollectiveViewCreator<ReleaseOp> > {
    public:
      ReplReleaseOp(Runtime *rt);
      ReplReleaseOp(const ReplReleaseOp &rhs) = delete;
      virtual ~ReplReleaseOp(void);
    public:
      ReplReleaseOp& operator=(const ReplReleaseOp &rhs) = delete;
    public:
      void initialize_replication(ReplicateContext *context,
                                  bool first_local_shard);
    public:
      virtual void trigger_dependence_analysis(void);
      virtual void trigger_ready(void);
      virtual void trigger_replay(void);
      virtual void predicate_false(void);
      virtual RtEvent finalize_complete_mapping(RtEvent event);
      virtual void invoke_mapper(std::vector<PhysicalManager*> &src_instances); 
      virtual bool perform_collective_analysis(CollectiveMapping *&mapping,
                                               bool &first_local);
      virtual RtEvent perform_collective_versioning_analysis(unsigned index,
                       LogicalRegion handle, EqSetTracker *tracker,
                       const FieldMask &mask, unsigned parent_req_index);
    public:
      virtual void activate(void);
      virtual void deactivate(bool free = true);
    protected:
      CollectiveID sources_check;
      RtBarrier collective_map_barrier;
      bool is_first_local_shard;
    };

    /**
     * \class ReplTraceOp
     * Base class for all replicated trace operations
     */
    class ReplTraceOp : public ReplFenceOp {
    public:
      ReplTraceOp(Runtime *rt);
      ReplTraceOp(const ReplTraceOp &rhs);
      virtual ~ReplTraceOp(void);
    public:
      ReplTraceOp& operator=(const ReplTraceOp &rhs);
    public:
      virtual bool is_tracing_fence(void) const override { return true; }
      virtual void pack_remote_operation(Serializer &rez, AddressSpaceID target,
                                     std::set<RtEvent> &applied) const override;
    protected:
      struct TemplateStatus {
        bool all_valid;
        bool any_not_acquired;
      };
      struct StatusReduction {
        typedef TemplateStatus RHS;
        template<bool EXCLUSIVE>
        static inline void fold(RHS &rhs1, RHS rhs2) 
        {
          if (!rhs2.all_valid)
            rhs1.all_valid = false;
          if (rhs2.any_not_acquired)
            rhs1.any_not_acquired = true;
        }
      };
    };
    
#if 0
    /**
     * \class ReplTraceCaptureOp
     * Control replicated version of the TraceCaptureOp
     */
    class ReplTraceCaptureOp : public ReplTraceOp {
    public:
      static const AllocationType alloc_type = TRACE_CAPTURE_OP_ALLOC;
    public:
      ReplTraceCaptureOp(Runtime *rt);
      ReplTraceCaptureOp(const ReplTraceCaptureOp &rhs);
      virtual ~ReplTraceCaptureOp(void);
    public:
      ReplTraceCaptureOp& operator=(const ReplTraceCaptureOp &rhs);
    public:
      void initialize_capture(ReplicateContext *ctx, Provenance *provenance,
          bool has_blocking_call, bool remove_trace_reference);
    public:
      virtual void activate(void);
      virtual void deactivate(bool free = true);
      virtual const char* get_logging_name(void) const;
      virtual OpKind get_operation_kind(void) const;
      virtual void trigger_dependence_analysis(void);
      virtual void trigger_ready(void);
      virtual void trigger_mapping(void);
      virtual void sync_for_replayable_check(void);
      virtual bool exchange_replayable(ReplicateContext *ctx, bool replayable);
      virtual void sync_for_idempotent_check(void);
      virtual bool exchange_idempotent(ReplicateContext *ctx, bool idempotent);
      virtual void sync_compute_frontiers(RtEvent precondition);
    protected:
      PhysicalTemplate *current_template;
      RtBarrier recording_fence;
      CollectiveID replayable_collective_id;
      CollectiveID replay_sync_collective_id;
      CollectiveID idempotent_collective_id;
      CollectiveID idempotent_sync_collective_id;
      CollectiveID sync_compute_frontiers_collective_id;
      bool has_blocking_call;
      bool remove_trace_reference;
      bool is_recording;
    };
#endif

    class ReplCompleteOp : public ReplTraceOp, public CompleteOp {
    public:
      ReplCompleteOp(Runtime *rt) : ReplTraceOp(rt) { }
      virtual ~ReplCompleteOp(void) { }
    };

    // Mixin class for adding support for replicated complete interfaces
    template<typename OP>
    class ReplTraceComplete : public OP {
    public:
      ReplTraceComplete(Runtime *rt);
      virtual ~ReplTraceComplete(void) { }
    protected:
      void initialize_complete(ReplicateContext *ctx);
    public:
      virtual void activate(void);
      virtual void deactivate(bool free = true);
    public:
      virtual FenceOp* get_complete_operation(void) { return this; }
      virtual void begin_replayable_exchange(ReplayableStatus status);
      virtual void end_replayable_exchange(ReplayableStatus &status);
      virtual void begin_idempotent_exchange(IdempotencyStatus idempotent);
      virtual void end_idempotent_exchange(IdempotencyStatus &idempotent);
      virtual void sync_compute_frontiers(RtEvent event);
      virtual void deduplicate_condition_sets(
          std::map<EquivalenceSet*,unsigned> &condition_sets);
    private:
      CollectiveID replayable_collective_id;
      CollectiveID idempotent_collective_id;
      CollectiveID sync_compute_frontiers_collective_id;
      CollectiveID deduplication_collective_id;
      AllReduceCollective<ProdReduction<bool>,false > *replayable_collective;
      AllReduceCollective<ProdReduction<bool>,false > *idempotent_collective;
    };

    /**
     * \class ReplTraceCompleteOp
     * Control replicated version of TraceCompleteOp
     */
    class ReplTraceCompleteOp : public ReplTraceComplete<ReplCompleteOp> {
    public:
      static const AllocationType alloc_type = TRACE_COMPLETE_OP_ALLOC;
    public:
      ReplTraceCompleteOp(Runtime *rt);
      ReplTraceCompleteOp(const ReplTraceCompleteOp &rhs) = delete;
      virtual ~ReplTraceCompleteOp(void);
    public:
      ReplTraceCompleteOp& operator=(const ReplTraceCompleteOp &rhs) = delete;
    public:
      void initialize_complete(ReplicateContext *ctx, LogicalTrace *trace,
                               Provenance *provenance, bool remove_reference);
    public:
      virtual void activate(void);
      virtual void deactivate(bool free = true);
      virtual const char* get_logging_name(void) const;
      virtual OpKind get_operation_kind(void) const;
      virtual void trigger_dependence_analysis(void);
      virtual void trigger_ready(void);
      virtual void trigger_mapping(void);
    protected:
      bool has_blocking_call;
      bool remove_trace_reference;
    };

#if 0
    /**
     * \class ReplTraceReplayOp
     * Control replicated version of TraceReplayOp
     */
    class ReplTraceReplayOp : public ReplTraceOp {
    public:
      static const AllocationType alloc_type = TRACE_REPLAY_OP_ALLOC;
    public:
      ReplTraceReplayOp(Runtime *rt);
      ReplTraceReplayOp(const ReplTraceReplayOp &rhs);
      virtual ~ReplTraceReplayOp(void);
    public:
      ReplTraceReplayOp& operator=(const ReplTraceReplayOp &rhs);
    public:
      void initialize_replay(ReplicateContext *ctx, LogicalTrace *trace,
                             Provenance *provenance);
    public:
      virtual void activate(void);
      virtual void deactivate(bool free = true);
      virtual const char* get_logging_name(void) const;
      virtual OpKind get_operation_kind(void) const;
      virtual void trigger_dependence_analysis(void);
      virtual void pack_remote_operation(Serializer &rez, AddressSpaceID target,
                                         std::set<RtEvent> &applied) const;
    protected:
      // This a parameter that controls how many rounds of template
      // selection we want shards to go through before giving up
      // and doing a capture. The trick is to get all the shards to
      // agree on the template. Each round will have each shard 
      // propose twice as many viable traces the previous round so
      // we get some nice exponential back-off properties. Increase
      // the number of rounds if you want them to try for longer.
      static const int TRACE_SELECTION_ROUNDS = 2;
      CollectiveID trace_selection_collective_ids[TRACE_SELECTION_ROUNDS];
    };
#endif

    class ReplBeginOp : public ReplTraceOp, public BeginOp {
    public:
      ReplBeginOp(Runtime *rt) : ReplTraceOp(rt) { }
      virtual ~ReplBeginOp(void) { }
    };

    // Mixin class for adding support for replicated complete interfaces
    template<typename OP>
    class ReplTraceBegin : public OP {
    public:
      ReplTraceBegin(Runtime *rt);
      virtual ~ReplTraceBegin(void) { }
    protected:
      void initialize_begin(ReplicateContext *ctx, LogicalTrace *trace);
    public:
      virtual void activate(void);
      virtual void deactivate(bool free = true);
    public:
      virtual ApEvent get_begin_completion(void) 
        { return this->get_completion_event(); }
      virtual FenceOp* get_begin_operation(void) { return this; }
      virtual PhysicalTemplate* create_fresh_template(PhysicalTrace *trace);
      virtual bool allreduce_template_status(bool &valid, bool acquired);
    protected:
      void perform_template_creation_barrier(void);
    private:
      // If we do back-to-back executions of different traces
      // then we fuse the invalidation of the previous trace into the
      // begin operation of the next trace
      std::vector<CollectiveID> status_collective_ids;
      SlowBarrier *slow_barrier;
      CollectiveID slow_barrier_id;
    };

    /**
     * \class ReplTraceBeginOp
     * Control replicated version of trace begin op
     */
    class ReplTraceBeginOp : public ReplTraceBegin<ReplBeginOp> {
    public:
      static const AllocationType alloc_type = TRACE_BEGIN_OP_ALLOC;
    public:
      ReplTraceBeginOp(Runtime *rt);
      ReplTraceBeginOp(const ReplTraceBeginOp &rhs) = delete;
      virtual ~ReplTraceBeginOp(void);
    public:
      ReplTraceBeginOp& operator=(const ReplTraceBeginOp &rhs) = delete;
    public:
      void initialize_begin(ReplicateContext *ctx, LogicalTrace *trace,
                            Provenance *provenance);
    public:
      virtual void activate(void);
      virtual void deactivate(bool free = true);
      virtual const char* get_logging_name(void) const;
      virtual OpKind get_operation_kind(void) const;
      virtual void trigger_dependence_analysis(void);
      virtual void trigger_ready(void);
      virtual void trigger_mapping(void);
    };

    class ReplRecurrentOp : public ReplTraceOp, public RecurrentOp {
    public:
      ReplRecurrentOp(Runtime *rt) : ReplTraceOp(rt) { }
      virtual ~ReplRecurrentOp(void) { }
    };

    /**
     * \class ReplTraceRecurrentOp
     * Control replicated version of TraceRecurrentOp
     */
    class ReplTraceRecurrentOp : 
      public ReplTraceBegin<ReplTraceComplete<ReplRecurrentOp> > {
    public:
      static const AllocationType alloc_type = TRACE_RECURRENT_OP_ALLOC;
    public:
      ReplTraceRecurrentOp(Runtime *rt);
      ReplTraceRecurrentOp(const ReplTraceRecurrentOp &rhs) = delete;
      virtual ~ReplTraceRecurrentOp(void);
    public:
      ReplTraceRecurrentOp& operator=(
          const ReplTraceRecurrentOp &rhs) = delete;
    public:
      void initialize_recurrent(ReplicateContext *ctx, LogicalTrace *trace,
         LogicalTrace *previous, Provenance *provenance, bool remove_reference);
      void perform_logging(void);
    public:
      virtual void activate(void);
      virtual void deactivate(bool free = true);
      virtual const char* get_logging_name(void) const;
      virtual OpKind get_operation_kind(void) const;
    public:
      virtual void trigger_dependence_analysis(void);
      virtual void trigger_ready(void);
      virtual void trigger_mapping(void); 
    protected:
      LogicalTrace *previous; 
      bool has_blocking_call;
      bool has_intermediate_fence;
      bool remove_trace_reference;
    };

    /**
     * \class ShardMapping
     * A mapping from the shard IDs to their address spaces
     */
    class ShardMapping : public Collectable {
    public:
      ShardMapping(void);
      ShardMapping(const ShardMapping &rhs);
      ShardMapping(const std::vector<AddressSpaceID> &spaces);
      ~ShardMapping(void);
    public:
      ShardMapping& operator=(const ShardMapping &rhs);
      AddressSpaceID operator[](unsigned idx) const;
      AddressSpaceID& operator[](unsigned idx);
    public:
      inline bool empty(void) const { return address_spaces.empty(); }
      inline size_t size(void) const { return address_spaces.size(); }
      inline void resize(size_t size) { address_spaces.resize(size); }
    public:
      void pack_mapping(Serializer &rez) const;
      void unpack_mapping(Deserializer &derez);
      static void pack_empty(Serializer &rez);
    protected:
      std::vector<AddressSpaceID> address_spaces;
    }; 

    /**
     * \class ShardManager
     * This is a class that manages the execution of one or
     * more shards for a given control replication context on
     * a single node. It provides support for doing broadcasts,
     * reductions, and exchanges of information between the 
     * variaous shard tasks.
     */
    class ShardManager : public CollectiveViewCreator<CollectiveHelperOp>,
                         public Mapper::SelectShardingFunctorInput {
    public:
      enum BroadcastMessageKind {
        RESOURCE_UPDATE_KIND,
        CREATED_REGION_UPDATE_KIND,
      };
    public:
      struct AttachDeduplication {
      public:
        AttachDeduplication(void) : done_count(0) { }
      public:
        RtUserEvent pending;
        std::vector<const IndexAttachLauncher*> launchers; 
        std::map<LogicalRegion,const IndexAttachLauncher*> owners;
        unsigned done_count;
      };
    public:
      ShardManager(Runtime *rt, DistributedID did,
                   CollectiveMapping *mapping, unsigned local_count,
                   bool top, bool isomorphic_points, bool cr,
                   const Domain &shard_domain,
                   std::vector<DomainPoint> &&shard_points,
                   std::vector<DomainPoint> &&sorted_points,
                   std::vector<ShardID> &&shard_lookup,
                   SingleTask *original = NULL,
                   RtBarrier callback_bar = RtBarrier::NO_RT_BARRIER);
      ShardManager(const ShardManager &rhs) = delete;
      ~ShardManager(void);
    public:
      ShardManager& operator=(const ShardManager &rhs) = delete;
    public:
      void notify_local(void);
    public:
      inline ShardMapping& get_mapping(void) const
        { return *address_spaces; }
      inline CollectiveMapping& get_collective_mapping(void) const
        { return *collective_mapping; }
      inline AddressSpaceID get_shard_space(ShardID sid) const
        { return (*address_spaces)[sid]; }    
      inline bool is_first_local_shard(ShardTask *task) const
        { return (local_shards[0] == task); }
      inline ReplicateContext* find_local_context(void) const
        { return local_shards[0]->get_replicate_context(); }
      inline size_t count_local_shards(void) const 
        { return local_shards.size(); }
      inline unsigned find_local_index(ShardTask *task) const
        {
          for (unsigned idx = 0; idx < local_shards.size(); idx++)
            if (local_shards[idx] == task)
              return idx;
          assert(false);
          return 0;
        }
      inline ContextID get_first_shard_tree_context(void) const
        { return local_shards.front()->
          get_replicate_context()->get_logical_tree_context(); }
    public: // From CollectiveHelperOp
      virtual InnerContext* get_context(void);
      virtual InnerContext* find_physical_context(unsigned index);
      virtual size_t get_collective_points(void) const;
    public:
      void distribute_explicit(SingleTask *task, VariantID chosen_variant,
                               std::vector<Processor> &target_processors,
                               std::vector<VariantID> &leaf_variants);
      void distribute_implicit(TaskID top_task_id, MapperID mapper_id,
                               Processor::Kind kind, unsigned shards_per_space,
                               TopLevelContext *top_context);
      void pack_shard_manager(Serializer &rez) const;
      void set_shard_mapping(std::vector<Processor> &shard_mapping);
      ShardTask* create_shard(ShardID id, Processor target,
          VariantID variant, InnerContext *parent_ctx, SingleTask *source);
      ShardTask* create_shard(ShardID id, Processor target,
          VariantID variant, InnerContext *parent_ctx, Deserializer &derez);
    public:
      virtual void finalize_collective_versioning_analysis(unsigned index,
          unsigned parent_req_index,
          LegionMap<LogicalRegion,RegionVersioning> &to_perform);
      virtual void construct_collective_mapping(const RendezvousKey &key,
                      std::map<LogicalRegion,CollectiveRendezvous> &rendezvous);
      void finalize_replicate_collective_versioning(unsigned index,
          unsigned parent_req_index, LegionMap<LogicalRegion,
            CollectiveVersioningBase::RegionVersioning> &to_perform);
      void finalize_replicate_collective_views(
          const CollectiveViewCreatorBase::RendezvousKey &key,
          std::map<LogicalRegion,
            CollectiveViewCreatorBase::CollectiveRendezvous> &rendezvous);
      void rendezvous_check_virtual_mappings(ShardID shard,
          MapperManager *mapper, const std::vector<bool> &virtual_mappings);
    public:
      EquivalenceSet* get_initial_equivalence_set(unsigned idx,
              LogicalRegion region, InnerContext *context, bool first_shard);
      // If the creating shards are NULL we'll assume that they are all
      // participating in the creation of the index space
      EquivalenceSet* deduplicate_equivalence_set_creation(RegionNode *node,
          size_t op_ctx_index, unsigned refinement_number, 
          InnerContext *context, bool first_shard,
          const std::vector<ShardID> *creating_shards = NULL);
      FillView* deduplicate_fill_view_creation(DistributedID did, FillOp *op,
                                               bool &set_view);
      void deduplicate_attaches(const IndexAttachLauncher &launcher,
                                std::vector<unsigned> &indexes);
      Future deduplicate_future_creation(ReplicateContext *ctx,
          DistributedID did, Operation *op, const DomainPoint &point);
      FutureMap deduplicate_future_map_creation(ReplicateContext *ctx,
          Operation *op, IndexSpaceNode *domain, IndexSpaceNode *shard_domain,
          DistributedID did, Provenance *provenance); 
      FutureMap deduplicate_future_map_creation(ReplicateContext *ctx,
          IndexSpaceNode *domain, IndexSpaceNode *shard_domain,
          DistributedID did, Provenance *provenance);
      // Return true if we have a shard on every address space
      bool is_total_sharding(void);
      template<typename T>
      inline void exchange_shard_local_op_data(uint64_t context_index,
                                               size_t exchange_index,
                                               const T &data)
      {
        static_assert(std::is_trivially_copyable<T>());
        exchange_shard_local_op_data(context_index, exchange_index,
                                     &data, sizeof(data));
      }
      void exchange_shard_local_op_data(uint64_t context_index,
                                        size_t exchange_index,
                                        const void *data, size_t size);
      template<typename T>
      inline T find_shard_local_op_data(uint64_t context_index,
                                        size_t exchange_index)
      {
        static_assert(std::is_trivially_copyable<T>());
        T result;
        find_shard_local_op_data(context_index, exchange_index, 
                                 &result, sizeof(result));
        return result;
      }
      void find_shard_local_op_data(uint64_t context_index,
                                    size_t exchange_index,
                                    void *data, size_t size);
      void barrier_shard_local(uint64_t context_index, size_t exchange_index);
    public:
      RtEvent complete_startup_initialization(bool local = true);
      void handle_post_mapped(bool local, RtEvent precondition);
      bool handle_future(ApEvent effects, FutureInstance *instance,
                         const void *metadata, size_t metasize);
      ApEvent trigger_task_complete(bool local, ApEvent effects_done);
      void trigger_task_commit(bool local, RtEvent precondition);
    public:
      void send_collective_message(MessageKind message, ShardID target, 
                                   Serializer &rez);
      void handle_collective_message(Deserializer &derez);
    public:
      void send_rendezvous_message(ShardID target, Serializer &rez);
      void handle_rendezvous_message(Deserializer &derez);
    public:
      void send_compute_equivalence_sets(ShardID target, Serializer &rez);
      void handle_compute_equivalence_sets(Deserializer &derez);
      void handle_equivalence_set_notification(Deserializer &derez);
    public:
      void send_output_equivalence_set(ShardID target, Serializer &rez);
      void handle_output_equivalence_set(Deserializer &derez);
    public:
      void send_refine_equivalence_sets(ShardID target, Serializer &rez);
      void handle_refine_equivalence_sets(Deserializer &derez);
    public:
      void send_intra_space_dependence(ShardID target, Serializer &rez);
      void handle_intra_space_dependence(Deserializer &derez);
    public:
      void broadcast_resource_update(ShardTask *source, Serializer &rez,
                                     std::set<RtEvent> &applied_events);
    public:
      void broadcast_created_region_contexts(ShardTask *source, Serializer &rez,
                                             std::set<RtEvent> &applied_events);
      void send_created_region_contexts(ShardID target, Serializer &rez,
                                        std::set<RtEvent> &applied_events);
      void handle_created_region_contexts(Deserializer &derez,
                                          std::set<RtEvent> &applied_events);
    public:
      bool has_empty_shard_subtree(AddressSpaceID space, 
          ShardingFunction *sharding, IndexSpaceNode *full_space,
          IndexSpace sharding_space);
    protected:
      void broadcast_message(ShardTask *source, Serializer &rez,
                BroadcastMessageKind kind, std::set<RtEvent> &applied_events);
      void handle_broadcast(Deserializer &derez);
    public:
      void send_trace_event_request(ShardedPhysicalTemplate *physical_template,
                          ShardID shard_source, AddressSpaceID template_source, 
                          size_t template_index, ApEvent event, 
                          AddressSpaceID event_space, RtUserEvent done_event);
      void send_trace_event_response(ShardedPhysicalTemplate *physical_template,
                          AddressSpaceID template_source, ApEvent event,
                          ApBarrier result, RtUserEvent done_event);
      RtEvent send_trace_event_trigger(TraceID trace_id, AddressSpaceID target,
          ApUserEvent lhs, ApEvent rhs, const TraceLocalID &tlid);
      void send_trace_frontier_request(
                          ShardedPhysicalTemplate *physical_template,
                          ShardID shard_source, AddressSpaceID template_source, 
                          size_t template_index, ApEvent event, 
                          AddressSpaceID event_space, unsigned frontier,
                          RtUserEvent done_event);
      void send_trace_frontier_response(
                          ShardedPhysicalTemplate *physical_template,
                          AddressSpaceID template_source, unsigned frontier,
                          ApBarrier result, RtUserEvent done_event);
      void send_trace_update(ShardID target, Serializer &rez);
      void handle_trace_update(Deserializer &derez, AddressSpaceID source); 
      void send_find_trace_local_sets(ShardID target, Serializer &rez);
      void handle_find_trace_local_sets(Deserializer &derez, 
                                        AddressSpaceID source);
    public:
      ShardID find_collective_owner(RegionTreeID tid) const;
      void send_find_or_create_collective_view(ShardID target, Serializer &rez);
      void handle_find_or_create_collective_view(Deserializer &derez);
    public:
      static void handle_distribution(Deserializer &derez, Runtime *rt); 
      static void handle_collective_versioning(Deserializer &derez,Runtime *rt);
      static void handle_collective_mapping(Deserializer &derez, Runtime *rt);
      static void handle_virtual_rendezvous(Deserializer &derez, Runtime *rt);
      static void handle_startup_complete(Deserializer &derez, Runtime *rt);
      static void handle_post_mapped(Deserializer &derez, Runtime *rt);
      static void handle_trigger_complete(Deserializer &derez, Runtime *rt);
      static void handle_trigger_commit(Deserializer &derez, Runtime *rt);
      static void handle_collective_message(Deserializer &derez, Runtime *rt);
      static void handle_rendezvous_message(Deserializer &derez, Runtime *rt);
      static void handle_compute_equivalence_sets(Deserializer &derez,
                                                  Runtime *runtime);
      static void handle_output_equivalence_set(Deserializer &derez,
                                                Runtime *runtime);
      static void handle_refine_equivalence_sets(Deserializer &derez,
                                                 Runtime *runtime);
      static void handle_equivalence_set_notification(Deserializer &derez, 
                                                      Runtime *rt);
      static void handle_intra_space_dependence(Deserializer &derez, 
                                                Runtime *rt);
      static void handle_broadcast_update(Deserializer &derez, Runtime *rt);
      static void handle_created_regions(Deserializer &derez, Runtime *rt);
      static void handle_trace_event_request(Deserializer &derez, Runtime *rt,
                                             AddressSpaceID request_source);
      static void handle_trace_event_response(Deserializer &derez);
      static void handle_trace_event_trigger(Deserializer &derez, Runtime *rt);
      static void handle_trace_frontier_request(Deserializer &derez,Runtime *rt,
                                                AddressSpaceID request_source);
      static void handle_trace_frontier_response(Deserializer &derez);
      static void handle_trace_update(Deserializer &derez, Runtime *rt,
                                      AddressSpaceID source);
      static void handle_find_trace_local_sets(Deserializer &derez,
          Runtime *runtime, AddressSpaceID source);
      static void handle_find_collective_view(Deserializer &derez, Runtime *rt);
    public:
      ShardingFunction* find_sharding_function(ShardingID sid, 
                                               bool skip_check = false);
    public:
#ifdef LEGION_USE_LIBDL
      void perform_global_registration_callbacks(
                     Realm::DSOReferenceImplementation *dso, const void *buffer,
                     size_t buffer_size, bool withargs, size_t dedup_tag,
                     RtEvent local_done, RtEvent global_done,
                     std::set<RtEvent> &preconditions);
#endif
      bool perform_semantic_attach(void);
    public:
      const std::vector<DomainPoint> shard_points;
      const std::vector<DomainPoint> sorted_points;
      const std::vector<ShardID> shard_lookup;
      const Domain shard_domain;
      const size_t total_shards;
      SingleTask *const original_task;
      const unsigned local_constituents;
      const unsigned remote_constituents;
      const bool top_level_task;
      const bool isomorphic_points;
      const bool control_replicated; 
    protected:
      mutable LocalLock                manager_lock;
      // Inheritted from Mapper::SelectShardingFunctorInput
      // std::vector<Processor>        shard_mapping;
      ShardMapping*                    address_spaces;
      std::vector<ShardTask*>          local_shards;
    protected:
      // There are five kinds of signals that come back from 
      // the execution of the shards:
      // - startup complete
      // - mapping complete
      // - future result
      // - task complete
      // - task commit
      RtUserEvent startup_complete;
      // The owner applies these to the original task object only
      // after they have occurred for all the shards
      unsigned    local_startup_complete, remote_startup_complete;
      unsigned    local_mapping_complete, remote_mapping_complete;
      unsigned    trigger_local_complete, trigger_remote_complete;
      unsigned    trigger_local_commit,   trigger_remote_commit;
      unsigned    semantic_attach_counter;
      size_t      future_size;
      std::set<RtEvent> mapping_preconditions;
    protected:
      // This barrier is only needed for control replicated tasks
      RtBarrier callback_barrier;
    protected:
      std::map<ShardingID,ShardingFunction*> sharding_functions;
    protected:
      // We need a triple here to uniquely identify creations and
      // make sure the right equivalence set gets hooked up with
      // in the right way.
      // 1. index of the creator op in the context
      // 2. number of the refinement for that creator op
      // 3. logical region being refined
      struct EquivalenceSetKey {
      public:
        inline EquivalenceSetKey(void)
          : handle(LogicalRegion::NO_REGION), op_ctx_index(0), 
            refinement_number(0) { }
        inline EquivalenceSetKey(size_t op, unsigned number, LogicalRegion h)
          : handle(h), op_ctx_index(op), refinement_number(number) { }
      public:
        inline bool operator<(const EquivalenceSetKey &rhs) const
        {
          if (op_ctx_index < rhs.op_ctx_index) return true;
          if (op_ctx_index > rhs.op_ctx_index) return false;
          if (refinement_number < rhs.refinement_number) return true;
          if (refinement_number > rhs.refinement_number) return false;
          return (handle < rhs.handle);
        }
      public:
        LogicalRegion handle;
        size_t op_ctx_index;
        unsigned refinement_number;
      };
      struct NewEquivalenceSet {
      public:
        EquivalenceSet *new_set;
        DistributedID did;
        CollectiveMapping *mapping;
        RtUserEvent ready_event;
        size_t remaining;
      };
      std::map<EquivalenceSetKey,NewEquivalenceSet>
                                        created_equivalence_sets;
      std::map<DistributedID,std::pair<FutureImpl*,size_t> > created_futures;
      std::map<DistributedID,std::pair<ReplFutureMapImpl*,size_t> >
                                        created_future_maps;
      std::map<DistributedID,std::pair<FillView*,size_t> > 
                                        created_fill_views;
      // ApEvents describing the completion of each shard
      ApUserEvent all_shards_complete;
      std::set<ApEvent> shard_effects;
      std::set<RtEvent> commit_preconditions;
#ifdef LEGION_USE_LIBDL
    protected:
      std::set<Runtime::RegistrationKey> unique_registration_callbacks;
#endif
    protected:
      struct ShardLocalData {
      public:
        ShardLocalData(void) : buffer(NULL), size(0), remaining(0) { }
      public:
        void *buffer;
        size_t size;
        RtUserEvent pending;
        unsigned remaining;
      };
      std::map<std::pair<size_t,size_t>,ShardLocalData> shard_local_data;
    protected:
      AttachDeduplication *attach_deduplication;
    protected:
      struct VirtualMappingRendezvous {
        std::vector<bool> virtual_mappings;
        MapperManager *mapper;
        ShardID shard;
        unsigned remaining_arrivals;
      };
      VirtualMappingRendezvous *virtual_mapping_rendezvous;
    };

  }; // namespace Internal
}; // namespace Legion

#endif // __LEGION_REPLICATION_H__<|MERGE_RESOLUTION|>--- conflicted
+++ resolved
@@ -2049,14 +2049,8 @@
     protected:
       // For setting up concurrent execution
       ConcurrentMappingRendezvous *concurrent_mapping_rendezvous;
-<<<<<<< HEAD
-=======
-      ConcurrentAllreduce *concurrent_exchange;
-      CollectiveID concurrent_exchange_id;
-    protected:
       CollectiveID collective_exchange_id;
       AllReduceCollective<MaxReduction<uint64_t>,false> *collective_exchange;
->>>>>>> bd654ea1
 #ifdef DEBUG_LEGION
     public:
       inline void set_sharding_collective(ShardingGatherCollective *collective)
