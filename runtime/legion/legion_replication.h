/* Copyright 2024 Stanford University, NVIDIA Corporation
 *
 * Licensed under the Apache License, Version 2.0 (the "License");
 * you may not use this file except in compliance with the License.
 * You may obtain a copy of the License at
 *
 *     http://www.apache.org/licenses/LICENSE-2.0
 *
 * Unless required by applicable law or agreed to in writing, software
 * distributed under the License is distributed on an "AS IS" BASIS,
 * WITHOUT WARRANTIES OR CONDITIONS OF ANY KIND, either express or implied.
 * See the License for the specific language governing permissions and
 * limitations under the License.
 */

#ifndef __LEGION_REPLICATION_H__
#define __LEGION_REPLICATION_H__

#include "legion/legion_ops.h"
#include "legion/legion_tasks.h"
#include "legion/legion_trace.h"
#include "legion/legion_context.h"

namespace Legion {
  namespace Internal { 

#ifdef DEBUG_LEGION_COLLECTIVES
    /**
     * \class CollectiveCheckReduction
     * A small helper reduction for use with checking that 
     * Legion collectives are properly aligned across all shards
     */
    class CollectiveCheckReduction {
    public:
      typedef long RHS;
      typedef long LHS;
      static const long IDENTITY;
      static const long identity;
      static const long BAD;
      static const ReductionOpID REDOP;

      template<bool EXCLUSIVE> static void apply(LHS &lhs, RHS rhs);
      template<bool EXCLUSIVE> static void fold(RHS &rhs1, RHS rhs2);
    }; 

    /**
     * \class CloseCheckReduction
     * Another helper reduction for comparing the phase barriers
     * used by close operations which should be ordered
     */
    class CloseCheckReduction {
    public:
      struct CloseCheckValue {
      public:
        CloseCheckValue(void);
        CloseCheckValue(Operation *op, RtBarrier barrier,
                        RegionTreeNode *node, bool read_only);
      public:
        bool operator==(const CloseCheckValue &rhs) const;
      public:
        unsigned operation_index;
        RtBarrier barrier;
        LogicalRegion region;
        LogicalPartition partition;
        bool is_region;
        bool read_only;
      };
    public:
      typedef CloseCheckValue RHS;
      typedef CloseCheckValue LHS;
      static const CloseCheckValue IDENTITY;
      static const CloseCheckValue identity;
      static const ReductionOpID REDOP;

      template<bool EXCLUSIVE> static void apply(LHS &lhs, RHS rhs);
      template<bool EXCLUSIVE> static void fold(RHS &rhs1, RHS rhs2);
    };
#endif

    struct SelectShardingFunctorOutput :
      public Mapper::SelectShardingFunctorOutput {
      inline SelectShardingFunctorOutput(void)
        { chosen_functor = UINT_MAX; slice_recurse = true; }
    };

    /**
     * \class ShardCollective
     * The shard collective is the base class for performing
     * collective operations between shards
     */
    class ShardCollective {
    public:
      struct DeferCollectiveArgs : public LgTaskArgs<DeferCollectiveArgs> {
      public:
        static const LgTaskID TASK_ID = LG_DEFER_COLLECTIVE_TASK_ID;
      public:
        DeferCollectiveArgs(ShardCollective *c)
          : LgTaskArgs(implicit_provenance), collective(c) { }
      public:
        ShardCollective *const collective;
      };
    public:
      ShardCollective(CollectiveIndexLocation loc, ReplicateContext *ctx);
      ShardCollective(ReplicateContext *ctx, CollectiveID id);
      virtual ~ShardCollective(void);
    public:
      virtual void perform_collective_async(
                     RtEvent precondition = RtEvent::NO_RT_EVENT) = 0;
      virtual RtEvent perform_collective_wait(bool block = false) = 0;
      virtual void handle_collective_message(Deserializer &derez) = 0;
      void perform_collective_sync(RtEvent pre = RtEvent::NO_RT_EVENT);
      static void handle_deferred_collective(const void *args);
    protected:
      bool defer_collective_async(RtEvent precondition);
      int convert_to_index(ShardID id, ShardID origin) const;
      ShardID convert_to_shard(int index, ShardID origin) const;
    public:
      ShardManager *const manager;
      ReplicateContext *const context;
      const ShardID local_shard;
      const CollectiveID collective_index;
    protected:
      mutable LocalLock collective_lock;
    };

    /**
     * \class BroadcastCollective
     * This shard collective has equivalent functionality to 
     * MPI Broadcast in that it will transmit some data on one
     * shard to all the other shards.
     */
    class BroadcastCollective : public ShardCollective {
    public:
      BroadcastCollective(CollectiveIndexLocation loc,
                          ReplicateContext *ctx, ShardID origin);
      BroadcastCollective(ReplicateContext *ctx, 
                          CollectiveID id, ShardID origin); 
      virtual ~BroadcastCollective(void);
    public:
      virtual MessageKind get_message_kind(void) const = 0;
      // We guarantee that these methods will be called atomically
      virtual void pack_collective(Serializer &rez) const = 0;
      virtual void unpack_collective(Deserializer &derez) = 0;
    public:
      virtual void perform_collective_async(RtEvent pre = RtEvent::NO_RT_EVENT);
      virtual RtEvent perform_collective_wait(bool block = true);
      virtual void handle_collective_message(Deserializer &derez);
      virtual RtEvent post_broadcast(void) { return RtEvent::NO_RT_EVENT; }
      // Use this method in case we don't actually end up using the collective
      virtual void elide_collective(void);
    public:
      RtEvent get_done_event(void) const;
      inline bool is_origin(void) const
        { return (origin == local_shard); }
    protected:
      void send_messages(void) const;
    public:
      const ShardID origin;
      const int shard_collective_radix;
    private:
      RtUserEvent done_event; // valid on all shards except origin
    };

    /**
     * \class GatherCollective
     * This shard collective has equivalent functionality to
     * MPI Gather in that it will ensure that data from all
     * the shards are reduced down to a single shard.
     */
    class GatherCollective : public ShardCollective {
    public:
      GatherCollective(CollectiveIndexLocation loc,
                       ReplicateContext *ctx, ShardID target);
      GatherCollective(ReplicateContext *ctx, 
                       CollectiveID id, ShardID origin);
      virtual ~GatherCollective(void);
    public:
      virtual MessageKind get_message_kind(void) const = 0;
      // We guarantee that these methods will be called atomically
      virtual void pack_collective(Serializer &rez) const = 0;
      virtual void unpack_collective(Deserializer &derez) = 0;
    public:
      virtual void perform_collective_async(RtEvent pre = RtEvent::NO_RT_EVENT);
      // Make sure to call this in the destructor of anything not the target
      virtual RtEvent perform_collective_wait(bool block = true);
      virtual void handle_collective_message(Deserializer &derez);
      virtual RtEvent post_gather(void) { return RtEvent::NO_RT_EVENT; }
      inline bool is_target(void) const { return (target == local_shard); }
      RtEvent get_done_event(void);
      // Use this method in case we don't actually end up using the collective
      virtual void elide_collective(void);
    protected:
      void send_message(void);
      int compute_expected_notifications(void) const;
    public:
      const ShardID target;
      const int shard_collective_radix;
      const int expected_notifications;
    private:
      union DoneEvent {
        DoneEvent(void) : to_trigger(RtUserEvent::NO_RT_USER_EVENT) { }
        RtUserEvent to_trigger;
        RtEvent postcondition;
      } done_event;
      int received_notifications;
    };

    /**
     * \class AllGatherCollective
     * This shard collective has equivalent functionality to
     * MPI All Gather in that it will ensure that all shards
     * see the value data from all other shards.
     */
    template<bool INORDER>
    class AllGatherCollective : public ShardCollective {
    public:
      // Inorder says whether we need to see messages for stages inorder,
      // e.g. do we need to see all stage 0 messages before stage 1
      AllGatherCollective(CollectiveIndexLocation loc, ReplicateContext *ctx);
      AllGatherCollective(ReplicateContext *ctx, CollectiveID id);
      AllGatherCollective(ReplicateContext *ctx, CollectiveID id,
                          const std::vector<ShardID> &participants);
      virtual ~AllGatherCollective(void);
    public:
      virtual MessageKind get_message_kind(void) const = 0;
      // We guarantee that these methods will be called atomically
      virtual void pack_collective_stage(ShardID target,
                                         Serializer &rez, int stage) = 0;
      virtual void unpack_collective_stage(Deserializer &derez, int stage) = 0;
    public:
      virtual void perform_collective_async(RtEvent pre = RtEvent::NO_RT_EVENT);
      virtual RtEvent perform_collective_wait(bool block = true);
      virtual void handle_collective_message(Deserializer &derez);
      // Use this method in case we don't actually end up using the collective
      virtual void elide_collective(void);
      inline RtEvent get_done_event(void) const { return done_event; }
    protected:
      void initialize_collective(void);
      void construct_message(ShardID target, int stage, Serializer &rez);
      bool initiate_collective(void);
      void send_remainder_stage(void);
      bool send_ready_stages(const int start_stage=1);
      void unpack_stage(int stage, Deserializer &derez);
      void complete_exchange(void);
      virtual RtEvent post_complete_exchange(void) 
        { return RtEvent::NO_RT_EVENT; }
    protected:
      const std::vector<ShardID> *const participants; // can be NULL
      const size_t total_shards;
      int local_index;
      int shard_collective_radix;
      int shard_collective_log_radix;
      int shard_collective_stages;
      int shard_collective_participating_shards;
      int shard_collective_last_radix;
      bool participating; 
    private:
      RtUserEvent done_event;
      std::vector<int> stage_notifications;
      std::vector<bool> sent_stages;
      std::map<int,std::vector<std::pair<void*,size_t> > > *reorder_stages;
      // Handle a small race on deciding who gets to
      // trigger the done event, only the last one of these
      // will get to do the trigger to avoid any races
      unsigned pending_send_ready_stages;
#ifdef DEBUG_LEGION
      bool done_triggered;
#endif
    };

    /**
     * \class FutureAllReduceCollective
     * This collective will build a butterfly network for reducing
     * future instance values. Note that execution will not resume
     * until the precondition event for each future instance triggers
     * so this collective can be used to build the Realm event graph
     * in advance of actual execution.
     */
    class FutureAllReduceCollective : public AllGatherCollective<false> {
    protected:
      struct PendingReduction {
        FutureInstance *instance;
        ApEvent precondition;
        ApUserEvent postcondition;
      };
    public:
      FutureAllReduceCollective(Operation *op, CollectiveIndexLocation loc, 
          ReplicateContext *ctx, ReductionOpID redop_id,
          const ReductionOp *redop);
      FutureAllReduceCollective(Operation *op, ReplicateContext *ctx, 
          CollectiveID id, ReductionOpID redop_id, const ReductionOp *redop);
      virtual ~FutureAllReduceCollective(void);
    public:
      virtual MessageKind get_message_kind(void) const
        { return SEND_CONTROL_REPLICATION_FUTURE_ALLREDUCE; }
      virtual void pack_collective_stage(ShardID target,
                                         Serializer &rez, int stage);
      virtual void unpack_collective_stage(Deserializer &derez, int stage);
      virtual RtEvent post_complete_exchange(void);
      virtual void elide_collective(void);
    public:
      void set_shadow_instance(FutureInstance *shadow);
      RtEvent async_reduce(FutureInstance *instance, ApEvent &ready_event);
    protected:
      ApEvent perform_reductions(const std::map<ShardID,PendingReduction> &red);
      void create_shadow_instance(void);
    public:
      Operation *const op;
      const ReductionOp *const redop;
      const ReductionOpID redop_id;
    protected:
      const ApUserEvent finished; 
      std::map<int,std::map<ShardID,PendingReduction> > pending_reductions;
      FutureInstance *instance;
      FutureInstance *shadow_instance;
      ApEvent instance_ready;
      ApEvent shadow_ready;
      std::vector<ApEvent> shadow_reads;
      int current_stage;
      bool pack_shadow;
    };

    /**
     * \class FutureBroadcast
     * This class will broadast a future result out to all all shards
     */
    class FutureBroadcastCollective : public BroadcastCollective {
    public:
      FutureBroadcastCollective(ReplicateContext *ctx, 
          CollectiveIndexLocation loc, ShardID origin, Operation *op);
      FutureBroadcastCollective(const FutureBroadcastCollective &rhs) = delete;
      virtual ~FutureBroadcastCollective(void);
    public:
      FutureBroadcastCollective& operator=(
                                const FutureBroadcastCollective &rhs) = delete;
    public:
      virtual MessageKind get_message_kind(void) const
        { return SEND_CONTROL_REPLICATION_FUTURE_ALLREDUCE; }
      virtual void pack_collective(Serializer &rez) const;
      virtual void unpack_collective(Deserializer &derez);
      virtual void elide_collective(void);
      virtual RtEvent post_broadcast(void);
    public:
      RtEvent async_broadcast(FutureInstance *instance, 
          ApEvent precondition = ApEvent::NO_AP_EVENT,
          RtEvent postcondition = RtEvent::NO_RT_EVENT);
    public:
      Operation *const op;
      const ApUserEvent finished;
    protected:
      FutureInstance *instance;
      ApEvent write_event;
      mutable std::vector<ApEvent> read_events;
      RtEvent postcondition;
    };

    /**
     * \class FutureReduction
     * This class builds a reduction tree of futures down to a single
     * future value.
     */
    class FutureReductionCollective : public GatherCollective {
    public:
      FutureReductionCollective(ReplicateContext *ctx,
          CollectiveIndexLocation loc, ShardID origin,
          Operation *op, FutureBroadcastCollective *broadcast,
          const ReductionOp *redop, ReductionOpID redop_id);
      FutureReductionCollective(const FutureReductionCollective &rhs) = delete;
      virtual ~FutureReductionCollective(void);
    public:
      FutureReductionCollective& operator=(
                                const FutureReductionCollective &rhs) = delete;
    public:
      virtual MessageKind get_message_kind(void) const
        { return SEND_CONTROL_REPLICATION_FUTURE_REDUCTION; }
      virtual void pack_collective(Serializer &rez) const;
      virtual void unpack_collective(Deserializer &derez);
      virtual RtEvent post_gather(void);
    public:
      void async_reduce(FutureInstance *instance, ApEvent precondition);
    protected:
      void perform_reductions(void) const;
    public:
      Operation *const op;
      FutureBroadcastCollective *const broadcast;
      const ReductionOp *const redop;
      const ReductionOpID redop_id;
    protected:
      FutureInstance *instance;
      mutable ApEvent ready;
      std::map<ShardID,std::pair<FutureInstance*,ApEvent> > pending_reductions;
    };

    /**
     * \class AllReduceCollective
     * This shard collective has equivalent functionality to 
     * MPI All Reduce in that it will take a value from each
     * shard and reduce it down to a final value using a 
     * Legion reduction operator. We'll build this on top
     * of the AllGatherCollective
     */
    template<typename REDOP, bool INORDER>
    class AllReduceCollective : public AllGatherCollective<INORDER> {
    public:
      AllReduceCollective(CollectiveIndexLocation loc, ReplicateContext *ctx);
      AllReduceCollective(ReplicateContext *ctx, CollectiveID id);
      virtual ~AllReduceCollective(void);
    public:
      virtual MessageKind get_message_kind(void) const
        { return SEND_CONTROL_REPLICATION_VALUE_ALLREDUCE; }
      virtual void pack_collective_stage(ShardID target,
                                         Serializer &rez, int stage);
      virtual void unpack_collective_stage(Deserializer &derez, int stage);
    public:
      void async_all_reduce(typename REDOP::RHS value);
      RtEvent wait_all_reduce(bool block = true);
      typename REDOP::RHS sync_all_reduce(typename REDOP::RHS value);
      typename REDOP::RHS get_result(void);
    protected:
      typename REDOP::RHS value;
    };

    /**
     * \class ValueBroadcast
     * This will broadcast a value of any type that can be 
     * trivially serialized to all the shards.
     */
    template<typename T>
    class ValueBroadcast : public BroadcastCollective {
    public:
      ValueBroadcast(ReplicateContext *ctx, CollectiveIndexLocation loc)
        : BroadcastCollective(loc, ctx, ctx->owner_shard->shard_id) { }
      ValueBroadcast(ReplicateContext *ctx, ShardID origin,
                     CollectiveIndexLocation loc)
        : BroadcastCollective(loc, ctx, origin) { }
      ValueBroadcast(CollectiveID id, ReplicateContext *ctx, ShardID origin)
        : BroadcastCollective(ctx, id, origin) { }
      ValueBroadcast(const ValueBroadcast &rhs) 
        : BroadcastCollective(rhs) { assert(false); }
      virtual ~ValueBroadcast(void) { }
    public:
      ValueBroadcast& operator=(const ValueBroadcast &rhs)
        { assert(false); return *this; }
      inline void broadcast(const T &v) 
        { value = v; perform_collective_async(); }
      inline T get_value(bool wait = true)
        { if (wait) perform_collective_wait(); return value; }
    public:
      virtual MessageKind get_message_kind(void) const
        { return SEND_CONTROL_REPLICATION_VALUE_BROADCAST; }
      virtual void pack_collective(Serializer &rez) const 
        { rez.serialize(value); }
      virtual void unpack_collective(Deserializer &derez)
        { derez.deserialize(value); }
    protected:
      T value;
    };

    /**
     * \class ValueExchange
     * This class will exchange a value of any type that can be
     * trivially serialized to all the shards
     */
    template<typename T>
    class ValueExchange : public AllGatherCollective<false> { 
    public:
      ValueExchange(CollectiveIndexLocation loc, ReplicateContext *ctx)
        : AllGatherCollective(loc, ctx) { }
      ValueExchange(ReplicateContext *ctx, CollectiveID id)
        : AllGatherCollective(ctx, id) { }
      virtual ~ValueExchange(void) { }
    public:
      virtual MessageKind get_message_kind(void) const
        { return SEND_CONTROL_REPLICATION_VALUE_EXCHANGE; }
      virtual void pack_collective_stage(ShardID target,
                                         Serializer &rez, int stage)
      {
        rez.serialize<size_t>(values.size());
        for (typename std::set<T>::const_iterator it = values.begin();
              it != values.end(); it++)
          rez.serialize(*it);
      }
      virtual void unpack_collective_stage(Deserializer &derez, int stage)
      {
        size_t num_values;
        derez.deserialize(num_values);
        for (unsigned idx = 0; idx < num_values; idx++)
        {
          T value;
          derez.deserialize(value);
          values.insert(value);
        }
      }
    public:
      const std::set<T>& exchange_values(T value)
      {
        values.insert(value);
        perform_collective_sync();
        return values;
      }
    protected:
      std::set<T> values;
    };

    /**
     * \class BufferBroadcast
     * Broadcast out a binary buffer out to all the shards
     */
    class BufferBroadcast : public BroadcastCollective {
    public:
      BufferBroadcast(ReplicateContext *ctx, CollectiveIndexLocation loc)
        : BroadcastCollective(loc, ctx, ctx->owner_shard->shard_id),
          buffer(NULL), size(0), own(false) { }
      BufferBroadcast(ReplicateContext *ctx, ShardID origin,
                     CollectiveIndexLocation loc)
        : BroadcastCollective(loc, ctx, origin),
          buffer(NULL), size(0), own(false) { }
      BufferBroadcast(CollectiveID id, ReplicateContext *ctx)
        : BroadcastCollective(ctx, id, ctx->owner_shard->shard_id),
          buffer(NULL), size(0), own(false) { }
      BufferBroadcast(CollectiveID id, ShardID origin,
                      ReplicateContext *ctx)
        : BroadcastCollective(ctx, id, origin),
          buffer(NULL), size(0), own(false) { }
      BufferBroadcast(const BufferBroadcast &rhs) 
        : BroadcastCollective(rhs) { assert(false); }
      virtual ~BufferBroadcast(void) { if (own) free(buffer); }
    public:
      BufferBroadcast& operator=(const BufferBroadcast &rhs)
        { assert(false); return *this; }
      void broadcast(void *buffer, size_t size, bool copy = true);
      const void* get_buffer(size_t &size, bool wait = true);
    public:
      virtual MessageKind get_message_kind(void) const
        { return SEND_CONTROL_REPLICATION_BUFFER_BROADCAST; }
      virtual void pack_collective(Serializer &rez) const; 
      virtual void unpack_collective(Deserializer &derez);
    protected:
      void *buffer;
      size_t size;
      bool own;
    };

    /**
     * \class ShardSyncTree
     * A synchronization tree allows one shard to be notified when
     * all the other shards have reached a certain point in the 
     * execution of the program.
     */
    class ShardSyncTree : public GatherCollective {
    public:
      ShardSyncTree(ReplicateContext *ctx, ShardID origin, 
                    CollectiveIndexLocation loc);
      ShardSyncTree(const ShardSyncTree &rhs) = delete;
      virtual ~ShardSyncTree(void);
    public:
      ShardSyncTree& operator=(const ShardSyncTree &rhs) = delete; 
    public:
      virtual MessageKind get_message_kind(void) const
        { return SEND_CONTROL_REPLICATION_SHARD_SYNC_TREE; }
      virtual void pack_collective(Serializer &rez) const;
      virtual void unpack_collective(Deserializer &derez);
      virtual RtEvent post_gather(void);
    protected:
      std::vector<RtEvent> postconditions;
      const RtEvent done;
    };

    /**
     * \class ShardEventTree
     * This collective will construct an event broadcast tree
     * so that one shard can notify all the other shards once
     * an event has triggered
     */
    class ShardEventTree : public BroadcastCollective {
    public:
      ShardEventTree(ReplicateContext *ctx, ShardID origin, 
                     CollectiveID id);
      ShardEventTree(const ShardEventTree &rhs) = delete; 
      virtual ~ShardEventTree(void);
    public:
      ShardEventTree& operator=(const ShardEventTree &rhs) = delete; 
    public:
      void signal_tree(RtEvent precondition); // origin
      RtEvent get_local_event(void);
    public:
      virtual MessageKind get_message_kind(void) const
        { return SEND_CONTROL_REPLICATION_SHARD_EVENT_TREE; }
      virtual void pack_collective(Serializer &rez) const;
      virtual void unpack_collective(Deserializer &derez);
      virtual RtEvent post_broadcast(void) { return postcondition; }
    protected:
      RtEvent precondition, postcondition;
    };

    /**
     * \class SingleTaskTree
     * This collective is an extension of ShardEventTree that also
     * provides a broadcasting mechanism for the size of the future
     */
    class SingleTaskTree : public ShardEventTree {
    public:
      SingleTaskTree(ReplicateContext *ctx, ShardID origin, 
                     CollectiveID id, FutureImpl *impl);
      SingleTaskTree(const SingleTaskTree &rhs) = delete;
      virtual ~SingleTaskTree(void);
    public:
      SingleTaskTree & operator=(const SingleTaskTree &rhs) = delete;
    public:
      void broadcast_future_size(RtEvent precondition, 
          size_t future_size, bool has_size);
    public:
      virtual MessageKind get_message_kind(void) const
        { return SEND_CONTROL_REPLICATION_SINGLE_TASK_TREE; }
      virtual void pack_collective(Serializer &rez) const;
      virtual void unpack_collective(Deserializer &derez);
    protected:
      FutureImpl *const future;
      size_t future_size;
      bool has_future_size;
    };

    /**
     * \class CrossProductCollective
     * A class for exchanging the names of partitions created by
     * a call for making cross-product partitions
     */
    class CrossProductCollective : public AllGatherCollective<false> {
    public:
      CrossProductCollective(ReplicateContext *ctx,
                             CollectiveIndexLocation loc);
      CrossProductCollective(const CrossProductCollective &rhs);
      virtual ~CrossProductCollective(void);
    public:
      CrossProductCollective& operator=(const CrossProductCollective &rhs);
    public:
      void exchange_partitions(std::map<IndexSpace,IndexPartition> &handles);
    public:
      virtual MessageKind get_message_kind(void) const
        { return SEND_CONTROL_REPLICATION_CROSS_PRODUCT_PARTITION; }
      virtual void pack_collective_stage(ShardID target,
                                         Serializer &rez, int stage);
      virtual void unpack_collective_stage(Deserializer &derez, int stage);
    protected:
      std::map<IndexSpace,IndexPartition> non_empty_handles;
    };

    /**
     * \class ShardingGatherCollective
     * A class for gathering all the names of the ShardingIDs chosen
     * by different mappers to confirm that they are all the same.
     * This is primarily only used in debug mode.
     */
    class ShardingGatherCollective : public GatherCollective {
    public:
      ShardingGatherCollective(ReplicateContext *ctx, ShardID target,
                               CollectiveIndexLocation loc);
      ShardingGatherCollective(const ShardingGatherCollective &rhs);
      virtual ~ShardingGatherCollective(void);
    public:
      ShardingGatherCollective& operator=(const ShardingGatherCollective &rhs);
    public:
      virtual MessageKind get_message_kind(void) const
        { return SEND_CONTROL_REPLICATION_SHARDING_GATHER_COLLECTIVE; }
      virtual void pack_collective(Serializer &rez) const;
      virtual void unpack_collective(Deserializer &derez);
    public:
      void contribute(ShardingID value);
      bool validate(ShardingID value);
    protected:
      std::map<ShardID,ShardingID> results;
    };

    /**
     * \class IndirectRecordExchange
     * A class for doing an all-gather of indirect records for 
     * doing gather/scatter/full-indirect copy operations.
     */
    class IndirectRecordExchange : public AllGatherCollective<true> {
    public:
      IndirectRecordExchange(ReplicateContext *ctx, CollectiveID id);
      IndirectRecordExchange(const IndirectRecordExchange &rhs) = delete;
      virtual ~IndirectRecordExchange(void);
    public:
      IndirectRecordExchange& operator=(
          const IndirectRecordExchange &rhs) = delete;
    public:
      RtEvent exchange_records(
          std::vector<std::vector<IndirectRecord>*> &targets,
          std::vector<IndirectRecord> &local_records);
    public:
      virtual MessageKind get_message_kind(void) const
        { return SEND_CONTROL_REPLICATION_INDIRECT_COPY_EXCHANGE; }
      virtual void pack_collective_stage(ShardID target,
                                         Serializer &rez, int stage);
      virtual void unpack_collective_stage(Deserializer &derez, int stage);
      virtual RtEvent post_complete_exchange(void);
    protected:
      std::vector<std::vector<IndirectRecord>*> local_targets;
      std::vector<IndirectRecord> all_records;
    };
    
    /**
     * \class FieldDescriptorExchange
     * A class for doing an all-gather of field descriptors for 
     * doing dependent partitioning operations. This will also build
     * a butterfly tree of user events that will be used to know when
     * all of the constituent shards are done with the operation they
     * are collectively performing together.
     */
    class FieldDescriptorExchange : public AllGatherCollective<true> {
    public:
      FieldDescriptorExchange(ReplicateContext *ctx, CollectiveID id,
                              std::vector<FieldDataDescriptor> &descriptors);
      FieldDescriptorExchange(const FieldDescriptorExchange &rhs) = delete;
      virtual ~FieldDescriptorExchange(void);
    public:
      FieldDescriptorExchange& operator=(
                              const FieldDescriptorExchange &rhs) = delete;
    public:
      virtual MessageKind get_message_kind(void) const
        { return SEND_CONTROL_REPLICATION_FIELD_DESCRIPTOR_EXCHANGE; }
      virtual void pack_collective_stage(ShardID target,
                                         Serializer &rez, int stage);
      virtual void unpack_collective_stage(Deserializer &derez, int stage);
    protected:
      std::vector<FieldDataDescriptor> &descriptors;
    };

    /**
     * \class FieldDescriptorGather
     * Gather all of the field descriptors to a particular shard and
     * track the merge of all the ready events
     */
    class FieldDescriptorGather : public GatherCollective {
    public:
      FieldDescriptorGather(ReplicateContext *ctx, CollectiveID id,
                            std::vector<FieldDataDescriptor> &descriptors,
                            std::map<DomainPoint,Domain> &remote_targets);
      FieldDescriptorGather(const FieldDescriptorGather &rhs) = delete;
      virtual ~FieldDescriptorGather(void);
    public:
      FieldDescriptorGather& operator=(
                            const FieldDescriptorGather &rhs) = delete;
    public:
      virtual MessageKind get_message_kind(void) const
        { return SEND_CONTROL_REPLICATION_FIELD_DESCRIPTOR_GATHER; }
      virtual void pack_collective(Serializer &rez) const;
      virtual void unpack_collective(Deserializer &derez);
    public:
      void contribute_instances(ApEvent instances_ready);
      ApEvent get_ready_event(void);
    protected:
      std::vector<FieldDataDescriptor> &descriptors;
      std::map<DomainPoint,Domain> &remote_targets;
      std::vector<ApEvent> ready_events;
    };

    /**
     * \class DeppartResultScatter
     * Scatter the results of a dependent partitioning operation
     * back across the shards so they can fill in their nodes
     */
    class DeppartResultScatter : public BroadcastCollective {
    public:
      DeppartResultScatter(ReplicateContext *ctx, CollectiveID id,
                           std::vector<DeppartResult> &results);
      DeppartResultScatter(const DeppartResultScatter &rhs) = delete;
      virtual ~DeppartResultScatter(void);
    public:
      DeppartResultScatter& operator=(const DeppartResultScatter &rhs) = delete;
    public:
      virtual MessageKind get_message_kind(void) const
        { return SEND_CONTROL_REPLICATION_DEPPART_RESULT_SCATTER; }
      virtual void pack_collective(Serializer &rez) const;
      virtual void unpack_collective(Deserializer &derez);
    public:
      void broadcast_results(ApEvent done_event);
      inline ApEvent get_done_event(void) { return done_event; }
    public:
      std::vector<DeppartResult> &results;
      const ApUserEvent done_event;
    };

    /**
     * \class BufferExchange
     * A class for doing an all-to-all exchange of byte buffers
     */
    class BufferExchange : public AllGatherCollective<false> {
    public:
      BufferExchange(ReplicateContext *ctx,
                     CollectiveIndexLocation loc);
      BufferExchange(const BufferExchange &rhs);
      virtual ~BufferExchange(void);
    public:
      BufferExchange& operator=(const BufferExchange &rhs);
    public:
      virtual MessageKind get_message_kind(void) const
        { return SEND_CONTROL_REPLICATION_BUFFER_EXCHANGE; }
      virtual void pack_collective_stage(ShardID target,
                                         Serializer &rez, int stage);
      virtual void unpack_collective_stage(Deserializer &derez, int stage);
    public:
      const std::map<ShardID,std::pair<void*,size_t> >&
        exchange_buffers(void *value, size_t size, bool keep_self = false);
      RtEvent exchange_buffers_async(void *value, size_t size, 
                                     bool keep_self = false);
      const std::map<ShardID,std::pair<void*,size_t> >& sync_buffers(bool keep);
    protected:
      std::map<ShardID,std::pair<void*,size_t> > results;
    };

    /**
     * \class FutureNameExchange
     * A class for doing an all-to-all exchange of future names
     */
    class FutureNameExchange : public AllGatherCollective<false> {
    public:
      FutureNameExchange(ReplicateContext *ctx, CollectiveIndexLocation loc);
      FutureNameExchange(const FutureNameExchange &rhs);
      virtual ~FutureNameExchange(void);
    public:
      FutureNameExchange& operator=(const FutureNameExchange &rhs);
    public:
      virtual MessageKind get_message_kind(void) const
        { return SEND_CONTROL_REPLICATION_FUTURE_NAME_EXCHANGE; }
      virtual void pack_collective_stage(ShardID target,
                                         Serializer &rez, int stage);
      virtual void unpack_collective_stage(Deserializer &derez, int stage);
    public:
      void exchange_future_names(std::map<DomainPoint,FutureImpl*> &futures);
    protected:
      std::map<DomainPoint,Future> results;
    };

    /**
     * \class MustEpochMappingBroadcast 
     * A class for broadcasting the results of the mapping decisions
     * for a map must epoch call on a single node
     */
    class MustEpochMappingBroadcast : public BroadcastCollective {
    public:
      MustEpochMappingBroadcast(ReplicateContext *ctx, ShardID origin,
                                CollectiveID collective_id);
      MustEpochMappingBroadcast(const MustEpochMappingBroadcast &rhs);
      virtual ~MustEpochMappingBroadcast(void);
    public:
      MustEpochMappingBroadcast& operator=(
                                  const MustEpochMappingBroadcast &rhs);
    public:
      virtual MessageKind get_message_kind(void) const
        { return SEND_CONTROL_REPLICATION_MUST_EPOCH_MAPPING_BROADCAST; }
      virtual void pack_collective(Serializer &rez) const;
      virtual void unpack_collective(Deserializer &derez);
    public:
      void broadcast(const std::vector<Processor> &processor_mapping,
         const std::vector<std::vector<Mapping::PhysicalInstance> > &mappings);
      void receive_results(std::vector<Processor> &processor_mapping,
               const std::vector<unsigned> &constraint_indexes,
               std::vector<std::vector<Mapping::PhysicalInstance> > &mappings,
               std::map<PhysicalManager*,unsigned> &acquired);
    protected:
      std::vector<Processor> processors;
      std::vector<std::vector<DistributedID> > instances;
    protected:
      RtUserEvent local_done_event;
      mutable std::set<RtEvent> done_events;
      std::set<PhysicalManager*> held_references;
    };

    /**
     * \class MustEpochMappingExchange
     * A class for exchanging the mapping decisions for
     * specific constraints for a must epoch launch
     */
    class MustEpochMappingExchange : public AllGatherCollective<false> {
    public:
      struct ConstraintInfo {
        std::vector<DistributedID> instances;
        ShardID                    origin_shard;
        int                        weight;
      };
    public:
      MustEpochMappingExchange(ReplicateContext *ctx,
                               CollectiveID collective_id);
      MustEpochMappingExchange(const MustEpochMappingExchange &rhs);
      virtual ~MustEpochMappingExchange(void);
    public:
      MustEpochMappingExchange& operator=(const MustEpochMappingExchange &rhs);
    public:
      virtual MessageKind get_message_kind(void) const
        { return SEND_CONTROL_REPLICATION_MUST_EPOCH_MAPPING_EXCHANGE; }
      virtual void pack_collective_stage(ShardID target,
                                         Serializer &rez, int stage);
      virtual void unpack_collective_stage(Deserializer &derez, int stage);
    public:
      void exchange_must_epoch_mappings(ShardID shard_id, 
              size_t total_shards, size_t total_constraints,
              const std::vector<const Task*> &local_tasks,
              const std::vector<const Task*> &all_tasks,
                    std::vector<Processor> &processor_mapping,
              const std::vector<unsigned> &constraint_indexes,
              std::vector<std::vector<Mapping::PhysicalInstance> > &mappings,
              const std::vector<int> &mapping_weights,
              std::map<PhysicalManager*,unsigned> &acquired);
    protected:
      std::map<DomainPoint,Processor> processors;
      std::map<unsigned/*constraint index*/,ConstraintInfo> constraints;
    protected:
      RtUserEvent local_done_event;
      std::set<RtEvent> done_events;
      std::set<PhysicalManager*> held_references;
    };

    /**
     * \class MustEpochDependenceExchange
     * A class for exchanging the mapping dependence events for all 
     * the single tasks in a must epoch launch so we can know which
     * order the point tasks are being mapped in.
     */
    class MustEpochDependenceExchange : public AllGatherCollective<false> {
    public:
      MustEpochDependenceExchange(ReplicateContext *ctx, 
                                  CollectiveIndexLocation loc);
      MustEpochDependenceExchange(const MustEpochDependenceExchange &rhs);
      virtual ~MustEpochDependenceExchange(void);
    public:
      MustEpochDependenceExchange& operator=(
                                  const MustEpochDependenceExchange &rhs);
    public:
      virtual MessageKind get_message_kind(void) const
        { return SEND_CONTROL_REPLICATION_MUST_EPOCH_DEPENDENCE_EXCHANGE; }
      virtual void pack_collective_stage(ShardID target,
                                         Serializer &rez, int stage);
      virtual void unpack_collective_stage(Deserializer &derez, int stage);
    public:
      void exchange_must_epoch_dependences(
                            std::map<DomainPoint,RtUserEvent> &mapped_events);
    protected:
      std::map<DomainPoint,RtUserEvent> mapping_dependences;
    };

    /**
     * \class MustEpochCompletionExchange
     * A class for exchanging the local mapping and completion events
     * for all the tasks in a must epoch operation
     */
    class MustEpochCompletionExchange : public AllGatherCollective<false> {
    public:
      MustEpochCompletionExchange(ReplicateContext *ctx,
                                  CollectiveIndexLocation loc);
      MustEpochCompletionExchange(const MustEpochCompletionExchange &rhs);
      virtual ~MustEpochCompletionExchange(void);
    public:
      MustEpochCompletionExchange& operator=(
                                    const MustEpochCompletionExchange &rhs);
    public:
      virtual MessageKind get_message_kind(void) const
        { return SEND_CONTROL_REPLICATION_MUST_EPOCH_COMPLETION_EXCHANGE; }
      virtual void pack_collective_stage(ShardID target,
                                         Serializer &rez, int stage);
      virtual void unpack_collective_stage(Deserializer &derez, int stage);
    public:
      void exchange_must_epoch_completion(RtEvent mapped, ApEvent complete,
                                          std::set<RtEvent> &tasks_mapped,
                                          std::set<ApEvent> &tasks_complete);
    protected:
      std::set<RtEvent> tasks_mapped;
      std::set<ApEvent> tasks_complete;
    }; 

    /**
     * \class CheckCollectiveMapping
     * A class for exchanging the names of instances used for collective mapping
     */
    class CheckCollectiveMapping : public AllGatherCollective<true/*inorder*/> {
    public:
      CheckCollectiveMapping(ReplicateContext *ctx, CollectiveID id);
      CheckCollectiveMapping(const CheckCollectiveMapping&) = delete;
      virtual ~CheckCollectiveMapping(void);
    public:
      CheckCollectiveMapping& operator=(const CheckCollectiveMapping&) = delete;
    public:
      virtual MessageKind get_message_kind(void) const
        { return SEND_CONTROL_REPLICATION_CHECK_COLLECTIVE_MAPPING; }
      virtual void pack_collective_stage(ShardID target,
                                         Serializer &rez, int stage);
      virtual void unpack_collective_stage(Deserializer &derez, int stage);
    public:
      void verify(const InstanceSet &instances, MapperManager *mapper);
    protected:
      typedef LegionVector<std::pair<ShardID,FieldMask > > ShardFields;
      std::map<PhysicalInstance,ShardFields> mapped_instances;
    };

    /**
     * \class CheckCollectiveSources
     * A class for exchanging the names of source instances for confirming
     * that all shards have listed the same instances for mapping
     */
    class CheckCollectiveSources : public BroadcastCollective {
    public:
      CheckCollectiveSources(ReplicateContext *ctx, CollectiveID id);
      CheckCollectiveSources(const CheckCollectiveSources&) = delete;
      virtual ~CheckCollectiveSources(void);
    public:
      CheckCollectiveSources& operator=(const CheckCollectiveSources&) = delete;
    public:
      virtual MessageKind get_message_kind(void) const
        { return SEND_CONTROL_REPLICATION_CHECK_COLLECTIVE_SOURCES; }
      virtual void pack_collective(Serializer &rez) const;
      virtual void unpack_collective(Deserializer &derez);
    public:
      bool verify(const std::vector<PhysicalManager*> &instances);
    protected:
      std::vector<DistributedID> source_instances;
    };

    /**
     * \class TemplateIndexExchange
     * A class for exchanging proposed templates for trace replay
     */
    class TemplateIndexExchange : public AllGatherCollective<true> {
    public:
      TemplateIndexExchange(ReplicateContext *ctx, CollectiveID id);
      TemplateIndexExchange(const TemplateIndexExchange &rhs);
      virtual ~TemplateIndexExchange(void);
    public:
      TemplateIndexExchange& operator=(const TemplateIndexExchange &rhs);
    public:
      virtual MessageKind get_message_kind(void) const
        { return SEND_CONTROL_REPLICATION_TEMPLATE_INDEX_EXCHANGE; }
      virtual void pack_collective_stage(ShardID target,
                                         Serializer &rez, int stage);
      virtual void unpack_collective_stage(Deserializer &derez, int stage);
    public:
      void initiate_exchange(const std::vector<int> &indexes);
      void complete_exchange(std::map<int,unsigned> &index_counts);
    protected:
      int current_stage;
      std::map<int,unsigned> index_counts;
    };

    /**
     * \class UnorderedExchange
     * This is a class that exchanges information about unordered operations
     * that are ready to execute on each shard so that we can determine which
     * operations can be inserted into a task stream
     */
    class UnorderedExchange : public AllGatherCollective<true> {
    public:
      UnorderedExchange(ReplicateContext *ctx, CollectiveIndexLocation loc);
      UnorderedExchange(const UnorderedExchange &rhs);
      virtual ~UnorderedExchange(void);
    public:
      UnorderedExchange& operator=(const UnorderedExchange &rhs);
    public:
      virtual MessageKind get_message_kind(void) const
        { return SEND_CONTROL_REPLICATION_UNORDERED_EXCHANGE; }
      virtual void pack_collective_stage(ShardID target,
                                         Serializer &rez, int stage);
      virtual void unpack_collective_stage(Deserializer &derez, int stage);
    public:
      void start_unordered_exchange(const std::vector<Operation*> &operations);
      void find_ready_operations(std::vector<Operation*> &ready_operations);
    protected:
      template<typename T>
      void update_future_counts(const int stage,
          std::map<int,std::map<T,unsigned> > &future_counts,
          std::map<T,unsigned> &counts);
      template<typename T>
      void pack_counts(Serializer &rez, const std::map<T,unsigned> &counts);
      template<typename T>
      void unpack_counts(const int stage, Deserializer &derez, 
                         std::map<T,unsigned> &future_counts);
      template<typename T>
      void pack_field_counts(Serializer &rez, 
          const std::map<std::pair<T,FieldID>,unsigned> &counts);
      template<typename T>
      void unpack_field_counts(const int stage, Deserializer &derez, 
          std::map<std::pair<T,FieldID>,unsigned> &future_counts);
      template<typename T, typename OP>
      void initialize_counts(const std::map<T,OP*> &ops,
                             std::map<T,unsigned> &counts);
      template<typename T, typename OP>
      void find_ready_ops(const size_t total_shards,
          const std::map<T,unsigned> &final_counts,
          const std::map<T,OP*> &ops, std::vector<Operation*> &ready_ops);
    protected:
      std::map<IndexSpace,unsigned> index_space_counts;
      std::map<IndexPartition,unsigned> index_partition_counts;
      std::map<FieldSpace,unsigned> field_space_counts;
      // Use the lowest field ID here as the key
      std::map<std::pair<FieldSpace,FieldID>,unsigned> field_counts;
      std::map<LogicalRegion,unsigned> logical_region_counts;
      // Use the lowest field ID here as the key
      std::map<std::pair<LogicalRegion,FieldID>,unsigned> region_detach_counts;
      std::map<
        std::pair<LogicalPartition,FieldID>,unsigned> partition_detach_counts;
    protected:
      std::map<IndexSpace,ReplDeletionOp*> index_space_deletions;
      std::map<IndexPartition,ReplDeletionOp*> index_partition_deletions;
      std::map<FieldSpace,ReplDeletionOp*> field_space_deletions;
      // Use the lowest field ID here as the key
      std::map<std::pair<FieldSpace,FieldID>,ReplDeletionOp*> field_deletions;
      std::map<LogicalRegion,ReplDeletionOp*> logical_region_deletions;
      // Use the lowest field ID here as the key
      std::map<std::pair<LogicalRegion,FieldID>,Operation*> region_detachments;
      std::map<
        std::pair<LogicalPartition,FieldID>,Operation*> partition_detachments;
    };

    /**
     * \class ConsensusMatchBase
     * A base class for consensus match
     */
    class ConsensusMatchBase : public AllGatherCollective<true> {
    public:
      struct ConsensusMatchArgs : public LgTaskArgs<ConsensusMatchArgs> {
      public:
        static const LgTaskID TASK_ID = LG_DEFER_CONSENSUS_MATCH_TASK_ID;
      public:
        ConsensusMatchArgs(ConsensusMatchBase *b, UniqueID uid)
          : LgTaskArgs(uid), base(b) { }
      public:
        ConsensusMatchBase *const base;
      };
    public:
      ConsensusMatchBase(ReplicateContext *ctx, CollectiveIndexLocation loc);
      ConsensusMatchBase(const ConsensusMatchBase &rhs);
      virtual ~ConsensusMatchBase(void);
    public:
      virtual void complete_exchange(void) = 0;
    public:
      static void handle_consensus_match(const void *args);
    };

    /**
     * \class ConsensusMatchExchange
     * This is collective for performing a consensus exchange between 
     * the shards for a collection of values.
     */
    template<typename T>
    class ConsensusMatchExchange : ConsensusMatchBase {
    public:
      ConsensusMatchExchange(ReplicateContext *ctx, CollectiveIndexLocation loc,
                             Future to_complete, void *output);
      ConsensusMatchExchange(const ConsensusMatchExchange &rhs);
      virtual ~ConsensusMatchExchange(void);
    public:
      ConsensusMatchExchange& operator=(const ConsensusMatchExchange &rhs);
    public:
      virtual MessageKind get_message_kind(void) const
        { return SEND_CONTROL_REPLICATION_CONSENSUS_MATCH; }
      virtual void pack_collective_stage(ShardID target,
                                         Serializer &rez, int stage);
      virtual void unpack_collective_stage(Deserializer &derez, int stage);
    public:
      bool match_elements_async(const void *input, size_t num_elements);
      virtual void complete_exchange(void);
    protected:
      Future to_complete;
      T *const output;
      std::map<T,size_t> element_counts;
#ifdef DEBUG_LEGION
      size_t max_elements;
#endif
    };

    /**
     * \class VerifyReplicableExchange
     * This class exchanges hash values of all the inputs for calls
     * into control replication contexts in order to ensure that they 
     * all are the same.
     */
    class VerifyReplicableExchange : public AllGatherCollective<false> {
    public:
      VerifyReplicableExchange(CollectiveIndexLocation loc, 
                               ReplicateContext *ctx);
      VerifyReplicableExchange(const VerifyReplicableExchange &rhs);
      virtual ~VerifyReplicableExchange(void);
    public:
      VerifyReplicableExchange& operator=(const VerifyReplicableExchange &rhs);
    public:
      virtual MessageKind get_message_kind(void) const
        { return SEND_CONTROL_REPLICATION_VERIFY_CONTROL_REPLICATION_EXCHANGE; }
      virtual void pack_collective_stage(ShardID target,
                                         Serializer &rez, int stage);
      virtual void unpack_collective_stage(Deserializer &derez, int stage);
    public:
      typedef std::map<std::pair<uint64_t,uint64_t>,ShardID> ShardHashes;
      const ShardHashes& exchange(const uint64_t hash[2]);
    public:
      ShardHashes unique_hashes;
    };

    /**
     * \class OutputExtentExchange
     * This class exchanges sizes of output subregions that are globally
     * indexed.
     */
    class OutputExtentExchange : public AllGatherCollective<false> {
    public:
      typedef std::map<DomainPoint,DomainPoint> OutputExtentMap;
    public:
      OutputExtentExchange(ReplicateContext *ctx, ReplIndexTask *owner,
                           CollectiveIndexLocation loc,
                           std::vector<OutputExtentMap> &all_output_extents);
      OutputExtentExchange(const OutputExtentExchange &rhs) = delete;
      virtual ~OutputExtentExchange(void);
    public:
      OutputExtentExchange& operator=(const OutputExtentExchange &rhs) = delete;
    public:
      virtual MessageKind get_message_kind(void) const
        { return SEND_CONTROL_REPLICATION_OUTPUT_SIZE_EXCHANGE; }
      virtual void pack_collective_stage(ShardID target,
                                         Serializer &rez, int stage);
      virtual void unpack_collective_stage(Deserializer &derez, int stage);
      virtual RtEvent post_complete_exchange(void);
    public:
      ReplIndexTask *const owner;
      std::vector<OutputExtentMap> &all_output_extents;
    };

    /**
     as \class IndexAttachLaunchSpace
     * This collective computes the number of points in each
     * shard of a replicated index attach collective in order
     * to help compute the index launch space
     */
    class IndexAttachLaunchSpace : public AllGatherCollective<false> {
    public:
      IndexAttachLaunchSpace(ReplicateContext *ctx,
                             CollectiveIndexLocation loc);
      IndexAttachLaunchSpace(const IndexAttachLaunchSpace &rhs);
      virtual ~IndexAttachLaunchSpace(void);
    public:
      IndexAttachLaunchSpace& operator=(const IndexAttachLaunchSpace &rhs);
    public:
      virtual MessageKind get_message_kind(void) const
        { return SEND_CONTROL_REPLICATION_INDEX_ATTACH_LAUNCH_SPACE; }
      virtual void pack_collective_stage(ShardID target,
                                         Serializer &rez, int stage);
      virtual void unpack_collective_stage(Deserializer &derez, int stage);
    public:
      void exchange_counts(size_t count);
      IndexSpaceNode* get_launch_space(Provenance *provenance);
    protected:
      std::vector<size_t> sizes;
      unsigned nonzeros;
    };

    /**
     * \class IndexAttachUpperBound
     * This computes the upper bound node in the region
     * tree for an index space attach operation
     */
    class IndexAttachUpperBound : public AllGatherCollective<false> {
    public:
      IndexAttachUpperBound(ReplicateContext *ctx,
                            CollectiveIndexLocation loc,
                            RegionTreeForest *forest);
      IndexAttachUpperBound(const IndexAttachUpperBound &rhs);
      virtual ~IndexAttachUpperBound(void);
    public:
      IndexAttachUpperBound& operator=(const IndexAttachUpperBound &rhs);
    public:
      virtual MessageKind get_message_kind(void) const
        { return SEND_CONTROL_REPLICATION_INDEX_ATTACH_UPPER_BOUND; }
      virtual void pack_collective_stage(ShardID target,
                                         Serializer &rez, int stage);
      virtual void unpack_collective_stage(Deserializer &derez, int stage);
    public:
      RegionTreeNode* find_upper_bound(RegionTreeNode *node);
    public:
      RegionTreeForest *const forest;
    protected:
      RegionTreeNode *node;
    };

    /**
     * \class IndexAttachExchange
     * This class is used to exchange the needed metadata for
     * replicated index space attach operations
     */
    class IndexAttachExchange : public AllGatherCollective<false> {
    public:
      IndexAttachExchange(ReplicateContext *ctx,
                          CollectiveIndexLocation loc);
      IndexAttachExchange(const IndexAttachExchange &rhs);
      virtual ~IndexAttachExchange(void);
    public:
      IndexAttachExchange& operator=(const IndexAttachExchange &rhs);
    public:
      virtual MessageKind get_message_kind(void) const
        { return SEND_CONTROL_REPLICATION_INDEX_ATTACH_EXCHANGE; }
      virtual void pack_collective_stage(ShardID target,
                                         Serializer &rez, int stage);
      virtual void unpack_collective_stage(Deserializer &derez, int stage);
    public:
      void exchange_spaces(std::vector<IndexSpace> &spaces);
      size_t get_spaces(std::vector<IndexSpace> &spaces, unsigned &local_start);
      IndexSpaceNode* get_launch_space(void); 
    protected:
      std::map<ShardID,std::vector<IndexSpace> > shard_spaces;
    };

    /**
     * \class ShardParticipants
     * Find the shard participants in a replicated context
     */
    class ShardParticipantsExchange : public AllGatherCollective<false> {
    public:
      ShardParticipantsExchange(ReplicateContext *ctx,
                                CollectiveIndexLocation loc);
      ShardParticipantsExchange(const ShardParticipantsExchange &rhs) = delete;
      virtual ~ShardParticipantsExchange(void);
    public:
      ShardParticipantsExchange& operator=(
                                const ShardParticipantsExchange &rhs) = delete;
    public:
      virtual MessageKind get_message_kind(void) const
        { return SEND_CONTROL_REPLICATION_SHARD_PARTICIPANTS_EXCHANGE; }
      virtual void pack_collective_stage(ShardID target,
                                         Serializer &rez, int stage);
      virtual void unpack_collective_stage(Deserializer &derez, int stage);
    public:
      void exchange(bool participating);
      bool find_shard_participants(std::vector<ShardID> &shards);
    protected:
      std::set<ShardID> participants;
    };

    /**
     * \class ImplicitShardingFunctor
     * Support the computation of an implicit sharding function for 
     * the creation of replicated future maps
     */
    class ImplicitShardingFunctor : public AllGatherCollective<false>,
                                    public ShardingFunctor {
    public:
      ImplicitShardingFunctor(ReplicateContext *ctx,
                              CollectiveIndexLocation loc,
                              ReplFutureMapImpl *map);
      ImplicitShardingFunctor(const ImplicitShardingFunctor &rhs);
      virtual ~ImplicitShardingFunctor(void);
    public:
      ImplicitShardingFunctor& operator=(const ImplicitShardingFunctor &rhs);
    public:
      virtual MessageKind get_message_kind(void) const
        { return SEND_CONTROL_REPLICATION_IMPLICIT_SHARDING_FUNCTOR; }
      virtual void pack_collective_stage(ShardID target,
                                         Serializer &rez, int stage);
      virtual void unpack_collective_stage(Deserializer &derez, int stage);
    public:
      virtual ShardID shard(const DomainPoint &point,
                            const Domain &full_space,
                            const size_t total_shards);
    protected:
      virtual RtEvent post_complete_exchange(void);
    public:
      template<typename T>
      void compute_sharding(const std::map<DomainPoint,T> &points)
      {
        for (typename std::map<DomainPoint,T>::const_iterator it =
              points.begin(); it != points.end(); it++)
          implicit_sharding[it->first] = local_shard; 
        this->perform_collective_async();
      }
    public:
      ReplFutureMapImpl *const map;
    protected:
      std::map<DomainPoint,ShardID> implicit_sharding;
    };

    /**
     * \class CreateCollectiveFillView
     * This collective checks to see if all the shards picked the
     * same fill view, and if not, then will make a new collective
     * fill view for the shards to use
     */
    class CreateCollectiveFillView : public AllGatherCollective<false> {
    public:
      CreateCollectiveFillView(ReplicateContext *ctx, CollectiveID id,
                               FillOp *op, DistributedID fill_view,
                               DistributedID fresh_did);
      CreateCollectiveFillView(const CreateCollectiveFillView &rhs) = delete;
      virtual ~CreateCollectiveFillView(void) { }
    public:
      CreateCollectiveFillView& operator=(
                               const CreateCollectiveFillView &rhs) = delete;
    public:
      virtual MessageKind get_message_kind(void) const
        { return SEND_CONTROL_REPLICATION_CREATE_FILL_VIEW; }
      virtual void pack_collective_stage(ShardID target,
                                         Serializer &rez, int stage);
      virtual void unpack_collective_stage(Deserializer &derez, int stage);
      virtual RtEvent post_complete_exchange(void);
    protected:
      FillOp *const fill_op;
      const DistributedID fresh_did;
      std::set<DistributedID> selected_views;
    };

    /**
     * \class CollectiveViewRendezvous
     * A gather collective for performing the rendezvous for the creation
     * of collective views across all the shards
     */
    class CollectiveViewRendezvous : public GatherCollective {
    public:
      typedef CollectiveViewCreatorBase::RendezvousKey RendezvousKey;
      typedef CollectiveViewCreatorBase::RendezvousResult RendezvousResult;
      typedef CollectiveViewCreatorBase::CollectiveRendezvous 
        CollectiveRendezvous;
      class Finalizer {
      public:
        virtual void finalize_collective_mapping(const RendezvousKey &key,
                std::map<LogicalRegion,CollectiveRendezvous> &rendezvous) = 0;
      };
    public:
      CollectiveViewRendezvous(CollectiveID, ReplicateContext *ctx, 
          Operation *op, Finalizer *finalizer, 
          const RendezvousKey &key, RegionTreeID tid);
      CollectiveViewRendezvous(const CollectiveViewRendezvous &rhs) = delete;
      virtual ~CollectiveViewRendezvous(void);
    public:
      CollectiveViewRendezvous& operator=(
          const CollectiveViewRendezvous &rhs) = delete;
    public:
      virtual MessageKind get_message_kind(void) const
        { return SEND_CONTROL_REPLICATION_VIEW_RENDEZVOUS; }
      virtual void pack_collective(Serializer &rez) const;
      virtual void unpack_collective(Deserializer &derez);
      virtual RtEvent post_gather(void);
    public:
      void perform_rendezvous(
          std::map<LogicalRegion,CollectiveRendezvous> &rendezvous);
    public:
      const RendezvousKey key;
      Operation *const op;
      Finalizer *const finalizer;
    protected:
      std::map<LogicalRegion,CollectiveRendezvous> rendezvous;
    };

    /**
     * \class CollectiveVersioningRendezvous
     * A gather collective to perform the rendezvous for performing
     * versioning analysis for collective region requirements
     */
    class CollectiveVersioningRendezvous : public GatherCollective {
    public:
      typedef CollectiveVersioningBase::RegionVersioning RegionVersioning;
      class Finalizer {
      public:
        virtual void finalize_collective_versioning(unsigned index,
            unsigned parent_req_index,
            LegionMap<LogicalRegion,RegionVersioning> &pending_versions) = 0;
      };
    public:
      CollectiveVersioningRendezvous(CollectiveID, ReplicateContext *ctx, 
          Operation *op, Finalizer *finalizer, ShardID owner, unsigned index);
      CollectiveVersioningRendezvous(
          const CollectiveVersioningRendezvous &rhs) = delete;
      virtual ~CollectiveVersioningRendezvous(void);
    public:
      CollectiveVersioningRendezvous& operator=(
          const CollectiveVersioningRendezvous &rhs) = delete;
    public:
      virtual MessageKind get_message_kind(void) const
        { return SEND_CONTROL_REPLICATION_VERSIONING_RENDEZVOUS; }
      virtual void pack_collective(Serializer &rez) const;
      virtual void unpack_collective(Deserializer &derez);
      virtual RtEvent post_gather(void);
    public:
      void perform_rendezvous(unsigned parent_req_index,
          LegionMap<LogicalRegion,RegionVersioning> &pending_versions);
    public:
      Operation *const op;
      Finalizer *const finalizer;
      const unsigned index;
    protected:
      LegionMap<LogicalRegion,RegionVersioning> pending_versions;
      unsigned parent_req_index;
    };

    /**
     * \class ConcurrentMappingRendezvous
     * This collective helps to validate the safety of the execution of
     * concurrent index space task launches to ensure that all the point
     * tasks have been mapped to different processors.
     */
    class ConcurrentMappingRendezvous : public AllGatherCollective<true> {
    public:
      ConcurrentMappingRendezvous(ReplIndexTask *owner,
          CollectiveIndexLocation loc, ReplicateContext *ctx);
      virtual ~ConcurrentMappingRendezvous(void) { }
    public:
      virtual MessageKind get_message_kind(void) const
        { return SEND_CONTROL_REPLICATION_CONCURRENT_MAPPING_RENDEZVOUS; }
      virtual void pack_collective_stage(ShardID target,
                                         Serializer &rez, int stage);
      virtual void unpack_collective_stage(Deserializer &derez, int stage);
      virtual RtEvent post_complete_exchange(void);
    public:
      void set_trace_barrier(RtBarrier barrier);
      void perform_rendezvous(std::map<Processor,DomainPoint> &processors,
          RtEvent precondition);
    public:
      ReplIndexTask *const owner;
    protected:
      std::map<Processor,DomainPoint> concurrent_processors;
      std::vector<ShardID> nonempty_shards;
      std::vector<RtEvent> preconditions;
      RtBarrier barrier;
    };
    
    /**
     * \class ConcurrentAllreduce
     * This class helps with the process of performing an all-reduce between
     * the shards of a concurrent index space task launch to get their 
     * maximum lamport clock and whether any inputs were poisoned
     * Do this in order so we can count the total points we've seen and
     * send out the results as soon as possible in the case that we can
     * short-circuit the result when all points come from just a subset
     * of the shards.
     */
    class ConcurrentAllreduce : public AllGatherCollective<true> {
    public:
      ConcurrentAllreduce(ReplicateContext *ctx, CollectiveID id,
                          const std::vector<ShardID> &participants);
      ConcurrentAllreduce(const ConcurrentAllreduce &rhs) = delete;
      virtual ~ConcurrentAllreduce(void);
    public:
      ConcurrentAllreduce& operator=(const ConcurrentAllreduce &rhs) = delete;
    public:
      virtual MessageKind get_message_kind(void) const
        { return SEND_CONTROL_REPLICATION_CONCURRENT_ALLREDUCE; }
      virtual void pack_collective_stage(ShardID target,
                                         Serializer &rez, int stage);
      virtual void unpack_collective_stage(Deserializer &derez, int stage);
    public:
      void exchange(std::vector<std::pair<SliceTask*,AddressSpaceID> > &slices,
        uint64_t lamport_clock, bool poisoned, RtBarrier collective_kernel_bar,
        VariantID variant);
    protected:
      virtual RtEvent post_complete_exchange(void);
    protected:
      std::vector<std::pair<SliceTask*,AddressSpaceID> > concurrent_slices;
      RtBarrier collective_kernel_barrier;
      uint64_t concurrent_lamport_clock;
      VariantID concurrent_variant;
      bool concurrent_poisoned;
    };

    /**
     * \class ProjectionTreeExchange
     * This class provides a way of exchanging the projection trees 
     * data structures between the shards in a way that is memory 
     * efficient and won't involve materializing all the data for
     * each subtree on every node.
     */
    class ProjectionTreeExchange : public AllGatherCollective<false> {
    public:
      ProjectionTreeExchange(ProjectionNode *n, ReplicateContext *ctx,
          CollectiveIndexLocation loc, bool &disjoint, 
          bool &permits_name_based_self_analysis, bool &unique_shards);
      ProjectionTreeExchange(const ProjectionTreeExchange &rhs) = delete;
      ~ProjectionTreeExchange(void);
    public:
      ProjectionTreeExchange& operator=(const ProjectionTreeExchange&) = delete;
    public:
      virtual MessageKind get_message_kind(void) const
        { return SEND_CONTROL_REPLICATION_PROJECTION_TREE_EXCHANGE; }
      virtual void pack_collective_stage(ShardID target, 
                                         Serializer &rez, int stage);
      virtual void unpack_collective_stage(Deserializer &derez, int stage);
      virtual RtEvent post_complete_exchange(void);
    public:
      ProjectionNode *const node;
      bool &disjoint;
      bool &permits_name_based_self_analysis;
      bool &unique_shards;
      bool leaves_only;
    protected:
#ifdef LEGION_NAME_BASED_CHILDREN_SHARDS
      typedef ProjectionNode::ShardSet ShardSet;
#endif
      typedef ProjectionNode::RegionSummary RegionSummary; 
      typedef ProjectionNode::PartitionSummary PartitionSummary; 
      std::map<LogicalRegion,RegionSummary> region_summaries;
      std::map<LogicalPartition,PartitionSummary> partition_summaries;
    };

    /**
     * \class TimeoutMatchExchange
     * This class helps perform all all-reduce exchange between the shards
     * to see which logical users that have timed out on their analyses
     * can be collected across all the shards. To be collected all the 
     * shards must agree on what they are pruning.
     */
    class TimeoutMatchExchange : public AllGatherCollective<false> {
    public:
      TimeoutMatchExchange(ReplicateContext *ctx, CollectiveIndexLocation loc);
      TimeoutMatchExchange(const TimeoutMatchExchange &rhs) = delete;
      virtual ~TimeoutMatchExchange(void);
    public:
      TimeoutMatchExchange& operator=(const TimeoutMatchExchange &rhs) = delete;
    public:
      virtual MessageKind get_message_kind(void) const
        { return SEND_CONTROL_REPLICATION_TIMEOUT_MATCH_EXCHANGE; }
      virtual void pack_collective_stage(ShardID target, 
                                         Serializer &rez, int stage);
      virtual void unpack_collective_stage(Deserializer &derez, int stage);
    public:
      void perform_exchange(std::vector<LogicalUser*> &timeouts, bool ready);
      bool complete_exchange(std::vector<LogicalUser*> &to_delete);
    protected:
      std::vector<LogicalUser*> timeout_users;
      // Pair represents <context index,region requirement index> for each user
      std::vector<std::pair<size_t,unsigned> > all_timeouts;
      bool double_latency;
    };

    /**
     * \class MaskExchange
     * This class will perform an all-reduce of a field mask between
     * the shards so that all participants either get the union or
     * intersection of all the fields in the field mask
     */
    template<bool UNION>
    class MaskExchange : public AllGatherCollective<false> {
    public:
      MaskExchange(FieldMask &m, ReplicateContext *ctx, CollectiveID id)
        : AllGatherCollective<false>(ctx, id), mask(m) { }
    public:
      virtual MessageKind get_message_kind(void) const
        { return SEND_CONTROL_REPLICATION_MASK_EXCHANGE; }
      virtual void pack_collective_stage(ShardID target,
                                         Serializer &rez, int stage) 
        { rez.serialize(mask); }
      virtual void unpack_collective_stage(Deserializer &derez, int stage)
        { FieldMask m; derez.deserialize(m);
          if (UNION) mask |= m; else mask &= m; }
    private:
      FieldMask &mask;
    };

    /**
     * \class PredicateCollective
     * A class for performing all-reduce of the maximum observed indexes
     * for a replicated predicate impl
     */
    class PredicateCollective : 
      public AllReduceCollective<MaxReduction<uint64_t>,false> {
    public:
      PredicateCollective(ReplPredicateImpl *predicate, 
          ReplicateContext *ctx, CollectiveID id);
      PredicateCollective(const PredicateCollective &rhs) = delete;
      virtual ~PredicateCollective(void) { }
    public:
      PredicateCollective& operator=(const PredicateCollective &rhs) = delete;
    public:
      virtual MessageKind get_message_kind(void) const
        { return SEND_CONTROL_REPLICATION_PREDICATE_EXCHANGE; }
      virtual RtEvent post_complete_exchange(void);
    public:
      ReplPredicateImpl *const predicate;
    };

    /**
     * \class CrossProductExchange
     * This all-gather exchanges IDs for the creation of replicated
     * partitions when performing a cross-product partition
     */
    class CrossProductExchange : public AllGatherCollective<false> {
    public:
      CrossProductExchange(ReplicateContext *ctx, CollectiveIndexLocation loc);
      CrossProductExchange(const CrossProductExchange &rhs) = delete;
      virtual ~CrossProductExchange(void) { }
    public:
      CrossProductExchange& operator=(const CrossProductExchange &rhs) = delete;
    public:
      virtual MessageKind get_message_kind(void) const
        { return SEND_CONTROL_REPLICATION_CROSS_PRODUCT_EXCHANGE; }
      virtual void pack_collective_stage(ShardID target,
                                         Serializer &rez, int stage);
      virtual void unpack_collective_stage(Deserializer &derez, int stage);
    public:
      void exchange_ids(LegionColor color,DistributedID did,IndexPartition pid);
      void sync_child_ids(LegionColor color, DistributedID &did, 
                          IndexPartition &pid);
    protected:
      std::map<LegionColor,std::pair<IndexPartition,DistributedID> > child_ids;
    };

    /**
     * \class TracingSetDeduplication
     * This class performs an all-gather on the names of equivalence sets
     * which might be replicated across the shards and therefore we want 
     * to efficiently deduplicate which of them will be captured by 
     * different nodes for establishing tracing pre/post-conditions
     */
    class TracingSetDeduplication : public AllGatherCollective<false> {
    public:
      TracingSetDeduplication(ReplicateContext *ctx, CollectiveID id);
      TracingSetDeduplication(const TracingSetDeduplication &rhs) = delete;
      virtual ~TracingSetDeduplication(void);
    public:
      TracingSetDeduplication& operator=(
          const TracingSetDeduplication &rhs) = delete;
    public:
       virtual MessageKind get_message_kind(void) const
        { return SEND_CONTROL_REPLICATION_TRACING_SET_DEDUPLICATION; }
      virtual void pack_collective_stage(ShardID target,
                                         Serializer &rez, int stage);
      virtual void unpack_collective_stage(Deserializer &derez, int stage);
    public:
      void record_set(DistributedID did, unsigned parent_req_index);
      const std::map<DistributedID,unsigned>& all_gather_collective_sets(void);
    private:
      std::map<DistributedID,unsigned> collective_sets;
    };

    /**
     * \class SlowBarrier
     * This class creates a collective that behaves like a barrier, but is
     * probably slower than Realm phase barriers. It's useful for cases
     * where we may not know whether we are going to perform a barrier or
     * not so we grab a collective ID. We can throw away collective IDs
     * for free, but in the rare case we actually do need to perform
     * the barrier then this class will handle the implementation.
     */
    class SlowBarrier : public AllGatherCollective<false> {
    public:
      SlowBarrier(ReplicateContext *ctx, CollectiveID id);
      SlowBarrier(const SlowBarrier &rhs);
      virtual ~SlowBarrier(void);
    public:
      SlowBarrier& operator=(const SlowBarrier &rhs);
    public:
      virtual MessageKind get_message_kind(void) const
        { return SEND_CONTROL_REPLICATION_SLOW_BARRIER; }
      virtual void pack_collective_stage(ShardID target,
                                         Serializer &rez, int stage) { }
      virtual void unpack_collective_stage(Deserializer &derez, int stage) { }
    };

    /**
     * \class ShardRendezvous
     * A sharded rendezvous class is similar to a shard collective, but it
     * instead of performing collective operations between all the shards
     * in a control replicated context, it will support doing parallel
     * rendezvous between a subset of shards in the context. Callers must
     * provide a unique key for performing the rendezvous.
     */
    class ShardRendezvous {
    public:
      ShardRendezvous(ReplicateContext *ctx, ShardID origin,
                      const std::vector<ShardID> &participants);
      ShardRendezvous(const ShardRendezvous &rhs) = delete;
      virtual ~ShardRendezvous(void) { }
    public:
      ShardRendezvous& operator=(const ShardRendezvous &rhs) = delete;
    public:
      virtual bool receive_message(Deserializer &derez) = 0;
    public:
      void prefix_message(Serializer &rez, ShardID target) const;
      void register_rendezvous(void);
      size_t get_total_participants(void) const;
      ShardID get_parent(void) const;
      size_t count_children(void) const;
      void get_children(std::vector<ShardID> &children) const;
    protected:
      unsigned find_index(ShardID shard) const;
      ShardID get_index(unsigned index) const;
      unsigned convert_to_offset(unsigned index, unsigned origin) const;
      unsigned convert_to_index(unsigned offset, unsigned origin) const;
    public:
      ReplicateContext *const context;
      const ShardID origin_shard;
      const ShardID local_shard;
      const std::vector<ShardID> &participants;
      const bool all_shards_participating;
    protected:
      mutable LocalLock rendezvous_lock;
    };

    /**
     * \class ShardedChildrenBroadcast
     * Broadcast out a set of child nodes across the set of shards
     */
    class ShardedChildrenBroadcast : public ShardRendezvous {
    public:
      ShardedChildrenBroadcast(ReplicateContext *ctx,
          ShardID source, const std::vector<ShardID> &participants,
          std::vector<IndexPartNode*> &children);
      ShardedChildrenBroadcast(const ShardedChildrenBroadcast &rhs) = delete;
      virtual ~ShardedChildrenBroadcast(void);
    public:
      ShardedChildrenBroadcast& operator=(
          const ShardedChildrenBroadcast &rhs) = delete;
    public:
      virtual bool receive_message(Deserializer &derez);
      void broadcast(void);
      void receive(void);
    protected:
      std::vector<IndexPartNode*> &children;
      RtUserEvent received_event;
      bool received;
    };

    /**
     * \class TotalLeavesRendezvous
     * Perform an all-reduce to count the total number of leaves
     * in a region-subtree for a subsets of shards in a control
     * replicated context.
     */
    class TotalLeavesRendezvous : public ShardRendezvous {
    public:
      TotalLeavesRendezvous(ReplicateContext *ctx,
          ShardID root, const std::vector<ShardID> &participants);
      TotalLeavesRendezvous(const TotalLeavesRendezvous &rhs) = delete;
      virtual ~TotalLeavesRendezvous(void) { }
    public:
      TotalLeavesRendezvous& operator=(
          const TotalLeavesRendezvous &rhs) = delete;
    public:
      virtual bool receive_message(Deserializer &derez);
      size_t accumulate(size_t leaves);
    protected:
      size_t total_leaves;
      RtUserEvent received_event;
      int remaining;
    };

    /**
     * \class ShardedMapping
     * This class mirrors the CollectiveMapping class and provides helper
     * methods for doing collective-style tree broadcasts and reductions
     * on a unique set of shards.
     */
    class ShardedMapping : public Collectable {
    public:
      ShardedMapping(const std::set<ShardID> &shards, size_t radix);
      ShardedMapping(const std::vector<ShardID> &shards, size_t radix);
    public:
      inline ShardID operator[](unsigned idx) const
        { return unique_sorted_shards[idx]; }
      inline size_t size(void) const { return unique_sorted_shards.size(); }
      bool operator==(const ShardedMapping &rhs) const;
      bool operator!=(const ShardedMapping &rhs) const;
    public:
      ShardID get_parent(const ShardID origin, const ShardID local) const;
      void get_children(const ShardID origin, const ShardID local,
                        std::vector<ShardID> &children) const;
      size_t count_children(const ShardID origin, const ShardID local) const;
      bool contains(const ShardID space) const;
    protected:
      unsigned find_index(const ShardID space) const;
      unsigned convert_to_offset(unsigned index, unsigned origin) const;
      unsigned convert_to_index(unsigned offset, unsigned origin) const;
    protected:
      std::vector<ShardID> unique_sorted_shards;
      size_t radix;
    };

    /**
     * \class ReplCollectiveVersioning
     */
    template<typename OP>
    class ReplCollectiveVersioning : public OP,
      public CollectiveVersioningRendezvous::Finalizer{
    public:
      typedef typename OP::RegionVersioning RegionVersioning;
    public:
      ReplCollectiveVersioning(Runtime *rt);
      ReplCollectiveVersioning(
          const ReplCollectiveVersioning<OP> &rhs) = delete;
    public:
      ReplCollectiveVersioning<OP>& operator=(
          const ReplCollectiveVersioning<OP> &rhs) = delete;
    public:
      virtual void deactivate(bool free = true);
      virtual void finalize_collective_versioning_analysis(unsigned index,
          unsigned parent_req_index,
          LegionMap<LogicalRegion,RegionVersioning> &to_perform);
      virtual void finalize_collective_versioning(unsigned index,
            unsigned parent_req_index,
            LegionMap<LogicalRegion,RegionVersioning> &pending_versions);
    public:
      void create_collective_rendezvous(unsigned requirement_index);
      virtual void shard_off_collective_rendezvous(
          std::set<RtEvent> &done_events);
      virtual void elide_collective_rendezvous(void);
    protected:
      std::map<unsigned,
             CollectiveVersioningRendezvous*> collective_versioning_rendezvous;
    };

    /**
     * \class ReplCollectiveViewCreator
     * This class provides additional functionality for creating collective
     * views in control replication contexts by helping to manage the 
     * rendezvous between the shards.
     */
    template<typename OP>
    class ReplCollectiveViewCreator : public ReplCollectiveVersioning<OP>, 
      public CollectiveViewRendezvous::Finalizer {
    public:
      typedef typename OP::RendezvousKey RendezvousKey;
      typedef typename OP::CollectiveRendezvous CollectiveRendezvous;
    public:
      ReplCollectiveViewCreator(Runtime *rt);
      ReplCollectiveViewCreator(
          const ReplCollectiveViewCreator<OP> &rhs) = delete;
    public:
      ReplCollectiveViewCreator<OP>& operator=(
          const ReplCollectiveViewCreator<OP> &rhs) = delete;
    public:
      virtual void deactivate(bool free = true); 
      virtual void construct_collective_mapping(const RendezvousKey &key,
                      std::map<LogicalRegion,CollectiveRendezvous> &rendezvous);
      virtual void finalize_collective_mapping(const RendezvousKey &key,
                      std::map<LogicalRegion,CollectiveRendezvous> &rendezvous);
      void create_collective_rendezvous(RegionTreeID tid,
          unsigned requirement_index, unsigned analysis_index = 0);
      virtual void shard_off_collective_rendezvous(
          std::set<RtEvent> &done_events);
      virtual void elide_collective_rendezvous(void);
    protected: 
      std::map<RendezvousKey,
               CollectiveViewRendezvous*> collective_view_rendezvous;
    };

    /**
     * \class ReplIndividualTask
     * An individual task that is aware that it is 
     * being executed in a control replication context.
     */
    class ReplIndividualTask : public IndividualTask {
    public:
      ReplIndividualTask(Runtime *rt);
      ReplIndividualTask(const ReplIndividualTask &rhs);
      virtual ~ReplIndividualTask(void);
    public:
      ReplIndividualTask& operator=(const ReplIndividualTask &rhs);
    public:
      virtual void activate(void);
      virtual void deactivate(bool free = true);
    public:
      virtual void trigger_prepipeline_stage(void);
      virtual void trigger_dependence_analysis(void);
      virtual void trigger_ready(void);
      virtual void trigger_replay(void);
      virtual void predicate_false(void);
      virtual void shard_off(RtEvent mapped_precondition);
      virtual void prepare_map_must_epoch(void);
    public:
      // Override this so it can broadcast the future result
      virtual Future create_future(void);
    public:
      // Override for saying when it is safe to use output region trees
      virtual void record_output_registered(RtEvent registered,
                                      std::set<RtEvent> &applied_events);
    public:
      void initialize_replication(ReplicateContext *ctx);
      void set_sharding_function(ShardingID functor,ShardingFunction *function);
    protected:
      ShardID owner_shard;
      IndexSpaceNode *launch_space;
      ShardingID sharding_functor;
      ShardingFunction *sharding_function;
      RtBarrier output_bar;
#ifdef DEBUG_LEGION
    public:
      inline void set_sharding_collective(ShardingGatherCollective *collective)
        { sharding_collective = collective; }
    protected:
      ShardingGatherCollective *sharding_collective;
#endif
    };

    /**
     * \class ReplIndexTask
     * An individual task that is aware that it is 
     * being executed in a control replication context.
     */
    class ReplIndexTask : public ReplCollectiveViewCreator<IndexTask> {
    public:
      ReplIndexTask(Runtime *rt);
      ReplIndexTask(const ReplIndexTask &rhs) = delete;
      virtual ~ReplIndexTask(void);
    public:
      ReplIndexTask& operator=(const ReplIndexTask &rhs) = delete;
    public:
      virtual void activate(void);
      virtual void deactivate(bool free = true);
    public:
      virtual void trigger_prepipeline_stage(void);
      virtual void trigger_dependence_analysis(void);
      virtual void trigger_ready(void);
      virtual void trigger_replay(void);
    protected:
      virtual void create_future_instances(std::vector<Memory> &target_mems);
      virtual void finish_index_task_reduction(void);
    public:
      // Have to override this too for doing output in the
      // case that we misspeculate
      virtual void predicate_false(void);
      virtual void prepare_map_must_epoch(void);
    public:
      void initialize_replication(ReplicateContext *ctx);
      void set_sharding_function(ShardingID functor,ShardingFunction *function);
      virtual FutureMap create_future_map(TaskContext *ctx,
                    IndexSpace launch_space, IndexSpace shard_space);
      virtual void rendezvous_concurrent_mapped(
          const DomainPoint &point, Processor target, RtEvent precondition);
      virtual void rendezvous_concurrent_mapped(RtEvent precondition,
          std::vector<std::pair<Processor,DomainPoint> > &targets);
      void finish_concurrent_mapped(RtEvent precondition, RtBarrier barrier,
          const std::vector<ShardID> &participants);
      virtual void concurrent_allreduce(SliceTask *slice,
          AddressSpaceID slice_space, size_t points, uint64_t lamport_clock,
          VariantID vid, bool poisoned);
      void select_sharding_function(ReplicateContext *repl_ctx);
    public:
      // Methods for supporting intra-index-space mapping dependences
      virtual RtEvent find_intra_space_dependence(const DomainPoint &point);
      virtual void record_intra_space_dependence(const DomainPoint &point,
                                                 const DomainPoint &next,
                                                 RtEvent point_mapped);
    public:
      // Output regions
      virtual void record_output_registered(RtEvent registered);
      virtual void finalize_output_regions(bool first_invocation);
    public:
      virtual size_t get_collective_points(void) const;
      virtual bool find_shard_participants(std::vector<ShardID> &shards);
    protected:
      ShardingID sharding_functor;
      ShardingFunction *sharding_function;
      BufferExchange *serdez_redop_collective;
      FutureAllReduceCollective *all_reduce_collective;
      FutureReductionCollective *reduction_collective;
      FutureBroadcastCollective *broadcast_collective;
      OutputExtentExchange *output_size_collective;
      CollectiveID collective_check_id;
      RtBarrier output_bar;
    protected:
      // Map of output sizes collected by this shard
      std::vector<OutputExtentMap> local_output_extents;
    protected:
      std::set<std::pair<DomainPoint,ShardID> > unique_intra_space_deps;
    protected:
      // For setting up concurrent execution
      ConcurrentMappingRendezvous *concurrent_mapping_rendezvous;
      ConcurrentAllreduce *concurrent_exchange;
      CollectiveID concurrent_exchange_id;
#ifdef DEBUG_LEGION
    public:
      inline void set_sharding_collective(ShardingGatherCollective *collective)
        { sharding_collective = collective; }
    protected:
      ShardingGatherCollective *sharding_collective;
#endif
    protected:
      bool slice_sharding_output;
    };

    /**
     * \class ReplMergeCloseOp
     * A close operation that is aware that it is being
     * executed in a control replication context.
     */
    class ReplMergeCloseOp : public MergeCloseOp {
    public:
      ReplMergeCloseOp(Runtime *runtime);
      ReplMergeCloseOp(const ReplMergeCloseOp &rhs);
      virtual ~ReplMergeCloseOp(void);
    public:
      ReplMergeCloseOp& operator=(const ReplMergeCloseOp &rhs);
    public:
      virtual void activate(void);
      virtual void deactivate(bool free = true);
    public:
      void set_repl_close_info(RtBarrier mapped_barrier);
      virtual void trigger_ready(void);
    protected:
      RtBarrier mapped_barrier;
    };

    /**
     * \class ReplRefinementOp
     * A refinement operation that is aware that it is being
     * executed in a control replication context.
     */
    class ReplRefinementOp : public RefinementOp {
    public:
      ReplRefinementOp(Runtime *runtime);
      ReplRefinementOp(const ReplRefinementOp &rhs);
      virtual ~ReplRefinementOp(void);
    public:
      ReplRefinementOp& operator=(const ReplRefinementOp &rhs);
    public:
      virtual void activate(void);
      virtual void deactivate(bool free = true);
    public:
      void set_repl_refinement_info(RtBarrier mapped_barrier, 
                                    RtBarrier refinement_barrier);
      virtual void trigger_ready(void);
      virtual void trigger_mapping(void); 
    protected:
      RtBarrier mapped_barrier;
      RtBarrier refinement_barrier;
    };

    /**
     * \class ReplResetOp
     * A reset operation that is aware it is being executed
     * in a control replicated context
     */
    class ReplResetOp : public ResetOp {
    public:
      ReplResetOp(Runtime *runtime);
      ReplResetOp(const ReplResetOp &rhs) = delete;
      virtual ~ReplResetOp(void);
    public:
      ReplResetOp& operator=(const ReplResetOp &rhs) = delete;
    public:
      virtual void activate(void);
      virtual void deactivate(bool free = true);
    public:
      virtual void trigger_dependence_analysis(void);
      virtual void trigger_ready(void);
      virtual void trigger_mapping(void);
    protected:
      RtBarrier reset_barrier;
    };

    /**
     * \class ReplFillOp
     * A copy operation that is aware that it is being
     * executed in a control replication context.
     */
    class ReplFillOp : 
      public ReplCollectiveVersioning<CollectiveVersioning<FillOp> > {
    public:
      ReplFillOp(Runtime *rt);
      ReplFillOp(const ReplFillOp &rhs) = delete;
      virtual ~ReplFillOp(void);
    public:
      ReplFillOp& operator=(const ReplFillOp &rhs) = delete;
    public:
      void initialize_replication(ReplicateContext *ctx,
                                  DistributedID fresh_did,
                                  bool is_first_local);
    public:
      virtual void activate(void);
      virtual void deactivate(bool free = true);
    public:
      virtual void trigger_dependence_analysis(void);
      virtual void trigger_ready(void);
      virtual void trigger_replay(void);
      virtual bool is_collective_first_local_shard(void) const
        { return is_first_local_shard; }
      virtual RtEvent finalize_complete_mapping(RtEvent event);
      virtual bool perform_collective_analysis(CollectiveMapping *&mapping,
                                               bool &first_local);
      virtual RtEvent perform_collective_versioning_analysis(unsigned index,
                       LogicalRegion handle, EqSetTracker *tracker,
                       const FieldMask &mask, unsigned parent_req_index);
      virtual RtEvent initialize_fill_view(void);
      virtual void predicate_false(void);
    public:
      RtBarrier collective_map_barrier;
      CreateCollectiveFillView *collective;
      CollectiveID collective_id;
      DistributedID fresh_did;
      bool is_first_local_shard;
    };

    /**
     * \class ReplIndexFillOp
     * An index fill operation that is aware that it is 
     * being executed in a control replication context.
     */
    class ReplIndexFillOp : public IndexFillOp {
    public:
      ReplIndexFillOp(Runtime *rt);
      ReplIndexFillOp(const ReplIndexFillOp &rhs);
      virtual ~ReplIndexFillOp(void);
    public:
      ReplIndexFillOp& operator=(const ReplIndexFillOp &rhs);
    public:
      virtual void activate(void);
      virtual void deactivate(bool free = true);
    public:
      virtual void trigger_prepipeline_stage(void);
      virtual void trigger_dependence_analysis(void);
      virtual void trigger_ready(void);
      virtual void trigger_replay(void);
      virtual RtEvent initialize_fill_view(void);
      virtual IndexSpaceNode* get_shard_points(void) const 
        { return shard_points; }
      virtual bool find_shard_participants(std::vector<ShardID> &shards);
    public:
      void initialize_replication(ReplicateContext *ctx,
                                  DistributedID fresh_did);
    protected:
      ShardingID sharding_functor;
      ShardingFunction *sharding_function;
      IndexSpaceNode *shard_points;
      MapperManager *mapper;
      CreateCollectiveFillView *collective;
      CollectiveID collective_id;
      DistributedID fresh_did;
#ifdef DEBUG_LEGION
    public:
      inline void set_sharding_collective(ShardingGatherCollective *collective)
        { sharding_collective = collective; }
    protected:
      ShardingGatherCollective *sharding_collective;
#endif
    };

    /**
     * \class ReplDiscardOp
     * A discard operation that is aware that it is being
     * exected in a control replication context.
     */
    class ReplDiscardOp : 
      public ReplCollectiveVersioning<CollectiveVersioning<DiscardOp> > {
    public:
      ReplDiscardOp(Runtime *rt);
      ReplDiscardOp(const ReplDiscardOp &rhs) = delete;
      virtual ~ReplDiscardOp(void);
    public:
      ReplDiscardOp& operator=(const ReplDiscardOp &rhs) = delete;
    public:
      void initialize_replication(ReplicateContext *ctx, bool is_first_local);
    public:
      virtual void activate(void);
      virtual void deactivate(bool free = true);
      virtual void trigger_dependence_analysis(void);
      virtual void trigger_ready(void);
      virtual RtEvent finalize_complete_mapping(RtEvent event);
      virtual bool perform_collective_analysis(CollectiveMapping *&mapping,
                                               bool &first_local);
      virtual RtEvent perform_collective_versioning_analysis(unsigned index,
                       LogicalRegion handle, EqSetTracker *tracker,
                       const FieldMask &mask, unsigned parent_req_index);
    protected:
      RtBarrier collective_map_barrier;
      bool is_first_local_shard;
    };

    /**
     * \class ReplCopyOp
     * A copy operation that is aware that it is being
     * executed in a control replication context.
     */
    class ReplCopyOp : public CopyOp {
    public:
      ReplCopyOp(Runtime *rt);
      ReplCopyOp(const ReplCopyOp &rhs);
      virtual ~ReplCopyOp(void);
    public:
      ReplCopyOp& operator=(const ReplCopyOp &rhs);
    public:
      void initialize_replication(ReplicateContext *ctx);
    public:
      virtual void activate(void);
      virtual void deactivate(bool free = true);
    public:
      virtual void trigger_prepipeline_stage(void);
      virtual void trigger_dependence_analysis(void);
      virtual void trigger_ready(void);
      virtual void trigger_replay(void);
    protected:
      IndexSpaceNode *launch_space;
      ShardingID sharding_functor;
      ShardingFunction *sharding_function;
#ifdef DEBUG_LEGION
    public:
      inline void set_sharding_collective(ShardingGatherCollective *collective)
        { sharding_collective = collective; }
    protected:
      ShardingGatherCollective *sharding_collective;
#endif
    };

    /**
     * \class ReplIndexCopyOp
     * An index fill operation that is aware that it is 
     * being executed in a control replication context.
     */
    class ReplIndexCopyOp : public IndexCopyOp {
    public:
      ReplIndexCopyOp(Runtime *rt);
      ReplIndexCopyOp(const ReplIndexCopyOp &rhs);
      virtual ~ReplIndexCopyOp(void);
    public:
      ReplIndexCopyOp& operator=(const ReplIndexCopyOp &rhs);
    public:
      virtual void activate(void);
      virtual void deactivate(bool free = true);
    public:
      virtual void trigger_prepipeline_stage(void);
      virtual void trigger_dependence_analysis(void);
      virtual void trigger_ready(void);
      virtual void trigger_replay(void);
      virtual IndexSpaceNode* get_shard_points(void) const 
        { return shard_points; }
      virtual bool find_shard_participants(std::vector<ShardID> &shards);
    protected:
      virtual RtEvent exchange_indirect_records(
          const unsigned index, const ApEvent local_pre, 
          const ApEvent local_post, ApEvent &collective_pre,
          ApEvent &collective_post, const TraceInfo &trace_info,
          const InstanceSet &instances, const RegionRequirement &req,
          std::vector<IndirectRecord> &records, const bool sources);
      virtual RtEvent finalize_exchange(const unsigned index,const bool source);
    public:
      virtual RtEvent find_intra_space_dependence(const DomainPoint &point);
      virtual void record_intra_space_dependence(const DomainPoint &point,
                                                 const DomainPoint &next,
                                                 RtEvent point_mapped);
    public:
      void initialize_replication(ReplicateContext *ctx);
    protected:
      ShardingID sharding_functor;
      ShardingFunction *sharding_function;
      IndexSpaceNode *shard_points;
      std::vector<ApBarrier> pre_indirection_barriers;
      std::vector<ApBarrier> post_indirection_barriers;
      std::vector<IndirectRecordExchange*> src_collectives;
      std::vector<IndirectRecordExchange*> dst_collectives;
      std::set<std::pair<DomainPoint,ShardID> > unique_intra_space_deps;
#ifdef DEBUG_LEGION
    public:
      inline void set_sharding_collective(ShardingGatherCollective *collective)
        { sharding_collective = collective; }
    protected:
      ShardingGatherCollective *sharding_collective;
#endif
    };

    /**
     * \class ReplDeletionOp
     * A deletion operation that is aware that it is
     * being executed in a control replication context.
     */
    class ReplDeletionOp : 
      public ReplCollectiveVersioning<CollectiveVersioning<DeletionOp> > {
    public:
      struct DeferDeletionCommitArgs : 
        public LgTaskArgs<DeferDeletionCommitArgs> {
      public:
        static const LgTaskID TASK_ID = LG_DEFER_DELETION_COMMIT_TASK_ID;
      public:
        DeferDeletionCommitArgs(ReplDeletionOp *o)
          : LgTaskArgs(o->get_unique_op_id()), op(o) { }
      public:
        ReplDeletionOp *const op;
      };
    public:
      ReplDeletionOp(Runtime *rt);
      ReplDeletionOp(const ReplDeletionOp &rhs) = delete;
      virtual ~ReplDeletionOp(void);
    public:
      ReplDeletionOp& operator=(const ReplDeletionOp &rhs) = delete;
    public:
      virtual void activate(void);
      virtual void deactivate(bool free = true);
    public:
      virtual void trigger_dependence_analysis(void);
      virtual void trigger_ready(void);
      virtual void trigger_mapping(void);
      virtual void trigger_commit(void);
    public:
      void initialize_replication(ReplicateContext *ctx, bool is_first,
                                  RtBarrier *ready_barrier = NULL,
                                  RtBarrier *mapping_barrier = NULL,
                                  RtBarrier *commit_barrier = NULL);
      // Help for handling unordered deletions 
      void record_unordered_kind(
       std::map<IndexSpace,ReplDeletionOp*> &index_space_deletions,
       std::map<IndexPartition,ReplDeletionOp*> &index_partition_deletions,
       std::map<FieldSpace,ReplDeletionOp*> &field_space_deletions,
       std::map<std::pair<FieldSpace,FieldID>,ReplDeletionOp*> &field_deletions,
       std::map<LogicalRegion,ReplDeletionOp*> &logical_region_deletions);
    public:
      static void handle_defer_commit(const void *args);
    protected:
      RtBarrier ready_barrier;
      RtBarrier mapping_barrier;
      RtBarrier commit_barrier;
      bool is_first_local_shard;
    };

    /**
     * \class ReplPendingPartitionOp
     * A pending partition operation that knows that its
     * being executed in a control replication context
     */
    class ReplPendingPartitionOp : public PendingPartitionOp {
    public:
      ReplPendingPartitionOp(Runtime *rt);
      ReplPendingPartitionOp(const ReplPendingPartitionOp &rhs);
      virtual ~ReplPendingPartitionOp(void);
    public:
      ReplPendingPartitionOp& operator=(const ReplPendingPartitionOp &rhs);
    public:
      virtual void activate(void);
      virtual void deactivate(bool free = true);
    public:
      virtual void populate_sources(const FutureMap &fm,
          IndexPartition pid, bool needs_all_futures);
      virtual void trigger_execution(void);
    };

    /**
     * \class ReplDependentPartitionOp
     * A dependent partitioning operation that knows that it
     * is being executed in a control replication context
     */
    class ReplDependentPartitionOp : public ReplCollectiveViewCreator<
                            CollectiveViewCreator<DependentPartitionOp> > {
    public:
      ReplDependentPartitionOp(Runtime *rt);
      ReplDependentPartitionOp(const ReplDependentPartitionOp &rhs) = delete;
      virtual ~ReplDependentPartitionOp(void);
    public:
      ReplDependentPartitionOp& operator=(
                               const ReplDependentPartitionOp &rhs) = delete;
    public:
      void initialize_replication(ReplicateContext *context);
    public:
      virtual void activate(void);
      virtual void deactivate(bool free = true);
    public:
      // Need to pick our sharding functor
      virtual void trigger_dependence_analysis(void);
      virtual void trigger_ready(void);  
      virtual void finalize_mapping(void);
      virtual ApEvent trigger_thunk(IndexSpace handle, ApEvent insts_ready,
                                    const InstanceSet &mapped_instances,
                                    const PhysicalTraceInfo &info,
                                    const DomainPoint &color);
      virtual void trigger_execution(void);
      virtual void select_partition_projection(void);
      virtual IndexSpaceNode* get_shard_points(void) const 
        { return shard_points; }
      virtual bool find_shard_participants(std::vector<ShardID> &shards);
      virtual bool perform_collective_analysis(CollectiveMapping *&mapping,
                                               bool &first_local);
      virtual RtEvent perform_collective_versioning_analysis(unsigned index,
                       LogicalRegion handle, EqSetTracker *tracker,
                       const FieldMask &mask, unsigned parent_req_index);
    protected:
      void select_sharding_function(void);
      void find_remote_targets(std::vector<ApEvent> &preconditions);
    protected:
      ShardingFunction *sharding_function;
      IndexSpaceNode *shard_points;
      RtBarrier mapping_barrier;
      FieldDescriptorGather *gather;
      DeppartResultScatter *scatter;
      FieldDescriptorExchange *exchange;
      ApBarrier collective_ready;
      ApBarrier collective_done;
      std::map<DomainPoint,Domain> remote_targets;
      std::vector<DeppartResult> deppart_results;
#ifdef DEBUG_LEGION
    public:
      inline void set_sharding_collective(ShardingGatherCollective *collective)
        { sharding_collective = collective; }
    protected:
      ShardingGatherCollective *sharding_collective;
#endif
    };

    /**
     * \class ReplMustEpochOp
     * A must epoch operation that is aware that it is 
     * being executed in a control replication context
     */
    class ReplMustEpochOp : public MustEpochOp {
    public:
      struct DeferMustEpochReturnResourcesArgs : 
        public LgTaskArgs<DeferMustEpochReturnResourcesArgs> {
      public:
        static const LgTaskID TASK_ID = LG_DEFER_MUST_EPOCH_RETURN_TASK_ID;
      public:
        DeferMustEpochReturnResourcesArgs(ReplMustEpochOp *o)
          : LgTaskArgs<DeferMustEpochReturnResourcesArgs>(
              o->get_unique_op_id()), op(o), 
            done(Runtime::create_rt_user_event()) { }
      public:
        ReplMustEpochOp *const op;
        const RtUserEvent done;
      };
    public:
      ReplMustEpochOp(Runtime *rt);
      ReplMustEpochOp(const ReplMustEpochOp &rhs);
      virtual ~ReplMustEpochOp(void);
    public:
      ReplMustEpochOp& operator=(const ReplMustEpochOp &rhs);
    public:
      virtual void activate(void);
      virtual void deactivate(bool free = true);
      virtual FutureMap create_future_map(TaskContext *ctx,
                      IndexSpace domain, IndexSpace shard_space);
      virtual void instantiate_tasks(InnerContext *ctx,
                                     const MustEpochLauncher &launcher);
      virtual MapperManager* invoke_mapper(void);
      virtual void map_and_distribute(std::set<RtEvent> &tasks_mapped,
                                      std::set<ApEvent> &tasks_complete);
      virtual bool has_prepipeline_stage(void) const { return true; }
      virtual void trigger_prepipeline_stage(void);
      virtual void receive_resources(uint64_t return_index,
              std::map<LogicalRegion,unsigned> &created_regions,
              std::vector<DeletedRegion> &deleted_regions,
              std::set<std::pair<FieldSpace,FieldID> > &created_fields,
              std::vector<DeletedField> &deleted_fields,
              std::map<FieldSpace,unsigned> &created_field_spaces,
              std::map<FieldSpace,std::set<LogicalRegion> > &latent_spaces,
              std::vector<DeletedFieldSpace> &deleted_field_spaces,
              std::map<IndexSpace,unsigned> &created_index_spaces,
              std::vector<DeletedIndexSpace> &deleted_index_spaces,
              std::map<IndexPartition,unsigned> &created_partitions,
              std::vector<DeletedPartition> &deleted_partitions,
              std::set<RtEvent> &preconditions);
    public:
      void map_replicate_tasks(void);
      void distribute_replicate_tasks(void);
    public:
      void initialize_replication(ReplicateContext *ctx);
      Domain get_shard_domain(void) const;
      size_t count_shard_local_points(IndexSpaceNode *launch_domain);
    public:
      bool has_return_resources(void) const;
      static void handle_defer_return_resources(const void *args);
    protected:
      ShardingID sharding_functor;
      ShardingFunction *sharding_function;
      CollectiveID mapping_collective_id;
      bool collective_map_must_epoch_call;
      MustEpochMappingBroadcast *mapping_broadcast;
      MustEpochMappingExchange *mapping_exchange;
      MustEpochDependenceExchange *dependence_exchange;
      MustEpochCompletionExchange *completion_exchange;
      std::set<SingleTask*> shard_single_tasks;
      RtBarrier resource_return_barrier;
#ifdef DEBUG_LEGION
    public:
      inline void set_sharding_collective(ShardingGatherCollective *collective)
        { sharding_collective = collective; }
    protected:
      ShardingGatherCollective *sharding_collective;
#endif
    }; 

    /**
     * \class ReplTunableOp
     * A tunable operation that is aware that it is
     * being executed in a control replicated context
     */
    class ReplTunableOp : public TunableOp {
    public:
      ReplTunableOp(Runtime *rt);
      ReplTunableOp(const ReplTunableOp &rhs);
      virtual ~ReplTunableOp(void);
    public:
      ReplTunableOp& operator=(const ReplTunableOp &rhs);
    public:
      void initialize_replication(ReplicateContext *context);
    public:
      virtual void activate(void);
      virtual void deactivate(bool free = true);
      virtual void process_result(MapperManager *mapper, 
                                  void *buffer, size_t size) const;
    protected:
      BufferBroadcast *value_broadcast;       
    };

    /**
     * \class ReplAllReduceOp
     * An all-reduce operation that is aware that it is
     * being executed in a control replication context
     */
    class ReplAllReduceOp : public AllReduceOp {
    public:
      ReplAllReduceOp(Runtime *rt);
      ReplAllReduceOp(const ReplAllReduceOp &rhs) = delete;
      virtual ~ReplAllReduceOp(void);
    public:
      ReplAllReduceOp& operator=(const ReplAllReduceOp &rhs) = delete;
    public:
      void initialize_replication(ReplicateContext *ctx);
    public:
      virtual void activate(void);
      virtual void deactivate(bool free = true);
    protected:
      virtual void populate_sources(void);
      virtual void create_future_instances(void);
      virtual void all_reduce_serdez(void);
      virtual ApEvent all_reduce_redop(RtEvent &executed);
    protected:
      BufferExchange *serdez_redop_collective;
      FutureAllReduceCollective *all_reduce_collective;
      FutureReductionCollective *reduction_collective;
      FutureBroadcastCollective *broadcast_collective;
    };

    /**
     * \class ReplFenceOp
     * A fence operation that is aware that it is being 
     * executed in a control replicated context. Currently
     * this only applies to mixed and execution fences.
     */
    class ReplFenceOp : public FenceOp {
    public:
      ReplFenceOp(Runtime *rt);
      ReplFenceOp(const ReplFenceOp &rhs);
      virtual ~ReplFenceOp(void);
    public:
      ReplFenceOp& operator=(const ReplFenceOp &rhs);
    public:
      virtual void activate(void);
      virtual void deactivate(bool free = true);
    public:
      virtual void trigger_dependence_analysis(void);
      virtual void trigger_mapping(void);
      virtual void trigger_replay(void);
      virtual void trigger_complete(ApEvent complete);
    protected:
      void initialize_fence_barriers(ReplicateContext *repl_ctx = NULL);
    protected:
      RtBarrier mapping_fence_barrier;
      ApBarrier execution_fence_barrier;
    };

    /**
     * \class ReplTimingOp
     * A timing operation that is aware that it is 
     * being executed in a control replication context
     */
    class ReplTimingOp : public ReplFenceOp {
    public:
      ReplTimingOp(Runtime *rt);
      ReplTimingOp(const ReplTimingOp &rhs) = delete;
      virtual ~ReplTimingOp(void);
    public:
      ReplTimingOp& operator=(const ReplTimingOp &rhs) = delete;
    public:
      Future initialize(InnerContext *ctx, const TimingLauncher &launcher,
                        Provenance *provenance);
    public:
      virtual void activate(void);
      virtual void deactivate(bool free = true);
      virtual const char* get_logging_name(void) const;
      virtual OpKind get_operation_kind(void) const;
      virtual bool invalidates_physical_trace_template(bool &exec_fence) const
        { return false; }
    public:
      virtual void trigger_complete(ApEvent complete); 
      virtual void trigger_commit(void);
      virtual void perform_measurement(void);
    public:
      inline void set_timing_collective(ValueBroadcast<long long> *collective) 
        { timing_collective = collective; }
    protected:
      TimingMeasurement measurement;
      RtEvent measured;
      ValueBroadcast<long long> *timing_collective;
    };

    /**
     * \class ReplMapOp
     * An inline mapping operation that is aware that it is being
     * executed in a control replicated context. We require that
     * any inline mapping be mapped on all shards before we consider
     * it mapped on any shard. The reason for this is that inline
     * mappings can act like a kind of communication between shards
     * where they are all reading/writing to the same logical region.
     */
    class ReplMapOp : 
      public ReplCollectiveViewCreator<CollectiveViewCreator<MapOp> > {
    public:
      ReplMapOp(Runtime *rt);
      ReplMapOp(const ReplMapOp &rhs) = delete;
      virtual ~ReplMapOp(void);
    public:
      ReplMapOp& operator=(const ReplMapOp &rhs) = delete;
    public:
      void initialize_replication(ReplicateContext *ctx);
    public:
      virtual void activate(void);
      virtual void deactivate(bool free = true);
      virtual void trigger_dependence_analysis(void);
      virtual void trigger_ready(void);
      virtual bool invoke_mapper(InstanceSet &mapped_instances,
              std::vector<PhysicalManager*> &source_instances);
      virtual bool supports_collective_instances(void) const { return true; }
      virtual RtEvent finalize_complete_mapping(RtEvent precondition);
      virtual bool perform_collective_analysis(CollectiveMapping *&mapping,
                                               bool &first_local);
      virtual RtEvent perform_collective_versioning_analysis(unsigned index,
                       LogicalRegion handle, EqSetTracker *tracker,
                       const FieldMask &mask, unsigned parent_req_index);
      virtual bool find_shard_participants(std::vector<ShardID> &shards);
    protected:
      CollectiveID mapping_check, sources_check;
      RtBarrier collective_map_barrier; 
    };

    /**
     * \class ReplAttachOp
     * An attach operation that is aware that it is being
     * executed in a control replicated context.
     */
    class ReplAttachOp : 
      public ReplCollectiveViewCreator<CollectiveViewCreator<AttachOp> > {
    public:
      ReplAttachOp(Runtime *rt);
      ReplAttachOp(const ReplAttachOp &rhs) = delete;
      virtual ~ReplAttachOp(void);
    public:
      ReplAttachOp& operator=(const ReplAttachOp &rhs) = delete;
    public:
      void initialize_replication(ReplicateContext *ctx,
                                  bool collective_instances,
                                  bool deduplicate_across_shards,
                                  bool first_local_shard);
    public:
      virtual void activate(void);
      virtual void deactivate(bool free = true);
      virtual void trigger_dependence_analysis(void);
      virtual void trigger_ready(void);
      virtual void trigger_mapping(void);
    public:
      virtual PhysicalManager* create_manager(RegionNode *node,
                                   const std::vector<FieldID> &field_set,
                                   const std::vector<size_t> &field_sizes,
                                   const std::vector<unsigned> &mask_index_map,
                                   const std::vector<CustomSerdezID> &serez,
                                              const FieldMask &external_mask);
      virtual RtEvent finalize_complete_mapping(RtEvent event);
      virtual bool perform_collective_analysis(CollectiveMapping *&mapping,
                                               bool &first_local);
      virtual RtEvent perform_collective_versioning_analysis(unsigned index,
                       LogicalRegion handle, EqSetTracker *tracker,
                       const FieldMask &mask, unsigned parent_req_index);
      virtual bool find_shard_participants(std::vector<ShardID> &shards);
    protected:
      RtBarrier collective_map_barrier;
      size_t exchange_index;
      bool collective_instances;
      bool deduplicate_across_shards;
      bool is_first_local_shard;
      // individual insts: whether at least one shard lives on the local process
      bool contains_individual; 
    protected:
      RtBarrier resource_barrier;
      ValueBroadcast<DistributedID> *did_broadcast;
      // Need this because std::pair<PhysicalInstance,ApEvent> is not
      // trivially copyable for reasons passing understanding
      struct InstanceEvents {
        PhysicalInstance instance;
        ApEvent ready_event;
        LgEvent unique_event;
      };
      ValueBroadcast<InstanceEvents> *single_broadcast;
    };

    /**
     * \class ReplIndexAttachOp
     * An index space attach operation that is aware
     * that it is executing in a control replicated context
     */
    class ReplIndexAttachOp : public ReplCollectiveViewCreator<IndexAttachOp> {
    public:
      ReplIndexAttachOp(Runtime *rt);
      ReplIndexAttachOp(const ReplIndexAttachOp &rhs) = delete;
      virtual ~ReplIndexAttachOp(void);
    public:
      ReplIndexAttachOp& operator=(const ReplIndexAttachOp &rhs) = delete;
    public:
      virtual void activate(void);
      virtual void deactivate(bool free = true);
      virtual void trigger_prepipeline_stage(void);
      virtual void trigger_dependence_analysis(void);
      virtual void trigger_ready(void);
      virtual void check_point_requirements(
                    const std::vector<IndexSpace> &spaces);
      virtual bool are_all_direct_children(bool local);
      virtual bool find_shard_participants(std::vector<ShardID> &shards);
    public:
      void initialize_replication(ReplicateContext *ctx);
    protected:
      IndexAttachExchange *collective;
      ShardParticipantsExchange *participants;
      ShardingFunction *sharding_function;
    };

    /**
     * \class ReplDetachOp
     * An detach operation that is aware that it is being
     * executed in a control replicated context.
     */
    class ReplDetachOp : 
      public ReplCollectiveViewCreator<CollectiveViewCreator<DetachOp> > {
    public:
      ReplDetachOp(Runtime *rt);
      ReplDetachOp(const ReplDetachOp &rhs) = delete;
      virtual ~ReplDetachOp(void);
    public:
      ReplDetachOp& operator=(const ReplDetachOp &rhs) = delete;
    public:
      void initialize_replication(ReplicateContext *ctx,
                                  bool collective_instances,
                                  bool first_local_shard);
    public:
      virtual void activate(void);
      virtual void deactivate(bool free = true);
      virtual void trigger_dependence_analysis(void);
      virtual void trigger_ready(void);
      virtual RtEvent finalize_complete_mapping(RtEvent event);
      virtual void detach_external_instance(PhysicalManager *manager);
      virtual bool perform_collective_analysis(CollectiveMapping *&mapping,
                                               bool &first_local);
      virtual RtEvent perform_collective_versioning_analysis(unsigned index,
                       LogicalRegion handle, EqSetTracker *tracker,
                       const FieldMask &mask, unsigned parent_req_index);
      virtual bool find_shard_participants(std::vector<ShardID> &shards);
    public:
      // Help for unordered detachments
      void record_unordered_kind(
        std::map<std::pair<LogicalRegion,FieldID>,Operation*> &detachments);
    protected:
      RtBarrier collective_map_barrier;
      ApBarrier effects_barrier;
      size_t exchange_index;
      bool collective_instances;
      bool is_first_local_shard;
    };

    /**
     * \class ReplIndexDetachOp
     * An index space detach operation that is aware
     * that it is executing in a control replicated context
     */
    class ReplIndexDetachOp : public ReplCollectiveViewCreator<IndexDetachOp> {
    public:
      ReplIndexDetachOp(Runtime *rt);
      ReplIndexDetachOp(const ReplIndexDetachOp &rhs) = delete;
      virtual ~ReplIndexDetachOp(void);
    public:
      ReplIndexDetachOp& operator=(const ReplIndexDetachOp &rhs) = delete;
    public:
      virtual void activate(void);
      virtual void deactivate(bool free = true);
      virtual void trigger_prepipeline_stage(void);
      virtual void trigger_dependence_analysis(void);
      virtual void trigger_ready(void);
      virtual bool find_shard_participants(std::vector<ShardID> &shards);
    public:
      void initialize_replication(ReplicateContext *ctx);
      void record_unordered_kind(std::map<
          std::pair<LogicalRegion,FieldID>,Operation*> &region_detachments,
          std::map<std::pair<
            LogicalPartition,FieldID>,Operation*> &partition_detachments);
    protected:
      ShardingFunction *sharding_function;
      ShardParticipantsExchange *participants;
      ApBarrier effects_barrier;
    };

    /**
     * \class ReplAcquireOp
     * An acquire op that is aware that it is
     * executing in a control replicated context
     */
    class ReplAcquireOp : 
      public ReplCollectiveViewCreator<CollectiveViewCreator<AcquireOp> > {
    public:
      ReplAcquireOp(Runtime *rt);
      ReplAcquireOp(const ReplAcquireOp &rhs) = delete;
      virtual ~ReplAcquireOp(void);
    public:
      ReplAcquireOp& operator=(const ReplAcquireOp &rhs) = delete;
    public:
      void initialize_replication(ReplicateContext *context,
                                  bool first_local_shard);
    public:
      virtual void activate(void);
      virtual void deactivate(bool free = true);
    public:
      virtual void trigger_dependence_analysis(void);
      virtual void trigger_ready(void);
      virtual void trigger_replay(void);
      virtual void predicate_false(void);
      virtual RtEvent finalize_complete_mapping(RtEvent precondition);
      virtual bool perform_collective_analysis(CollectiveMapping *&mapping,
                                               bool &first_local);
      virtual RtEvent perform_collective_versioning_analysis(unsigned index,
                       LogicalRegion handle, EqSetTracker *tracker,
                       const FieldMask &mask, unsigned parent_req_index);
    protected:
      RtBarrier collective_map_barrier;
      bool is_first_local_shard;
    };

    /**
     * \class ReplReleaseOp
     * A release op that is aware that it 
     */
    class ReplReleaseOp : 
      public ReplCollectiveViewCreator<CollectiveViewCreator<ReleaseOp> > {
    public:
      ReplReleaseOp(Runtime *rt);
      ReplReleaseOp(const ReplReleaseOp &rhs) = delete;
      virtual ~ReplReleaseOp(void);
    public:
      ReplReleaseOp& operator=(const ReplReleaseOp &rhs) = delete;
    public:
      void initialize_replication(ReplicateContext *context,
                                  bool first_local_shard);
    public:
      virtual void trigger_dependence_analysis(void);
      virtual void trigger_ready(void);
      virtual void trigger_replay(void);
      virtual void predicate_false(void);
      virtual RtEvent finalize_complete_mapping(RtEvent event);
      virtual void invoke_mapper(std::vector<PhysicalManager*> &src_instances); 
      virtual bool perform_collective_analysis(CollectiveMapping *&mapping,
                                               bool &first_local);
      virtual RtEvent perform_collective_versioning_analysis(unsigned index,
                       LogicalRegion handle, EqSetTracker *tracker,
                       const FieldMask &mask, unsigned parent_req_index);
    public:
      virtual void activate(void);
      virtual void deactivate(bool free = true);
    protected:
      CollectiveID sources_check;
      RtBarrier collective_map_barrier;
      bool is_first_local_shard;
    };

    /**
     * \class ReplTraceOp
     * Base class for all replicated trace operations
     */
    class ReplTraceOp : public ReplFenceOp {
    public:
      ReplTraceOp(Runtime *rt);
      ReplTraceOp(const ReplTraceOp &rhs);
      virtual ~ReplTraceOp(void);
    public:
      ReplTraceOp& operator=(const ReplTraceOp &rhs);
    public:
      virtual bool is_tracing_fence(void) const override { return true; }
      virtual void pack_remote_operation(Serializer &rez, AddressSpaceID target,
                                     std::set<RtEvent> &applied) const override;
    protected:
      struct TemplateStatus {
        bool all_valid;
        bool any_not_acquired;
      };
      struct StatusReduction {
        typedef TemplateStatus RHS;
        template<bool EXCLUSIVE>
        static inline void fold(RHS &rhs1, RHS rhs2) 
        {
          if (!rhs2.all_valid)
            rhs1.all_valid = false;
          if (rhs2.any_not_acquired)
            rhs1.any_not_acquired = true;
        }
      };
    };
    
#if 0
    /**
     * \class ReplTraceCaptureOp
     * Control replicated version of the TraceCaptureOp
     */
    class ReplTraceCaptureOp : public ReplTraceOp {
    public:
      static const AllocationType alloc_type = TRACE_CAPTURE_OP_ALLOC;
    public:
      ReplTraceCaptureOp(Runtime *rt);
      ReplTraceCaptureOp(const ReplTraceCaptureOp &rhs);
      virtual ~ReplTraceCaptureOp(void);
    public:
      ReplTraceCaptureOp& operator=(const ReplTraceCaptureOp &rhs);
    public:
      void initialize_capture(ReplicateContext *ctx, Provenance *provenance,
          bool has_blocking_call, bool remove_trace_reference);
    public:
      virtual void activate(void);
      virtual void deactivate(bool free = true);
      virtual const char* get_logging_name(void) const;
      virtual OpKind get_operation_kind(void) const;
      virtual void trigger_dependence_analysis(void);
      virtual void trigger_ready(void);
      virtual void trigger_mapping(void);
      virtual void sync_for_replayable_check(void);
      virtual bool exchange_replayable(ReplicateContext *ctx, bool replayable);
      virtual void sync_for_idempotent_check(void);
      virtual bool exchange_idempotent(ReplicateContext *ctx, bool idempotent);
      virtual void sync_compute_frontiers(RtEvent precondition);
    protected:
      PhysicalTemplate *current_template;
      RtBarrier recording_fence;
      CollectiveID replayable_collective_id;
      CollectiveID replay_sync_collective_id;
      CollectiveID idempotent_collective_id;
      CollectiveID idempotent_sync_collective_id;
      CollectiveID sync_compute_frontiers_collective_id;
      bool has_blocking_call;
      bool remove_trace_reference;
      bool is_recording;
    };
#endif

    class ReplCompleteOp : public ReplTraceOp, public CompleteOp {
    public:
      ReplCompleteOp(Runtime *rt) : ReplTraceOp(rt) { }
      virtual ~ReplCompleteOp(void) { }
    };

    // Mixin class for adding support for replicated complete interfaces
    template<typename OP>
    class ReplTraceComplete : public OP {
    public:
      ReplTraceComplete(Runtime *rt);
      virtual ~ReplTraceComplete(void) { }
    protected:
      void initialize_complete(ReplicateContext *ctx);
    public:
      virtual void activate(void);
      virtual void deactivate(bool free = true);
    public:
      virtual FenceOp* get_complete_operation(void) { return this; }
      virtual void begin_replayable_exchange(ReplayableStatus status);
      virtual void end_replayable_exchange(ReplayableStatus &status);
      virtual void begin_idempotent_exchange(IdempotencyStatus idempotent);
      virtual void end_idempotent_exchange(IdempotencyStatus &idempotent);
      virtual void sync_compute_frontiers(RtEvent event);
      virtual void deduplicate_condition_sets(
          std::map<EquivalenceSet*,unsigned> &condition_sets);
    private:
      CollectiveID replayable_collective_id;
      CollectiveID idempotent_collective_id;
      CollectiveID sync_compute_frontiers_collective_id;
      CollectiveID deduplication_collective_id;
      AllReduceCollective<ProdReduction<bool>,false > *replayable_collective;
      AllReduceCollective<ProdReduction<bool>,false > *idempotent_collective;
    };

    /**
     * \class ReplTraceCompleteOp
     * Control replicated version of TraceCompleteOp
     */
    class ReplTraceCompleteOp : public ReplTraceComplete<ReplCompleteOp> {
    public:
      static const AllocationType alloc_type = TRACE_COMPLETE_OP_ALLOC;
    public:
      ReplTraceCompleteOp(Runtime *rt);
      ReplTraceCompleteOp(const ReplTraceCompleteOp &rhs) = delete;
      virtual ~ReplTraceCompleteOp(void);
    public:
      ReplTraceCompleteOp& operator=(const ReplTraceCompleteOp &rhs) = delete;
    public:
      void initialize_complete(ReplicateContext *ctx, LogicalTrace *trace,
                               Provenance *provenance, bool remove_reference);
    public:
      virtual void activate(void);
      virtual void deactivate(bool free = true);
      virtual const char* get_logging_name(void) const;
      virtual OpKind get_operation_kind(void) const;
      virtual void trigger_dependence_analysis(void);
      virtual void trigger_ready(void);
      virtual void trigger_mapping(void);
      virtual bool record_trace_hash(TraceRecognizer &recognizer, uint64_t idx);
    protected:
      bool has_blocking_call;
      bool remove_trace_reference;
    };

#if 0
    /**
     * \class ReplTraceReplayOp
     * Control replicated version of TraceReplayOp
     */
    class ReplTraceReplayOp : public ReplTraceOp {
    public:
      static const AllocationType alloc_type = TRACE_REPLAY_OP_ALLOC;
    public:
      ReplTraceReplayOp(Runtime *rt);
      ReplTraceReplayOp(const ReplTraceReplayOp &rhs);
      virtual ~ReplTraceReplayOp(void);
    public:
      ReplTraceReplayOp& operator=(const ReplTraceReplayOp &rhs);
    public:
      void initialize_replay(ReplicateContext *ctx, LogicalTrace *trace,
                             Provenance *provenance);
    public:
      virtual void activate(void);
      virtual void deactivate(bool free = true);
      virtual const char* get_logging_name(void) const;
      virtual OpKind get_operation_kind(void) const;
      virtual void trigger_dependence_analysis(void);
      virtual void pack_remote_operation(Serializer &rez, AddressSpaceID target,
                                         std::set<RtEvent> &applied) const;
    protected:
      // This a parameter that controls how many rounds of template
      // selection we want shards to go through before giving up
      // and doing a capture. The trick is to get all the shards to
      // agree on the template. Each round will have each shard 
      // propose twice as many viable traces the previous round so
      // we get some nice exponential back-off properties. Increase
      // the number of rounds if you want them to try for longer.
      static const int TRACE_SELECTION_ROUNDS = 2;
      CollectiveID trace_selection_collective_ids[TRACE_SELECTION_ROUNDS];
    };
#endif

    class ReplBeginOp : public ReplTraceOp, public BeginOp {
    public:
      ReplBeginOp(Runtime *rt) : ReplTraceOp(rt) { }
      virtual ~ReplBeginOp(void) { }
    };

    // Mixin class for adding support for replicated complete interfaces
    template<typename OP>
    class ReplTraceBegin : public OP {
    public:
      ReplTraceBegin(Runtime *rt);
      virtual ~ReplTraceBegin(void) { }
    protected:
      void initialize_begin(ReplicateContext *ctx, LogicalTrace *trace);
    public:
      virtual void activate(void);
      virtual void deactivate(bool free = true);
    public:
      virtual ApEvent get_begin_completion(void) 
        { return this->get_completion_event(); }
      virtual FenceOp* get_begin_operation(void) { return this; }
      virtual PhysicalTemplate* create_fresh_template(PhysicalTrace *trace);
      virtual bool allreduce_template_status(bool &valid, bool acquired);
    protected:
      void perform_template_creation_barrier(void);
    private:
      // If we do back-to-back executions of different traces
      // then we fuse the invalidation of the previous trace into the
      // begin operation of the next trace
      std::vector<CollectiveID> status_collective_ids;
      SlowBarrier *slow_barrier;
      CollectiveID slow_barrier_id;
    };

    /**
     * \class ReplTraceBeginOp
     * Control replicated version of trace begin op
     */
    class ReplTraceBeginOp : public ReplTraceBegin<ReplBeginOp> {
    public:
      static const AllocationType alloc_type = TRACE_BEGIN_OP_ALLOC;
    public:
      ReplTraceBeginOp(Runtime *rt);
      ReplTraceBeginOp(const ReplTraceBeginOp &rhs) = delete;
      virtual ~ReplTraceBeginOp(void);
    public:
      ReplTraceBeginOp& operator=(const ReplTraceBeginOp &rhs) = delete;
    public:
      void initialize_begin(ReplicateContext *ctx, LogicalTrace *trace,
                            Provenance *provenance);
    public:
      virtual void activate(void);
      virtual void deactivate(bool free = true);
      virtual const char* get_logging_name(void) const;
      virtual OpKind get_operation_kind(void) const;
      virtual void trigger_dependence_analysis(void);
      virtual void trigger_ready(void);
      virtual void trigger_mapping(void);
      virtual bool record_trace_hash(TraceRecognizer &recognizer, uint64_t idx);
    };

    class ReplRecurrentOp : public ReplTraceOp, public RecurrentOp {
    public:
      ReplRecurrentOp(Runtime *rt) : ReplTraceOp(rt) { }
      virtual ~ReplRecurrentOp(void) { }
    };

    /**
     * \class ReplTraceRecurrentOp
     * Control replicated version of TraceRecurrentOp
     */
    class ReplTraceRecurrentOp : 
      public ReplTraceBegin<ReplTraceComplete<ReplRecurrentOp> > {
    public:
      static const AllocationType alloc_type = TRACE_RECURRENT_OP_ALLOC;
    public:
      ReplTraceRecurrentOp(Runtime *rt);
      ReplTraceRecurrentOp(const ReplTraceRecurrentOp &rhs) = delete;
      virtual ~ReplTraceRecurrentOp(void);
    public:
      ReplTraceRecurrentOp& operator=(
          const ReplTraceRecurrentOp &rhs) = delete;
    public:
      void initialize_recurrent(ReplicateContext *ctx, LogicalTrace *trace,
         LogicalTrace *previous, Provenance *provenance, bool remove_reference);
      void perform_logging(void);
    public:
      virtual void activate(void);
      virtual void deactivate(bool free = true);
      virtual const char* get_logging_name(void) const;
      virtual OpKind get_operation_kind(void) const;
    public:
      virtual void trigger_dependence_analysis(void);
      virtual void trigger_ready(void);
<<<<<<< HEAD
      virtual void trigger_mapping(void);
      virtual bool record_trace_hash(TraceRecognizer &identifier, uint64_t idx);
    protected:
      void perform_template_creation_barrier(void);
=======
      virtual void trigger_mapping(void); 
>>>>>>> 8479cf19
    protected:
      LogicalTrace *previous; 
      bool has_blocking_call;
      bool has_intermediate_fence;
      bool remove_trace_reference;
    };

    /**
     * \class ShardMapping
     * A mapping from the shard IDs to their address spaces
     */
    class ShardMapping : public Collectable {
    public:
      ShardMapping(void);
      ShardMapping(const ShardMapping &rhs);
      ShardMapping(const std::vector<AddressSpaceID> &spaces);
      ~ShardMapping(void);
    public:
      ShardMapping& operator=(const ShardMapping &rhs);
      AddressSpaceID operator[](unsigned idx) const;
      AddressSpaceID& operator[](unsigned idx);
    public:
      inline bool empty(void) const { return address_spaces.empty(); }
      inline size_t size(void) const { return address_spaces.size(); }
      inline void resize(size_t size) { address_spaces.resize(size); }
    public:
      void pack_mapping(Serializer &rez) const;
      void unpack_mapping(Deserializer &derez);
      static void pack_empty(Serializer &rez);
    protected:
      std::vector<AddressSpaceID> address_spaces;
    }; 

    /**
     * \class ShardManager
     * This is a class that manages the execution of one or
     * more shards for a given control replication context on
     * a single node. It provides support for doing broadcasts,
     * reductions, and exchanges of information between the 
     * variaous shard tasks.
     */
    class ShardManager : public CollectiveViewCreator<CollectiveHelperOp>,
                         public Mapper::SelectShardingFunctorInput {
    public:
      enum BroadcastMessageKind {
        RESOURCE_UPDATE_KIND,
        CREATED_REGION_UPDATE_KIND,
      };
    public:
      struct AttachDeduplication {
      public:
        AttachDeduplication(void) : done_count(0) { }
      public:
        RtUserEvent pending;
        std::vector<const IndexAttachLauncher*> launchers; 
        std::map<LogicalRegion,const IndexAttachLauncher*> owners;
        unsigned done_count;
      };
    public:
      ShardManager(Runtime *rt, DistributedID did,
                   CollectiveMapping *mapping, unsigned local_count,
                   const Mapper::ContextConfigOutput &config,
                   bool top, bool isomorphic_points, bool cr,
                   const Domain &shard_domain,
                   std::vector<DomainPoint> &&shard_points,
                   std::vector<DomainPoint> &&sorted_points,
                   std::vector<ShardID> &&shard_lookup,
                   SingleTask *original = NULL,
                   RtBarrier callback_bar = RtBarrier::NO_RT_BARRIER);
      ShardManager(const ShardManager &rhs) = delete;
      ~ShardManager(void);
    public:
      ShardManager& operator=(const ShardManager &rhs) = delete;
    public:
      void notify_local(void);
    public:
      inline ShardMapping& get_mapping(void) const
        { return *address_spaces; }
      inline CollectiveMapping& get_collective_mapping(void) const
        { return *collective_mapping; }
      inline AddressSpaceID get_shard_space(ShardID sid) const
        { return (*address_spaces)[sid]; }    
      inline bool is_first_local_shard(ShardTask *task) const
        { return (local_shards[0] == task); }
      inline ReplicateContext* find_local_context(void) const
        { return local_shards[0]->get_replicate_context(); }
      inline size_t count_local_shards(void) const 
        { return local_shards.size(); }
      inline unsigned find_local_index(ShardTask *task) const
        {
          for (unsigned idx = 0; idx < local_shards.size(); idx++)
            if (local_shards[idx] == task)
              return idx;
          assert(false);
          return 0;
        }
      inline ContextID get_first_shard_tree_context(void) const
        { return local_shards.front()->
          get_replicate_context()->get_logical_tree_context(); }
    public: // From CollectiveHelperOp
      virtual InnerContext* get_context(void);
      virtual InnerContext* find_physical_context(unsigned index);
      virtual size_t get_collective_points(void) const;
    public:
      void distribute_explicit(SingleTask *task, VariantID chosen_variant,
                               std::vector<Processor> &target_processors,
                               std::vector<VariantID> &leaf_variants);
      void distribute_implicit(TaskID top_task_id, MapperID mapper_id,
                               Processor::Kind kind, unsigned shards_per_space,
                               TopLevelContext *top_context);
      void pack_shard_manager(Serializer &rez) const;
      void set_shard_mapping(std::vector<Processor> &shard_mapping);
      ShardTask* create_shard(ShardID id, Processor target,
          VariantID variant, InnerContext *parent_ctx, SingleTask *source);
      ShardTask* create_shard(ShardID id, Processor target,
          VariantID variant, InnerContext *parent_ctx, Deserializer &derez);
    public:
      virtual void finalize_collective_versioning_analysis(unsigned index,
          unsigned parent_req_index,
          LegionMap<LogicalRegion,RegionVersioning> &to_perform);
      virtual void construct_collective_mapping(const RendezvousKey &key,
                      std::map<LogicalRegion,CollectiveRendezvous> &rendezvous);
      void finalize_replicate_collective_versioning(unsigned index,
          unsigned parent_req_index, LegionMap<LogicalRegion,
            CollectiveVersioningBase::RegionVersioning> &to_perform);
      void finalize_replicate_collective_views(
          const CollectiveViewCreatorBase::RendezvousKey &key,
          std::map<LogicalRegion,
            CollectiveViewCreatorBase::CollectiveRendezvous> &rendezvous);
      void rendezvous_check_virtual_mappings(ShardID shard,
          MapperManager *mapper, const std::vector<bool> &virtual_mappings);
    public:
      EquivalenceSet* get_initial_equivalence_set(unsigned idx,
              LogicalRegion region, InnerContext *context, bool first_shard);
      // If the creating shards are NULL we'll assume that they are all
      // participating in the creation of the index space
      EquivalenceSet* deduplicate_equivalence_set_creation(RegionNode *node,
          size_t op_ctx_index, unsigned refinement_number, 
          InnerContext *context, bool first_shard,
          const std::vector<ShardID> *creating_shards = NULL);
      FillView* deduplicate_fill_view_creation(DistributedID did, FillOp *op,
                                               bool &set_view);
      void deduplicate_attaches(const IndexAttachLauncher &launcher,
                                std::vector<unsigned> &indexes);
      Future deduplicate_future_creation(ReplicateContext *ctx,
          DistributedID did, Operation *op, const DomainPoint &point);
      FutureMap deduplicate_future_map_creation(ReplicateContext *ctx,
          Operation *op, IndexSpaceNode *domain, IndexSpaceNode *shard_domain,
          DistributedID did, Provenance *provenance); 
      FutureMap deduplicate_future_map_creation(ReplicateContext *ctx,
          IndexSpaceNode *domain, IndexSpaceNode *shard_domain,
          DistributedID did, Provenance *provenance);
      // Return true if we have a shard on every address space
      bool is_total_sharding(void);
      template<typename T>
      inline void exchange_shard_local_op_data(uint64_t context_index,
                                               size_t exchange_index,
                                               const T &data)
      {
        static_assert(std::is_trivially_copyable<T>());
        exchange_shard_local_op_data(context_index, exchange_index,
                                     &data, sizeof(data));
      }
      void exchange_shard_local_op_data(uint64_t context_index,
                                        size_t exchange_index,
                                        const void *data, size_t size);
      template<typename T>
      inline T find_shard_local_op_data(uint64_t context_index,
                                        size_t exchange_index)
      {
        static_assert(std::is_trivially_copyable<T>());
        T result;
        find_shard_local_op_data(context_index, exchange_index, 
                                 &result, sizeof(result));
        return result;
      }
      void find_shard_local_op_data(uint64_t context_index,
                                    size_t exchange_index,
                                    void *data, size_t size);
      void barrier_shard_local(uint64_t context_index, size_t exchange_index);
    public:
      RtEvent complete_startup_initialization(bool local = true);
      void handle_post_mapped(bool local, RtEvent precondition);
      bool handle_future(ApEvent effects, FutureInstance *instance,
                         const void *metadata, size_t metasize);
      ApEvent trigger_task_complete(bool local, ApEvent effects_done);
      void trigger_task_commit(bool local, RtEvent precondition);
    public:
      void send_collective_message(MessageKind message, ShardID target, 
                                   Serializer &rez);
      void handle_collective_message(Deserializer &derez);
    public:
      void send_rendezvous_message(ShardID target, Serializer &rez);
      void handle_rendezvous_message(Deserializer &derez);
    public:
      void send_compute_equivalence_sets(ShardID target, Serializer &rez);
      void handle_compute_equivalence_sets(Deserializer &derez);
      void handle_equivalence_set_notification(Deserializer &derez);
    public:
      void send_output_equivalence_set(ShardID target, Serializer &rez);
      void handle_output_equivalence_set(Deserializer &derez);
    public:
      void send_refine_equivalence_sets(ShardID target, Serializer &rez);
      void handle_refine_equivalence_sets(Deserializer &derez);
    public:
      void send_intra_space_dependence(ShardID target, Serializer &rez);
      void handle_intra_space_dependence(Deserializer &derez);
    public:
      void broadcast_resource_update(ShardTask *source, Serializer &rez,
                                     std::set<RtEvent> &applied_events);
    public:
      void broadcast_created_region_contexts(ShardTask *source, Serializer &rez,
                                             std::set<RtEvent> &applied_events);
      void send_created_region_contexts(ShardID target, Serializer &rez,
                                        std::set<RtEvent> &applied_events);
      void handle_created_region_contexts(Deserializer &derez,
                                          std::set<RtEvent> &applied_events);
    public:
      bool has_empty_shard_subtree(AddressSpaceID space, 
          ShardingFunction *sharding, IndexSpaceNode *full_space,
          IndexSpace sharding_space);
    protected:
      void broadcast_message(ShardTask *source, Serializer &rez,
                BroadcastMessageKind kind, std::set<RtEvent> &applied_events);
      void handle_broadcast(Deserializer &derez);
    public:
      void send_trace_event_request(ShardedPhysicalTemplate *physical_template,
                          ShardID shard_source, AddressSpaceID template_source, 
                          size_t template_index, ApEvent event, 
                          AddressSpaceID event_space, RtUserEvent done_event);
      void send_trace_event_response(ShardedPhysicalTemplate *physical_template,
                          AddressSpaceID template_source, ApEvent event,
                          ApBarrier result, RtUserEvent done_event);
      RtEvent send_trace_event_trigger(TraceID trace_id, AddressSpaceID target,
          ApUserEvent lhs, ApEvent rhs, const TraceLocalID &tlid);
      void send_trace_frontier_request(
                          ShardedPhysicalTemplate *physical_template,
                          ShardID shard_source, AddressSpaceID template_source, 
                          size_t template_index, ApEvent event, 
                          AddressSpaceID event_space, unsigned frontier,
                          RtUserEvent done_event);
      void send_trace_frontier_response(
                          ShardedPhysicalTemplate *physical_template,
                          AddressSpaceID template_source, unsigned frontier,
                          ApBarrier result, RtUserEvent done_event);
      void send_trace_update(ShardID target, Serializer &rez);
      void handle_trace_update(Deserializer &derez, AddressSpaceID source); 
      void send_find_trace_local_sets(ShardID target, Serializer &rez);
      void handle_find_trace_local_sets(Deserializer &derez, 
                                        AddressSpaceID source);
    public:
      ShardID find_collective_owner(RegionTreeID tid) const;
      void send_find_or_create_collective_view(ShardID target, Serializer &rez);
      void handle_find_or_create_collective_view(Deserializer &derez);
    public:
      static void handle_distribution(Deserializer &derez, Runtime *rt); 
      static void handle_collective_versioning(Deserializer &derez,Runtime *rt);
      static void handle_collective_mapping(Deserializer &derez, Runtime *rt);
      static void handle_virtual_rendezvous(Deserializer &derez, Runtime *rt);
      static void handle_startup_complete(Deserializer &derez, Runtime *rt);
      static void handle_post_mapped(Deserializer &derez, Runtime *rt);
      static void handle_trigger_complete(Deserializer &derez, Runtime *rt);
      static void handle_trigger_commit(Deserializer &derez, Runtime *rt);
      static void handle_collective_message(Deserializer &derez, Runtime *rt);
      static void handle_rendezvous_message(Deserializer &derez, Runtime *rt);
      static void handle_compute_equivalence_sets(Deserializer &derez,
                                                  Runtime *runtime);
      static void handle_output_equivalence_set(Deserializer &derez,
                                                Runtime *runtime);
      static void handle_refine_equivalence_sets(Deserializer &derez,
                                                 Runtime *runtime);
      static void handle_equivalence_set_notification(Deserializer &derez, 
                                                      Runtime *rt);
      static void handle_intra_space_dependence(Deserializer &derez, 
                                                Runtime *rt);
      static void handle_broadcast_update(Deserializer &derez, Runtime *rt);
      static void handle_created_regions(Deserializer &derez, Runtime *rt);
      static void handle_trace_event_request(Deserializer &derez, Runtime *rt,
                                             AddressSpaceID request_source);
      static void handle_trace_event_response(Deserializer &derez);
      static void handle_trace_event_trigger(Deserializer &derez, Runtime *rt);
      static void handle_trace_frontier_request(Deserializer &derez,Runtime *rt,
                                                AddressSpaceID request_source);
      static void handle_trace_frontier_response(Deserializer &derez);
      static void handle_trace_update(Deserializer &derez, Runtime *rt,
                                      AddressSpaceID source);
      static void handle_find_trace_local_sets(Deserializer &derez,
          Runtime *runtime, AddressSpaceID source);
      static void handle_find_collective_view(Deserializer &derez, Runtime *rt);
    public:
      ShardingFunction* find_sharding_function(ShardingID sid, 
                                               bool skip_check = false);
    public:
#ifdef LEGION_USE_LIBDL
      void perform_global_registration_callbacks(
                     Realm::DSOReferenceImplementation *dso, const void *buffer,
                     size_t buffer_size, bool withargs, size_t dedup_tag,
                     RtEvent local_done, RtEvent global_done,
                     std::set<RtEvent> &preconditions);
#endif
      bool perform_semantic_attach(void);
    public:
      const std::vector<DomainPoint> shard_points;
      const std::vector<DomainPoint> sorted_points;
      const std::vector<ShardID> shard_lookup;
      const Domain shard_domain;
      const size_t total_shards;
      SingleTask *const original_task;
      const unsigned local_constituents;
      const unsigned remote_constituents;
      // Only valid if control replicated
      const Mapper::ContextConfigOutput context_configuration;
      const bool top_level_task;
      const bool isomorphic_points;
      const bool control_replicated; 
    protected:
      mutable LocalLock                manager_lock;
      // Inheritted from Mapper::SelectShardingFunctorInput
      // std::vector<Processor>        shard_mapping;
      ShardMapping*                    address_spaces;
      std::vector<ShardTask*>          local_shards;
    protected:
      // There are five kinds of signals that come back from 
      // the execution of the shards:
      // - startup complete
      // - mapping complete
      // - future result
      // - task complete
      // - task commit
      RtUserEvent startup_complete;
      // The owner applies these to the original task object only
      // after they have occurred for all the shards
      unsigned    local_startup_complete, remote_startup_complete;
      unsigned    local_mapping_complete, remote_mapping_complete;
      unsigned    trigger_local_complete, trigger_remote_complete;
      unsigned    trigger_local_commit,   trigger_remote_commit;
      unsigned    semantic_attach_counter;
      size_t      future_size;
      std::set<RtEvent> mapping_preconditions;
    protected:
      // This barrier is only needed for control replicated tasks
      RtBarrier callback_barrier;
    protected:
      std::map<ShardingID,ShardingFunction*> sharding_functions;
    protected:
      // We need a triple here to uniquely identify creations and
      // make sure the right equivalence set gets hooked up with
      // in the right way.
      // 1. index of the creator op in the context
      // 2. number of the refinement for that creator op
      // 3. logical region being refined
      struct EquivalenceSetKey {
      public:
        inline EquivalenceSetKey(void)
          : handle(LogicalRegion::NO_REGION), op_ctx_index(0), 
            refinement_number(0) { }
        inline EquivalenceSetKey(size_t op, unsigned number, LogicalRegion h)
          : handle(h), op_ctx_index(op), refinement_number(number) { }
      public:
        inline bool operator<(const EquivalenceSetKey &rhs) const
        {
          if (op_ctx_index < rhs.op_ctx_index) return true;
          if (op_ctx_index > rhs.op_ctx_index) return false;
          if (refinement_number < rhs.refinement_number) return true;
          if (refinement_number > rhs.refinement_number) return false;
          return (handle < rhs.handle);
        }
      public:
        LogicalRegion handle;
        size_t op_ctx_index;
        unsigned refinement_number;
      };
      struct NewEquivalenceSet {
      public:
        EquivalenceSet *new_set;
        DistributedID did;
        CollectiveMapping *mapping;
        RtUserEvent ready_event;
        size_t remaining;
      };
      std::map<EquivalenceSetKey,NewEquivalenceSet>
                                        created_equivalence_sets;
      std::map<DistributedID,std::pair<FutureImpl*,size_t> > created_futures;
      std::map<DistributedID,std::pair<ReplFutureMapImpl*,size_t> >
                                        created_future_maps;
      std::map<DistributedID,std::pair<FillView*,size_t> > 
                                        created_fill_views;
      // ApEvents describing the completion of each shard
      ApUserEvent all_shards_complete;
      std::set<ApEvent> shard_effects;
      std::set<RtEvent> commit_preconditions;
#ifdef LEGION_USE_LIBDL
    protected:
      std::set<Runtime::RegistrationKey> unique_registration_callbacks;
#endif
    protected:
      struct ShardLocalData {
      public:
        ShardLocalData(void) : buffer(NULL), size(0), remaining(0) { }
      public:
        void *buffer;
        size_t size;
        RtUserEvent pending;
        unsigned remaining;
      };
      std::map<std::pair<size_t,size_t>,ShardLocalData> shard_local_data;
    protected:
      AttachDeduplication *attach_deduplication;
    protected:
      struct VirtualMappingRendezvous {
        std::vector<bool> virtual_mappings;
        MapperManager *mapper;
        ShardID shard;
        unsigned remaining_arrivals;
      };
      VirtualMappingRendezvous *virtual_mapping_rendezvous;
    };

  }; // namespace Internal
}; // namespace Legion

#endif // __LEGION_REPLICATION_H__<|MERGE_RESOLUTION|>--- conflicted
+++ resolved
@@ -3224,14 +3224,8 @@
     public:
       virtual void trigger_dependence_analysis(void);
       virtual void trigger_ready(void);
-<<<<<<< HEAD
       virtual void trigger_mapping(void);
       virtual bool record_trace_hash(TraceRecognizer &identifier, uint64_t idx);
-    protected:
-      void perform_template_creation_barrier(void);
-=======
-      virtual void trigger_mapping(void); 
->>>>>>> 8479cf19
     protected:
       LogicalTrace *previous; 
       bool has_blocking_call;
