--- conflicted
+++ resolved
@@ -13,17 +13,11 @@
 -- limitations under the License.
 
 -- runs-with:
--- [["-ll:cpu", "4", "-ntx", "2", "-nty", "2", "-dm:memoize", "-tsteps", "2", "-tprune", "2", "-foverride-demand-cuda", "1"],
---  ["-ll:cpu", "4", "-ntx", "2", "-nty", "2", "-dm:memoize", "-tsteps", "2", "-tprune", "2", "-ffuture", "0", "-foverride-demand-cuda", "1"],
-<<<<<<< HEAD
---  ["-ll:cpu", "4", "-fflow-spmd", "1", "-fflow-spmd-shardsize", "4", "-ftrace", "0", "-foverride-demand-cuda", "1"],
---  ["-ll:cpu", "4", "-fflow-spmd", "1", "-fflow-spmd-shardsize", "4", "-tsteps", "2", "-tprune", "2", "-foverride-demand-cuda", "1"],
---  ["-ll:cpu", "2", "-fflow-spmd", "1", "-fflow-spmd-shardsize", "8", "-map_locally", "-ftrace", "0", "-foverride-demand-cuda", "1"]]
-=======
+-- [["-ll:cpu", "4", "-ntx", "2", "-nty", "2", "-tsteps", "2", "-tprune", "2", "-foverride-demand-cuda", "1"],
+--  ["-ll:cpu", "4", "-ntx", "2", "-nty", "2", "-tsteps", "2", "-tprune", "2", "-ffuture", "0", "-foverride-demand-cuda", "1"],
 --  ["-ll:cpu", "4", "-ftrace", "0", "-foverride-demand-cuda", "1"],
---  ["-ll:cpu", "4", "-tsteps", "2", "-tprune", "2", "-dm:memoize", "-foverride-demand-cuda", "1"],
+--  ["-ll:cpu", "4", "-tsteps", "2", "-tprune", "2", "-foverride-demand-cuda", "1"],
 --  ["-ll:cpu", "2", "-map_locally", "-ftrace", "0", "-foverride-demand-cuda", "1"]]
->>>>>>> cd2055d3
 
 -- Inspired by https://github.com/ParRes/Kernels/tree/master/LEGION/Stencil
 
